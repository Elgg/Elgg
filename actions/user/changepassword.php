<?php
/**
 * Action to reset a password, send success email, and log the user in.
 */

<<<<<<< HEAD
use Elgg\Exceptions\Configuration\RegistrationException;
use Elgg\Exceptions\LoginException;

$password = get_input('password1');
$password_repeat = get_input('password2');
=======
$password = get_input('password1', null, false);
$password_repeat = get_input('password2', null, false);
>>>>>>> cdca10bc
$user_guid = (int) get_input('u');
$code = get_input('c');

try {
	validate_password($password);
} catch (RegistrationException $e) {
	return elgg_error_response($e->getMessage());
}

if ($password !== $password_repeat) {
	return elgg_error_response(elgg_echo('RegistrationException:PasswordMismatch'));
}

if (!execute_new_password_request($user_guid, $code, $password)) {
	return elgg_error_response(elgg_echo('user:password:fail'));
}

try {
	login(get_user($user_guid));
} catch (LoginException $e) {
	return elgg_error_response($e->getMessage());
}

return elgg_ok_response('', elgg_echo('user:password:success'), '');<|MERGE_RESOLUTION|>--- conflicted
+++ resolved
@@ -3,16 +3,11 @@
  * Action to reset a password, send success email, and log the user in.
  */
 
-<<<<<<< HEAD
 use Elgg\Exceptions\Configuration\RegistrationException;
 use Elgg\Exceptions\LoginException;
 
-$password = get_input('password1');
-$password_repeat = get_input('password2');
-=======
 $password = get_input('password1', null, false);
 $password_repeat = get_input('password2', null, false);
->>>>>>> cdca10bc
 $user_guid = (int) get_input('u');
 $code = get_input('c');
 
