<<<<<<< HEAD
Version 1.9.0-rc1
(July xx, 2013 from https://github.com/Elgg/Elgg/tree/master)
  Contributing Developers:
   * Aday Talavera
   * Andras Szepeshazi
   * Ben Werdmuller
   * Brett Profitt
   * Cash Costello
   * Evan Winslow
   * Facyla
   * Hayden Shaw
   * Hellekin Wolf
   * Ismayil Khayredinov
   * Janek Lasocki-Biczysko
   * Jeff Tilson
   * Jeroen Dalsem
   * Jerome Bakker
   * Juho Jaakkola
   * Marcus Povey
   * Matt Beckett
   * Paweł Sroka
   * Per Jensen
   * Rasmus Lerdorf
   * RiverVanRain
   * Sem
   * Steve Clay
   * Tantek Çelik
   * Team Webgalli

  UI changes
   * New responsive theme - aalborg_theme
   * Drops support for IE6
   * Adds image uploading from editor
   * Replaces fancybox lightbox with colorbox
   * Replaces Tinymce editor with CKEditor
   * Liking and friending use ajax
   * Removes topbar Elgg logo and made "powered by" themable
   * Adds group content visibility control
   * Site notifications moved into separate plugin from messages

  Admin changes
   * Adds new notification system
   * Changes simplecache caching so that it is performed on demand
   * Adds support for simplecache minification of CSS and JavaScript
   * Makes the wire message length configurable
   * Changes user directories use GUIDs rather than join date
   * Adds banned user widget
   * Adds legacy_url plugin for supporting legacy URLs
   * Adds robots.txt configuration
   * Adds maintenance mode

  New developer features
   * HTML5
   * AMD modules using require.js
   * New notification system
   * New class loader that is PSR-0 compliant
   * Improves control over cookies
   * Adds plugin manifest fields (id, php_version, contributors)
   * Static files recognized as views
   * Adds support for multi-select
   * JSON rendered through views system rather than using global
   * Links in login box use menu system
   * Upgrades jQuery and includes the jquery migrate plugin
   * Widgets can set their titles
   * New JavaScript unit test library
   * Front page and actions go through page handling system

  API changes:
   * New notification system
   * Changes elgg_register_widget_type() to expect contexts to be an array
   * Moves many functions into methods on ElggEntity and related classes
   * Adds support for returning translations as arrays from language files
   * Adds getDisplayName() to ElggEntity
   * Adds toObject() to ElggEntity
   * Replaces add_to_river() with elgg_create_river_item() 
   * Adds target_guid to the river
   * Adds elgg_get_entities_from_attributes()
   * Adds ElggMenuItem::addItemClass()
   * Defaults to full_view = false in elgg_list_entities* functions

  New hooks/events
   * simple_type, file plugin hook
   * default, access plugin hook
   * login:forward, user plugin hook
   * init:cookie, name plugin hook
   * layout, page plugin hook
   * shell, page plugin hook
   * head, page plugin hook
   * notifications plugin hooks
   * get_sql, access plugin hook

  Deprecated functionality:
   * calendar library (was not maintained)
   * web services library (now plugin distributed with Elgg)
   * export, import, and opendd libraries (see ElggEntity:toObject())
   * location library
   * xml library
   * passing null to ElggRelationship constructor

  Removed functionality
   * xml-rpc library (now plugin: https://github.com/Elgg/xml-rpc)
   * xml, php, and ical views (now plugin: https://github.com/Elgg/data_views)
   * foaf views (now plugin: https://github.com/Elgg/semantic_web)
   * Default entity page handler
=======
Version 1.8.18
(January 11, 2014 from https://github.com/Elgg/Elgg/tree/1.8)
  Contributing Developers:
   * Juho Jaakkola
   * Steve Clay

  Bugfixes:
   * Fixes notify_user() broken in 1.8.17
>>>>>>> b11e6a19


Version 1.8.17
(January 1, 2014 from https://github.com/Elgg/Elgg/tree/1.8)
  Contributing Developers:
   * Brett Profitt
   * Cash Costello
   * Ed Lyons
   * Evan Winslow
   * Jeroen Dalsem
   * Jerome Bakker
   * Juho Jaakkola
   * Matt Beckett
   * Paweł Sroka
   * Sem
   * Steve Clay

  Security Fixes:
   * Specially-crafted request could return the contents of sensitive files.
   * Reflected XSS attack was possible against 1.8 systems.
   * The cryptographic key used for various purposes may have been generated with weak entropy, particularly on Windows.

  Bugfixes:
   * URLs with non-ASCII usernames again work
   * Floated images are now properly cleared in content areas
   * The activity page title now matches the document title
   * Search again supports multiple comments on the same entity
   * Blog archive sidebar now reverse chronological
   * URLs with matching parens can now be auto-linked
   * Log browser links for users now work
   * Disabling over 50 objects should no longer result in an infinite loop
   * Radio/checkbox inputs no longer have border radius (for IE10)
   * User picker: the Only Friends checkbox again works
   * Group bookmarklet no longer shown to non-members
   * Widget reordering fixed when moving across columns
   * Refuse to deactivate plugins needed as dependencies

  Enhancements:
   * Group member listings are ordered by name
   * The system_log table can now store IPv6 addresses
   * Web services auth_gettoken() now accepts email address
   * List functions: no need to specify pagination for unlimited queries
   * Htmlawed was upgraded to 1.1.16


Version 1.8.16
(June 25, 2013 from https://github.com/Elgg/Elgg/tree/1.8)
  Contributing Developers:
   * Brett Profitt
   * Cash Costello
   * Jeff Tilson
   * Jerome Bakker
   * Paweł Sroka
   * Steve Clay

  Security Fixes:
   * Fixed avatar removal bug (thanks to Jerome Bakker for the first report of this)

  Bugfixes:
   * Fixed infinite loop when deleting/disabling an entity with > 50 annotations
   * Fixed deleting log tables in log rotate plugin
   * Added full text index for groups if missing
   * Added workaround for IE8 and jumping user avatar
   * Fixed pagination for members pages
   * Fixed several internal cache issues
   * Plus many more bug fixes


Version 1.8.15
(April 23, 2013 from https://github.com/Elgg/Elgg/tree/1.8)
  Contributing Developers:
   * Cash Costello
   * Ismayil Khayredinov
   * Jeff Tilson
   * Juho Jaakkola
   * Matt Beckett
   * Paweł Sroka
   * Sem
   * Steve Clay
   * Tom Voorneveld

  Bugfixes:
   * Not displaying http:// on profiles when website isn't set
   * Fixed pagination display issue for small screens
   * Not hiding subpages of top level pages that have been deleted
   * Stop corrupting JavaScript views with elgg deprecation messages
   * Fixed out of memory error due to query cache
   * Fixed bug preventing users authorizing Twitter account access
   * Fixed friends access level for editing pages
   * Fixed uploading files within the embed dialog

  Enhancements:
   * Added browser caching of language JS files
   * Adding nofollow on user posted URLs for spam deterrence (thanks to Hellekin)
   * Auto-registering views for simplecache when their URL is requested
   * Display helpful message for those who have site URL configuration issues
   * Can revert to a previous revision with pages plugin
   * Site owners can turn off posting wire messages to Twitter
   * Search results are sorted by relevance

  Dropped Plugins:
   * Twitter widget due to changes in Twitter API and terms of service
   * OAuth API plugin due to conflicts with the Twitter API plugin


Version 1.8.14
(March 12, 2013 from https://github.com/Elgg/Elgg/tree/1.8)
  Contributing Developers:
   * Aday Talavera
   * Brett Profitt
   * Cash Costello
   * Ed Lyons
   * German Bortoli
   * Hellekin Wolf
   * iionly
   * Jerome Bakker
   * Luciano Lima
   * Matt Beckett
   * Paweł Sroka
   * Sem
   * Steve Clay

  Security Fixes:
   * Fixed a XSS vulnerability when accepting URLs on user profiles
   * Fixed bug that exposed subject lines of messages in inbox
   * Added requirement for CSRF token for login

  Bugfixes:
   * Strip html tags from tag input
   * Fixed several display issues for IE7
   * Fixed several issues with blog drafts
   * Fixed repeated token timeout errors
   * Fixed JavaScript localization for non-English languages

  Enhancements:
   * Web services fall back to json if the viewtype is invalid


Version 1.8.13
(January 29, 2013 from https://github.com/Elgg/Elgg/tree/1.8)
  Contributing Developers:
   * Cash Costello
   * Juho Jaakkola
   * Kevin Jardine
   * Krzysztof Różalski
   * Steve Clay

  Security Fixes:
   * Added validation of Twitter usernames in Twitter widget

  Bugfixes:
   * CLI usages with walled garden fixed
   * Upgrading from < 1.8 to 1.8 fixed
   * Default widgets fixed
   * Quotes in object titles no longer result in "qout" in URLs
   * List of my groups is ordered now
   * Language string river:comment:object:default is defined now
   * Added language string for comments: generic_comment:on

  Enhancements:
   * Added confirm dialog for resetting profile fields (adds language string profile:resetdefault:confirm)


Version 1.8.12
(January 4th, 2013 from https://github.com/Elgg/Elgg/tree/1.8)
  Contributing Developers:
   * Brett Profitt
   * Cash Costello
   * Jerome Bakker
   * Matt Beckett
   * Paweł Sroka
   * Sem
   * Steve Clay

  Bugfixes:
   * Added an AJAX workaround for the rewrite test.
   * Code cleanup to prevent some notices and warnings.
   * Removed "original_order" in menu item anchor tags.
   * Site menu's selected item correctly persists through content pages.
   * Static caches rewritten and improved to prevent stale data being returned.
   * Installation: Invalid characters in admin username are handled correctly.
   * Messages: Fixed inbox link in email notifications.
   * The Wire: Fixed objects not displaying correctly when upgrading from 1.7.

  Enhancements:
   * Performance improvements and improved caching in entity loading.
   * Added upgrade locking to prevent concurrent upgrade attempts.
   * Replaced xml_to_object() and autop() with GPL / MIT-compatible code.
   * Error messages (register_error()) only fade after being clicked.
   * Groups: Added a sidebar entry to display membership status and a link to
     group notification settings.
   * Groups: Added pending membership and invitation requests to the sidebar.
   * Groups: Better redirection for invisible and closed groups.
   * Search: User profile fields are searched.
   * Pages: Subpages can be reassigned to new parent pages.
   * Twitter: Login with twitter supports persistent login and correctly forwards
     after login.


Version 1.8.11
(December 5th, 2012 from https://github.com/Elgg/Elgg/tree/1.8)

  Bugfix:
   * Fixed fatal error in group creation form


Version 1.8.10
(December 4th, 2012 from https://github.com/Elgg/Elgg/tree/1.8)

  Contributing Developers:
   * Krzysztof Różalski
   * Lars Hærvig
   * Paweł Sroka
   * RiverVanRain
   * Sem
   * Steve Clay

  Security Enhancements:
   * Cached metadata respects access restrictions to fix problems with profile
     field display.
   * Group RSS feeds are restricted to valid entities

  Enhancements:
   * UX: Added a list of Administrators in the admin area
   * UX: Limiting message board activity stream entries to excerpts
   * Performance: Prefetching river entries
   * Performance: Plugin entities are cached

  Bugfixes:
   * Removed superfluous commas in JS files to fix IE compatibility.
   * API: Fixed Twitter API.
   * Performance: Outputting valid ETags and expires headers.


Version 1.8.9
(November 11, 2012 from https://github.com/Elgg/Elgg/tree/1.8)

 Contributing Developers:
  * Brett Profitt
  * Cash Costello
  * Evan Winslow
  * Jeroen Dalsem
  * Jerome Bakker
  * Matt Beckett
  * Paweł Sroka
  * Sem
  * Steve Clay

 Security Enhancements:
  * Sample CLI installer cannot break site
  * Removed XSS vulnerabilities in titles and user profiles

 Enhancements:
  * UX: A group's owner can transfer ownership to another member
  * UX: Search queries persist in the search box
  * Several (X)HTML validation improvements
  * Improved performance via more aggressive entity and metadata caching
  * BC: 1.7 group profile URLs forward correctly

 Bugfixes:
  * UX: Titles containing HTML tokens are never mangled
  * UX: Empty user profile values saved properly
  * UX: Blog creator always mentioned in activity stream (not user who published it)
  * UI: Fixed ordering of registered menu items in some cases
  * UI: Embed dialog does not break file inputs
  * UI: Datepicker now respects language
  * UI: More reliable display of access input in widgets
  * UI: Group edit form is sticky
  * UI: Site categories are sticky in forms
  * API: Language fallback works in Javascript
  * API: Fallback to default viewtype if invalid one given
  * API: Notices reported for missing language keys
  * Memcache now safe to use; never bypasses access control
  * BC: upgrade shows comments consistently in activity stream


Version 1.8.8
(July 11, 2012 from https://github.com/Elgg/Elgg/tree/1.8)

 Contributing Developers:
  * Cash Costello
  * Miguel Rodriguez
  * Sem

 Enhancements:
  * Added a delete button on river items for admins

 Bugfixes:
  * Fixed the significant bug with htmlawed plugin that caused duplicate tags


Version 1.8.7
(July 10, 2012 from https://github.com/Elgg/Elgg/tree/1.8)

 Contributing Developers:
  * Cash Costello
  * Evan Winslow
  * Ismayil Khayredinov
  * Jeroen Dalsem
  * Jerome Bakker
  * Matt Beckett
  * Miguel Rodriguez
  * Paweł Sroka
  * Sem
  * Steve Clay

 Enhancements:
  * Better support for search engine friendly URLs
  * Upgraded htmlawed (XSS filtering)
  * Internationalization support for TinyMCE
  * Public access not available for walled gardens
  * Better forwarding and messages when they cannot view content because logged out

 Bugfixes:
  * Fatal errors due to type hints downgraded to warnings
  * Group discussion reply notifications work again
  * Sending user to inbox when deleting a message
  * Fixed location profile information when it is an array
  * Over 30 other bug fixes.


Version 1.8.6
(June 18, 2012 from https://github.com/Elgg/Elgg/tree/1.8)

 Contributing Developers:
  * Cash Costello
  * Evan Winslow
  * Ismayil Khayredinov
  * Jeff Tilson
  * Jerome Bakker
  * Paweł Sroka
  * Sem
  * Steve Clay

 Enhancements:
  * New ajax spinner
  * Detecting docx, xlsx, and pptx files in file plugin
  * Showing ajax spinner when uploading file with embed plugin

 Bugfixes:
  * Fixed some language caching issues.
  * Users can add sub-pages to another user's page in a group.
  * Over 30 other bug fixes.


Version 1.8.5
(May 17, 2012 from https://github.com/Elgg/Elgg/tree/1.8)
 
 Contributing Developers:
  * Brett Profitt
  * Evan Winslow
  * Sem
  * Steve Clay
  * Jeroen Dalsem
  * Jerome Bakker

 Security Enhancements:
  * Fixed possible XSS vulnerability if using a crafted URL.
  * Fixed exploit to bypass new user validation if using a crafted form.
  * Fixed incorrect caching of access lists that could allow plugins
    to show private entities to non-admin and non-owning users. (Non-exploitable)

 Bugfixes:
  * Twitter API: New users are forwarded to the correct page after creating 
                 an account with Twitter.
  * Files: PDF files are downloaded as "inline" to display in the browser.
  * Fixed possible duplication errors when writing metadata with multiple values.
  * Fixed possible upgrade issue if using a plugin uses the system_log hooks.
  * Fixed problems when enabling more than 50 metadata or annotations.

 API:
  * River entries' timestamps use elgg_view_friendly_time() and can be 
     overridden with the friendly time output view.


Version 1.8.4
(April 24, 2012 from https://github.com/Elgg/Elgg/tree/1.8)

 Contributing Developers:
   * Adayth Talavera
   * Brett Profitt
   * Cash Costello
   * Evan Winslow
   * Ismayil Khayredinov
   * Janek Lasocki-Biczysko
   * Jerome Baker
   * Sem
   * Steve Clay
   * Webgalli

 Security Enhancements:
  * Fixed an issue in the web services auth.get_token endpoint that
    would give valid auth tokens to invalid credentials. Thanks to
    Christian for reporting this!
  * Fixed an that could show which plugins are loaded on a site.

 Enhancements:
  * UI: All bundled plugins' list pages display a no content message if there is nothing to list.
  * UI: Site default access is limited to core access levels.
  * UI: Showing a system message to the admin if plugins are disabled with the "disabled"
    magic file.
  * UI: Added transparent backgrounds for files and pages icons.
  * External (Site) Pages: If in Wall Garden mode, Site Pages use the Walled Garden
    theme when logged out.
  * UI: Database errors only show the query to admin users.
  * UI: Cannot set the data path to a relative path in installation or site settings.
  * UI: Cleaned up notifications for bundled plugins.
  * UI: Hiding crop button if no avatar is uploaded.
  * UI: Bundled plugins are displayed with a gold border in the plugin admin area.
  * UI: Can see all the categories a plugin belongs to.
  * Web Services: Multiple tokens allowed for users.
  * API: More efficient entity loading.
  * API: Added IP address to system log.
  * API: Languages are cached.
  * API: ElggBatch supports disabling offsets for callbacks that delete entities.
  * API: Cleaned up the boot process.
  * API: Fixed situation in which the cache isn't properly cleared if a file can't be unlinked.

 Bugfixes:
  * UI: Tags display in the case they were saved.
  * UI: Friendly titles keep -s.
  * UI: Removed pagination in friends widget.
  * UI: Profile settings actions correctly displays error messages as errors.
  * UI: Tag search works for tags with spaces.
  * UI: Fixed river display for friending that happens during registration.
  * Groups: Link for managing join requests is restored in the sidebar.
  * Walled Garden: Cron and web services endpoints are exposed as public sites.
  * The Wire: UTF usernames are correctly linked with @ syntax.
  * The Wire: No longer selecting the "Mine" tab for users who aren't you.
  * Blogs: Notifications restored.
  * Message Board: Fixed delete.
  * Groups: Forwarding to correct page if trying to access closed group.
  * API: entities loaded via elgg_get_entities_from_relationship() have the correct time_created.
  * API: Deleting entities recursively works when code is logged out.
  * API: Fixed multiple uses of deprecated functions.


Version 1.8.3
(January 12, 2012 from https://github.com/Elgg/Elgg/tree/1.8)

 Enhancements:
  * Adds a white list for ajax views
  * Improved navigation tab options
  * Added group specific search
  * Added button for reverting avatar
  * Improved documentation for core class attributes
  * Adds a server info page under administer -> statistics
  * Improving caching of icons and js/css
  * Deprecation notices not displayed to non-admin users

 Bugfixes:
  * Fixed upgrade scripts for blog posts and groups forum posts
  * Can now delete invitations to invisible groups
  * Fixed several widget bugs
  * Fixed access level on add to group river item
  * Fixed recursive entity enabling
  * Fixed limit on pages in sidebar navigation
  * Fixed deletion of large numbers of annotations


Version 1.8.2
(December 21, 2011 from https://github.com/Elgg/Elgg/tree/1.8)

 Enhancements:
  * Added a 404 page
  * Widgets controls now using the menu system
  * Admins can edit users' account information
  * Embed uploader supports uploading into groups
  * Add a control panel widget for easy access to cache flushing and upgrading
  * Comments now have a unqiue URL with fragment identifier
  * JavaScript language files are cacheable
  * jQuery form script only loaded when required

 Bugfixes:
  * Fixed default widgets
  * Fixed activity filtering
  * Embedding an image now inserts a medium sized image
  * Search plugin only uses mbstring extension if enabled
  * Site pages links returned to footer
  * Fixed URL creation for users with non-ASCII characters in username
  * The wire username parsing supports periods in usernames
  * Returned the posting area to the main wire page
  * Fixed layout issue on pages with a fragment identifier in URL
  * Added support for call elgg_load_js() in header and footer
  * Fixed user picker
  * Fixed uservalidationbyemail plugin ignoring the actions of other plugins
  * Fixed bug preventing the creation of admin users
  * Fixed deleting a widget with JavaScript disabled
  * Fixed many bugs in the unit/integration tests


Version 1.8.1
(November 16, 2011 from https://github.com/Elgg/Elgg/tree/1.8)

 Enhancements:
  * Completed styling of user validation admin page
  * Adding rel=nofollow for non-trusted links
  * Added direct icon loading for profile avatars in profile plugin
  * Improved the structure of content views to make styling easier
  * Updated version of jQuery to 1.6.4
  * Added basic support for icon size customization
  * Added a toggle for gallery/list view in file plugin
  * Added support for passing CSS classes to icon views
  * Added support for non http URLs to Elgg's normalize functions
  * Added better support for the 404 forward if a page handler does handle a request

 Bugfixes:
  * Fixed autocomplete and userpicker
  * Fixed RSS and web service-related view types
  * Fixed walled garden display issues
  * Added work around for IE/TinyMCE/embed insert problem
  * Implemented ElggUser.isAdmin() JavaScript method
  * Fixed the date views and JavaScript datepicker
  * Fixed horizontal radio buttons styling
  * Modules only display header if there is content for it


Version 1.8.1b
(October 11, 2011 from git://github.com/Elgg/Elgg.git)

 Enhancements:
  * New group activity widget for user dashboard.
  * Added more sprites.
  * version.php information cached instead of loaded 100s of times.
  * Added class elgg-autofocus to add focus on inputs when the page loads.
  * Admins can edit user avatars again.
  * Added a filter for non-bundled plugins in plugin admin.
  * Improvements to admin area theme.

 Bugfixes:
  * Fixed site dropdown menu for IE.
  * ElggEntity->deleteMetadata() no longer deletes all metadata ever if
    called on an unsaved entity.
  * Fixed Embed plugin.
  * Fixed activate and deactivate all plugins.
  * Fixed URL for group membership request in notification email.
  * Fixed log browser plugin's admin area display.
  * Fixed RSS icon not showing up on some pages.
  * Fixed river entries for forum posts that were lost if upgrading from 1.7.
  * Better displaying of errors when activating, deactivating, or
    reordering plugins.
  * Fixed Developer Plugin's inspection tool.
  * Fixed avatar cropping on IE 7.
  * Bookmarks plugin accepts URLs with dashes.
  * "More" menu item on site menu hidden if items are manually specified.
  * Fixed hover menu floating if unrestrained.
  * JS init, system fired when DOM and languages are read.
  * Fixed the date picker input view.
  * Fixed stack overflow when calling elgg_view() from a pagesetup
    event.
  * Menu links no longer have empty titles and confirm attributes.
  * Fixed crash when attempting to change password to an invalid value.
  * Fixed "More groups" link for groups widget.
  * Fixed output/confirmlink to use a default question if not specified.
  * Added missing language strings. Also added "new", "add", and "create".
  * Registered security token refresh page as external to avoid token refresh
    problems on Walled Garden sites.
  * Displaying more accurate message if uploading an avatar fails.
  * "Leave group" button doesn't display for group owners.
  * Request group membership button displays only when logged in.
  * Fixed the number of displayed items for Bookmarks widget.
  * Fixed fallback to deprecated views for widgets.

 API changes:
  * Menus names must be unique to the entire menu, not just section.
  * Input views that encode text use the option 'encode_text'.
  * Added ElggPlugin->getFriendlyName().
  * elgg_view_icon() accepts a class.
  * Added hook output:before, page.
  * Added hook output:before, layout.
  * elgg_get_entities() and related functions return false if passed
    valid options with invalid values.
  * Can disable the user hover menu by passing hover => false to
    elgg_view_icon(). Previously it was override => true.
  * Embed plugin uses menu system. See readme for embed plugin.
  * Manifest attributes are no longer translated via elgg_echo().
  * Fixed livesearch ajax endpoint.
  * Fixed site unit test.
  * Unit tests tidy up after themselves better.
  * forward() throws an exception if headers are already sent.
  * Better errors if adding a user through admin area fails.
  * Localized profile fields.
  * Added 'is_trusted' parameter output/url to avoid escaping and filtering.
    Defaults to false.
  * Added elgg_unregister_action()
  * Fixed ElggPriorityList::rewind().
  * Fixed forwarding after login for login-protected pages.
  * get_site_by_url() respects class inheritance for subclassing ElggSite.

 Internal changes:
  * Updated deprecated uses of internalname/id.
  * Using wwwroot instead of www_root because of inconsistencies.


Version 1.8.0 (Jackie)
(September 5th, 2011 from git://github.com/Elgg/Elgg.git)

 Notes:
  Elgg 1.8 contains the most changes in Elgg since the transition from Elgg 
  0.9 to Elgg 1.0. The core team tried to make the transition as smooth as
  possible, but in the interest of following standards and simplifying the
  development process for core and third party developers, we have made
  changes that will require updating plugins. We believe these changes
  will help Elgg development be easier for everyone.

  It is unreasonable and unhelpful to list the full details of all changes in
  this file. Instead, we will list the high level, overarching changes to
  systems. If you are interested in the specifics, Elgg 1.8's source code is
  highly documented and serves as a good guide and the git commit log can
  provide excruciating details of what has changed between 1.7 and 1.8.

  Please post your feedback, questions, and comments to the community site
  at http://community.elgg.org. As always, thank you for using Elgg!

  --The Elgg Core Development Team

 A tip about updating plugins:
  It's not difficult to update 1.7 plugins for 1.8. There is a detailed 
  document outlining this process on the wiki:
  http://docs.elgg.org/wiki/Updating_plugins_for_Elgg_1.8

  The basic process is:
  1. Clean up the plugin to make sure it conforms to coding standards,
     official structure, and best practices.
  2. Update any uses of deprecated functions. Functions deprecated in 1.7 will
     produce visible notices in 1.8!
  3. Use the new manifest format.
  4. Use the new menu functions.
  5. Use the new JS features.
  6. Update the views to use core CSS helper functions and classes instead of
     writing your own.

  The documentation directory and the wiki has more information.

 User-visible changes:
  * New default theme.
  * New installation.
  * Separate and updated admin interface.
  * Updated plugin themes.

 Generic API changes:
  * Improved the markup and CSS.
  * Restructured and simplified the views layouts.
  * Added a new menu system.
  * Added new CSS and JS file registration functions.
  * Added a JS engine.
  * Added a breadcrumb system.
  * Added a sticky forms system.

 New plugins:
  * Dashboard - The activity stream is now the default index page. A 1.7-style
    dashboard is provided through the dashboard plugin.
  * Developers Plugins - Developer tools.
  * Likes - Allows users to "like" other users' content.
  * oAuth API - A generic, reusable oAuth library.
  * Tag Cloud - A widget-based tag cloud generator.
  * Twitter API - A generic Twitter library that allows signin with Twitter
    and pushing content to tweets. Replaces twitter_service.

 Deprecated plugins:
  * captcha - Captchas have long since stopped being useful as a deterrent
    against spam.
  * crontrigger - Real cron should be used.
  * default_widgets - This functionality is now part of core.
  * friends - This functionality is now part of core.
  * riverdashboard - Displaying the river (activity stream) is default in
    core. The original dashboard can be restored by the new Dashboard plugin.
  * twitter_service - Replaced by Twitter API.

 Elgg 1.8.0.1 was released immediately after 1.8.0 to correct a problem in
 installation.<|MERGE_RESOLUTION|>--- conflicted
+++ resolved
@@ -1,4 +1,3 @@
-<<<<<<< HEAD
 Version 1.9.0-rc1
 (July xx, 2013 from https://github.com/Elgg/Elgg/tree/master)
   Contributing Developers:
@@ -103,7 +102,8 @@
    * xml, php, and ical views (now plugin: https://github.com/Elgg/data_views)
    * foaf views (now plugin: https://github.com/Elgg/semantic_web)
    * Default entity page handler
-=======
+
+
 Version 1.8.18
 (January 11, 2014 from https://github.com/Elgg/Elgg/tree/1.8)
   Contributing Developers:
@@ -112,7 +112,6 @@
 
   Bugfixes:
    * Fixes notify_user() broken in 1.8.17
->>>>>>> b11e6a19
 
 
 Version 1.8.17
