<<<<<<< HEAD
Version 1.9.0-rc1
(July xx, 2013 from https://github.com/Elgg/Elgg/tree/master)
  Contributing Developers:
   * Aday Talavera
   * Andras Szepeshazi
   * Ben Werdmuller
   * Brett Profitt
   * Cash Costello
   * Evan Winslow
   * Facyla
   * Hayden Shaw
   * Hellekin Wolf
   * Ismayil Khayredinov
   * Janek Lasocki-Biczysko
   * Jeff Tilson
   * Jeroen Dalsem
   * Jerome Bakker
   * Juho Jaakkola
   * Marcus Povey
   * Matt Beckett
   * Paweł Sroka
   * Per Jensen
   * Rasmus Lerdorf
   * RiverVanRain
   * Sem
   * Steve Clay
   * Tantek Çelik
   * Team Webgalli

  UI changes
   * New responsive theme - aalborg_theme
   * Drops support for IE6
   * Adds image uploading from editor
   * Replaces fancybox lightbox with colorbox
   * Replaces Tinymce editor with CKEditor
   * Liking and friending use ajax
   * Removes topbar Elgg logo and made "powered by" themable
   * Allows keeping group content limited to the group
   * Site notifications moved into separate plugin from messages
   * Shows owner block when viewing own content
   * Focus styles for accessible keyboard navigation
   * Improved theme sandbox
   * Session expired message

  Admin changes
   * Adds new notification system
   * Changes simplecache caching so that it is performed on demand
   * Adds support for simplecache minification of CSS and JavaScript
   * Makes the wire message length configurable
   * Changes user directories use GUIDs rather than join date
   * Adds banned user widget
   * Adds legacy_url plugin for supporting legacy URLs
   * Adds robots.txt configuration
   * Adds maintenance mode

  New developer features
   * HTML5
   * AMD modules using require.js
   * New notification system
   * New class loader that is PSR-0 compliant
   * Improves control over cookies
   * Adds plugin manifest fields (id, php_version, contributors)
   * Static files recognized as views
   * Adds support for multi-select
   * JSON rendered through views system rather than using global
   * Links in login box use menu system
   * Upgrades jQuery and includes the jquery migrate plugin
   * Widgets can set their titles
   * New JavaScript unit test library
   * Front page and actions go through page handling system
   * Group edit form easier to extend
   * More specific list item classes
   * Page layouts more standardized with same elements
   * Allows customizing colorbox instances

  API changes:
   * Comments and discussion replies are entities
   * New notification system
   * Changes elgg_register_widget_type() to expect contexts to be an array
   * Deprecates default availability of $vars keys (url, config) and $CONFIG
   * New session API accessible via elgg_get_session()
   * Renames many functions to begin with "elgg_" (with deprecated versions)
   * Moves many functions into methods on ElggEntity and related classes
   * Adds support for returning translations as arrays from language files
   * Adds ElggEntity::getDisplayName()
   * Adds ElggEntity::toObject()
   * Replaces add_to_river() with elgg_create_river_item()
   * Adds target_guid to the river
   * Adds elgg_get_entities_from_attributes()
   * Adds ElggMenuItem::addItemClass()
   * Adds elgg_get_menu_item()
   * Adds elgg_format_element() for creating HTML elements
   * ElggFile::getSize() replaces ElggFile::size()
   * Defaults to full_view = false in elgg_list_entities* functions
   * Allows passing $params to event handlers
   * Allows views to be accessed via URL and cacheable
   * Columns added to entity query functions are available in returned entities
   * Separates some events into :before/:after
   * Deprecates passing null to ElggRelationship::__construct
   * Deprecates ElggEntity::get()/set() in favor of property access
   * Deprecates cron, reboot event

  New hooks/events
   * plugin hook: simple_type, file
   * plugin hook: default, access
   * plugin hook: login:forward, user
   * plugin hook: layout, page
   * plugin hook: shell, page
   * plugin hook: head, page
   * plugin hook: get_sql, access
   * plugin hook: maintenance:allow, url
   * notifications plugin hooks
   * event: init:cookie, name

  Deprecated functionality:
   * calendar library (was not maintained)
   * web services library (now plugin distributed with Elgg)
   * export, import, and opendd libraries (see ElggEntity:toObject())
   * location library
   * xml library
   * passing null to ElggRelationship constructor

  Removed functionality
   * xml-rpc library (now plugin: https://github.com/Elgg/xml-rpc)
   * xml, php, and ical views (now plugin: https://github.com/Elgg/data_views)
   * foaf views (now plugin: https://github.com/Elgg/semantic_web)
   * Default entity page handler
=======
Version 1.8.19
(March 12, 2014 from https://github.com/Elgg/Elgg/tree/1.8)
  Contributing Developers:
   * Brett Profitt
   * Centillien
   * Evan Winslow
   * Ismayil Khayredinov
   * Jerome Bakker
   * Juho Jaakkola
   * Matt Beckett
   * RiverVanRain
   * Sem
   * Steve Clay
   * pattyland

  Security enhancements:
   * Implements stronger remember me cookie strategy to prevent brute force attacks.

  Bugfixes:
   * Fixed numerous PHP warnings. 
   * Groups: Corrected breadcrumb for group discussion pages.
   * Fixed RSS validation for the River RSS feed.

  Improvements:
   * Moved Site Secret update to configure -> advanced.
   * Added more comprehensive tests for HTMLAwed.

  Documentation:
   * Added better deprecation warnings for use of certain attributes in views.
>>>>>>> 37ca1c09


Version 1.8.18
(January 11, 2014 from https://github.com/Elgg/Elgg/tree/1.8)
  Contributing Developers:
   * Juho Jaakkola
   * Steve Clay

  Bugfixes:
   * Fixes notify_user() broken in 1.8.17


Version 1.8.17
(January 1, 2014 from https://github.com/Elgg/Elgg/tree/1.8)
  Contributing Developers:
   * Brett Profitt
   * Cash Costello
   * Ed Lyons
   * Evan Winslow
   * Jeroen Dalsem
   * Jerome Bakker
   * Juho Jaakkola
   * Matt Beckett
   * Paweł Sroka
   * Sem
   * Steve Clay

  Security Fixes:
   * Specially-crafted request could return the contents of sensitive files.
   * Reflected XSS attack was possible against 1.8 systems.
   * The cryptographic key used for various purposes may have been generated with weak entropy, particularly on Windows.

  Bugfixes:
   * URLs with non-ASCII usernames again work
   * Floated images are now properly cleared in content areas
   * The activity page title now matches the document title
   * Search again supports multiple comments on the same entity
   * Blog archive sidebar now reverse chronological
   * URLs with matching parens can now be auto-linked
   * Log browser links for users now work
   * Disabling over 50 objects should no longer result in an infinite loop
   * Radio/checkbox inputs no longer have border radius (for IE10)
   * User picker: the Only Friends checkbox again works
   * Group bookmarklet no longer shown to non-members
   * Widget reordering fixed when moving across columns
   * Refuse to deactivate plugins needed as dependencies

  Enhancements:
   * Group member listings are ordered by name
   * The system_log table can now store IPv6 addresses
   * Web services auth_gettoken() now accepts email address
   * List functions: no need to specify pagination for unlimited queries
   * Htmlawed was upgraded to 1.1.16


Version 1.8.16
(June 25, 2013 from https://github.com/Elgg/Elgg/tree/1.8)
  Contributing Developers:
   * Brett Profitt
   * Cash Costello
   * Jeff Tilson
   * Jerome Bakker
   * Paweł Sroka
   * Steve Clay

  Security Fixes:
   * Fixed avatar removal bug (thanks to Jerome Bakker for the first report of this)

  Bugfixes:
   * Fixed infinite loop when deleting/disabling an entity with > 50 annotations
   * Fixed deleting log tables in log rotate plugin
   * Added full text index for groups if missing
   * Added workaround for IE8 and jumping user avatar
   * Fixed pagination for members pages
   * Fixed several internal cache issues
   * Plus many more bug fixes


Version 1.8.15
(April 23, 2013 from https://github.com/Elgg/Elgg/tree/1.8)
  Contributing Developers:
   * Cash Costello
   * Ismayil Khayredinov
   * Jeff Tilson
   * Juho Jaakkola
   * Matt Beckett
   * Paweł Sroka
   * Sem
   * Steve Clay
   * Tom Voorneveld

  Bugfixes:
   * Not displaying http:// on profiles when website isn't set
   * Fixed pagination display issue for small screens
   * Not hiding subpages of top level pages that have been deleted
   * Stop corrupting JavaScript views with elgg deprecation messages
   * Fixed out of memory error due to query cache
   * Fixed bug preventing users authorizing Twitter account access
   * Fixed friends access level for editing pages
   * Fixed uploading files within the embed dialog

  Enhancements:
   * Added browser caching of language JS files
   * Adding nofollow on user posted URLs for spam deterrence (thanks to Hellekin)
   * Auto-registering views for simplecache when their URL is requested
   * Display helpful message for those who have site URL configuration issues
   * Can revert to a previous revision with pages plugin
   * Site owners can turn off posting wire messages to Twitter
   * Search results are sorted by relevance

  Dropped Plugins:
   * Twitter widget due to changes in Twitter API and terms of service
   * OAuth API plugin due to conflicts with the Twitter API plugin


Version 1.8.14
(March 12, 2013 from https://github.com/Elgg/Elgg/tree/1.8)
  Contributing Developers:
   * Aday Talavera
   * Brett Profitt
   * Cash Costello
   * Ed Lyons
   * German Bortoli
   * Hellekin Wolf
   * iionly
   * Jerome Bakker
   * Luciano Lima
   * Matt Beckett
   * Paweł Sroka
   * Sem
   * Steve Clay

  Security Fixes:
   * Fixed a XSS vulnerability when accepting URLs on user profiles
   * Fixed bug that exposed subject lines of messages in inbox
   * Added requirement for CSRF token for login

  Bugfixes:
   * Strip html tags from tag input
   * Fixed several display issues for IE7
   * Fixed several issues with blog drafts
   * Fixed repeated token timeout errors
   * Fixed JavaScript localization for non-English languages

  Enhancements:
   * Web services fall back to json if the viewtype is invalid


Version 1.8.13
(January 29, 2013 from https://github.com/Elgg/Elgg/tree/1.8)
  Contributing Developers:
   * Cash Costello
   * Juho Jaakkola
   * Kevin Jardine
   * Krzysztof Różalski
   * Steve Clay

  Security Fixes:
   * Added validation of Twitter usernames in Twitter widget

  Bugfixes:
   * CLI usages with walled garden fixed
   * Upgrading from < 1.8 to 1.8 fixed
   * Default widgets fixed
   * Quotes in object titles no longer result in "qout" in URLs
   * List of my groups is ordered now
   * Language string river:comment:object:default is defined now
   * Added language string for comments: generic_comment:on

  Enhancements:
   * Added confirm dialog for resetting profile fields (adds language string profile:resetdefault:confirm)


Version 1.8.12
(January 4th, 2013 from https://github.com/Elgg/Elgg/tree/1.8)
  Contributing Developers:
   * Brett Profitt
   * Cash Costello
   * Jerome Bakker
   * Matt Beckett
   * Paweł Sroka
   * Sem
   * Steve Clay

  Bugfixes:
   * Added an AJAX workaround for the rewrite test.
   * Code cleanup to prevent some notices and warnings.
   * Removed "original_order" in menu item anchor tags.
   * Site menu's selected item correctly persists through content pages.
   * Static caches rewritten and improved to prevent stale data being returned.
   * Installation: Invalid characters in admin username are handled correctly.
   * Messages: Fixed inbox link in email notifications.
   * The Wire: Fixed objects not displaying correctly when upgrading from 1.7.

  Enhancements:
   * Performance improvements and improved caching in entity loading.
   * Added upgrade locking to prevent concurrent upgrade attempts.
   * Replaced xml_to_object() and autop() with GPL / MIT-compatible code.
   * Error messages (register_error()) only fade after being clicked.
   * Groups: Added a sidebar entry to display membership status and a link to
     group notification settings.
   * Groups: Added pending membership and invitation requests to the sidebar.
   * Groups: Better redirection for invisible and closed groups.
   * Search: User profile fields are searched.
   * Pages: Subpages can be reassigned to new parent pages.
   * Twitter: Login with twitter supports persistent login and correctly forwards
     after login.


Version 1.8.11
(December 5th, 2012 from https://github.com/Elgg/Elgg/tree/1.8)

  Bugfix:
   * Fixed fatal error in group creation form


Version 1.8.10
(December 4th, 2012 from https://github.com/Elgg/Elgg/tree/1.8)

  Contributing Developers:
   * Krzysztof Różalski
   * Lars Hærvig
   * Paweł Sroka
   * RiverVanRain
   * Sem
   * Steve Clay

  Security Enhancements:
   * Cached metadata respects access restrictions to fix problems with profile
     field display.
   * Group RSS feeds are restricted to valid entities

  Enhancements:
   * UX: Added a list of Administrators in the admin area
   * UX: Limiting message board activity stream entries to excerpts
   * Performance: Prefetching river entries
   * Performance: Plugin entities are cached

  Bugfixes:
   * Removed superfluous commas in JS files to fix IE compatibility.
   * API: Fixed Twitter API.
   * Performance: Outputting valid ETags and expires headers.


Version 1.8.9
(November 11, 2012 from https://github.com/Elgg/Elgg/tree/1.8)

 Contributing Developers:
  * Brett Profitt
  * Cash Costello
  * Evan Winslow
  * Jeroen Dalsem
  * Jerome Bakker
  * Matt Beckett
  * Paweł Sroka
  * Sem
  * Steve Clay

 Security Enhancements:
  * Sample CLI installer cannot break site
  * Removed XSS vulnerabilities in titles and user profiles

 Enhancements:
  * UX: A group's owner can transfer ownership to another member
  * UX: Search queries persist in the search box
  * Several (X)HTML validation improvements
  * Improved performance via more aggressive entity and metadata caching
  * BC: 1.7 group profile URLs forward correctly

 Bugfixes:
  * UX: Titles containing HTML tokens are never mangled
  * UX: Empty user profile values saved properly
  * UX: Blog creator always mentioned in activity stream (not user who published it)
  * UI: Fixed ordering of registered menu items in some cases
  * UI: Embed dialog does not break file inputs
  * UI: Datepicker now respects language
  * UI: More reliable display of access input in widgets
  * UI: Group edit form is sticky
  * UI: Site categories are sticky in forms
  * API: Language fallback works in Javascript
  * API: Fallback to default viewtype if invalid one given
  * API: Notices reported for missing language keys
  * Memcache now safe to use; never bypasses access control
  * BC: upgrade shows comments consistently in activity stream


Version 1.8.8
(July 11, 2012 from https://github.com/Elgg/Elgg/tree/1.8)

 Contributing Developers:
  * Cash Costello
  * Miguel Rodriguez
  * Sem

 Enhancements:
  * Added a delete button on river items for admins

 Bugfixes:
  * Fixed the significant bug with htmlawed plugin that caused duplicate tags


Version 1.8.7
(July 10, 2012 from https://github.com/Elgg/Elgg/tree/1.8)

 Contributing Developers:
  * Cash Costello
  * Evan Winslow
  * Ismayil Khayredinov
  * Jeroen Dalsem
  * Jerome Bakker
  * Matt Beckett
  * Miguel Rodriguez
  * Paweł Sroka
  * Sem
  * Steve Clay

 Enhancements:
  * Better support for search engine friendly URLs
  * Upgraded htmlawed (XSS filtering)
  * Internationalization support for TinyMCE
  * Public access not available for walled gardens
  * Better forwarding and messages when they cannot view content because logged out

 Bugfixes:
  * Fatal errors due to type hints downgraded to warnings
  * Group discussion reply notifications work again
  * Sending user to inbox when deleting a message
  * Fixed location profile information when it is an array
  * Over 30 other bug fixes.


Version 1.8.6
(June 18, 2012 from https://github.com/Elgg/Elgg/tree/1.8)

 Contributing Developers:
  * Cash Costello
  * Evan Winslow
  * Ismayil Khayredinov
  * Jeff Tilson
  * Jerome Bakker
  * Paweł Sroka
  * Sem
  * Steve Clay

 Enhancements:
  * New ajax spinner
  * Detecting docx, xlsx, and pptx files in file plugin
  * Showing ajax spinner when uploading file with embed plugin

 Bugfixes:
  * Fixed some language caching issues.
  * Users can add sub-pages to another user's page in a group.
  * Over 30 other bug fixes.


Version 1.8.5
(May 17, 2012 from https://github.com/Elgg/Elgg/tree/1.8)
 
 Contributing Developers:
  * Brett Profitt
  * Evan Winslow
  * Sem
  * Steve Clay
  * Jeroen Dalsem
  * Jerome Bakker

 Security Enhancements:
  * Fixed possible XSS vulnerability if using a crafted URL.
  * Fixed exploit to bypass new user validation if using a crafted form.
  * Fixed incorrect caching of access lists that could allow plugins
    to show private entities to non-admin and non-owning users. (Non-exploitable)

 Bugfixes:
  * Twitter API: New users are forwarded to the correct page after creating 
                 an account with Twitter.
  * Files: PDF files are downloaded as "inline" to display in the browser.
  * Fixed possible duplication errors when writing metadata with multiple values.
  * Fixed possible upgrade issue if using a plugin uses the system_log hooks.
  * Fixed problems when enabling more than 50 metadata or annotations.

 API:
  * River entries' timestamps use elgg_view_friendly_time() and can be 
     overridden with the friendly time output view.


Version 1.8.4
(April 24, 2012 from https://github.com/Elgg/Elgg/tree/1.8)

 Contributing Developers:
   * Adayth Talavera
   * Brett Profitt
   * Cash Costello
   * Evan Winslow
   * Ismayil Khayredinov
   * Janek Lasocki-Biczysko
   * Jerome Baker
   * Sem
   * Steve Clay
   * Webgalli

 Security Enhancements:
  * Fixed an issue in the web services auth.get_token endpoint that
    would give valid auth tokens to invalid credentials. Thanks to
    Christian for reporting this!
  * Fixed an that could show which plugins are loaded on a site.

 Enhancements:
  * UI: All bundled plugins' list pages display a no content message if there is nothing to list.
  * UI: Site default access is limited to core access levels.
  * UI: Showing a system message to the admin if plugins are disabled with the "disabled"
    magic file.
  * UI: Added transparent backgrounds for files and pages icons.
  * External (Site) Pages: If in Wall Garden mode, Site Pages use the Walled Garden
    theme when logged out.
  * UI: Database errors only show the query to admin users.
  * UI: Cannot set the data path to a relative path in installation or site settings.
  * UI: Cleaned up notifications for bundled plugins.
  * UI: Hiding crop button if no avatar is uploaded.
  * UI: Bundled plugins are displayed with a gold border in the plugin admin area.
  * UI: Can see all the categories a plugin belongs to.
  * Web Services: Multiple tokens allowed for users.
  * API: More efficient entity loading.
  * API: Added IP address to system log.
  * API: Languages are cached.
  * API: ElggBatch supports disabling offsets for callbacks that delete entities.
  * API: Cleaned up the boot process.
  * API: Fixed situation in which the cache isn't properly cleared if a file can't be unlinked.

 Bugfixes:
  * UI: Tags display in the case they were saved.
  * UI: Friendly titles keep -s.
  * UI: Removed pagination in friends widget.
  * UI: Profile settings actions correctly displays error messages as errors.
  * UI: Tag search works for tags with spaces.
  * UI: Fixed river display for friending that happens during registration.
  * Groups: Link for managing join requests is restored in the sidebar.
  * Walled Garden: Cron and web services endpoints are exposed as public sites.
  * The Wire: UTF usernames are correctly linked with @ syntax.
  * The Wire: No longer selecting the "Mine" tab for users who aren't you.
  * Blogs: Notifications restored.
  * Message Board: Fixed delete.
  * Groups: Forwarding to correct page if trying to access closed group.
  * API: entities loaded via elgg_get_entities_from_relationship() have the correct time_created.
  * API: Deleting entities recursively works when code is logged out.
  * API: Fixed multiple uses of deprecated functions.


Version 1.8.3
(January 12, 2012 from https://github.com/Elgg/Elgg/tree/1.8)

 Enhancements:
  * Adds a white list for ajax views
  * Improved navigation tab options
  * Added group specific search
  * Added button for reverting avatar
  * Improved documentation for core class attributes
  * Adds a server info page under administer -> statistics
  * Improving caching of icons and js/css
  * Deprecation notices not displayed to non-admin users

 Bugfixes:
  * Fixed upgrade scripts for blog posts and groups forum posts
  * Can now delete invitations to invisible groups
  * Fixed several widget bugs
  * Fixed access level on add to group river item
  * Fixed recursive entity enabling
  * Fixed limit on pages in sidebar navigation
  * Fixed deletion of large numbers of annotations


Version 1.8.2
(December 21, 2011 from https://github.com/Elgg/Elgg/tree/1.8)

 Enhancements:
  * Added a 404 page
  * Widgets controls now using the menu system
  * Admins can edit users' account information
  * Embed uploader supports uploading into groups
  * Add a control panel widget for easy access to cache flushing and upgrading
  * Comments now have a unqiue URL with fragment identifier
  * JavaScript language files are cacheable
  * jQuery form script only loaded when required

 Bugfixes:
  * Fixed default widgets
  * Fixed activity filtering
  * Embedding an image now inserts a medium sized image
  * Search plugin only uses mbstring extension if enabled
  * Site pages links returned to footer
  * Fixed URL creation for users with non-ASCII characters in username
  * The wire username parsing supports periods in usernames
  * Returned the posting area to the main wire page
  * Fixed layout issue on pages with a fragment identifier in URL
  * Added support for call elgg_load_js() in header and footer
  * Fixed user picker
  * Fixed uservalidationbyemail plugin ignoring the actions of other plugins
  * Fixed bug preventing the creation of admin users
  * Fixed deleting a widget with JavaScript disabled
  * Fixed many bugs in the unit/integration tests


Version 1.8.1
(November 16, 2011 from https://github.com/Elgg/Elgg/tree/1.8)

 Enhancements:
  * Completed styling of user validation admin page
  * Adding rel=nofollow for non-trusted links
  * Added direct icon loading for profile avatars in profile plugin
  * Improved the structure of content views to make styling easier
  * Updated version of jQuery to 1.6.4
  * Added basic support for icon size customization
  * Added a toggle for gallery/list view in file plugin
  * Added support for passing CSS classes to icon views
  * Added support for non http URLs to Elgg's normalize functions
  * Added better support for the 404 forward if a page handler does handle a request

 Bugfixes:
  * Fixed autocomplete and userpicker
  * Fixed RSS and web service-related view types
  * Fixed walled garden display issues
  * Added work around for IE/TinyMCE/embed insert problem
  * Implemented ElggUser.isAdmin() JavaScript method
  * Fixed the date views and JavaScript datepicker
  * Fixed horizontal radio buttons styling
  * Modules only display header if there is content for it


Version 1.8.1b
(October 11, 2011 from git://github.com/Elgg/Elgg.git)

 Enhancements:
  * New group activity widget for user dashboard.
  * Added more sprites.
  * version.php information cached instead of loaded 100s of times.
  * Added class elgg-autofocus to add focus on inputs when the page loads.
  * Admins can edit user avatars again.
  * Added a filter for non-bundled plugins in plugin admin.
  * Improvements to admin area theme.

 Bugfixes:
  * Fixed site dropdown menu for IE.
  * ElggEntity->deleteMetadata() no longer deletes all metadata ever if
    called on an unsaved entity.
  * Fixed Embed plugin.
  * Fixed activate and deactivate all plugins.
  * Fixed URL for group membership request in notification email.
  * Fixed log browser plugin's admin area display.
  * Fixed RSS icon not showing up on some pages.
  * Fixed river entries for forum posts that were lost if upgrading from 1.7.
  * Better displaying of errors when activating, deactivating, or
    reordering plugins.
  * Fixed Developer Plugin's inspection tool.
  * Fixed avatar cropping on IE 7.
  * Bookmarks plugin accepts URLs with dashes.
  * "More" menu item on site menu hidden if items are manually specified.
  * Fixed hover menu floating if unrestrained.
  * JS init, system fired when DOM and languages are read.
  * Fixed the date picker input view.
  * Fixed stack overflow when calling elgg_view() from a pagesetup
    event.
  * Menu links no longer have empty titles and confirm attributes.
  * Fixed crash when attempting to change password to an invalid value.
  * Fixed "More groups" link for groups widget.
  * Fixed output/confirmlink to use a default question if not specified.
  * Added missing language strings. Also added "new", "add", and "create".
  * Registered security token refresh page as external to avoid token refresh
    problems on Walled Garden sites.
  * Displaying more accurate message if uploading an avatar fails.
  * "Leave group" button doesn't display for group owners.
  * Request group membership button displays only when logged in.
  * Fixed the number of displayed items for Bookmarks widget.
  * Fixed fallback to deprecated views for widgets.

 API changes:
  * Menus names must be unique to the entire menu, not just section.
  * Input views that encode text use the option 'encode_text'.
  * Added ElggPlugin->getFriendlyName().
  * elgg_view_icon() accepts a class.
  * Added hook output:before, page.
  * Added hook output:before, layout.
  * elgg_get_entities() and related functions return false if passed
    valid options with invalid values.
  * Can disable the user hover menu by passing hover => false to
    elgg_view_icon(). Previously it was override => true.
  * Embed plugin uses menu system. See readme for embed plugin.
  * Manifest attributes are no longer translated via elgg_echo().
  * Fixed livesearch ajax endpoint.
  * Fixed site unit test.
  * Unit tests tidy up after themselves better.
  * forward() throws an exception if headers are already sent.
  * Better errors if adding a user through admin area fails.
  * Localized profile fields.
  * Added 'is_trusted' parameter output/url to avoid escaping and filtering.
    Defaults to false.
  * Added elgg_unregister_action()
  * Fixed ElggPriorityList::rewind().
  * Fixed forwarding after login for login-protected pages.
  * get_site_by_url() respects class inheritance for subclassing ElggSite.

 Internal changes:
  * Updated deprecated uses of internalname/id.
  * Using wwwroot instead of www_root because of inconsistencies.


Version 1.8.0 (Jackie)
(September 5th, 2011 from git://github.com/Elgg/Elgg.git)

 Notes:
  Elgg 1.8 contains the most changes in Elgg since the transition from Elgg 
  0.9 to Elgg 1.0. The core team tried to make the transition as smooth as
  possible, but in the interest of following standards and simplifying the
  development process for core and third party developers, we have made
  changes that will require updating plugins. We believe these changes
  will help Elgg development be easier for everyone.

  It is unreasonable and unhelpful to list the full details of all changes in
  this file. Instead, we will list the high level, overarching changes to
  systems. If you are interested in the specifics, Elgg 1.8's source code is
  highly documented and serves as a good guide and the git commit log can
  provide excruciating details of what has changed between 1.7 and 1.8.

  Please post your feedback, questions, and comments to the community site
  at http://community.elgg.org. As always, thank you for using Elgg!

  --The Elgg Core Development Team

 A tip about updating plugins:
  It's not difficult to update 1.7 plugins for 1.8. There is a detailed 
  document outlining this process on the wiki:
  http://docs.elgg.org/wiki/Updating_plugins_for_Elgg_1.8

  The basic process is:
  1. Clean up the plugin to make sure it conforms to coding standards,
     official structure, and best practices.
  2. Update any uses of deprecated functions. Functions deprecated in 1.7 will
     produce visible notices in 1.8!
  3. Use the new manifest format.
  4. Use the new menu functions.
  5. Use the new JS features.
  6. Update the views to use core CSS helper functions and classes instead of
     writing your own.

  The documentation directory and the wiki has more information.

 User-visible changes:
  * New default theme.
  * New installation.
  * Separate and updated admin interface.
  * Updated plugin themes.

 Generic API changes:
  * Improved the markup and CSS.
  * Restructured and simplified the views layouts.
  * Added a new menu system.
  * Added new CSS and JS file registration functions.
  * Added a JS engine.
  * Added a breadcrumb system.
  * Added a sticky forms system.

 New plugins:
  * Dashboard - The activity stream is now the default index page. A 1.7-style
    dashboard is provided through the dashboard plugin.
  * Developers Plugins - Developer tools.
  * Likes - Allows users to "like" other users' content.
  * oAuth API - A generic, reusable oAuth library.
  * Tag Cloud - A widget-based tag cloud generator.
  * Twitter API - A generic Twitter library that allows signin with Twitter
    and pushing content to tweets. Replaces twitter_service.

 Deprecated plugins:
  * captcha - Captchas have long since stopped being useful as a deterrent
    against spam.
  * crontrigger - Real cron should be used.
  * default_widgets - This functionality is now part of core.
  * friends - This functionality is now part of core.
  * riverdashboard - Displaying the river (activity stream) is default in
    core. The original dashboard can be restored by the new Dashboard plugin.
  * twitter_service - Replaced by Twitter API.

 Elgg 1.8.0.1 was released immediately after 1.8.0 to correct a problem in
 installation.<|MERGE_RESOLUTION|>--- conflicted
+++ resolved
@@ -1,4 +1,3 @@
-<<<<<<< HEAD
 Version 1.9.0-rc1
 (July xx, 2013 from https://github.com/Elgg/Elgg/tree/master)
   Contributing Developers:
@@ -126,7 +125,8 @@
    * xml, php, and ical views (now plugin: https://github.com/Elgg/data_views)
    * foaf views (now plugin: https://github.com/Elgg/semantic_web)
    * Default entity page handler
-=======
+
+
 Version 1.8.19
 (March 12, 2014 from https://github.com/Elgg/Elgg/tree/1.8)
   Contributing Developers:
@@ -146,7 +146,7 @@
    * Implements stronger remember me cookie strategy to prevent brute force attacks.
 
   Bugfixes:
-   * Fixed numerous PHP warnings. 
+   * Fixed numerous PHP warnings.
    * Groups: Corrected breadcrumb for group discussion pages.
    * Fixed RSS validation for the River RSS feed.
 
@@ -156,7 +156,6 @@
 
   Documentation:
    * Added better deprecation warnings for use of certain attributes in views.
->>>>>>> 37ca1c09
 
 
 Version 1.8.18
@@ -514,7 +513,7 @@
 
 Version 1.8.5
 (May 17, 2012 from https://github.com/Elgg/Elgg/tree/1.8)
- 
+
  Contributing Developers:
   * Brett Profitt
   * Evan Winslow
@@ -530,7 +529,7 @@
     to show private entities to non-admin and non-owning users. (Non-exploitable)
 
  Bugfixes:
-  * Twitter API: New users are forwarded to the correct page after creating 
+  * Twitter API: New users are forwarded to the correct page after creating
                  an account with Twitter.
   * Files: PDF files are downloaded as "inline" to display in the browser.
   * Fixed possible duplication errors when writing metadata with multiple values.
@@ -538,7 +537,7 @@
   * Fixed problems when enabling more than 50 metadata or annotations.
 
  API:
-  * River entries' timestamps use elgg_view_friendly_time() and can be 
+  * River entries' timestamps use elgg_view_friendly_time() and can be
      overridden with the friendly time output view.
 
 
@@ -765,7 +764,7 @@
 (September 5th, 2011 from git://github.com/Elgg/Elgg.git)
 
  Notes:
-  Elgg 1.8 contains the most changes in Elgg since the transition from Elgg 
+  Elgg 1.8 contains the most changes in Elgg since the transition from Elgg
   0.9 to Elgg 1.0. The core team tried to make the transition as smooth as
   possible, but in the interest of following standards and simplifying the
   development process for core and third party developers, we have made
@@ -784,7 +783,7 @@
   --The Elgg Core Development Team
 
  A tip about updating plugins:
-  It's not difficult to update 1.7 plugins for 1.8. There is a detailed 
+  It's not difficult to update 1.7 plugins for 1.8. There is a detailed
   document outlining this process on the wiki:
   http://docs.elgg.org/wiki/Updating_plugins_for_Elgg_1.8
 
