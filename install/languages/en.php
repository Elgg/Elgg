<?php
/**
 * Installer English Language
 *
 * @package ElggLanguage
 * @subpackage Installer
 */

$english = array(
	'install:title' => 'Elgg Install',
	'install:welcome' => 'Welcome',
	'install:requirements' => 'Requirements check',
	'install:database' => 'Database installation',
	'install:settings' => 'Configure site',
	'install:admin' => 'Create admin account',
	'install:complete' => 'Finished',

	'install:next' => 'Next',
	'install:refresh' => 'Refresh',

	'install:welcome:instructions' => "Installing Elgg has 6 simple steps and reading this welcome is the first one!

If you haven't already, read through the installation instructions included with Elgg (or click the instructions link at the bottom of the page).

If you are ready to proceed, click the Next button.",
	'install:requirements:instructions:success' => "Your server passed the requirement checks.",
	'install:requirements:instructions:failure' => "Your server failed the requirements check. After you have fixed the below issues, refresh this page. Check the troubleshooting links at the bottom of this page if you need further assistance.",
	'install:requirements:instructions:warning' => "Your server passed the requirements check, but there is at least one warning. We recommend that you check the install troubleshooting page for more details.",

	'install:require:php' => 'PHP',
	'install:require:rewrite' => 'Web server',
	'install:require:settings' => 'Settings file',
	'install:require:database' => 'Database',

	'install:check:root' => 'Your web server does not have permission to create an .htaccess file in the root directory of Elgg. You have two choices:

		1. Change the permissions on the root directory

		2. Copy the file htaccess_dist to .htaccess',

	'install:check:php:version' => 'Elgg requires PHP %s or above. This server is using version %s.',
	'install:check:php:extension' => 'Elgg requires the PHP extension %s.',
	'install:check:php:extension:recommend' => 'It is recommended that the PHP extension %s is installed.',
	'install:check:php:open_basedir' => 'The open_basedir PHP directive may prevent Elgg from saving files to its data directory.',
	'install:check:php:safe_mode' => 'Running PHP in safe mode is not recommened and may cause problems with Elgg.',
	'install:check:php:arg_separator' => 'arg_separator.output must be & for Elgg to work and your server\'s value is %s',
	'install:check:php:register_globals' => 'Register globals must be turned off.',
	'install:check:php:session.auto_start' => "session.auto_start must be off for Elgg to work. Either change the configuration of your server or add this directive to Elgg's .htaccess file.",

	'install:check:enginedir' => 'Your web server does not have permission to create the settings.php file in the engine directory. You have two choices:

		1. Change the permissions on the engine directory

		2. Copy the file settings.example.php to settings.php and follow the instructions in it for setting your database parameters.',
	'install:check:readsettings' => 'A settings file exists in the engine directory, but the web server cannot read it. You can delete the file or change the read permissions on it.',

	'install:check:php:success' => "Your server's PHP satisfies all of Elgg's requirements.",
	'install:check:rewrite:success' => 'The test of the rewrite rules was successful.',
	'install:check:database' => 'The database requirements are checked when Elgg loads its database.',

	'install:database:instructions' => "If you haven't already created a database for Elgg, do that now. Then fill in the values below to initialize the Elgg database.",
	'install:database:error' => 'There was an error creating the Elgg database and installation cannot continue. Review the message above and correct any problems. If you need more help, visit the Install troubleshooting link below or post to the Elgg community forums.',

	'install:database:label:dbuser' =>  'Database Username',
	'install:database:label:dbpassword' => 'Database Password',
	'install:database:label:dbname' => 'Database Name',
	'install:database:label:dbhost' => 'Database Host',
	'install:database:label:dbprefix' => 'Database Table Prefix',

	'install:database:help:dbuser' => 'User that has full privileges to the MySQL database that you created for Elgg',
	'install:database:help:dbpassword' => 'Password for the above database user account',
	'install:database:help:dbname' => 'Name of the Elgg database',
	'install:database:help:dbhost' => 'Hostname of the MySQL server (usually localhost)',
	'install:database:help:dbprefix' => "The prefix given to all of Elgg's tables (usually elgg_)",

	'install:settings:instructions' => 'We need some information about the site as we configure Elgg. If you haven\'t <a href="http://docs.elgg.org/wiki/Data_directory" target="_blank">created a data directory</a> for Elgg, you need to do so now.',

	'install:settings:label:sitename' => 'Site Name',
	'install:settings:label:siteemail' => 'Site Email Address',
	'install:settings:label:wwwroot' => 'Site URL',
	'install:settings:label:path' => 'Elgg Install Directory',
	'install:settings:label:dataroot' => 'Data Directory',
	'install:settings:label:language' => 'Site Language',
	'install:settings:label:siteaccess' => 'Default Site Access',
	'install:label:combo:dataroot' => 'Elgg creates data directory',

	'install:settings:help:sitename' => 'The name of your new Elgg site',
	'install:settings:help:siteemail' => 'Email address used by Elgg for communication with users',
	'install:settings:help:wwwroot' => 'The address of the site (Elgg usually guesses this correctly)',
	'install:settings:help:path' => 'The directory where you put the Elgg code (Elgg usually guesses this correctly)',
	'install:settings:help:dataroot' => 'The directory that you created for Elgg to save files (the permissions on this directory are checked when you click Next). It must be an absolute path.',
	'install:settings:help:dataroot:apache' => 'You have the option of Elgg creating the data directory or entering the directory that you already created for storing user files (the permissions on this directory are checked when you click Next)',
	'install:settings:help:language' => 'The default language for the site',
	'install:settings:help:siteaccess' => 'The default access level for new user created content',

	'install:admin:instructions' => "It is now time to create an administrator's account.",

	'install:admin:label:displayname' => 'Display Name',
	'install:admin:label:email' => 'Email Address',
	'install:admin:label:username' => 'Username',
	'install:admin:label:password1' => 'Password',
	'install:admin:label:password2' => 'Password Again',

	'install:admin:help:displayname' => 'The name that is displayed on the site for this account',
	'install:admin:help:email' => '',
	'install:admin:help:username' => 'Account username used for logging in',
	'install:admin:help:password1' => "Account password must be at least %u characters long",
	'install:admin:help:password2' => 'Retype password to confirm',

	'install:admin:password:mismatch' => 'Password must match.',
	'install:admin:password:empty' => 'Password cannot be empty.',
	'install:admin:password:tooshort' => 'Your password was too short',
	'install:admin:cannot_create' => 'Unable to create an admin account.',

	'install:complete:instructions' => 'Your Elgg site is now ready to be used. Click the button below to be taken to your site.',
	'install:complete:gotosite' => 'Go to site',

	'InstallationException:UnknownStep' => '%s is an unknown installation step.',

	'install:success:database' => 'Database has been installed.',
	'install:success:settings' => 'Site settings have been saved.',
	'install:success:admin' => 'Admin account has been created.',

	'install:error:htaccess' => 'Unable to create an .htaccess',
	'install:error:settings' => 'Unable to create the settings file',
	'install:error:databasesettings' => 'Unable to connect to the database with these settings.',
	'install:error:oldmysql' => 'MySQL must be version 5.0 or above. Your server is using %s.',
	'install:error:nodatabase' => 'Unable to use database %s. It may not exist.',
	'install:error:cannotloadtables' => 'Cannot load the database tables',
	'install:error:tables_exist' => 'There are already Elgg tables in the database. You need to either drop those tables or restart the installer and we will attempt to use them. To restart the installer, remove \'?step=database\' from the URL in your browser\'s address bar and press Enter.',
	'install:error:readsettingsphp' => 'Unable to read engine/settings.example.php',
	'install:error:writesettingphp' => 'Unable to write engine/settings.php',
	'install:error:requiredfield' => '%s is required',
	'install:error:relative_path' => 'We don\'t think "%s" is an absoluate path for your data directory',
	'install:error:datadirectoryexists' => 'Your data directory %s does not exist.',
	'install:error:writedatadirectory' => 'Your data directory %s is not writable by the web server.',
	'install:error:locationdatadirectory' => 'Your data directory %s must be outside of your install path for security.',
	'install:error:emailaddress' => '%s is not a valid email address',
	'install:error:createsite' => 'Unable to create the site.',
	'install:error:savesitesettings' => 'Unable to save site settings',
	'install:error:loadadmin' => 'Unable to load admin user.',
	'install:error:adminaccess' => 'Unable to give new user account admin privileges.',
	'install:error:adminlogin' => 'Unable to login the new admin user automatically.',
	'install:error:rewrite:apache' => 'We think your server is running the Apache web server.',
	'install:error:rewrite:nginx' => 'We think your server is running the Nginx web server.',
	'install:error:rewrite:lighttpd' => 'We think your server is running the Lighttpd web server.',
	'install:error:rewrite:iis' => 'We think your server is running the IIS web server.',
	'install:error:rewrite:allowoverride' => "The rewrite test failed and the most likely cause is that AllowOverride is not set to All for Elgg's directory. This prevents Apache from processing the .htaccess file which contains the rewrite rules.
				\n\nA less likely cause is Apache is configured with an alias for your Elgg directory and you need to set the RewriteBase in your .htaccess. There are further instructions in the .htaccess file in your Elgg directory.",
	'install:error:rewrite:htaccess:write_permission' => 'Your web server does not have permission to create the .htaccess file in Elgg\'s directory. You need to manually copy htaccess_dist to .htaccess or change the permissions on the directory.',
	'install:error:rewrite:htaccess:read_permission' => 'There is an .htaccess file in Elgg\'s directory, but your web server does not have permission to read it.',
	'install:error:rewrite:htaccess:non_elgg_htaccess' => 'There is an .htaccess file in Elgg\'s directory that was not not created by Elgg. Please remove it.',
	'install:error:rewrite:htaccess:old_elgg_htaccess' => 'There appears to be an old Elgg .htaccess file in Elgg\'s directory. It does not contain the rewrite rule for testing the web server.',
	'install:error:rewrite:htaccess:cannot_copy' => 'A unknown error occurred while creating the .htaccess file. You need to manually copy htaccess_dist to .htaccess in Elgg\'s directory.',
	'install:error:rewrite:altserver' => 'The rewrite rules test failed. You need to configure your web server with Elgg\'s rewrite rules and try again.',
	'install:error:rewrite:unknown' => 'Oof. We couldn\'t figure out what kind of web server is running on your server and it failed the rewrite rules. We cannot offer any specific advice. Please check the troubleshooting link.',
<<<<<<< HEAD
	'install:warning:rewrite:unknown' => 'Your server does not support automatic testing of the rewrite rules. You can continue the installation, but you may experience problems with your site. You can manually test the rewrite rules by clicking this link: <a href="%s" target="_blank">test</a>. You will see the word success if the rules are working.',
    
	// Bring over some error messages you might see in setup
	'exception:contact_admin' => 'An unrecoverable error has occurred and has been logged. If you are the site administrator check your settings file, otherwise contact the site administrator with the following information:',
	'DatabaseException:WrongCredentials' => "Elgg couldn't connect to the database using the given credentials. Check the settings file.",
=======
	'install:warning:rewrite:unknown' => 'Your server does not support automatic testing of the rewrite rules and your browser does not support checking via JavaScript. You can continue the installation, but you may experience problems with your site. You can manually test the rewrite rules by clicking this link: <a href="%s" target="_blank">test</a>. You will see the word success if the rules are working.',
>>>>>>> cc0f1dda
);

add_translation("en", $english);<|MERGE_RESOLUTION|>--- conflicted
+++ resolved
@@ -154,15 +154,11 @@
 	'install:error:rewrite:htaccess:cannot_copy' => 'A unknown error occurred while creating the .htaccess file. You need to manually copy htaccess_dist to .htaccess in Elgg\'s directory.',
 	'install:error:rewrite:altserver' => 'The rewrite rules test failed. You need to configure your web server with Elgg\'s rewrite rules and try again.',
 	'install:error:rewrite:unknown' => 'Oof. We couldn\'t figure out what kind of web server is running on your server and it failed the rewrite rules. We cannot offer any specific advice. Please check the troubleshooting link.',
-<<<<<<< HEAD
-	'install:warning:rewrite:unknown' => 'Your server does not support automatic testing of the rewrite rules. You can continue the installation, but you may experience problems with your site. You can manually test the rewrite rules by clicking this link: <a href="%s" target="_blank">test</a>. You will see the word success if the rules are working.',
+	'install:warning:rewrite:unknown' => 'Your server does not support automatic testing of the rewrite rules and your browser does not support checking via JavaScript. You can continue the installation, but you may experience problems with your site. You can manually test the rewrite rules by clicking this link: <a href="%s" target="_blank">test</a>. You will see the word success if the rules are working.',
     
 	// Bring over some error messages you might see in setup
 	'exception:contact_admin' => 'An unrecoverable error has occurred and has been logged. If you are the site administrator check your settings file, otherwise contact the site administrator with the following information:',
 	'DatabaseException:WrongCredentials' => "Elgg couldn't connect to the database using the given credentials. Check the settings file.",
-=======
-	'install:warning:rewrite:unknown' => 'Your server does not support automatic testing of the rewrite rules and your browser does not support checking via JavaScript. You can continue the installation, but you may experience problems with your site. You can manually test the rewrite rules by clicking this link: <a href="%s" target="_blank">test</a>. You will see the word success if the rules are working.',
->>>>>>> cc0f1dda
 );
 
 add_translation("en", $english);