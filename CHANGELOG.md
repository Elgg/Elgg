--- conflicted
+++ resolved
@@ -1,4 +1,3 @@
-<<<<<<< HEAD
 <a name="2.3.3"></a>
 ### 2.3.3  (2017-05-16)
 
@@ -755,20 +754,10 @@
 * Juho Jaakkola (3)
 * Ismayil Khayredinov (2)
 * Juho Jaakkola (2)
-=======
-<a name="1.12.17"></a>
-### 1.12.17  (2017-09-21)
-
-#### Contributors
-
-* Jerôme Bakker (3)
-* Brett Profitt (1)
->>>>>>> eb2575bb
 * Steve Clay (1)
 
 #### Bug Fixes
 
-<<<<<<< HEAD
 * **admin:** Allow plugins to extend js/admin but deprecate it ([a5c2abdf](https://github.com/Elgg/Elgg/commit/a5c2abdf9669db75a4d080e274c0fe78851a7cf8), closes [#9238](https://github.com/Elgg/Elgg/issues/9238))
 * **collections:** only register collections menu items when logged in ([1b88d43a](https://github.com/Elgg/Elgg/commit/1b88d43a9b0033d7f1681eec4d70644e6396369a), closes [#9249](https://github.com/Elgg/Elgg/issues/9249))
 * **comments:** validate array structure before calling elgg_extract() ([1078b65d](https://github.com/Elgg/Elgg/commit/1078b65de759c662318f03e90b50ee3e7fdd2bad))
@@ -1385,10 +1374,19 @@
 change them to external AMD modules and load them with `elgg_require_js`.
 
 Fixes #2718 ([c91f1f3e](https://github.com/Elgg/Elgg/commit/c91f1f3e5b0c825e34feae248a1a3ff5a5e2b640))
-=======
+
+<a name="1.12.17"></a>
+### 1.12.17  (2017-09-21)
+
+#### Contributors
+
+* Jerôme Bakker (3)
+* Brett Profitt (1)
+* Steve Clay (1)
+
+#### Bug Fixes
+
 * **likes:** listing limit no longer breaks likes counts ([abbe2715](https://github.com/Elgg/Elgg/commit/abbe27151654a5cbc22b246d8b26e7a2087a4067), closes [#11160](https://github.com/Elgg/Elgg/issues/11160))
-
->>>>>>> eb2575bb
 
 <a name="1.12.16"></a>
 ### 1.12.16  (2017-05-10)
