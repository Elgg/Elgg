<<<<<<< HEAD
<a name="3.3.6"></a>
### 3.3.6  (2020-05-29)

#### Contributors

* Jerôme Bakker (5)
* Jeroen Dalsem (3)

#### Performance

* **likes:** bulk delete likes annotations on entity delete ([0b1d536c](https://github.com/Elgg/Elgg/commit/0b1d536c12b07e9c5dc7976c01344415ebf9790d))


#### Bug Fixes

* **db:** default case_sensitive not applied for single pair in root ([1ecd214c](https://github.com/Elgg/Elgg/commit/1ecd214c7668459688223c00faa60c0c6e5a87c0))
* **notifications:** only register group menu item if member of group ([a3a707ef](https://github.com/Elgg/Elgg/commit/a3a707efdcc2b77c63e7101090f3cdb89801025a))
* **redis:** admin information page now works if authorized ([7db8bbd8](https://github.com/Elgg/Elgg/commit/7db8bbd8854cfc07c48cec74e296dbabf6fd8e91))


<a name="3.3.5"></a>
### 3.3.5  (2020-05-15)

#### Contributors

* Jerôme Bakker (6)
* RiverVanRain (2)
* Dennis Ploeger (1)
* Jeroen Dalsem (1)

#### Features

* **cli:** Adds a --refresh option to the list command (#13201) ([eed99bfa](https://github.com/Elgg/Elgg/commit/eed99bfa660b03875de21fe4780a2a1e688beabf))


#### Bug Fixes

* **file:**
  * validate uploaded file for new files ([a3f4ed52](https://github.com/Elgg/Elgg/commit/a3f4ed52b8305d9e7ad40cd1d282333354a67b32))
  * correctly remove icons when updating a file ([d215defa](https://github.com/Elgg/Elgg/commit/d215defaface1cb4748209b69cd09c6ccee92b5b))
* **friends_collection:** display menu items correctly in full view ([b170b1f4](https://github.com/Elgg/Elgg/commit/b170b1f48928059884defc4ced71b9bc525cfac4))
* **input:** no longer use double submit prevention on widget edit forms ([ced827d5](https://github.com/Elgg/Elgg/commit/ced827d51126918126bd26a0214b7e28c5531d17))
* **mail:** improved handling of email recipients name formatting ([ff8a425a](https://github.com/Elgg/Elgg/commit/ff8a425ac5d3ddb6942d9d8026d0a8f294c4f89a))
* **plugins:** disabled plugins should not get a priority ([b856c449](https://github.com/Elgg/Elgg/commit/b856c4496f3d72b5b3f3cd9be20fe6764a5235ba))
* **views:** prevent PHP notice during registering views ([6b1bf6e4](https://github.com/Elgg/Elgg/commit/6b1bf6e4242bd150669116eeaaa675e94fa8aaaa))


<a name="3.3.4"></a>
### 3.3.4  (2020-04-24)

#### Contributors

* Jerôme Bakker (4)
* Jeroen Dalsem (1)

#### Bug Fixes

* **core:**
  * use correct input for password reset ([5ceaed52](https://github.com/Elgg/Elgg/commit/5ceaed5210b2270f234c74c44a30df824162eba1))
  * log exceptions by default ([3d085449](https://github.com/Elgg/Elgg/commit/3d0854490bd7e1a20e6a1ab72dc04bf5822ae692))
* **developers:** remove entity button in explorer now works ([fed4809a](https://github.com/Elgg/Elgg/commit/fed4809ac389eab149bf4dc3f2ed2bde052367d6))
* **logger:** correctly support legacy value 'OFF' ([df80433c](https://github.com/Elgg/Elgg/commit/df80433c6a6f64066ad7dcb5b4b002bdf3be7fc0))


<a name="3.3.3"></a>
### 3.3.3  (2020-03-27)

#### Contributors

* Jerôme Bakker (4)
* Jeroen Dalsem (2)

#### Bug Fixes

* **livesearch:** use correct relationship options to find groups ([dc82fd9e](https://github.com/Elgg/Elgg/commit/dc82fd9e92a141b27b97a0149d8289764eb45fd8))
* **mail:** additional library for SMTP e-mail support ([d69b90df](https://github.com/Elgg/Elgg/commit/d69b90dfba56e166ddbb255ac2f3a9e9ce433772))


<a name="3.3.2"></a>
### 3.3.2  (2020-03-13)

#### Contributors

* Jeroen Dalsem (6)
* Jerôme Bakker (4)

#### Bug Fixes

* **notifications:** listing of settings now contain a link to the item ([4a2ae1de](https://github.com/Elgg/Elgg/commit/4a2ae1dee0539fabc20a1ad9ebb6b3bff8133021))
* **webservices:** use correct query string for hmac authorisation ([1dc4cae9](https://github.com/Elgg/Elgg/commit/1dc4cae94c8fb0dc43a1930e1995d4c51c186420))


<a name="3.3.1"></a>
### 3.3.1  (2020-02-14)

#### Contributors

* Jeroen Dalsem (6)
* Jerôme Bakker (5)

#### Bug Fixes

* **blog:** double submit protection prevented correct saving ([2460d178](https://github.com/Elgg/Elgg/commit/2460d178f0f1c845a0b9489de482def1d101ffde))
* **file:** correctly set forward url ([10f48139](https://github.com/Elgg/Elgg/commit/10f48139914697e69dea27c5c2af9ddbd34925be))
* **likes:** likes popup will show recent likes first ([9b0bf45d](https://github.com/Elgg/Elgg/commit/9b0bf45d42c70fc374a7381bd632cee1e3a532e3))
* **plugins:**
  * reindex plugins if there is a gap in the priority ([ce2d4bfb](https://github.com/Elgg/Elgg/commit/ce2d4bfb81dedc3fd6414a4190aa07c0066d3b69))
  * default all plugins are listed ([5888aa89](https://github.com/Elgg/Elgg/commit/5888aa89d3d1aab2c29a71074754ed5c8f27199f))
  * correctly flush caches after plugin (de)activation ([7a6465b5](https://github.com/Elgg/Elgg/commit/7a6465b52366e02abab3216772e8f96e523b9dd6))
* **route:** correctly handle route generation for unicode usernames ([58766e37](https://github.com/Elgg/Elgg/commit/58766e37fa252ba3398823963d4cfa98358948a4))
* **views:** input/autocomplete correctly passes match_target ([1fe233d2](https://github.com/Elgg/Elgg/commit/1fe233d2adb18f27f522680037f151394bed6cc3))


<a name="3.3.0"></a>
## 3.3.0  (2020-01-23)

#### Contributors

* Jeroen Dalsem (58)
* Jerôme Bakker (34)
* Josh Santos (1)

#### Features

* **access:** added generic container logic check for group tool option ([eb129203](https://github.com/Elgg/Elgg/commit/eb1292030b8c397a170cd9c26805488fd50ecfed))
* **admin:**
  * plugin list is default filtered by active state ([e3adc687](https://github.com/Elgg/Elgg/commit/e3adc687c091215126e7eb81cbedf4f67f94394c))
  * added site setting to control allowed languages ([663fb447](https://github.com/Elgg/Elgg/commit/663fb447b43c9142f194da2f17b2758b0c14ee10))
* **annotations:** added generic annotation delete action ([1ebeafb4](https://github.com/Elgg/Elgg/commit/1ebeafb44c40e868313509952c3f4f765647ce22))
* **cache:** added more cache interactions ([8dbc51ce](https://github.com/Elgg/Elgg/commit/8dbc51cee3b134496e6d9be311e8bc5622db1a53))
* **cli:**
  * added upgrade:list command to list all upgrades in the system ([364d0016](https://github.com/Elgg/Elgg/commit/364d00166cd6fe92074dcfd0a3a401d95c070468))
  * added command to execute a single upgrade ([ed14adf0](https://github.com/Elgg/Elgg/commit/ed14adf09fdc579eed3b06a05c280b1aad1c67c6))
  * added option to set language for cli command ([d11d0581](https://github.com/Elgg/Elgg/commit/d11d0581daeaccbf8100bf3e28815b4c580c0dd8))
  * all core cli commands use translation keys ([5355f270](https://github.com/Elgg/Elgg/commit/5355f2704ca63f1fafa1ab15ef8f5793d4396611))
  * question defaults are automatically added to question ([b2cdf54a](https://github.com/Elgg/Elgg/commit/b2cdf54a174184a47b35ac0749bed7889f8ebbfb))
* **core:**
  * you can now configure the default sort order of comments ([573d416d](https://github.com/Elgg/Elgg/commit/573d416d9443065d7ea0f8cd5a439fd124d9c063))
  * added mimetype detection service ([54e2574b](https://github.com/Elgg/Elgg/commit/54e2574beb44f68b4dea60b1eaed91663557a85e))
  * container last_action is updated when entities are created ([9f0a706b](https://github.com/Elgg/Elgg/commit/9f0a706b9f6efa762ccd2984214d553e01110efd))
* **css:** walledgarden background image can be set as a css variable ([939bf26e](https://github.com/Elgg/Elgg/commit/939bf26e23076b641d340784f2aa7e9dd12be821))
* **developers:** added entity explorer link to every entity ([0c580432](https://github.com/Elgg/Elgg/commit/0c580432628f4d504e6714cc102d8db7fb3f7f26))
* **discussions:**
  * add page to view discussions in my groups ([81c1cab0](https://github.com/Elgg/Elgg/commit/81c1cab0a5bde9e839ec1a6932fb8cbeaef15287))
  * added setting to allow site wide discussions ([5f4dc826](https://github.com/Elgg/Elgg/commit/5f4dc82618b29432bccafd1b0cc6e0d43fbdba42))
* **github:** added codeclimate coverage action ([e695efe5](https://github.com/Elgg/Elgg/commit/e695efe55f3f41bb8e7bdd737f9646d4a501e04d))
* **i18n:** added user agent language detection ([e5778f5d](https://github.com/Elgg/Elgg/commit/e5778f5d6e16f20bafdd05324109bb56fbe0b512))
* **input:**
  * forms now have the ability to prevent double submit ([f4e21fd2](https://github.com/Elgg/Elgg/commit/f4e21fd2a07da089d9dae7d205adf20d1b2c72a0))
  * added confirm option to input/submit ([60a67b55](https://github.com/Elgg/Elgg/commit/60a67b55b44a16ea0c3e3df0e9330964c7787588))
* **list:** we provide a way back if you reach a page without content ([b3ee54c5](https://github.com/Elgg/Elgg/commit/b3ee54c5c74230d7fc76650e105f0888c4168719))
* **mail:** add smtp support ([ada8bb7d](https://github.com/Elgg/Elgg/commit/ada8bb7d50e685db7bef8df8e9e6f91e990103f1), closes [#12938](https://github.com/Elgg/Elgg/issues/12938))
* **notifications:** unregister specific notification action ([19f3571b](https://github.com/Elgg/Elgg/commit/19f3571b197a2aa5009253da6d38618995ddbaf1))
* **plugins:**
  * you can change/add theme variables in elgg-plugin.php ([f698d00a](https://github.com/Elgg/Elgg/commit/f698d00a8374562cea328a7404f66e6635ecd88b))
  * added the ability to (un)extend views in elgg-plugin.php ([d16fb845](https://github.com/Elgg/Elgg/commit/d16fb845c30ee1a105e86ea60939935bec26d021))
  * add ability to remove all plugin settings ([28cb247d](https://github.com/Elgg/Elgg/commit/28cb247df17619abc3e296b7b994968fc133b70a))
  * cli commands can now be registered in elgg-plugin.php ([d0858cc8](https://github.com/Elgg/Elgg/commit/d0858cc8730d5c686a06b18d4819e202adf7497e))
* **tests:** added MySQL 8 test job ([63235d90](https://github.com/Elgg/Elgg/commit/63235d90600f7a8bd3b558d9a88d839da346d725))
* **views:**
  * added site setting to control if comment box collapses ([043d6789](https://github.com/Elgg/Elgg/commit/043d678920bbcfcd6890f3c390aa19c25ed951bf))
  * info type added to elgg_view_message ([006151fa](https://github.com/Elgg/Elgg/commit/006151fa0a50968555b6b9a372afd031e1ed7da4))
  * seperate annotation view into subparts ([b080fd25](https://github.com/Elgg/Elgg/commit/b080fd25239c9346816c402cbd69888d95eeae0c))
  * input/button now supports icon_alt ([18425695](https://github.com/Elgg/Elgg/commit/18425695a61b42107ca672df7f7727fd6c98e4cf))
  * added ability to elgg_view_page to pass layout vars ([002ba980](https://github.com/Elgg/Elgg/commit/002ba980e1f54d8931f9f1d57c70003b6cd012be))


#### Performance

* **js:** refresh_token now uses a partial boot of the engine ([23846134](https://github.com/Elgg/Elgg/commit/23846134c6bb2d557fa11f4f06a71b9217a157c2))


#### Documentation

* **views:** rewrite of the page structure guide ([a5272a66](https://github.com/Elgg/Elgg/commit/a5272a666137bd4032951baf3b3991cc53a6f290))


#### Bug Fixes

* **blog:** no longer validate container permissions on existing blogs ([e3b1c6c6](https://github.com/Elgg/Elgg/commit/e3b1c6c6d18078e40bf1e553f7d4facc1737343d))
* **cli:** improved error handling during command execution ([c548e95b](https://github.com/Elgg/Elgg/commit/c548e95b8f7a8bfaa526006343f254ddd0174958))
* **core:** no longer default to client file mime type ([73f44c03](https://github.com/Elgg/Elgg/commit/73f44c0315d2fd09bedf63f3674ab499d7717e79))
* **http:** prevent content type sniffing by browsers ([62743b8f](https://github.com/Elgg/Elgg/commit/62743b8faa3a9ff90fe93b0af11fb8dbbab94e5c))
* **js:** prevent clicks until related js is loaded ([9e638c9e](https://github.com/Elgg/Elgg/commit/9e638c9ebbd31972185b85eda3f8d93a7fc6c64b))
* **views:** moved user element to correct subviews ([2a96a19a](https://github.com/Elgg/Elgg/commit/2a96a19a1a25017c194a876b036663cb7517a8ed))


#### Deprecations

* **core:**
  * function generate_action_token is deprecated ([11020308](https://github.com/Elgg/Elgg/commit/110203088870dbfe95f4a0ee4730b740268926ad))
  * functions to get ordered event/hook handlers ([3a47f381](https://github.com/Elgg/Elgg/commit/3a47f3814ca8d7f0503e62259e1ee0919c856d7f))
  * various functions have been deprecated ([0f47534e](https://github.com/Elgg/Elgg/commit/0f47534ec38db4c1360506fed1cc67a6f57aa56e))
* **plugins:**
  * using a start.php in you plugin is deprecated ([b744960f](https://github.com/Elgg/Elgg/commit/b744960f5e54e875455d83611090d2a3f8423edc))
  * function elgg_unset_all_plugin_settings() ([36aa2e41](https://github.com/Elgg/Elgg/commit/36aa2e4198bd587bc6ca7d886893b4cbdf334f78))
* **views:**
  * the function elgg_view_entity_annotations ([5f2b1bf3](https://github.com/Elgg/Elgg/commit/5f2b1bf3c88e22528fc483dc2f74079e9e6369ce))
  * deprecated the usage of some old layout names ([79a373dd](https://github.com/Elgg/Elgg/commit/79a373ddb6603633537fb2183dea2a3a0e94b1b9))


<a name="3.2.4"></a>
### 3.2.4  (2020-01-23)

#### Contributors

* Jeroen Dalsem (5)
* Jerôme Bakker (2)

#### Bug Fixes

* **cron:** allow configuration for custom cron intervals ([8e969a67](https://github.com/Elgg/Elgg/commit/8e969a673086e7deed3eef8cc961c756ed9ce7ad))
* **developers:** set correct default value for menu hooks ([d3bc28d6](https://github.com/Elgg/Elgg/commit/d3bc28d689b89caa95afef6d0438d2d5eef514f6))
* **installer:** escape some special chars in db password ([9923e173](https://github.com/Elgg/Elgg/commit/9923e173b794fb2f9db9eccbcad60a815c6f6dc3))
* **search:** do not try a search with invalid query ([28cd2ead](https://github.com/Elgg/Elgg/commit/28cd2eadf1620ca0a13c397d7948f1fc3a46ce54))
* **user:** user hover menu uses local data array of request params ([6a0f28f2](https://github.com/Elgg/Elgg/commit/6a0f28f20f96402119037a5f241ecd6688ba38ec))


<a name="3.2.3"></a>
### 3.2.3  (2019-12-20)

#### Contributors

* Jerôme Bakker (7)
* Jeroen Dalsem (3)

#### Features

* **groups:** add limited group creation middleware ([9ea474e1](https://github.com/Elgg/Elgg/commit/9ea474e1444accea7eaf425993fed73cb7507fa8))


#### Documentation

* **actions:** updated action documentation ([3e90769f](https://github.com/Elgg/Elgg/commit/3e90769f67b0c19ddf1296b7fdf6097642efe9f8))


#### Bug Fixes

* **icons:** always use default viewtype when using fallback icons ([b2c666b7](https://github.com/Elgg/Elgg/commit/b2c666b70a3f7dd2bc98def976510cb62d9f21bd))
* **search:** search result extras are formatted correctly ([3fd1355d](https://github.com/Elgg/Elgg/commit/3fd1355d1fe999935919c7e81e6a84869536a807))
* **views:** use correct summary classes in relationship elements ([30ef1c87](https://github.com/Elgg/Elgg/commit/30ef1c87d0660d93eb3737dc387378d3b2ca5f8d))


<a name="3.2.2"></a>
### 3.2.2  (2019-12-06)

#### Contributors

* Jeroen Dalsem (8)
* Jerôme Bakker (1)

#### Documentation

* **database:** document the need and usage of manual Phinx migrations ([3d8d5ac4](https://github.com/Elgg/Elgg/commit/3d8d5ac4ada0be58cdb2bb9a61669a5d9d475d02))


#### Bug Fixes

* **core:** plugin reports version of elgg_release ([f86e898a](https://github.com/Elgg/Elgg/commit/f86e898a5c6cc2f17684eee23f625cdf170614b7))
* **css:** vertical align horizontal aligned fields in fieldset ([78bb72f3](https://github.com/Elgg/Elgg/commit/78bb72f3e1d4c7ccb8e72bdb939d112d24c3a329))
* **groups:** added missing gatekeepers to content pages ([ecb9fb8f](https://github.com/Elgg/Elgg/commit/ecb9fb8f0c1e353c533f5a89b1843c79824967f9))
* **input:** htmlawed will no longer check for duplicate ids ([cbad1c25](https://github.com/Elgg/Elgg/commit/cbad1c2568bbe74904047115889d9b6c61664c3e))
* **tests:** moved integration test to correct suite ([8b4e0d40](https://github.com/Elgg/Elgg/commit/8b4e0d406e0803d74c008549c8660ed7ff5488df))
* **theme_sandbox:** changed aside modules to info modules ([ba6bccf4](https://github.com/Elgg/Elgg/commit/ba6bccf45e2474299f3da1e55c9838016e6eb8b8))


<a name="3.2.1"></a>
### 3.2.1  (2019-11-25)

#### Contributors

* Jerôme Bakker (13)
* Jeroen Dalsem (6)
* Dennis Ploeger (1)

#### Features

* **tests:** allow testing of tool protected group pages ([5b465453](https://github.com/Elgg/Elgg/commit/5b465453e7f94b2b62ec921c9d9dbae463235bdd))


#### Documentation

* **cli:** added link to symfony ([dbb3d32c](https://github.com/Elgg/Elgg/commit/dbb3d32c171de4aa89f90ef28fd11b48047f34c3))


#### Bug Fixes

* **admin:** use correct function for unvalidated users notifications ([bbce4ca0](https://github.com/Elgg/Elgg/commit/bbce4ca034cace244d471ca0fa0dd4ea33166e1d))
* **file:**
  * use correct submit label on upload/update of file ([07ef13d1](https://github.com/Elgg/Elgg/commit/07ef13d186dbf07998ce3df8d4d91f904e5468bc))
  * use correct view in old group module ([56a46f94](https://github.com/Elgg/Elgg/commit/56a46f94ec2b57a1956af24875676bf30b5387b3))
  * added group tool gatekeeper to owner resource ([4667d9fe](https://github.com/Elgg/Elgg/commit/4667d9fe089d55d6ce804ee1c5df3415fad9dac4))
* **friends:** supply correct link for friend request notification ([21e231a0](https://github.com/Elgg/Elgg/commit/21e231a09aa994dd619e8fa78883935240dae2ae))
* **groups:**
  * set menu item classes the correct way ([dc161621](https://github.com/Elgg/Elgg/commit/dc1616218a69810bcad3426a260f70c351d9ff46))
  * show a no result text on the group membership request page ([db601b71](https://github.com/Elgg/Elgg/commit/db601b71d954d36c0a5ea7aac5a00f2c1aac40b8))
* **input:** select now supports passing int values to options_values ([4563eed4](https://github.com/Elgg/Elgg/commit/4563eed436aa0a6984b8f2be300cb74e55620a6a))
* **installer:** allow empty database table prefix during installation ([622b47c0](https://github.com/Elgg/Elgg/commit/622b47c02513f054a05c546487ba2f29b938c4bd))
* **seeder:** use available users during seeding ([716e02fb](https://github.com/Elgg/Elgg/commit/716e02fbfa80cbe2259a5011eab722215483b8c3))
* **system_log:** check archive engine availability before changing ([99e3c928](https://github.com/Elgg/Elgg/commit/99e3c928a8d1326c973c4a816ad5adfff552f8c8))


<a name="3.2.0"></a>
## 3.2.0  (2019-10-24)

#### Contributors

* Jerôme Bakker (40)
* Jeroen Dalsem (18)

#### Features

* **admin:** added a site setting to require admin approval of accounts ([2882da61](https://github.com/Elgg/Elgg/commit/2882da617e57830193ef2e33b269417b9b961dc6))
* **core:**
  * added elgg_list_relationships ([9b54398c](https://github.com/Elgg/Elgg/commit/9b54398c732e0e191051deb75e31c777412f8890))
  * added elgg_get_relationships function ([21d3c697](https://github.com/Elgg/Elgg/commit/21d3c697ed842f43108826f205de0da8f05bb6a9))
* **database:** clauses support invokable classes ([75653f24](https://github.com/Elgg/Elgg/commit/75653f24f97029befc963cfd378f1cef28b1dba3))
* **files:** download urls can be configured to not expire ([f61c5578](https://github.com/Elgg/Elgg/commit/f61c55780a9b763c2d51aea1d096cb93b0f84cc2))
* **friends:** add plugin setting to enable the need for friend approval ([25b87858](https://github.com/Elgg/Elgg/commit/25b87858d9c3dc3196e5d399e51940db7944301d))
* **groups:**
  * added option to hide group owner tranfer ([4a072e88](https://github.com/Elgg/Elgg/commit/4a072e88b186772b2096d9e22b6be3b6782e0ea6))
  * allow groups to set default content access ([9f701b77](https://github.com/Elgg/Elgg/commit/9f701b77e21be728ccd087fe80eb8425af2efbf8))
  * membership requests and invitations use relationship views ([afff8d9f](https://github.com/Elgg/Elgg/commit/afff8d9f806dc81fad6473cf0e386ffb214f48f0))
  * add invited users page for group owners ([82310d78](https://github.com/Elgg/Elgg/commit/82310d7845d0aa72d1f135ae9e361d01550b2378))
  * added membership requests tab to group members listing ([019745f0](https://github.com/Elgg/Elgg/commit/019745f07294fc988dcb70b9243d95b54ce353d0))
  * add invite button on group members page ([9e164221](https://github.com/Elgg/Elgg/commit/9e16422127301117cf9165f87174c959252a538a))
  * show user already a member/invited for the group ([57d38cca](https://github.com/Elgg/Elgg/commit/57d38ccaf0cbaff83f4d14c2500b84946f11d43f))
  * member listing now uses elgg_list_relationship ([783f22a6](https://github.com/Elgg/Elgg/commit/783f22a637d24ca634d3ab7bdebe1f185abaac4b))
* **install:** allow user to change language during installation ([5f23eff1](https://github.com/Elgg/Elgg/commit/5f23eff1e5eb2be5409657bddbd31d5ad2414a7f))
* **livesearch:** added ability to set custom item_view ([8c1df6e8](https://github.com/Elgg/Elgg/commit/8c1df6e8a7627c077cfb4172bfab6fc6d2093f94))
* **middleware:** added page owner can edit middleware ([b81fc729](https://github.com/Elgg/Elgg/commit/b81fc7295a4c9b12791a85e382ae29576204e67d))
* **redis:** added the ability to set redis database and password ([e0c9d953](https://github.com/Elgg/Elgg/commit/e0c9d95311ef661664fdd941781d761905ca2f65))
* **request:** allow access to the http request ([7e86f576](https://github.com/Elgg/Elgg/commit/7e86f576dfac4734e806127704dbb3e3a9d67782))
* **security:** allow password requirement to be configured ([ccca6897](https://github.com/Elgg/Elgg/commit/ccca689777eae2cfaff2546a7289418880acdaba))
* **system_log:** allow logbrowser to filter on object id ([de0e6171](https://github.com/Elgg/Elgg/commit/de0e61713084386f1d1f3f11532453536f0e1d3d))
* **upgrades:** track upgrade start time ([f37d03bc](https://github.com/Elgg/Elgg/commit/f37d03bc3440a6e49aa4a1c6d5f25a784ead786c))
* **webservices:**
  * added api token management ([b146d097](https://github.com/Elgg/Elgg/commit/b146d097460da0c32f580953f115f1e0a2140ba8))
  * added webservices listing ([5d2026de](https://github.com/Elgg/Elgg/commit/5d2026ded20c695ea9c52dde08ddae2067ff7235))


#### Documentation

* **routing:** added some extra middleware documentation ([b1c123ca](https://github.com/Elgg/Elgg/commit/b1c123cac20c18429d68b452ebcd80bf892731a9))


#### Bug Fixes

* **access:** allow plugin to register write access array subtypes ([6db1d505](https://github.com/Elgg/Elgg/commit/6db1d505d679d3af74b4a8fd2bed28d8af0703dc))
* **ckeditor:** do no convert html entities in the editor ([e977bf99](https://github.com/Elgg/Elgg/commit/e977bf9972f6fd5d96267921a0be82aa0d2086e1))
* **core:**
  * ElggRelationship int attributes are casted to ints ([d3604557](https://github.com/Elgg/Elgg/commit/d3604557dab4ead9e698f8a2888c5d829236c5ce))
  * make accesscollection save and rename work like documented ([c3acbb1a](https://github.com/Elgg/Elgg/commit/c3acbb1afc4cfc74d7dab34750c4fa55edae7296))
* **css:** buttons in some menus keep correct styling ([3eb49098](https://github.com/Elgg/Elgg/commit/3eb49098840ffe7705ef1058868ef55bcb61d307))
* **embed:** no longer require a plugin with file_uploading provided ([3925c647](https://github.com/Elgg/Elgg/commit/3925c6477abfaf248f4cbceef9e3ce4cb2d993e7))
* **js:** deep merge the elgg.data ([197bfb49](https://github.com/Elgg/Elgg/commit/197bfb49c24d249a844144f17ff5fe5e65d5592d))


#### Deprecations

* **river:** no longer use the enabled property of river items ([59ebfb3d](https://github.com/Elgg/Elgg/commit/59ebfb3d638e80f8f18fade846ffccd0e41ba846))


<a name="3.1.6"></a>
### 3.1.6  (2019-10-23)

#### Contributors

* Jeroen Dalsem (5)
* Jerôme Bakker (1)

#### Documentation

* **database:** document innodb recommended settings ([7cfaf39a](https://github.com/Elgg/Elgg/commit/7cfaf39aa6fe7c9bdee59cc93764f0cd707482e0))


#### Bug Fixes

* **access:** do not add default access level if missing in input/access ([58efbbc1](https://github.com/Elgg/Elgg/commit/58efbbc121221ef6d45a1aefada66fc65361c21d))
* **js:**
  * only trigger open event when new content is loaded ([83f67a81](https://github.com/Elgg/Elgg/commit/83f67a812d11d748a778f6c5e7f7ec6cc0e986a6))
  * if no tabs are selected click the first tab ([66c9e9ba](https://github.com/Elgg/Elgg/commit/66c9e9ba4c5d63cbdc4cb3751c65616aca6d9a8d))
* **views:** only add a link in summary title if entity can provide one ([b9b70f7a](https://github.com/Elgg/Elgg/commit/b9b70f7ae2615c0c2f21c9892de0e6c4831060c2))


<a name="3.1.5"></a>
### 3.1.5  (2019-10-11)

#### Contributors

* Jeroen Dalsem (7)
* Jerôme Bakker (2)

#### Documentation

* **plugins:** added some info about class structures in plugins ([03536970](https://github.com/Elgg/Elgg/commit/0353697086279b5c0caad23a8168cce0ac4a4e9a))
* **webservices:** document the result structure of webservice calls ([9a6221a7](https://github.com/Elgg/Elgg/commit/9a6221a73c85c02786d927c034981f9a806a5903))


#### Bug Fixes

* **core:** allow passing only name or value into name/value pairs ([e2e26677](https://github.com/Elgg/Elgg/commit/e2e26677af1c1d3f4da6b97634748781f5c8ccf5))
* **js:** stop refreshing tokens if session changed ([bb4a7894](https://github.com/Elgg/Elgg/commit/bb4a789479683402d4dfbe53facdfeb4a8c24d16))
* **pages:** correctly validate write permissions ([a3fbc109](https://github.com/Elgg/Elgg/commit/a3fbc10971f4677de4f2a1f6c21a7f428f0e5e7f))


<a name="3.1.4"></a>
### 3.1.4  (2019-09-27)

#### Contributors

* Jerôme Bakker (5)
* Jeroen Dalsem (2)

#### Bug Fixes

* **messageboard:** use the correct annotation_name for listings ([95429878](https://github.com/Elgg/Elgg/commit/95429878cfb6a34625c637feb1991a717f6b599a))
* **tests:** correctly validate response headers ([2ccd1833](https://github.com/Elgg/Elgg/commit/2ccd1833d86a6920c168827f8fe9cd31b2711a5c))


<a name="3.1.3"></a>
### 3.1.3  (2019-09-13)

#### Contributors

* Jeroen Dalsem (4)
* Jerôme Bakker (4)

#### Features

* **ajax:** added option to suppress messages from ajax calls ([2b728fe5](https://github.com/Elgg/Elgg/commit/2b728fe5d3769b188a266cb657b2279c64c570c2))


#### Bug Fixes

* **admin:** do not show ajax success message when removing admin notice ([75bf8cbd](https://github.com/Elgg/Elgg/commit/75bf8cbd5b82b0644b4fb10c402fc982ac0102f7))
* **database:** updated Phinx to prevent Symfony conflicts ([58d778a6](https://github.com/Elgg/Elgg/commit/58d778a65f74552160bbe50be8cf8c02b98aaf61))
* **uservalidationbyemail:** correct forwarding during email confirmation ([e3ccb067](https://github.com/Elgg/Elgg/commit/e3ccb0671fb0512a4448820deb1c6e026d78ffea))


<a name="3.1.2"></a>
### 3.1.2  (2019-08-28)

#### Contributors

* Jerôme Bakker (7)
* Esha Upadhyay (1)

#### Bug Fixes

* **admin:** prevent fatal error on non Apache servers ([3da30342](https://github.com/Elgg/Elgg/commit/3da303427bdcc30f094d4142277fdfdb9130820d))
* **cache:** invalidating simplecache could break symlinked cache ([c8a41062](https://github.com/Elgg/Elgg/commit/c8a41062705b3c0f3f58d8c44577f02746f6d418))
* **comments:** block comments on group content for non members ([6482879a](https://github.com/Elgg/Elgg/commit/6482879af8a79eadd4be2acc36f191d04e1f5858))
* **developers:** link to site settings section ([330676bb](https://github.com/Elgg/Elgg/commit/330676bbb9cb8cd5f4b613241a71454bbf80d59a))
* **discussions:** no more filter menu on discussion detail page ([e8d60f6c](https://github.com/Elgg/Elgg/commit/e8d60f6c562bb2c56aa53e66eb47dda172cffe72))
* **installer:** link to site settings section ([f0e3dbe5](https://github.com/Elgg/Elgg/commit/f0e3dbe5c5c8c18a4fa62adf1c443550f043893e))


<a name="3.1.1"></a>
### 3.1.1  (2019-08-02)

#### Contributors

* Jeroen Dalsem (2)

<a name="3.1.0"></a>
## 3.1.0  (2019-07-25)

#### Contributors

* Jeroen Dalsem (81)
* Jerôme Bakker (23)
* Rohit Gupta (9)
* Ismayil Khayredinov (1)
* Joe Bordes (1)

#### Features

* **admin:**
  * added requirements information about database server ([d9c92dab](https://github.com/Elgg/Elgg/commit/d9c92dabe99a5a3f8723cd9d2f9c8a1872c8c329))
  * add email change option to unvalidated users ([f09ba7ee](https://github.com/Elgg/Elgg/commit/f09ba7ee48fd869a275dbfded004537ecbdda532))
  * add server requirements page ([4e5cd057](https://github.com/Elgg/Elgg/commit/4e5cd057a5e72abf3d84e880d0e3f16f8e6baa77))
  * moved Elgg release to page header ([f55d0f1d](https://github.com/Elgg/Elgg/commit/f55d0f1d705d68ee791dbc7796647b1011f26ca8))
  * add security recommendations page ([e129b307](https://github.com/Elgg/Elgg/commit/e129b307e5d71b5c6f5f8fc8a63e76d07cc0f75c))
  * add performance overview page ([f1321a2f](https://github.com/Elgg/Elgg/commit/f1321a2f688b3953f630edc005208a87f46ba11b))
  * admin user lists now have the ability to search by email ([c34789f4](https://github.com/Elgg/Elgg/commit/c34789f4c8c5e208047d3cab3309846887400746))
  * add admins directly from the administrators page ([78027dda](https://github.com/Elgg/Elgg/commit/78027dda9ebc940a8a9a8728af172f36924d8b5b))
  * basic and advanced settings are merged into one form ([aedaa0e1](https://github.com/Elgg/Elgg/commit/aedaa0e1578f07f34fab0c7fe3356e3800b191be))
* **ckeditor:**
  * updated to ckeditor v4.12.x ([33b44604](https://github.com/Elgg/Elgg/commit/33b446047e106562ecbe0a8c8d538a8e949a12da))
  * updated ckeditor version to 4.11.x ([d6061b3f](https://github.com/Elgg/Elgg/commit/d6061b3f639c01aba56ecf7b611db78205103c56))
* **core:**
  * error resources now have access to the exception ([fac3141e](https://github.com/Elgg/Elgg/commit/fac3141e502bd36148064eb0d072436ff10391af))
  * added function to convert large numbers into short form ([de9d2ef8](https://github.com/Elgg/Elgg/commit/de9d2ef8eb3412e70d5125aff317925c2ad6a4d9))
  * admin notices now have their own class ([a627d4ef](https://github.com/Elgg/Elgg/commit/a627d4ef2fbd081211b09afe392d6f0a4fd448b8))
  * manifest.json is now a cacheable simplecache resource ([ef98f420](https://github.com/Elgg/Elgg/commit/ef98f420e34fac37f9b4bdf859ddad6bf33d3997))
* **db:** allow configuration of the database port number ([058db755](https://github.com/Elgg/Elgg/commit/058db7550fae54f50e38be893912bc46f04c887e))
* **developers:**
  * wrap input and output views ([cafdb455](https://github.com/Elgg/Elgg/commit/cafdb45507c4c631125ec50bc0eb756491c4e9a3))
  * display view location in view wrapping ([e6ba1ecf](https://github.com/Elgg/Elgg/commit/e6ba1ecf1650f65485167e2545e0fd83268ad8c3))
  * added acl information to entity explorer ([9c465a1a](https://github.com/Elgg/Elgg/commit/9c465a1a714327521d3828372e79dca5939f83dd))
* **entities:** added helper function elgg_count_entities ([7e00cbc7](https://github.com/Elgg/Elgg/commit/7e00cbc775d8459478d4af8d5fc66178e129e53f))
* **gatekeeper:** flag to validate user edit access ([8becf0ea](https://github.com/Elgg/Elgg/commit/8becf0eacb3ba8749a84696c147dfc26722b16b1))
* **groups:** support content based on type/subtype in tool module ([fa897bcb](https://github.com/Elgg/Elgg/commit/fa897bcbff02d18441f48065d3e621370da1896b))
* **icons:** add icon cropper ([deb5d212](https://github.com/Elgg/Elgg/commit/deb5d21288ae7d15dd37f1d3f31db8dd4841d6bf))
* **input:** add support for more input types ([048704e2](https://github.com/Elgg/Elgg/commit/048704e20b6b39e6e89eb259c42ff16e6c0ceb7d))
* **menus:** added menu param to set a selected menu item ([74d50561](https://github.com/Elgg/Elgg/commit/74d505614b3130d8c3b1220b6c2505edd8f663ba))
* **notifications:** Elgg\Email knows about sender and recipient ([539437b0](https://github.com/Elgg/Elgg/commit/539437b0379bdb9db5fd8741ac1712489c6a73c7))
* **page_owner:** moved page owner logic to a service ([bc35cf5a](https://github.com/Elgg/Elgg/commit/bc35cf5a71301f45a6454c0b8bc660bf8cd6160d))
* **pages:**
  * page navigation now uses default page menu behaviour ([89976121](https://github.com/Elgg/Elgg/commit/899761219347ac411525f329e971ae250c47275f))
  * replaced treeview js and css with default menu behaviour ([18be2699](https://github.com/Elgg/Elgg/commit/18be2699139feccdfc5cb1fd5d89185872283e75))
* **phinx:** updated phinx version to 0.10.x ([52ebe588](https://github.com/Elgg/Elgg/commit/52ebe5885ece97df257c1cd927c8f4d46e3a364b))
* **plugins:** hooks and events can be declared in elgg-plugin.php ([c1cc12c4](https://github.com/Elgg/Elgg/commit/c1cc12c49049b553d61d54f1b8d78b8f38bb6b11))
* **profile:** new input types for custom profile fields ([59c1a4ba](https://github.com/Elgg/Elgg/commit/59c1a4baaa14602d12a66fab1ff71a20f6464128))
* **router:** add SignedRequestGatekeeper middleware ([54e050a3](https://github.com/Elgg/Elgg/commit/54e050a32094b222adaf54a4d90662814b47c686))
* **routes:**
  * added required plugins param to route config ([8f4c1957](https://github.com/Elgg/Elgg/commit/8f4c195729b7725cb06b5ad0af4052728c8a4960))
  * added route config to mark route as deprecated ([53d8f433](https://github.com/Elgg/Elgg/commit/53d8f433a26a5515ce7f2b5ca3f7ec78b636413a))
* **security:**
  * request confirmation on email change ([53017104](https://github.com/Elgg/Elgg/commit/53017104cc5283179a474b8fb63e7ccb652f8ec8))
  * notify the user about a password change ([8692ac32](https://github.com/Elgg/Elgg/commit/8692ac32c93dc80ee4313ec3a1723bd850c894e8))
* **site_notifications:** topbar menu item now has a unread count badge ([a1d1fddc](https://github.com/Elgg/Elgg/commit/a1d1fddc15c7f4059e48aff8d5ca04f84a05ff38))
* **upgrades:** completed upgrades are sorted by completion time ([beebaecd](https://github.com/Elgg/Elgg/commit/beebaecdacb45e096e57b8a45db83ffc9f8f4c29))
* **users:**
  * unify set/get/delete profile data functions ([906c25b7](https://github.com/Elgg/Elgg/commit/906c25b743575d522b48731b067f4ac66613fc7e))
  * added a site setting to allow users to change the username ([3e2a476e](https://github.com/Elgg/Elgg/commit/3e2a476e5d10feedfc60ea611c019ec8ed15310b))
* **views:**
  * add additional page menu and owner block controls ([5cf80c8c](https://github.com/Elgg/Elgg/commit/5cf80c8c0b55ee87073af61deae50f7e1d98dd43))
  * password inputs now set correct autocomplete behaviour ([929f7bc5](https://github.com/Elgg/Elgg/commit/929f7bc5ef76a848fa57a1fa1743633a453ac31e))
  * show_add_form view var is now supported in responses ([7bd0f0da](https://github.com/Elgg/Elgg/commit/7bd0f0da6e040471a588de11ac4bda8f9340492c))


#### Performance

* **db:** added some extra indexes to the entities table ([0395d99b](https://github.com/Elgg/Elgg/commit/0395d99bb8bed7f16b2f29d4af5b11caf96899ff))


#### Documentation

* **core:**
  * added a spam guide ([2ac20105](https://github.com/Elgg/Elgg/commit/2ac20105e3c5a14e7b88e8c2c2b310981d45eacc))
  * added documentation about the usage of elgg_call ([8beef28f](https://github.com/Elgg/Elgg/commit/8beef28f77afcc136b961741e5df9eb87b6691f0))
  * added upgrade notices page for 3.0 to 3.x ([456e4fba](https://github.com/Elgg/Elgg/commit/456e4fbaf002a59a6a6c75fd435e9c93061c0a69))


#### Bug Fixes

* **admin:** different user counters in admin stats ([73c86726](https://github.com/Elgg/Elgg/commit/73c867262da86b0e7bb23c2e2a80ec9ff3bb94eb))
* **core:**
  * updated PHP version checks to check correct version ([dbb02710](https://github.com/Elgg/Elgg/commit/dbb02710d5e2671cf51c40e3ca94cdeab80f98c0))
  * elgg_call will now also restore when an error is thrown ([54964f59](https://github.com/Elgg/Elgg/commit/54964f59f0f65068ff533c9ee4680ce42405ec6e))
* **css:**
  * spacing between profile-field and widgets ([a281ac45](https://github.com/Elgg/Elgg/commit/a281ac4584ac56f1a313c37774ac323f218c1032))
  * prevent jquery-ui bug related to sortables ([fa840b53](https://github.com/Elgg/Elgg/commit/fa840b532c1c0c65e440ab25852fdf674c2430ff))
* **discussions:** no longer call unavailable sidebar views ([afe83c96](https://github.com/Elgg/Elgg/commit/afe83c96241e38c644bad177b00bdb7444440789))
* **forms:** added missing entity info in widget access input ([8f1770d1](https://github.com/Elgg/Elgg/commit/8f1770d169c995794beec120a45cb8d29eec7623))
* **pages:**
  * no longer register page_nav menu if there is just one item ([a7f7359d](https://github.com/Elgg/Elgg/commit/a7f7359d03db0aabf8d017ef28e47c8206d6105a))
  * removed the pages navigation sidebar from some resources ([08f3df26](https://github.com/Elgg/Elgg/commit/08f3df267ec0c7aac0a32f59d2e728fd943fa958))
  * no longer show history sidebar on revision page ([3c91022d](https://github.com/Elgg/Elgg/commit/3c91022d4c57c13bed61908df766f55890a8d01b))
* **system_log:** correctly fetch non default object classes ([3f0a10d4](https://github.com/Elgg/Elgg/commit/3f0a10d44952c00b048a54b161b9a0032f44ba7a))


#### Deprecations

* **access:**
  * elgg_set_ignore_access is deprecated ([6d0d99ec](https://github.com/Elgg/Elgg/commit/6d0d99ecf79a838ae4827e70c14c3f32af6de4ef))
  * access_show_hidden_entities is deprecated ([33b3e5ac](https://github.com/Elgg/Elgg/commit/33b3e5ac7c80396583e60cab46997f1d3b40665a))
* **actions:** replaced several delete actions with entity/delete ([192d01ac](https://github.com/Elgg/Elgg/commit/192d01ac12e22e50835eeadae2e8cca1b5745ae1))
* **core:**
  * legacy hook/event callback arguments are deprecated ([563f4492](https://github.com/Elgg/Elgg/commit/563f4492e10107f0fbebbb7f7585bd9f905a14e5))
  * various unused lib functions have been deprecated ([792bd362](https://github.com/Elgg/Elgg/commit/792bd362838a100b4a8366707749d7725ea06a03))
  * elgg_instanceof is now deprecated ([2602c801](https://github.com/Elgg/Elgg/commit/2602c801f3241329130e6e90a55662752f29b64d))
  * replaced delete_directory with elgg_delete_directory ([f61471dc](https://github.com/Elgg/Elgg/commit/f61471dc9931cb39c352e0757711e05784c9a160))
* **css:** use elgg_require_css instead of elgg_register_css ([b0c014f3](https://github.com/Elgg/Elgg/commit/b0c014f321cf602b8d395adc14ec6366b8a24ff2))
* **js:** use elgg_require_js instead of elgg_register_js ([e3d4a13c](https://github.com/Elgg/Elgg/commit/e3d4a13c3d24025fb6336887d3f5cf8449743ba7))
* **page_owner:** don't set page_owner via elgg_get_page_owner_guid ([b1089824](https://github.com/Elgg/Elgg/commit/b1089824a63ab4217cf2535ad880c371bfb570c5))
* **plugins:**
  * usage of the views.php file in plugins is deprecated ([95592b04](https://github.com/Elgg/Elgg/commit/95592b048948c96d06bba82f76f1159f843f8163))
  * no longer use the (de)activate.php plugin files ([d89c2474](https://github.com/Elgg/Elgg/commit/d89c24745a52a3f51f04f7d280578a3004d42b3d))
  * plugin screenshots are no longer supported ([0f7fe379](https://github.com/Elgg/Elgg/commit/0f7fe3796ca9a6563599fac734fdc5e1165f8007))
* **tests:** the simpletest cli command is deprecated ([f17a8cd9](https://github.com/Elgg/Elgg/commit/f17a8cd9c6d02455716d9a27dd2606302606676a))
* **thewire:** the route previous:object:thewire is now deprecated ([677d9129](https://github.com/Elgg/Elgg/commit/677d9129cf075405bd0da9394b129b837dcae051))


<a name="3.0.7"></a>
### 3.0.7  (2019-08-02)

#### Contributors

* Jerôme Bakker (2)
* Jeroen Dalsem (1)

#### Bug Fixes

* **js:** improved elgg.normalize_url to handle more site cases ([57af9e2b](https://github.com/Elgg/Elgg/commit/57af9e2bc83091790172eb736477b5483dd0c4b2))
* **routes:** use absolute url as base for route url generation ([244854af](https://github.com/Elgg/Elgg/commit/244854afea723dfbecea94af919e11e448942722))


<a name="3.0.6"></a>
### 3.0.6  (2019-07-24)

#### Contributors

* Jeroen Dalsem (11)
* Jerôme Bakker (9)
* Ismayil Khayredinov (1)

#### Documentation

* **code:** added note about low-level functions that should throw ([03417897](https://github.com/Elgg/Elgg/commit/034178975619dd60697019bd3e5cf0216512c5be))
* **composer:** document composer autoloader optimization ([fee62f05](https://github.com/Elgg/Elgg/commit/fee62f05c8e3d9b568db00e9cbedd159cd6d2bf3))
* **css:** added some best practices about css files and classnaming ([daa55646](https://github.com/Elgg/Elgg/commit/daa55646067a772e76036a4831f85f84ea329c55))


#### Bug Fixes

* **cache:**
  * improved handling of values ([db7c8864](https://github.com/Elgg/Elgg/commit/db7c8864c37ce7d231ef2b2c80fa76e7cbcc7843))
  * prevent timeout during cache flush ([ab8c759b](https://github.com/Elgg/Elgg/commit/ab8c759b865014a477656d0801fd01b6dcbdc32c))
* **ckeditor:** no need to remove plugins as they are not loaded ([55b95e7a](https://github.com/Elgg/Elgg/commit/55b95e7a9dd454e95cb132ffa8fa28ab4d852605))
* **comments:** popup menu will close itself when inline editing comments ([9a7ecc73](https://github.com/Elgg/Elgg/commit/9a7ecc73c8efd3dd3332db68c9e865fec2887874))
* **core:**
  * literal order by clauses are no longer deprecated ([e77e4898](https://github.com/Elgg/Elgg/commit/e77e4898fd0206c7358673c30f44502a3d675fd5))
  * unset on ElggData will always use magic setter ([a0b442ad](https://github.com/Elgg/Elgg/commit/a0b442ad6d4b0538b0302f28dba7c167e52ec16e))
  * always show success message when upgrade has finished ([0afb29d8](https://github.com/Elgg/Elgg/commit/0afb29d8fbf6b89e2082285b19f645ea128a84c4))
* **http:** request validation now correctly reads payload ([c5e18f45](https://github.com/Elgg/Elgg/commit/c5e18f45781ba4feea4f40a2c6f6cfd9518df147))
* **js:** validate arguments in elgg.get_simplecache_url ([91f7c143](https://github.com/Elgg/Elgg/commit/91f7c143c79cfc29c2078c2dd5c38f929378b162))
* **pages:** correctly check who can edit (write) access ([a87ec78f](https://github.com/Elgg/Elgg/commit/a87ec78f4c71d02cdb8975afc8eaea90195ba25c))
* **routes:** route url generation will always return a normalized url ([d0b2503a](https://github.com/Elgg/Elgg/commit/d0b2503a36bfa0a0ed7addddffa6a901bdc7bb7b))


<a name="3.0.5"></a>
### 3.0.5  (2019-07-08)

#### Contributors

* Jerôme Bakker (8)
* Jeroen Dalsem (2)
* Ismayil Khayredinov (1)

#### Documentation

* **compatibility:** explain @internal implications ([5c7b52e5](https://github.com/Elgg/Elgg/commit/5c7b52e5abc503eab2a3f17830005d7363d4a4d1))
* **plugins:** document plugin bootstrap usage ([02ea7a0d](https://github.com/Elgg/Elgg/commit/02ea7a0d4cedac0c1027362bf69cef671eace297))


#### Bug Fixes

* **core:** correctly remove annotations on non saved entities ([20af166e](https://github.com/Elgg/Elgg/commit/20af166e6815b38e1771542cac69b7c3883e004a))
* **http:** non-multipart requests should not fail validation ([c59ae7aa](https://github.com/Elgg/Elgg/commit/c59ae7aa095e663a57ec52e479264296a523297d), closes [#12654](https://github.com/Elgg/Elgg/issues/12654))
* **notifications:** correctly sort the notifiable users ([583fb67f](https://github.com/Elgg/Elgg/commit/583fb67f8038741607f426efd5227880610b0ca1))
* **search:** highlighter no longer messes up output when searching ints ([e3499498](https://github.com/Elgg/Elgg/commit/e34994983dba7de51eb5815e9746cd9e9d40c124))
* **thewire:** full view uses correct entity layout ([64143d58](https://github.com/Elgg/Elgg/commit/64143d58e80bbbaec204727d88575691707f4599))


#### Deprecations

* **groups:** group_acl metadata has been deprecated ([380cfa24](https://github.com/Elgg/Elgg/commit/380cfa249a6d8d57838f2de911dcb0f4c6677588))


<a name="3.0.4"></a>
### 3.0.4  (2019-06-12)

#### Contributors

* Jerôme Bakker (6)
* Jeroen Dalsem (2)

#### Bug Fixes

* **blog:** save draft in correct container ([b32c6139](https://github.com/Elgg/Elgg/commit/b32c6139bdb841a736bbd9b46f7f82a540793ff4))
* **email:** set default email attachment id ([ae8fc0a4](https://github.com/Elgg/Elgg/commit/ae8fc0a436106d511aabfad6e990a58f86855358))
* **install:** minification is enabled for fresh installations ([ae869441](https://github.com/Elgg/Elgg/commit/ae8694419f955f131cea2b6dc953bda8ff49155f))
* **livesearch:** by default no longer include banned users ([c059ff11](https://github.com/Elgg/Elgg/commit/c059ff115d7c2227c30fb5205e1cd1f1a57e8ffa))
* **response:** only set error content if provided ([518231ab](https://github.com/Elgg/Elgg/commit/518231ab7be60696c3476e190dbef8723188e2ab))
* **system_log:** prevent fatal exception when constructing objects ([5105ca6f](https://github.com/Elgg/Elgg/commit/5105ca6f0a0198445aba03599430f9b14e691ae0))


<a name="3.0.3"></a>
### 3.0.3  (2019-05-21)

#### Contributors

* Jerôme Bakker (55)
* Jeroen Dalsem (21)
* Rohit Gupta (1)
* therecluse26 (1)

#### Performance

* **db:** improved preloader queries for performance ([6ec44b7a](https://github.com/Elgg/Elgg/commit/6ec44b7a38f16a0fe61652806cf18897eeff4bf4))
* **entity:** only update private settings if value changes ([ee955db4](https://github.com/Elgg/Elgg/commit/ee955db4417d0c1b770061a59a8e2104e8857b54))


#### Bug Fixes

* **ajax:** reponseFactory prepares reponse ([ff965eab](https://github.com/Elgg/Elgg/commit/ff965eab5b68d7d5836afc248683581ec7a6afdb))
* **cache:**
  * let cache (un)serialize contents (#12615) ([29eeabc5](https://github.com/Elgg/Elgg/commit/29eeabc57fc8eac8102936943bf71c984ebca1b6))
  * updated Stash version to 0.15.* ([3aa057a8](https://github.com/Elgg/Elgg/commit/3aa057a87504badf1ceb4b13640a502719e9e6fb))
  * improved error handling in Stash ([79107e3f](https://github.com/Elgg/Elgg/commit/79107e3f7fad98e0c76d31541468c78c1f2e4692))
* **core:**
  * use correct typehint namespace ([aaeacf36](https://github.com/Elgg/Elgg/commit/aaeacf36c11b5826a003e9a2f50f4facef34d3d3))
  * remove unused action hook listener in BootService ([01ff862c](https://github.com/Elgg/Elgg/commit/01ff862cc103de03e456ff39e98fab96dccaffbf))
  * report correct duration for non sequential timers ([1831589f](https://github.com/Elgg/Elgg/commit/1831589fd45e812e8f0e4a13fd128f6b039a6957))
* **db:** make sure all queries are tracked and logged ([8e6da0c6](https://github.com/Elgg/Elgg/commit/8e6da0c673d812e1b8d7d99b8cf1df520e2dd7d5))
* **email:** don't set duplicate content-type header (#12625) ([5625412c](https://github.com/Elgg/Elgg/commit/5625412ccd035e144c667d9d432a729526596015))
* **gatekeeper:** allow access to content of banned users ([c7c36082](https://github.com/Elgg/Elgg/commit/c7c360823e27b449eff09e388b52024dc4e407af))
* **messages:** added missing translation string ([5c612c1a](https://github.com/Elgg/Elgg/commit/5c612c1aebac0859094c977bbd178c9a65838e4a))
* **metadata:**
  * removed usage of canEditMetadata is MetadataTable::delete ([35c39119](https://github.com/Elgg/Elgg/commit/35c39119bca850674893ae31c1c9231e299ab4de))
  * removed usage of canEditMetadata ([42495a6b](https://github.com/Elgg/Elgg/commit/42495a6b63a9d2b4eddda4791b58b1b4a979c15c))
* **notifications:** prevent php warning when no collections selected ([6efd8f7b](https://github.com/Elgg/Elgg/commit/6efd8f7bb9a719e3d2fd9e01cd7e6e9cd97f9c65))
* **output:** always return string in formatter ([b92a6dbd](https://github.com/Elgg/Elgg/commit/b92a6dbde602abacede71d73e30c04d12fca84c8))
* **pages:** don't show access fields if no edit rights ([33eff4b2](https://github.com/Elgg/Elgg/commit/33eff4b23b99e696b3be79c25cd0d714c2a92d20))
* **plugins:**
  * only reindex plugin priorities with new disabled plugins ([9652c77e](https://github.com/Elgg/Elgg/commit/9652c77e85a988b03c21efe00d10c10ca21080d8))
  * plugin details tabs work again ([f3c9bb3f](https://github.com/Elgg/Elgg/commit/f3c9bb3f296e3108245e2c20ef31ef87a16017c6))
* **request:** upload post max size is now correct validated (#12610) ([5b118806](https://github.com/Elgg/Elgg/commit/5b118806db760aade196efcaafd7128e3e0aee4f))
* **river:** restored ignoring access when bulk deleting river items ([761dc191](https://github.com/Elgg/Elgg/commit/761dc191226495731a47df296b93b7cc1ef6175f))
* **search:** no longer set deprecated search_type tags on tag links (#12611) ([a639fbba](https://github.com/Elgg/Elgg/commit/a639fbbae9b584716fb7e66d105d56e9d62849ab))
* **session:**
  * cookie configuration not read from settings file ([d43d282c](https://github.com/Elgg/Elgg/commit/d43d282c371bfa9c2ac8a27962a6d0985dcef332))
  * session close moved to the latest possible moment ([16c06fc2](https://github.com/Elgg/Elgg/commit/16c06fc285def47efceca7317ecc45751b94fe79))
* **system_log:**
  * filtering in logbrowser could result in no results ([bdf6ec54](https://github.com/Elgg/Elgg/commit/bdf6ec549fedd1656bc97abd111f66486336de73))
  * system_log_get_log accepts single array argument (#12607) ([9641b008](https://github.com/Elgg/Elgg/commit/9641b008de477caaed9d934c577d42b5316afbf4))
* **web_services:** fetch correct api user ([f857b1ef](https://github.com/Elgg/Elgg/commit/f857b1efab0fa2c6abe36e41ace5fd1ce68c3c48))
* **widgets:** return all widgets in case of duplicate order ([e2899cb4](https://github.com/Elgg/Elgg/commit/e2899cb4c7546c43a0db4f9865a005001a468f55))


<a name="3.0.2"></a>
### 3.0.2  (2019-04-17)

#### Contributors

* Jeroen Dalsem (9)
* Jerôme Bakker (6)

#### Performance

* **upgrades:** improved speed of friends acl async upgrade ([004dcdd4](https://github.com/Elgg/Elgg/commit/004dcdd4095720aa5ade00c641cad132cc4e6bf3))


#### Bug Fixes

* **core:**
  * prevent namespace conflict ([526ecf72](https://github.com/Elgg/Elgg/commit/526ecf72ed72e6147226a4c085073f66047d1ceb))
  * use webserver timezone for date ([f0f16685](https://github.com/Elgg/Elgg/commit/f0f166858d8ebafe5091f3c0e00c031f9572b68e))
* **css:**
  * user hover card is now single column layout ([fcff8f90](https://github.com/Elgg/Elgg/commit/fcff8f90d8824a38d9cfbc6bbba24ca33590d290))
  * prevent quick wrapping of title menu items ([d0c07dc6](https://github.com/Elgg/Elgg/commit/d0c07dc6907f21288415c2829d458f3ecf39c084))
* **forms:** added missing entity info in widget access input ([1f92b130](https://github.com/Elgg/Elgg/commit/1f92b130b1ae8858d2786f7ce56c9e09f2788c55))
* **i18n:** make sure system translations are loaded before adding custom ([48ce7e0c](https://github.com/Elgg/Elgg/commit/48ce7e0c41d6c132ee618fe8d65cf0483cd234b9))
* **icons:**
  * do not remove uploaded file when saving as icon ([e669071c](https://github.com/Elgg/Elgg/commit/e669071c9d4a69cd3179e2c813a2659ac70bd946))
  * only fix image orientation when handling icons ([4e690386](https://github.com/Elgg/Elgg/commit/4e690386e92518e368fc60932c0eed0b3be95b7c))
* **upgrades:** friends acl upgrade will now update all entities ([68f12d13](https://github.com/Elgg/Elgg/commit/68f12d13041ba4647e59454772f4641f3c90a57d))


<a name="3.0.1"></a>
### 3.0.1  (2019-04-05)

#### Contributors

* Jerôme Bakker (1)

#### Bug Fixes

* **response:** secure correct url ([72192b60](https://github.com/Elgg/Elgg/commit/72192b60dd04eb8b97e6dfb51ed89310733c87f7))


<a name="3.0.0"></a>
## 3.0.0  (2019-04-05)

#### Contributors

* Jerôme Bakker (60)
* Jeroen Dalsem (54)
* Rohit Gupta (3)
* iionly (1)

#### Features

* **cache:** reset opcache when flushing the system cache ([b3c84901](https://github.com/Elgg/Elgg/commit/b3c849016573f222bf6b0a28e37accedf5bf060f))
* **core:** added server statistics about OPcache ([f48d7b1a](https://github.com/Elgg/Elgg/commit/f48d7b1a9fbeec55ed391b838012c9419765d588))
* **gatekeeper:**
  * improved gatekeeper exceptions ([d8765071](https://github.com/Elgg/Elgg/commit/d876507178c5c5816c9079aedbee4637caf6cd6d))
  * added a logged out gatekeeper middleware ([b9264a93](https://github.com/Elgg/Elgg/commit/b9264a931847ae559fd25d0f8cf3b47490e17dc1))
* **i18n:** output date in locale string ([c2ca5da2](https://github.com/Elgg/Elgg/commit/c2ca5da28e6d9e2af70bb82f812d96db128c55ab))
* **livesearch:** allow to filter out banned users ([c3d631a3](https://github.com/Elgg/Elgg/commit/c3d631a3efa489d2f4fcd8527522f2dfdb33ed4e))
* **security:** added admin setting to set if icons are session bound ([07f070de](https://github.com/Elgg/Elgg/commit/07f070dead59dee8782687b031840303514ba6c6))
* **upgrades:** added an information page about the phinx db upgrades ([5ce9bced](https://github.com/Elgg/Elgg/commit/5ce9bced0444be55ec369fbe9f73f8609d9917ae))


#### Performance

* **db:** added combined index on entities type/subtype ([33b8463c](https://github.com/Elgg/Elgg/commit/33b8463cf1313ad48334e97ffb8907bdb3a059b1))
* **i18n:**
  * improved logic of loading translations ([d615165b](https://github.com/Elgg/Elgg/commit/d615165b78ebf8554e8143e70f4b2b203a13fef1))
  * cache translations in systemcache only when loaded ([ea22727f](https://github.com/Elgg/Elgg/commit/ea22727fa07daffff6e86fc13e2e7f22588d3212))
* **plugins:**
  * preload private settings when fetching plugins from db ([daaab2a2](https://github.com/Elgg/Elgg/commit/daaab2a21de0ecd734254b24a0f47563612b0f82))
  * always set boot plugins ([a70787c8](https://github.com/Elgg/Elgg/commit/a70787c89ceca536ccc54ba472047c3300220f73))
  * only reset plugin priority if dirty ([2d5d8571](https://github.com/Elgg/Elgg/commit/2d5d8571ada91bb6feb717cc18a3a19f067f4100))
* **upgrades:**
  * use direct queries during friends acl upgrade ([6a401bc9](https://github.com/Elgg/Elgg/commit/6a401bc9cfca4279739c158f5434e337600587e7))
  * disable systemlog during execution of an ElggUpgrade ([d94ec941](https://github.com/Elgg/Elgg/commit/d94ec9412c69dca18824e3322617f19eea58979d))


#### Documentation

* **icons:** document recommended additional options for entity icons ([a39bb1c7](https://github.com/Elgg/Elgg/commit/a39bb1c7ff14001be2e98284d4c555825a05f1ea))


#### Bug Fixes

* **account:** don't allow , and : in username ([7049923e](https://github.com/Elgg/Elgg/commit/7049923e0240b2cf478aa5aee7a7e72a4761411a))
* **ajax:** on error response clear system messages ([e3ca2b10](https://github.com/Elgg/Elgg/commit/e3ca2b1026d4631ceb6ce0a73e44ae16cfbbe69d))
* **blog:**
  * use correct route after deleting a blog ([6481b93f](https://github.com/Elgg/Elgg/commit/6481b93f3a363b0fab31c8447a2b5f86dbe9efe9))
  * excerpt no longer limited during save ([f2f1eb7c](https://github.com/Elgg/Elgg/commit/f2f1eb7cc8550dcb95770dbe9af72375d7bc36c7))
  * ordering of archive menu items not consistent ([3ff75438](https://github.com/Elgg/Elgg/commit/3ff7543810a2e3cc777bb6ac0ba4798cbf6b963e))
* **cache:** clear running autoloadermap when flushing the caches ([2ea53a3b](https://github.com/Elgg/Elgg/commit/2ea53a3b9cf3e4e3010279be24d9a194339fb177))
* **comments:** show read more in activity for long comments ([5cca32bf](https://github.com/Elgg/Elgg/commit/5cca32bfa0fd2e80291ce9e3d4613f73f441b96d))
* **core:**
  * fallback to generic error code in ErrorResponse ([9c81a8bb](https://github.com/Elgg/Elgg/commit/9c81a8bb21a5d087a228d0168c411dd21ac4e508))
  * make sure constants are available during db migrations ([d5c8ff47](https://github.com/Elgg/Elgg/commit/d5c8ff472f8ce322e64c2437129971b01776ff07))
  * directory permissions more usable ([5fdf3a86](https://github.com/Elgg/Elgg/commit/5fdf3a8674a7dc8e88431d760f68ff2dc7647796))
  * try to forward to entity collection after deletion ([df08d138](https://github.com/Elgg/Elgg/commit/df08d13878401926a1b26b2fe66171f672339ecf))
* **css:**
  * keep tabs together on smaller screens ([ef0b42f7](https://github.com/Elgg/Elgg/commit/ef0b42f710f0a404a547be8b34177635965f466f))
  * entity navigation not always correctly aligned in all browsers ([64c6a0c0](https://github.com/Elgg/Elgg/commit/64c6a0c013787945980bce63b821dea22054ef03))
  * popped out dropdown always showing ([9597d6c4](https://github.com/Elgg/Elgg/commit/9597d6c4c9b44bf8cdb517cda0b01fb137037603))
  * allow wrapping of elgg-menu-hz menu items if there is no room ([2e4292ca](https://github.com/Elgg/Elgg/commit/2e4292ca39cbea675343b5ce6172eb52eb2baf77))
  * wordbreaking is now allowed everywhere ([994663fd](https://github.com/Elgg/Elgg/commit/994663fd8ed981b6eaff5f5feca1cb4c7962bfd1))
* **database:** support closure group_by clauses ([7da86a40](https://github.com/Elgg/Elgg/commit/7da86a407e5485a63e7695a958ae48431c911478))
* **email:** set content encoding on magic email attachments ([b0ef558a](https://github.com/Elgg/Elgg/commit/b0ef558a2eca10008a52a38d83b07d20d4b83f07))
* **embed:** tabs now working correctly ([8a4b80e5](https://github.com/Elgg/Elgg/commit/8a4b80e58a0d440b4250cc1d655780b2174cfbdf))
* **gatekeeper:** return http 401 status code when not authorized ([4bb770d7](https://github.com/Elgg/Elgg/commit/4bb770d7bc7ba9f14e653d5f00f566a9e62fef11))
* **groups:** add menu item in correct menu section ([436c93a6](https://github.com/Elgg/Elgg/commit/436c93a6bd0fb74b517e30e8f4f66c3df6342637))
* **icons:** increased the default resolution of master icon to 10240px ([e39e5d29](https://github.com/Elgg/Elgg/commit/e39e5d29d5bdb1fc73fdf6775a2fa7879cc85c9a))
* **input:** do not autocomplete input date fields ([d55cf07b](https://github.com/Elgg/Elgg/commit/d55cf07bb6a9191063055718f95d731051356e2b))
* **invitefriends:** route path conflict with friends plugin ([9c645ed0](https://github.com/Elgg/Elgg/commit/9c645ed0fbcb96e1ba4089b1bf2c85ae760c000a))
* **js:**
  * clear system messages when submitting ajax submitted form ([dbc6a913](https://github.com/Elgg/Elgg/commit/dbc6a913d154b06c660e945c5e8d677c46db6734))
  * check if trigger is set before validation if part of comments ([9fdd66d7](https://github.com/Elgg/Elgg/commit/9fdd66d7f427608d0194aa22e60e42f21c8c63c0))
  * provide user feedback when opening user hover menu ([bb280605](https://github.com/Elgg/Elgg/commit/bb28060562dc420493c731b4fc89d97d9b9fd83f))
  * close popups on window scroll ([6fbaf8d4](https://github.com/Elgg/Elgg/commit/6fbaf8d42115495f0433708dcb57486615e9e168))
* **menus:**
  * menu items will recursively sort its children ([e979cd69](https://github.com/Elgg/Elgg/commit/e979cd69591650a4280eeb2df587c0606444609d))
  * prevent section output if no items ([f7868abb](https://github.com/Elgg/Elgg/commit/f7868abb58ae4537fa00c9cf8cb97c45dc10780b))
  * you can now have a link with toggleable features combined ([097b01f7](https://github.com/Elgg/Elgg/commit/097b01f7f4c266aa8eb7e84b097dfeddf861936e))
* **navigation:**
  * always append admin toggle menu item ([41021eda](https://github.com/Elgg/Elgg/commit/41021eda88380c02f758cf674591c83c79571be4))
  * do not require logged in user for filter tab all ([570d7721](https://github.com/Elgg/Elgg/commit/570d772168ff91e442ed7dff8b9c2de583028f11))
  * correctly remove selected state if link item not a tab ([8cd7209a](https://github.com/Elgg/Elgg/commit/8cd7209a1c76998e1d4f93246c915b988b92fb66))
  * improved breadcrumbs for site containers ([578a25c5](https://github.com/Elgg/Elgg/commit/578a25c5bb8d705d362ea161db279b40b9d036b3))
  * entity nav fixed for entities with same time created ([4d66fcc1](https://github.com/Elgg/Elgg/commit/4d66fcc1dd41b7e6f0aeba7dedf650e4d563a6ce))
  * add default user_hover section items to actions section ([387d618b](https://github.com/Elgg/Elgg/commit/387d618b13795d3eef38d546a0a1432a6aab2770))
* **notifications:** validate the notification event ([b8e34723](https://github.com/Elgg/Elgg/commit/b8e3472322c28467696b27118dab79952773a696))
* **plugins:**
  * generateEntities correctly rediscovers disabled plugins ([b62238dd](https://github.com/Elgg/Elgg/commit/b62238ddf62fcf0df64edd65b3f647ea4146716f))
  * rely on magic translations for widgets ([988ec419](https://github.com/Elgg/Elgg/commit/988ec419cd41cd371e64c8f3c0c46ea587591b97))
* **request:**
  * return expected return type ([af805ca1](https://github.com/Elgg/Elgg/commit/af805ca182ad309b132f01fdab84191cb96f96e3))
  * set_input values override request values ([ba1e977d](https://github.com/Elgg/Elgg/commit/ba1e977d89f6e89ddbb52c2cc1721f229f5aa550))
  * use same order as in getParam() ([9ac24c7a](https://github.com/Elgg/Elgg/commit/9ac24c7a029b6c9321fca840eeab4d8922ad9851))
* **rss:**
  * listings have rss content ([07e6338c](https://github.com/Elgg/Elgg/commit/07e6338c0f73e2728632c0809de1a8040b257e31))
  * register rss link in a more logical way and provide control ([9e785825](https://github.com/Elgg/Elgg/commit/9e785825a93ac8004787d6d5a0e27268b0899c31))
  * prevent RSS output if disabled ([cf6af267](https://github.com/Elgg/Elgg/commit/cf6af2671fbac39617cbf4e3aaf9dc8c6a8953b6))
* **scripts:** transifex script adjustments ([0633121c](https://github.com/Elgg/Elgg/commit/0633121cd11a0cedffffa58eddaba57b346bb244))
* **search:**
  * namespace profile fields ([3fc2afcb](https://github.com/Elgg/Elgg/commit/3fc2afcbe1c4b84c9eff03fcae957ee40296d03b))
  * improved search fields normalization ([ec58c6f1](https://github.com/Elgg/Elgg/commit/ec58c6f1f1498ec8408cdb6e1c3b01199dcb34fe))
  * split search field registrations ([cae5e906](https://github.com/Elgg/Elgg/commit/cae5e90649f34d0242dec6f709e19b15993b0eba))
* **session:** close session early when redirecting repsonses ([4149f8d3](https://github.com/Elgg/Elgg/commit/4149f8d3002c269078454beeca341195ce209252))
* **site_notifications:** site notification link js handling works again ([2a62cd6e](https://github.com/Elgg/Elgg/commit/2a62cd6e4fca45fbf3102170178717697b981efa))
* **system_log:** use correct plugin setting for cron jobs ([f6c5d109](https://github.com/Elgg/Elgg/commit/f6c5d1097d02dbb245eac8a01bea3aed77118a94))
* **tags:** support documented elgg_get_metadata features ([4460f948](https://github.com/Elgg/Elgg/commit/4460f9488741756262db45337b8297d3222166a4))
* **tests:** pass test independed of loglevel settings ([2e22b1df](https://github.com/Elgg/Elgg/commit/2e22b1df5fdf06ddcde4bc619bf49417d8c17622))
* **upgrades:**
  * drop site_guid as primary and unique key explicitely before removing site_guid column ([ff6f2069](https://github.com/Elgg/Elgg/commit/ff6f206947c4f63a4448321aaa94f397f43ad7ee))
  * validate database setting before changing ([89989f56](https://github.com/Elgg/Elgg/commit/89989f563c1cb780cb5e745633eef9ca45eb37a0))
  * don't report Batch errors for completed upgrades ([b8e1af6e](https://github.com/Elgg/Elgg/commit/b8e1af6ed64a8bd14bf48112836cbb25a338ac74))
  * don't offer delete link for ElggUpgrades ([5b9d1b08](https://github.com/Elgg/Elgg/commit/5b9d1b08fa9fd2a416da70df5f448fd530dd7d64))
* **users:** set default values ([7757fcd5](https://github.com/Elgg/Elgg/commit/7757fcd5b6b55ec970ae5bad223aa69940332a58))
* **widgets:** check page owner canEdit in can_edit_widget_layout ([e40ffbcc](https://github.com/Elgg/Elgg/commit/e40ffbcc453382a4dd60f87d58996204395a3359))


<a name="3.0.0-rc.2"></a>
### 3.0.0-rc.2  (2018-12-21)

#### Contributors

* Jerôme Bakker (90)
* Jeroen Dalsem (43)
* Ismayil Khayredinov (4)
* iionly (2)

#### Features

* **cli:** seeder can use local image directory ([d9be6784](https://github.com/Elgg/Elgg/commit/d9be6784fa272c702e1e46621d0a2bdb184d4bd2))
* **core:** added helper function to find empty values ([c0eea6e3](https://github.com/Elgg/Elgg/commit/c0eea6e3532ecd2f415504692fd5d955ef5cbe5f))
* **icons:** automaticly detect cropping coordinates during icon upload ([ddcf18e1](https://github.com/Elgg/Elgg/commit/ddcf18e1fda9c2af3c078d8ee985902921e1dd3b))
* **river:** add extra class to river items based on object and action ([1941ad2d](https://github.com/Elgg/Elgg/commit/1941ad2dc9ea97528e414841873ef25dfbe3c9d8))
* **upgrades:**
  * addes ability to run a single upgrade ([6868abf5](https://github.com/Elgg/Elgg/commit/6868abf59e1340062520b0661fc7c3376569a75d))
  * add ability to reset an ElggUpgrade ([b55a53ea](https://github.com/Elgg/Elgg/commit/b55a53ea7a1f69b9a1fd95c0c6bc206bb1fe1e5a))
  * add listing of completed (async) upgrades ([4c547b79](https://github.com/Elgg/Elgg/commit/4c547b7972412d848e88be03e22a2dbbca413a83))
* **views:**
  * implemented helper view to handle entity icon upload ([f13192a9](https://github.com/Elgg/Elgg/commit/f13192a9a7abcaea494c0d466e789c53bc652880))
  * control the list item view for lists ([a39892bd](https://github.com/Elgg/Elgg/commit/a39892bdbb481ef8ed643997936c765b18fcd648))


#### Performance

* **activity:** improved performance of group river filter ([dbfdbd6a](https://github.com/Elgg/Elgg/commit/dbfdbd6ac0340244eee2a3450d552bcf489bff8e))
* **composer:** plugin autoloaders are registered after core autoloaders ([925c5830](https://github.com/Elgg/Elgg/commit/925c5830ba05fb0c7a3789ba0782292b7b98fb4f))
* **plugins:** store path in local class variable ([5614d315](https://github.com/Elgg/Elgg/commit/5614d3153b0772d40b4ce98a86672da37a54c1dc))
* **upgrades:** no longer check filesystem for need to run upgrade ([94248fbc](https://github.com/Elgg/Elgg/commit/94248fbcf7ab512ac375add7da828396408fb8fd))
* **views:** elgg_list_entities will default preload owner and container ([6c84c8b7](https://github.com/Elgg/Elgg/commit/6c84c8b70f59f5ba0d97c57a526852da59850ea7))


#### Documentation

* **upgrade:** simplify the upgrade docs ([7d86f85c](https://github.com/Elgg/Elgg/commit/7d86f85cb37223c57728fce738f379541fd44884))


#### Bug Fixes

* **activity:**
  * correctly select group activity ([13ac5617](https://github.com/Elgg/Elgg/commit/13ac5617498e22419e658e48a07fa8585ac6d55f))
  * group activity uses QueryBuilder instead of sql ([6f7cbb56](https://github.com/Elgg/Elgg/commit/6f7cbb56c9d62a365481cf3fc8ba881ab0fbcc19))
* **admin:** allow removal of hidden users by admins ([4630e3a7](https://github.com/Elgg/Elgg/commit/4630e3a74d90c8f1c36430c2a4ed5abc71fc5df1))
* **annotations:** no longer update entity last_action on annotate ([a85293eb](https://github.com/Elgg/Elgg/commit/a85293eb7d824344474d72cadd955d3642fac85f))
* **blog:** group archive using correct options ([2cd9766c](https://github.com/Elgg/Elgg/commit/2cd9766cf62ea62bb3dcd161ced3bb277b416fc5))
* **blogs:** only generate archive menu for supported pages ([3f9b07ea](https://github.com/Elgg/Elgg/commit/3f9b07ea000b54525caf551fdd5017a7e69e495a))
* **bookmarks:** restored the footer menu item to bookmark a page ([e1214612](https://github.com/Elgg/Elgg/commit/e121461269e242ef9ae3970dad792bf7a447e4e6))
* **ckeditor:** require correct build of ckeditor ([59eb753a](https://github.com/Elgg/Elgg/commit/59eb753a5816ca666c958b6e5e082d34a4523b9d))
* **comments:** ajax loaded comments list updates correctly ([b57f26d2](https://github.com/Elgg/Elgg/commit/b57f26d27a340c8b78b7213174e0615e7ffb24ac))
* **core:**
  * serve file with spaces no longer fail with HMAC mismatch ([39c3b97a](https://github.com/Elgg/Elgg/commit/39c3b97aba94f02e832d8ccacb920154e9444651))
  * entity delete will correctly delete owner/container entities ([62ab9800](https://github.com/Elgg/Elgg/commit/62ab9800948f45099c18ffd6bbb26d8f16ede420))
* **discussions:**
  * river items get correctly updated to comments view ([9697d74e](https://github.com/Elgg/Elgg/commit/9697d74eda76e04e4f92fb90ef67e2d58c81cd01))
  * do not show entity navigation on full view ([f17d1fed](https://github.com/Elgg/Elgg/commit/f17d1fed0af5c7c7132f74cf49156a5d7922f132))
* **docs:** display all code examples with syntax highlighting ([30db1053](https://github.com/Elgg/Elgg/commit/30db10536ad219501c73aa746ea4d07287fd7235))
* **file:** don't use legacy group module extension ([129a5b02](https://github.com/Elgg/Elgg/commit/129a5b0298bb8fdad67498c2e2d926c5307651b2))
* **groups:**
  * allow group icons to be removed ([2b990059](https://github.com/Elgg/Elgg/commit/2b9900592cea5db275821a739c888b7c3723e0cc))
  * group members page not sorting by name ([baa9f684](https://github.com/Elgg/Elgg/commit/baa9f684014ddc300cf9a40812ee440a299f10ae))
  * provide correct subtype to title menu button ([54583645](https://github.com/Elgg/Elgg/commit/5458364596dd4ddfb4f86ad8e6b7355b2d122dcd))
* **icons:**
  * correctly report icon delete result ([75fe08e0](https://github.com/Elgg/Elgg/commit/75fe08e0e4354e5c3f2a962ab8f4195e9f7eb3d3))
  * cropping logic is now controlled by config settings ([78a1b5de](https://github.com/Elgg/Elgg/commit/78a1b5de0b1085575804b71ec86fbb8632ce6156))
  * correctly set max-width and max-height on avatar icons ([a88c2394](https://github.com/Elgg/Elgg/commit/a88c2394e00722ee3aabbaefb850da56ade85496))
  * easier targeting of different styles of fontawesome icons ([febc999f](https://github.com/Elgg/Elgg/commit/febc999f125da32d859d56f3d81b9bb934a941c4))
* **js:**
  * trigger a custom event for FormData preparation ([d2200de5](https://github.com/Elgg/Elgg/commit/d2200de5e07e5e3814623540a39a14d9125b168d))
  * no longer rotate content on ajax reload ([3e1c2911](https://github.com/Elgg/Elgg/commit/3e1c29110a121218eeaae779c14f0efb223b4a57))
  * page/components/tabs JS supports all links ([4d2ee70c](https://github.com/Elgg/Elgg/commit/4d2ee70c80ea7d7ade548695551b70eaf481173e))
* **likes:** correctly replace menu item content ([603d8f05](https://github.com/Elgg/Elgg/commit/603d8f053064bdb4d228c14c77472a26a2d823b4))
* **menus:** sort site menu by menu item text ([2776ea0e](https://github.com/Elgg/Elgg/commit/2776ea0ec84dc71255cc44bf546eae7fe40ee0b3))
* **messages:** no longer strip HTML from notification ([cbb9ec62](https://github.com/Elgg/Elgg/commit/cbb9ec62d1c6eda954f440a2d06cdd8d971763cb))
* **navigation:**
  * breadcrumbs set correct value for empty links ([cbafe2c1](https://github.com/Elgg/Elgg/commit/cbafe2c1fb8b5b5941eea0727d120f8f39a17a7b))
  * make navigations/tabs view support BC tab params ([20bee03e](https://github.com/Elgg/Elgg/commit/20bee03e5974a2d6fc83228a758f777495b089a6))
  * incorrect detection of selected menu items ([4b8e1a79](https://github.com/Elgg/Elgg/commit/4b8e1a793606112c451d04932ab2aedbc02a951c))
  * decouple tabs.js from html position ([bf263b7a](https://github.com/Elgg/Elgg/commit/bf263b7a08f7489296b8d483e2fff7582f20cc15))
  * use ElggMenuItem rendering for tabs ([88bc8f4c](https://github.com/Elgg/Elgg/commit/88bc8f4c426770f8d21b270a89cfa9c6ea1f4e5b))
  * added helper class for parents of selected menu items ([3b45c0e0](https://github.com/Elgg/Elgg/commit/3b45c0e0855b55a1d399428d96db9db856c99ebf))
* **output:** no longer output empty classes with elgg_format_element ([a4353e95](https://github.com/Elgg/Elgg/commit/a4353e9587852089b2689ef741d1d1454ed00c32))
* **plugins:** reduce callstack and optimized cached for boot plugins ([241a74df](https://github.com/Elgg/Elgg/commit/241a74df356f0b0a3e1ec1051f02b22276f0d6b0))
* **rss:** correctly check if rss is disabled in config ([cd58cc72](https://github.com/Elgg/Elgg/commit/cd58cc72481daa6a04e214845f78e23f3c3ff147))
* **schema:** restored lost subtype index on entities table ([07cd4557](https://github.com/Elgg/Elgg/commit/07cd4557ba6246aeec42df7183d90bf8f8bcf30c))
* **search:**
  * allow passing of variables to search result view ([d80684c1](https://github.com/Elgg/Elgg/commit/d80684c190578eeb8184292970691cfc23d82d24))
  * improved normalization (#12210) ([9ffefc36](https://github.com/Elgg/Elgg/commit/9ffefc36b34599e6cec0a80f8779977014e9d836))
  * pagination no longer rebuilds search params ([461c07f6](https://github.com/Elgg/Elgg/commit/461c07f61700da0c9a889af40ba70b3416f4e3ff))
  * allow custom sorting ([05093512](https://github.com/Elgg/Elgg/commit/05093512674aa51f482c6732d11e67e44bfbf6c9))
  * use correct params for search_type menu items ([59e36ad5](https://github.com/Elgg/Elgg/commit/59e36ad5680275a456a0f550b0c44c8881111afc))
  * prevent duplicate subtype registration ([abbfae14](https://github.com/Elgg/Elgg/commit/abbfae143ad0f0b3ebaf1ff5ae630b7d8c79c311))
  * allow entity views to use default search entity view ([cca3b8a9](https://github.com/Elgg/Elgg/commit/cca3b8a91b17a31f1a3f87618dbd049e0941595f))
  * correctly set subtitle in default search entity view ([99a8fb79](https://github.com/Elgg/Elgg/commit/99a8fb7966038416bff82b3bf967fa5466adcb4e))
  * determine search entity view based on entity viewed ([702a3a89](https://github.com/Elgg/Elgg/commit/702a3a89244af958ec3e9f53832c039e4311fbf7))
* **tests:** correctly test Ajax.objectify ([68ff2bf8](https://github.com/Elgg/Elgg/commit/68ff2bf8486e0de3f86f18b74a6c8b905d90c7f6))
* **thewire:** load correct wire posts for thread ([3d03ac5e](https://github.com/Elgg/Elgg/commit/3d03ac5eba57b32019fb571f06a4d2f2d4bd7609))
* **views:**
  * set no results in vars when no_results is true ([ca48d675](https://github.com/Elgg/Elgg/commit/ca48d675e92d80b88c9a5f0cfa26de8ad4ff239e))
  * improved allowed output values in a module ([709e2e72](https://github.com/Elgg/Elgg/commit/709e2e72ba76615832fd1aea7cdff93af9ab74f3))
  * correctly handle non-default list type in entity listing ([6923ebbb](https://github.com/Elgg/Elgg/commit/6923ebbbbc6ffe15ca2f165fe0dac67e0254c620))


#### Deprecations

* **messages:** messages_set_url is replaced by ElggEntity::getURL ([5f3488a2](https://github.com/Elgg/Elgg/commit/5f3488a2fbce49c47dc546cb43b6d8f630cdec16))


<a name="3.0.0-rc.1"></a>
### 3.0.0-rc.1  (2018-07-24)

#### Contributors

* Ismayil Khayredinov (102)
* Jeroen Dalsem (84)
* Jerôme Bakker (74)
* Hao.Chen (1)
* Ismayil Khayredinov (1)

#### Features

* **accounts:** adds new account registration service ([022e26fa](https://github.com/Elgg/Elgg/commit/022e26fa0dfdd8e926f50935e828b4e9be4dbaf5))
* **actions:**
  * controllers/middleware can now share parameter validation state ([deb8e3e6](https://github.com/Elgg/Elgg/commit/deb8e3e6ce89d13378a4981cb34a960fcb641fb7))
  * adds API to easily ajaxify form submission ([8ca2698c](https://github.com/Elgg/Elgg/commit/8ca2698c84007d150b301c1b668f010c827793b7))
  * register, user hook now includes all request data ([f0161ae4](https://github.com/Elgg/Elgg/commit/f0161ae43e3e95447535f91fd7abf31c0ac35719))
  * deprecate action hook in favor of action:validate hook ([428d6669](https://github.com/Elgg/Elgg/commit/428d666928bb01bf0c5698638a3a1cd08cb62460))
* **ajax:** adds elgg/Ajax#forward method ([7fd6e577](https://github.com/Elgg/Elgg/commit/7fd6e577499d6b04123e661e4e72d791832a971d))
* **app:** consistent handling of requests and responses ([af785ffc](https://github.com/Elgg/Elgg/commit/af785ffc098f88240f7cb0b70fdf330fa6011162))
* **assets:** composer asset plugin no longer required ([884379e3](https://github.com/Elgg/Elgg/commit/884379e33dd16b0a1aa62e899d38d408e4bd907e))
* **blog:** added archive sidebar to friends listing ([866e5ab4](https://github.com/Elgg/Elgg/commit/866e5ab439f1427b3c837b9e51a8372a8d3ec101))
* **caches:** add Redis statistics to the admin UI ([3e6f804a](https://github.com/Elgg/Elgg/commit/3e6f804a18fc0adcc3a53018ac2e2bc66ee952f8))
* **cli:**
  * add commands to list, activate and deactivate plugins ([09a4b89a](https://github.com/Elgg/Elgg/commit/09a4b89a1252bba78effc90038633f60b0bfa892))
  * adds database:optimize command ([9ff5ffa8](https://github.com/Elgg/Elgg/commit/9ff5ffa8ca9ef496f628148cf6914cdd8c910ef2))
  * add flush and upgrade commands ([22bd0672](https://github.com/Elgg/Elgg/commit/22bd067267833db2ed6aa6e70e4405a8f614e5b5), closes [#11849](https://github.com/Elgg/Elgg/issues/11849), [#11683](https://github.com/Elgg/Elgg/issues/11683), [#11540](https://github.com/Elgg/Elgg/issues/11540), [#11553](https://github.com/Elgg/Elgg/issues/11553))
* **comments:** the comments form is collapsed if there are comments ([c168a45d](https://github.com/Elgg/Elgg/commit/c168a45d2790f4124fa80ccded3e99e39a040f6a))
* **core:**
  * added a private settings preloader ([eefdcd0d](https://github.com/Elgg/Elgg/commit/eefdcd0d21633dd4737d9f1a864bce91d6e05ab8))
  * persistent login table records get removed after expiration ([9d13932e](https://github.com/Elgg/Elgg/commit/9d13932e8fa7cece8409ed2369174b4aa13ef995))
  * added easy way to add default notfound text to listings ([64aabbb8](https://github.com/Elgg/Elgg/commit/64aabbb85315170877e7efc05800694a36a12978))
* **cron:** log cron output to file ([114890f1](https://github.com/Elgg/Elgg/commit/114890f139eebfbd6dce71082a798a0dfdad876d))
* **css:**
  * centralized z-index css rules ([6575fd2b](https://github.com/Elgg/Elgg/commit/6575fd2b9b485eb5893f8093246f9b86c4a03854))
  * set body background color via CSS variables ([6f4823f5](https://github.com/Elgg/Elgg/commit/6f4823f5770ef8c7ae38af918c7720c037f927a2))
* **data:** normalize data exports and serialization ([4e70b843](https://github.com/Elgg/Elgg/commit/4e70b8431f35df78ca9873abdc687821ef1b14bc), closes [#8708](https://github.com/Elgg/Elgg/issues/8708))
* **db:** query builder now supports EXISTS comparison clause ([eebaaeb2](https://github.com/Elgg/Elgg/commit/eebaaeb2521f65a0a052382cccfa3f9d200c2afc))
* **developers:**
  * screen logging is now written to file ([12644880](https://github.com/Elgg/Elgg/commit/12644880acb60bbfe47e5039e59b16b05bb3ae13), closes [#10787](https://github.com/Elgg/Elgg/issues/10787))
  * add Services inspector ([f2544321](https://github.com/Elgg/Elgg/commit/f2544321190f2ca7aaef61c35a9ec1ed90bc751f))
  * allow extending theme sandbox form preview ([b3fd5bc1](https://github.com/Elgg/Elgg/commit/b3fd5bc1e7e83c3e630709822209763cfbdb403e))
* **entities:** get_entity_dates support all ege options ([57ab421b](https://github.com/Elgg/Elgg/commit/57ab421b1de63c8ce38ca3daaf39549dc62b1054))
* **forms:**
  * option to not show 'Only friends' in userpicker ([e06372ea](https://github.com/Elgg/Elgg/commit/e06372eae8feda67ac57632e976f24e8374b76eb))
  * default all POST forms to multipart/form-data encoding ([6f95cc1d](https://github.com/Elgg/Elgg/commit/6f95cc1d30cb24baee059d50462ab7bec88f1be6))
* **friends:** added add/remove friend action to title menu ([b0069a6f](https://github.com/Elgg/Elgg/commit/b0069a6f25202ad8c1488cd9e80f66a070303a95))
* **groups:**
  * edit/delete links now show in group entity menu ([f860a2a5](https://github.com/Elgg/Elgg/commit/f860a2a502787f64d4e06e60330154cdc7e30ae6))
  * improve usability of group tools ([aa3f36f7](https://github.com/Elgg/Elgg/commit/aa3f36f747fe2f8faff315c2809b1c349cac4810))
  * replaced group owner transfer with userpicker ([e8814f89](https://github.com/Elgg/Elgg/commit/e8814f89b85b7b74371e329d1a38a40be48e3603))
* **hooks:** added elgg_trigger_deprecated_plugin_hook ([8ee35234](https://github.com/Elgg/Elgg/commit/8ee35234a5e98c8569d2ffc4db1eb03264412c9c))
* **icons:**
  * allow use_cookie param to be passed through getIconURL ([abc2f342](https://github.com/Elgg/Elgg/commit/abc2f34292ae3a9eb08e1da3ae421d13274c3e4c))
  * upgrade FontAwesome library to 5.x series ([d679f4ea](https://github.com/Elgg/Elgg/commit/d679f4ea57c5f564db4369e866e189bc0d8ca2f3))
  * replace ajax gif loader with css animations ([c3d12615](https://github.com/Elgg/Elgg/commit/c3d12615241bf1b289e1430c64576e3a9e76a502))
* **imprint:** allow passing additional imprint elements to summary view ([6d8906ad](https://github.com/Elgg/Elgg/commit/6d8906ad5fd222c7bcdca8c83b19d2d7c66a35b7))
* **input:** added input/objectpicker and input/grouppicker ([3f32c53b](https://github.com/Elgg/Elgg/commit/3f32c53b8394488d27cf82baa1829fdbabb73b1d))
* **logger:**
  * decouple exception handling from Application ([b2a420fa](https://github.com/Elgg/Elgg/commit/b2a420fa497046a34826dd93bc54dce16027c422))
  * Logger now uses Monolog ([52c4785c](https://github.com/Elgg/Elgg/commit/52c4785ca84464ea05a104377caa870564406a2a), closes [#6244](https://github.com/Elgg/Elgg/issues/6244), [#11899](https://github.com/Elgg/Elgg/issues/11899))
* **menus:** wrap menu items as collections ([5e96d864](https://github.com/Elgg/Elgg/commit/5e96d86426d5182ee9ac1e89972297347e968611))
* **messages:** add helper functions to get sender/recipient ([14fe0bdc](https://github.com/Elgg/Elgg/commit/14fe0bdc3ce2ea807f8e08ce850b3dd20ca15184))
* **navbar:** properly handle second and third level child menus ([4a7d2088](https://github.com/Elgg/Elgg/commit/4a7d20883cf3ec115e7a608341bd04d59e12d8da))
* **navigation:**
  * entity_navigation menu items now are aware of entity ([b609be0f](https://github.com/Elgg/Elgg/commit/b609be0fe981b1732dcae1f517877dfedabdcb47))
  * added icons to site menu items ([1ddb25f5](https://github.com/Elgg/Elgg/commit/1ddb25f559f4da5c4f85d3504ec385475d8c9f89))
* **output:** adds HTML formatting service ([5d1d94a4](https://github.com/Elgg/Elgg/commit/5d1d94a461c7f34b5f37e750428843f8d10e164c))
* **plugins:** plugins can now define a bootstrap class ([20180468](https://github.com/Elgg/Elgg/commit/20180468e79678a190d7529ab72f784c1dc742d4))
* **request:** add public API to retrieve all request parameters ([6494dd92](https://github.com/Elgg/Elgg/commit/6494dd92e9dad33453f0ea7c2a2f6759d4701b3c))
* **router:** allow HttpException to have context ([3aeecd08](https://github.com/Elgg/Elgg/commit/3aeecd0884f385e775a2adbe8cc5059d574c1e3f))
* **seeder:** seeders can now use progress bar helper ([3845cd55](https://github.com/Elgg/Elgg/commit/3845cd55a373be7a47926fc47b2f3a27465a1cf4))
* **session:** delay session boot until all plugins are loaded ([dd81b847](https://github.com/Elgg/Elgg/commit/dd81b847a97bb229a01efdb8391d5b72f87b443a))
* **simplecache:** allow specifying custom simplecache path ([f0c47749](https://github.com/Elgg/Elgg/commit/f0c47749cf19b8a99ea42c043bc89bb8716ca38d))
* **upgrade:** upgrade service now uses promises ([aa85cf99](https://github.com/Elgg/Elgg/commit/aa85cf99e416e4a21d5d60f5c954118f5abace6a), closes [#11888](https://github.com/Elgg/Elgg/issues/11888), [#11825](https://github.com/Elgg/Elgg/issues/11825))
* **user:** remove persistent cookie data when removing user ([be055496](https://github.com/Elgg/Elgg/commit/be0554966094e707d5e3a5a03314248921f9572d))
* **util:** adds API for managing collections of items ([efbdf71b](https://github.com/Elgg/Elgg/commit/efbdf71b53175d1a97f120a0bdfea3af23b310bf))
* **views:**
  * simplefied redering object summary in full view ([6d15b06a](https://github.com/Elgg/Elgg/commit/6d15b06a6fd0207999238c22c6ed2b2eaf7d9946))
  * added ability to control layout attributes via view vars ([54278764](https://github.com/Elgg/Elgg/commit/54278764567cd5a4952ffd373693facd3d4ebdf1))
* **widgets:** control widget availability by setting a required plugin ([3335b30b](https://github.com/Elgg/Elgg/commit/3335b30b8217b9d0e55943bd951f517140375c3e))


#### Performance

* **core:** load plugin data cache before requesting plugin data ([03383bca](https://github.com/Elgg/Elgg/commit/03383bca5dd0dbf004158a411d2f226264fdd209))
* **entities:** entity preloader now correctly fetches entities ([c379dcd1](https://github.com/Elgg/Elgg/commit/c379dcd1cbdf744857dc3a6327ee84ecce368f26))
* **metadata:** also store entities without metadata in metadata cache ([b291c149](https://github.com/Elgg/Elgg/commit/b291c14945d244e535b9961a05c6fd04ec27bc57))
* **migrations:** improved performance of migrations ([4f00e31e](https://github.com/Elgg/Elgg/commit/4f00e31e28bb03ab82f7c118e38d2c2f36a00414))
* **privatesettings:** getting a single settings uses cached data ([21be3e89](https://github.com/Elgg/Elgg/commit/21be3e8906f8839216576150d6c6dff19ffc107d))


#### Documentation

* **composer:** document Elgg installation using composer ([62c7cdf6](https://github.com/Elgg/Elgg/commit/62c7cdf64ec75037b4963b49b21fb44c2e5d9458))
* **core:** updated function docs to mention metadata casts bool ([437a152b](https://github.com/Elgg/Elgg/commit/437a152befdeb1d9934072b174018bb2eb734030))
* **i18n:** added instruction for translating special docs syntax ([2e544f60](https://github.com/Elgg/Elgg/commit/2e544f60b43bdb79cc45e6bab073fc9eb6c592c8))
* **plugins:** explain Composer support for plugin development ([bfc1d64d](https://github.com/Elgg/Elgg/commit/bfc1d64df514fccdec1c3914e455ca9d9939dd5c))


#### Bug Fixes

* **actions:**
  * registration failure no longer leaves behind partial users ([2548a709](https://github.com/Elgg/Elgg/commit/2548a7091d44948a6e1c75e6f157e067bdc24093))
  * invokable classes can now be used as action controllers ([4d586960](https://github.com/Elgg/Elgg/commit/4d58696009937c6da74b58befd8cfaf519c073b0))
* **ajax:** correctly report HTTP errors ([b0f48470](https://github.com/Elgg/Elgg/commit/b0f48470ac4edb86d8d30f724869c1cf9b1f9bc2), closes [#11911](https://github.com/Elgg/Elgg/issues/11911))
* **blog:** auto save draft refactored to use Ajax API ([00ab2a3f](https://github.com/Elgg/Elgg/commit/00ab2a3fb3a412ca861d8169b6b774b503255fa5))
* **bootdata:** correctly order plugins when loaded from bootcache ([e59c80f6](https://github.com/Elgg/Elgg/commit/e59c80f6971bdb17122264e53e57a8ed0cc825a3))
* **cache:**
  * do not mutate config on temporary system/simple cache disable ([fd6edf1f](https://github.com/Elgg/Elgg/commit/fd6edf1f23bfec3150721c02dc0943aece513d6f), closes [#11954](https://github.com/Elgg/Elgg/issues/11954))
  * refuse to cache unsaved entities ([742e28fd](https://github.com/Elgg/Elgg/commit/742e28fd0bb75b0575eb109a7bd34c5e24e3b7ff))
* **caches:**
  * metadata is now accessible with data cache disabled ([14acc289](https://github.com/Elgg/Elgg/commit/14acc289ebbb8a81d0a67ba29b2e7aef7f785791), closes [#12014](https://github.com/Elgg/Elgg/issues/12014))
  * disable caches during flush and upgrade ([bef2dcf3](https://github.com/Elgg/Elgg/commit/bef2dcf3f854404b15a5a8929d7909aa79cf7cc6), closes [#11940](https://github.com/Elgg/Elgg/issues/11940), [#10616](https://github.com/Elgg/Elgg/issues/10616), [#11205](https://github.com/Elgg/Elgg/issues/11205))
* **ckeditor:** site background should not affect the editor ([7902eb99](https://github.com/Elgg/Elgg/commit/7902eb99fa72989f46c4190a603a49fac0e050c9))
* **core:** delay setting last action for users ([a6ebfe03](https://github.com/Elgg/Elgg/commit/a6ebfe03bf3a105983b04863f7cf905877f9cbbd))
* **css:**
  * don't let elgg-badge influence text alignment ([b22cfc8c](https://github.com/Elgg/Elgg/commit/b22cfc8c644c4f81ebc827f89d522df8f26503e9))
  * added margin to elgg-menu-hz items ([6c7689c1](https://github.com/Elgg/Elgg/commit/6c7689c1fa2220e408ef11bbf38e46c03655035a))
  * lightbox loader now matches ajax loader ([0f155247](https://github.com/Elgg/Elgg/commit/0f1552479e974361adf865409bc939b364361dbd))
  * reset fieldset min-width ([62b13352](https://github.com/Elgg/Elgg/commit/62b133526d9589969a8ec3f051d985c7b869c35f))
  * apply hover-card menu section styling consistently ([f32cf115](https://github.com/Elgg/Elgg/commit/f32cf115b70de48d4dc7d5da1563da91bf52fb88))
  * added bottom margin to fieldsets with a legend ([a69a35c8](https://github.com/Elgg/Elgg/commit/a69a35c8fd81db828ac30faa9cf463becf3b3905))
* **db:**
  * default ordering of entities relies less on internals of MySQL ([16682c2c](https://github.com/Elgg/Elgg/commit/16682c2ce5147bcfaa8194c0fdd31eac2403230f))
  * query counter also counts QueryBuilder queries ([054b4af8](https://github.com/Elgg/Elgg/commit/054b4af8a6fe461e8eb8e311222f24b621bcdbee))
* **developers:**
  * prevent missing language key notice recursion ([a46ddce0](https://github.com/Elgg/Elgg/commit/a46ddce0091494a8601ac28e0edfb7f74bac8697))
  * prevent 'view not found' deadloops ([7846efac](https://github.com/Elgg/Elgg/commit/7846efacdfee543bcd7d877c72bf359ee858aded))
  * register custom logger only in default viewtype ([a79f8dbe](https://github.com/Elgg/Elgg/commit/a79f8dbe98f940cf909d327420321fca362c0539))
  * leave system logging intact ([5ea40d7a](https://github.com/Elgg/Elgg/commit/5ea40d7ac65d1c256e613e64012a84152de37991))
* **forms:** improve appearance of file input with value ([7ff6f165](https://github.com/Elgg/Elgg/commit/7ff6f1650e8684ec23ab9c0b08af620d0b34082c))
* **group_tools:** getting all tools is also passed through hook ([080a8ed8](https://github.com/Elgg/Elgg/commit/080a8ed84a151992240f7cf6329bf9f67b224b8c))
* **groups:**
  * correctly resolve tools when populating form vars ([1b7a755e](https://github.com/Elgg/Elgg/commit/1b7a755e115e0f82cde57f054cd04acf29be9653), closes [#12049](https://github.com/Elgg/Elgg/issues/12049))
  * respect subtype specific permissions in group modules ([3bd90073](https://github.com/Elgg/Elgg/commit/3bd90073b9a5699dba54ad32b5102b5b2171f048))
  * don't allow content access outside of group scope ([435d237c](https://github.com/Elgg/Elgg/commit/435d237ce4ee32fdd5860b99cddf894152451e6e))
  * entity gatekeeper should respect entity access ([94402127](https://github.com/Elgg/Elgg/commit/94402127c33e1922f1a3c8e276e2136bd7b7251e))
  * correctly register site menu item route ([77062a27](https://github.com/Elgg/Elgg/commit/77062a274e2459c945579cca57afe7aae1241bf1))
  * remove excessive info from group listing imprint ([a7d6f17c](https://github.com/Elgg/Elgg/commit/a7d6f17c3ceb7b7197f487dbddd3d7f982909842))
* **i18n:** correctly load plugin translations when caches are off ([4a561903](https://github.com/Elgg/Elgg/commit/4a561903db075b0b9d9958f2d8e7de1888e89407), closes [#11916](https://github.com/Elgg/Elgg/issues/11916))
* **icons:**
  * also check default view if subtype icon is not present ([e7f36c54](https://github.com/Elgg/Elgg/commit/e7f36c542f1f8951ebc23984f6358a50269887bf), closes [#11908](https://github.com/Elgg/Elgg/issues/11908))
  * align use of hyperlinks in nentity icon views ([d3a2b548](https://github.com/Elgg/Elgg/commit/d3a2b548e14bebc8ec4aeca3823d66219828b8de))
* **installer:**
  * fix various installer issues ([65d32149](https://github.com/Elgg/Elgg/commit/65d321499fee02cefe7cc449136f62537af3e5e1), closes [#11935](https://github.com/Elgg/Elgg/issues/11935), [#11553](https://github.com/Elgg/Elgg/issues/11553))
  * installer works again ([ba4d57c6](https://github.com/Elgg/Elgg/commit/ba4d57c6c72c86c0f6369513e62ef94d72d29e61), closes [#11852](https://github.com/Elgg/Elgg/issues/11852))
* **js:**
  * userpicker now works in lightboxes ([797d69fb](https://github.com/Elgg/Elgg/commit/797d69fb8aa9690eb0f1886c7190b2026d4e0455))
  * prevent event bubbling up when requiring confirmation ([c6fa5de2](https://github.com/Elgg/Elgg/commit/c6fa5de2e8d1157c35eb1bf1d7db97a87da63916))
* **layouts:** filter part of the layout can be disabled ([a4840f6c](https://github.com/Elgg/Elgg/commit/a4840f6ce5be0eff93e07a00208e4a29a4d503eb))
* **longtext:** do not render empty tag if there is not output ([d58e0cdc](https://github.com/Elgg/Elgg/commit/d58e0cdcf75e37e4316abafdb487d4a258b9e79b))
* **members:** correctly add menu items to filter tabs ([83789995](https://github.com/Elgg/Elgg/commit/8378999549d62b5e94f73e35853c923829398faa))
* **menu:** correctly auto-detect selected menu items ([7a02a600](https://github.com/Elgg/Elgg/commit/7a02a600229542d81b3a14df73dd4a42ad4489cb))
* **menus:**
  * remove extraneous margin from site menu ([ad1e17af](https://github.com/Elgg/Elgg/commit/ad1e17afb16d97f2f600825736856aa3f3808e33))
  * consistent handling of child menus across navigation system ([1793f51b](https://github.com/Elgg/Elgg/commit/1793f51b8213583be979329620d3fb2c0a9864f7))
* **output:** only escape values that are strings ([11d3e207](https://github.com/Elgg/Elgg/commit/11d3e207a9f54bd15f902e7178919ea4a26eec5b))
* **perm:** allow ownership if editing is allowed ([c5bfb6de](https://github.com/Elgg/Elgg/commit/c5bfb6de377c1027c0be92a0d2aa3a4e259f0c2d), closes [#11213](https://github.com/Elgg/Elgg/issues/11213))
* **plugins:**
  * fetch priority directly from private settings ([67bc0ca5](https://github.com/Elgg/Elgg/commit/67bc0ca52f31c25acfd8831d1def9b389b2f177f))
  * dependency notice was missing some text ([df21f777](https://github.com/Elgg/Elgg/commit/df21f777de15ffbeb8291c36d53679fc6ee88ea5))
  * avoid multiple executions of runtime logic in plugin files ([7a54ef6d](https://github.com/Elgg/Elgg/commit/7a54ef6d8ca44cc384ebff711b7c5b41c7ef7856), closes [#11946](https://github.com/Elgg/Elgg/issues/11946))
* **profile:** set page_owner_guid if no username is set ([30365150](https://github.com/Elgg/Elgg/commit/30365150af533389d70a0ac7c58a68aaf1b8db9e))
* **qb:**
  * search_name_value_pairs now work as expected ([a490255b](https://github.com/Elgg/Elgg/commit/a490255b204458fb02de6772a5ecfe06d166ccd1), closes [#12068](https://github.com/Elgg/Elgg/issues/12068))
  * correctly normalize private settings prefix ([7c12b629](https://github.com/Elgg/Elgg/commit/7c12b629cef5b4afe00fe186bbda5a3ea2808972), closes [#11739](https://github.com/Elgg/Elgg/issues/11739))
  * use correct aliases in query predicates ([d6c3a5bf](https://github.com/Elgg/Elgg/commit/d6c3a5bf4ca6c2dbbac7dc4550850f0b7808796c))
  * set table alias when querying entities table ([fe8ccc62](https://github.com/Elgg/Elgg/commit/fe8ccc628e85aefd80a68e879e264d2ecb00708c))
  * preserve 0 guid when normalizing query options ([85d8023a](https://github.com/Elgg/Elgg/commit/85d8023ae664a24727eba691f8c174ee3674e331), closes [#11992](https://github.com/Elgg/Elgg/issues/11992))
* **router:** correctly detect if request body has been truncated ([6bde4f9e](https://github.com/Elgg/Elgg/commit/6bde4f9eb29e9e75ab137093126064bc9e0b659b))
* **routes:** defer route and action registration until plugins are loaded ([2a2c1e46](https://github.com/Elgg/Elgg/commit/2a2c1e46a8e8c6868cc4075848ed51df2ca492fc))
* **search:** consistent behaviour for search ([57f67578](https://github.com/Elgg/Elgg/commit/57f67578c8a45f0a0ba2304b2196bb57b0d7a880))
* **tests:** corrected return value in getAllForEntity mock ([e26c5b71](https://github.com/Elgg/Elgg/commit/e26c5b71928c8c1e33d4a467d0c2c0e070e8d04b))
* **theme_sandbox:** make sure dummy users have usernames ([95052728](https://github.com/Elgg/Elgg/commit/95052728bc73744aa1c8dad1872f31f68b3eb822))
* **thewire:** corrected delete actions ([7a5991d0](https://github.com/Elgg/Elgg/commit/7a5991d0fc05735ad313fe1acb32183c5b0e1305))
* **upgrades:**
  * make sure all friends are migrated to the new ACL ([0da30367](https://github.com/Elgg/Elgg/commit/0da303673553a1ff1ff75562cd73573b53047ea6))
  * logging is now more meaningful during upgrades ([0f376b60](https://github.com/Elgg/Elgg/commit/0f376b60e16cd9c4ea253f9130c993654eca4839), closes [#11936](https://github.com/Elgg/Elgg/issues/11936))
  * delete entities associated with removed plugins ([33daa7b5](https://github.com/Elgg/Elgg/commit/33daa7b5b836e9d176a4968fce013182c4f75ece), closes [#11289](https://github.com/Elgg/Elgg/issues/11289))
  * remove pending upgrades notice upon completion ([6947fb6a](https://github.com/Elgg/Elgg/commit/6947fb6a8ee133097a2604496b16f88187531ad8), closes [#10647](https://github.com/Elgg/Elgg/issues/10647))
  * activate new plugins on system upgrade ([62746292](https://github.com/Elgg/Elgg/commit/62746292c9448d066dfd75b3fabcd236e0d05481), closes [#10603](https://github.com/Elgg/Elgg/issues/10603), [#11915](https://github.com/Elgg/Elgg/issues/11915), [#11891](https://github.com/Elgg/Elgg/issues/11891), [#11699](https://github.com/Elgg/Elgg/issues/11699))
* **users:**
  * correctly register user as searchable ([1f582ed6](https://github.com/Elgg/Elgg/commit/1f582ed6faeda2d7e08709b37f9a6759cbc2216a))
  * avatar menu js is no longer blocking link only avatar icons ([a2ef492a](https://github.com/Elgg/Elgg/commit/a2ef492aba2f2945b3dc01d8ff30bd63bc7cbc25))
  * get user by username or email is case-insensitive ([00747e8c](https://github.com/Elgg/Elgg/commit/00747e8c6682d1faec872071dd9461d65ee0fb98))
* **views:**
  * boot core views before plugins are loaded ([5bd26442](https://github.com/Elgg/Elgg/commit/5bd2644224ad418ef0c43f9df5a94dabe2f4dd93))
  * allow scalar values in output/text ([13d7656e](https://github.com/Elgg/Elgg/commit/13d7656e386154eef43a3195886e2012d536ba77), closes [#12081](https://github.com/Elgg/Elgg/issues/12081))
  * correctly handle text input for output/url ([af8a2736](https://github.com/Elgg/Elgg/commit/af8a273674047bae678e9ac834d74b097acadc70))
  * online users now show no results text if noone online ([2c472596](https://github.com/Elgg/Elgg/commit/2c4725964baf7608b1c202f494ca600db23f3ca0))
  * make sure the AMD ViewFilter is always applied ([1d7905cc](https://github.com/Elgg/Elgg/commit/1d7905cc4eeb6b502236ea0ce7b6cb889af9634b))
  * do not render empty listing navigation ([3365d51d](https://github.com/Elgg/Elgg/commit/3365d51dbf7a14ef8efbf6540114ac5b2c8b8462))
  * do not render image block if object summary is empty ([0ccfb8bd](https://github.com/Elgg/Elgg/commit/0ccfb8bde51596a6daccea8d07701c75b27c4c5b))
* **widgets:** show a no results text if there are no banned users ([5c503eca](https://github.com/Elgg/Elgg/commit/5c503eca450e7b92b346edecf09739503465c6d8))


#### Deprecations

* **core:**
  * get_entity_dates replaced by elgg_get_entity_dates ([2e8b0530](https://github.com/Elgg/Elgg/commit/2e8b053076dbf9249d087a895fe0ad8166d4a41a))
  * elgg_list_registered_entities is deprecated ([86c13cef](https://github.com/Elgg/Elgg/commit/86c13cef1e2add9798b4842836bd87e15b9ac305))


<a name="3.0.0-beta.3"></a>
### 3.0.0-beta.3  (2018-03-08)

#### Contributors

* Jeroen Dalsem (38)
* Ismayil Khayredinov (29)
* Jerôme Bakker (14)

#### Features

* **actions:**
  * it is possible to return a response in the action hook ([562eb031](https://github.com/Elgg/Elgg/commit/562eb031945c8df9c4f781d96411e6b2de8f4235))
  * individual actions are now routes, support controllers ([32a07bc0](https://github.com/Elgg/Elgg/commit/32a07bc0f32353293e06e20a015964df217b5e9a))
* **ajax:** add support for FormData and multipart form data requests ([46590359](https://github.com/Elgg/Elgg/commit/46590359b9a93aebcc078927407a9c0fc64994f6))
* **cache:** added api to remove single item from systemcache ([7da2f561](https://github.com/Elgg/Elgg/commit/7da2f561d7e62dbae0c4add84ca64b9f938b7c72))
* **di:**
  * add config to public services ([6d1bd17b](https://github.com/Elgg/Elgg/commit/6d1bd17b1355e65cb425ff97b1cc0ffc445e1c72))
  * add system messages to public services ([65b8140f](https://github.com/Elgg/Elgg/commit/65b8140f5b2d3c02aade559712b8c258c34aadf0))
  * add hooks and events to public services ([a9fbebca](https://github.com/Elgg/Elgg/commit/a9fbebcaaa75a40851e377a3d1c81353e6f7555c))
  * add translator to public services ([b46e11f1](https://github.com/Elgg/Elgg/commit/b46e11f19b7d1351d610f7178ccb76bbd0c902d5))
  * make gatekeeper a public service ([8d19fc42](https://github.com/Elgg/Elgg/commit/8d19fc42655a47e799f68bd4a34f609131e7b39c))
  * make session a public service ([5ca2ff8b](https://github.com/Elgg/Elgg/commit/5ca2ff8b9bbc7e363dc069d9e0991c9434a32455))
* **forms:** added not-allowed cursor to disable input elements ([cc09c77d](https://github.com/Elgg/Elgg/commit/cc09c77dbe58487f340106589a7b5e8c8cce3cbc))
* **input:** longtext editor opts now store required status ([fae01474](https://github.com/Elgg/Elgg/commit/fae01474a111c94160f1c1c3f25e256774033352))
* **plugins:** added a settings field that triggers cache flush ([d18c0310](https://github.com/Elgg/Elgg/commit/d18c0310d413a04ae91f833e1fcea3ba7988ca7a))
* **profile:** the user profile page now uses a regular title menu ([57efaa5f](https://github.com/Elgg/Elgg/commit/57efaa5fa7178a8c335b64e9ca1f76cad33584d1))
* **route:** add support for handling routes using files ([c4fafb3b](https://github.com/Elgg/Elgg/commit/c4fafb3bcfad2b7d0e675d7cbb61c0dc7d819249))
* **router:** add support for controllers ([11f84355](https://github.com/Elgg/Elgg/commit/11f84355166e7ab808d36af9c6f041dbcc7d5fce))
* **routes:**
  * elgg_generate_url returns false for unknown routes ([6421c422](https://github.com/Elgg/Elgg/commit/6421c422669d818ca533af5ae3cca4adbc024401))
  * add support for route middleware ([0f199324](https://github.com/Elgg/Elgg/commit/0f199324dd3ccd041cc3628b1cc806b610246ac3))
* **system_log:** refactor system log API into a service ([c5846aa8](https://github.com/Elgg/Elgg/commit/c5846aa8d6cf48836d136e8b9af2cd956d285eeb))
* **widgets:** ElggWidget now has getDisplayName instead of getTitle ([12455356](https://github.com/Elgg/Elgg/commit/12455356afa2ea8ecb69608afdbd2790da56c87e))


#### Bug Fixes

* **actions:**
  * fixes error message on missing action file ([554c2e2e](https://github.com/Elgg/Elgg/commit/554c2e2edac27e8ce603f5a1fabfc6927a544834))
  * defining controller in static config works again ([2622fd1e](https://github.com/Elgg/Elgg/commit/2622fd1e08390e67c2d4611188ecd7db5021fbf0))
* **admin:** correctly set action path for settings forms ([5a021d7d](https://github.com/Elgg/Elgg/commit/5a021d7d4449dec5ac484b5c478802c03cc98f3e))
* **core:**
  * canComment now returns false for ElggSite entities ([6f2a2edb](https://github.com/Elgg/Elgg/commit/6f2a2edb9686eddd13f96b8f96aaa011320d745d))
  * directly call EventsService in shutdown function ([48d74a65](https://github.com/Elgg/Elgg/commit/48d74a65ab630feaf2578b77e9543af11d8417f3))
  * make sure minusername and passwordlength are always in config ([ec3b4e94](https://github.com/Elgg/Elgg/commit/ec3b4e944379ab2f8ce9fa0d6591bd480681321d))
* **css:**
  * make sure jquery positioning has correct information ([290aeee3](https://github.com/Elgg/Elgg/commit/290aeee3873ea363a4a04e2a3280b4a2b0e8b74b))
  * correct behaviour of elgg-level in all browsers ([258e9d36](https://github.com/Elgg/Elgg/commit/258e9d36a3ce6f428019a95c392881bfe3bd688e))
  * walled garden background correctly positioned in IE ([a527ebdd](https://github.com/Elgg/Elgg/commit/a527ebdd3d0b6ae52726f9b5386ea5f2cb41646f))
  * set correct margin on admin content layout ([5accfeaf](https://github.com/Elgg/Elgg/commit/5accfeafe25675387b9eda6c9f491de60f0fb557))
  * only apply module header font color to first level elements ([c180b203](https://github.com/Elgg/Elgg/commit/c180b2038807d4c648923aa4d1aabdb0ed509421))
  * correct alignment of pageheader and module header elements ([5fe78207](https://github.com/Elgg/Elgg/commit/5fe78207dadfdc8ec6e8d11b2ce1dca00d33a003))
* **email:**
  * add sender to Zend mail message envelope ([58c1fdea](https://github.com/Elgg/Elgg/commit/58c1fdea52889d20cae4f68c9d4337e0447aae16))
  * always default to site email ([23ffef3d](https://github.com/Elgg/Elgg/commit/23ffef3d0e9a2b9cefd0727afc727c1eb5b06283))
* **embed:** make embed route pattern greedy ([4346ea9b](https://github.com/Elgg/Elgg/commit/4346ea9b4ff1ee34637c22f60fc664a0774fda1c))
* **forms:**
  * switched styled checkbox without label now is clickable ([2d2c79c5](https://github.com/Elgg/Elgg/commit/2d2c79c58eeb8f7ac63363755c7eb36102cafa08))
  * select alues are now correctly selected with array elements ([d2dcb978](https://github.com/Elgg/Elgg/commit/d2dcb978dd11831493ba8eb732f66e79321da6df))
  * userpicker works again when friends constraint is set ([a4d80c58](https://github.com/Elgg/Elgg/commit/a4d80c582fab3a4a93956f044f5606159e7fd7ce), closes [#11697](https://github.com/Elgg/Elgg/issues/11697))
* **groups:**
  * show group dropdown at correct position ([a781f1dc](https://github.com/Elgg/Elgg/commit/a781f1dcc3253a15787aa0f989151d6fe5d4ff99))
  * only show toggle indicator if there is a submenu ([6aa05764](https://github.com/Elgg/Elgg/commit/6aa057646c021df736dadc1a445c541c3ca26812))
* **js:**
  * ajaxed login form now correctly returns to REFERER ([605089af](https://github.com/Elgg/Elgg/commit/605089af991d4e5e7f639960e70bc1e4444ee4b8))
  * close system messages when opening a lightbox ([67ed9a1e](https://github.com/Elgg/Elgg/commit/67ed9a1edc06a5a7947f173fcdf80af93fafd10f))
* **navigation:** metadata and river menu sections are positioned inline ([30b90d00](https://github.com/Elgg/Elgg/commit/30b90d00e56a290790a37a9d68e5db1e3903d89e))
* **notifications:** set correct subtype for user notifications ([6e30ceac](https://github.com/Elgg/Elgg/commit/6e30ceac9d2b47e412a8b7668cc7e65e8a91282a))
* **profile:** custom profile fields can be saved again ([2d773027](https://github.com/Elgg/Elgg/commit/2d7730271a16d12231852e0dafa63cd6b99a66ce))
* **river:** core should register the river/delete action ([0a4956a4](https://github.com/Elgg/Elgg/commit/0a4956a4a0d38cc562b02d66a5711182b9a73ac6))
* **system_log:** correctly extend login_history view to settings ([1543c201](https://github.com/Elgg/Elgg/commit/1543c20178dc21fcacc97c6ac82ff74b4ef79cb2))
* **views:** numentities statistics view correctly gets user entity ([3de7dca2](https://github.com/Elgg/Elgg/commit/3de7dca2c3b4d5c0cebaf8ca353db60b0ddc26b5))


<a name="3.0.0-beta.2"></a>
### 3.0.0-beta.2  (2018-01-31)

#### Contributors

* Jerôme Bakker (5)
* Ismayil Khayredinov (2)

#### Features

* **db:** use public service container for database operations ([4015b8ce](https://github.com/Elgg/Elgg/commit/4015b8ceafbf0cb4c7a7c05323f032b188d13356))
* **di:** plugins now have access to DI container ([8cdff630](https://github.com/Elgg/Elgg/commit/8cdff63092788fbb9d2527c9e155cf46d7fe1555))


#### Documentation

* **release:** updated release docs ([d035c9d6](https://github.com/Elgg/Elgg/commit/d035c9d6ea4a68849cd2ecfd6692c15082677a21))


#### Bug Fixes

* **activity:** use correct route name for owner_block menu item ([989eb5b2](https://github.com/Elgg/Elgg/commit/989eb5b24ef3a0421589eda8c9968e4fa8b994c2))
* **cli:** correcly load Elgg in cli ([aecd6df7](https://github.com/Elgg/Elgg/commit/aecd6df7644a39f1087cfef0877bcea5ac87b088))
* **views:** correctly register core views ([82423b30](https://github.com/Elgg/Elgg/commit/82423b30f2b2275eacada157b63642b233da964a))


<a name="3.0.0-beta.1"></a>
### 3.0.0-beta.1  (2018-01-29)

#### Contributors

* Jeroen Dalsem (268)
* Ismayil Khayredinov (180)
* Jerôme Bakker (133)
* Steve Clay (123)
* jdalsem (56)
* Juho Jaakkola (7)
* Ismayil Khayredinov (3)
* iionly (2)
* Juho Jaakkola (1)
* Phanoix (1)
* Wouter van Os (1)
* Yaco (1)
* piet0024 (1)
* raghukul01 (1)
* sebz (1)

#### Features

* **access:**
  * the friends access is now an access collection ([eccc9713](https://github.com/Elgg/Elgg/commit/eccc97137d6dbdf57a5a2422cd8d1a7704cb2ac6), closes [#3391](https://github.com/Elgg/Elgg/issues/3391), [#5038](https://github.com/Elgg/Elgg/issues/5038))
  * readable access level can now be filtered ([240d19df](https://github.com/Elgg/Elgg/commit/240d19df4313540d4ee2a03fc38766962fd820cd), closes [#8491](https://github.com/Elgg/Elgg/issues/8491), [#6402](https://github.com/Elgg/Elgg/issues/6402))
* **account:** allow admins to change usernames of users ([2bcecfd0](https://github.com/Elgg/Elgg/commit/2bcecfd0957e1ef2b9467429429a2a644fd91eb7))
* **acl:** added subtype to access collections ([450aaa4c](https://github.com/Elgg/Elgg/commit/450aaa4cf028419eb41a25ca2e26d9559d5a0069))
* **actions:**
  * added $CONFIG->action_time_limit to set a custom execution timeout for all actions #7204 ([3682a3c6](https://github.com/Elgg/Elgg/commit/3682a3c655c35755b5ad2c630d7c85702c08c3b2))
  * user login action now is ajaxed ([82d40345](https://github.com/Elgg/Elgg/commit/82d40345f8ba82031148720a514e3e4e54d38026))
  * added the ability to configure actions in elgg-plugin.php ([299df3cd](https://github.com/Elgg/Elgg/commit/299df3cdbf513a5cef54b33e3fc602ee265ba447))
* **activity:**
  * moved group related pages into the activity plugin ([f8f2ebd3](https://github.com/Elgg/Elgg/commit/f8f2ebd344b4d43acdb2d409e7e08ce1b39426e7))
  * options for river filter can now be provided as view_var ([04888ae4](https://github.com/Elgg/Elgg/commit/04888ae4da8fb6faf2a1f82f119f0ff725283517), closes [#9918](https://github.com/Elgg/Elgg/issues/9918))
* **admin:**
  * add an option to delete all notices ([d5f342d1](https://github.com/Elgg/Elgg/commit/d5f342d1ee33da8520885f155fffe9ad78eaa398))
  * admin area improvements ([b5167124](https://github.com/Elgg/Elgg/commit/b51671244847f9efd418ccfa3e78069e06527475), closes [#10325](https://github.com/Elgg/Elgg/issues/10325), [#11028](https://github.com/Elgg/Elgg/issues/11028))
  * content stats are separated in searchable and other content ([263bd28d](https://github.com/Elgg/Elgg/commit/263bd28dcd3a87a7b3418be5f95acb7b24f8e314), closes [#7862](https://github.com/Elgg/Elgg/issues/7862))
* **blog:**
  * use best practices in rendering resources ([55f8d95b](https://github.com/Elgg/Elgg/commit/55f8d95b66bed81189621f873d779d8c172a3342))
  * archive sidebar is now using a menu to show archive links ([06e7c499](https://github.com/Elgg/Elgg/commit/06e7c4992206874c8b01767b30ec41bf8389df85))
* **bookmarks:** update bookmarks plugin to comply with best practices ([49e4c7ff](https://github.com/Elgg/Elgg/commit/49e4c7ff1432392d71b07312f7751790e72563d6))
* **cache:**
  * boot cache is now enabled by default ([575c6fc5](https://github.com/Elgg/Elgg/commit/575c6fc5c6bcc12414649b07c30890e9fd7a3b26))
  * consolidate caching API ([1aa04eca](https://github.com/Elgg/Elgg/commit/1aa04eca49e71885421da3242ac7997676be8982))
  * added json file types as cacheable ([2f380b2e](https://github.com/Elgg/Elgg/commit/2f380b2ecaabd2611117be649745c8308f24689b), closes [#9041](https://github.com/Elgg/Elgg/issues/9041))
* **ckeditor:**
  * updated to full ckeditor v4.7.3 using composer ([dbedc19b](https://github.com/Elgg/Elgg/commit/dbedc19b9b8d81c45e62bd130690afe86c00eedb))
  * changed style of editor to be more minimalistic ([5c19b59e](https://github.com/Elgg/Elgg/commit/5c19b59eb7da392c990406a5d0e354c3997ac192))
* **cli:**
  * allow to set dbhost with CLI installer ([b452f750](https://github.com/Elgg/Elgg/commit/b452f750214577054dab9b0f9cc36b9a4dc78fac))
  * adds elgg-cli seed and unseed commands ([ded471f1](https://github.com/Elgg/Elgg/commit/ded471f12375a42eb18b5df5a324d6e12d75c4fc))
  * adds elgg-cli command line tool ([65007269](https://github.com/Elgg/Elgg/commit/65007269415c197770e79974babfe64a854bc66e), closes [#6612](https://github.com/Elgg/Elgg/issues/6612))
* **collections:** rewrite friends collections, friendspicker ([ec40d1a5](https://github.com/Elgg/Elgg/commit/ec40d1a5d3f121189ab7c158b9f61307badd28d2), closes [#9092](https://github.com/Elgg/Elgg/issues/9092), [#9026](https://github.com/Elgg/Elgg/issues/9026))
* **comments:**
  * comments are configurable per entity ([c407af05](https://github.com/Elgg/Elgg/commit/c407af05729b2b5a61ac6445b237500144fb8ab3))
  * submitting comments is now ajaxed ([c875b2ce](https://github.com/Elgg/Elgg/commit/c875b2ce1d2ec9873f954949a9995c78f0bb2c8d))
  * offloaded comment creation notification ([78a60a62](https://github.com/Elgg/Elgg/commit/78a60a6208da30cbd04b9e2db7612de3550560f6))
* **components:** a menu can now be added to module header ([cd7ea08a](https://github.com/Elgg/Elgg/commit/cd7ea08a815a201a3702b4bd4efb051725482bee))
* **core:**
  * only show language selection if more than 1 option ([4eb7ab36](https://github.com/Elgg/Elgg/commit/4eb7ab36bf4080646c20fc6db6638505d8ac75e7))
  * elgg_get_config supports a default value if config not set ([6693b8ad](https://github.com/Elgg/Elgg/commit/6693b8ad5ad1f58699dd7167b206a3c39a7e5517))
  * added config to disable RSS feeds and Elgg branding ([e6ae6056](https://github.com/Elgg/Elgg/commit/e6ae6056a5af7ae92b64054269d9fc60689a116e))
  * normalized system messages using elgg_view_message ([1c64d898](https://github.com/Elgg/Elgg/commit/1c64d8984e1ab08f4c0269d79c2a66007e23a66c))
  * added API for temporary ElggFile ([89071ffe](https://github.com/Elgg/Elgg/commit/89071ffe69b2e77c88f76033322a018510d5fff1))
  * orientation of uploaded images will be fixed if possible ([a80306f4](https://github.com/Elgg/Elgg/commit/a80306f4c7758a8f2cd5858a02b73749b26597ba))
  * added the ability to use Imagick as the image processor ([a6629ec3](https://github.com/Elgg/Elgg/commit/a6629ec310953d2642640e448b890659687c09ba))
  * add phpinfo page ([e8e45afa](https://github.com/Elgg/Elgg/commit/e8e45afa1d54260a4a881601b5bdea26d1095bf9))
  * autoregister simplecache views for elgg_load_js/css ([57c29b6e](https://github.com/Elgg/Elgg/commit/57c29b6e8707c8a5ae1e97443628d49170198bc0))
  * reworked the walledgarden layout ([d73e59fa](https://github.com/Elgg/Elgg/commit/d73e59fa906979eae81f815cfd67dd0e5474b14a))
* **cron:** adds cron service ([8941965d](https://github.com/Elgg/Elgg/commit/8941965dc979fe202718c4efb72fe29d197d5bb5))
* **css:**
  * switch to using variables in css files ([d189a199](https://github.com/Elgg/Elgg/commit/d189a19936f93f061225b036434240d8fd8bc6da))
  * CSS is pre-processed by css-crush, all /cache output is filterable ([e5ac8842](https://github.com/Elgg/Elgg/commit/e5ac884239b9584bb1db37665719abc51894a929), closes [#10625](https://github.com/Elgg/Elgg/issues/10625))
* **dashboard:** only show blurb if there are no widgets ([8a45cee7](https://github.com/Elgg/Elgg/commit/8a45cee7ecf98d0fd699fa28c839356d2ff4a27d))
* **database:** plugins can now register their own database seeds ([e167092d](https://github.com/Elgg/Elgg/commit/e167092dd3d1a4f393b0f74ed3f6c166e14b75d4), closes [#11129](https://github.com/Elgg/Elgg/issues/11129))
* **db:**
  * rewrite metadata and annotation getters with QueryBuilder ([74174e7f](https://github.com/Elgg/Elgg/commit/74174e7fc975d441b5fec28677e12bc9f664599d))
  * rewrite elgg_get_entities* using QueryBuilder ([1b80a963](https://github.com/Elgg/Elgg/commit/1b80a9631942dd3a5a5584dad55e42187fb3498d), closes [#5071](https://github.com/Elgg/Elgg/issues/5071), [#6798](https://github.com/Elgg/Elgg/issues/6798))
  * database migrations are now managed by phinx ([55236d98](https://github.com/Elgg/Elgg/commit/55236d98f9570b1acfa6a50ac9cce63a27e45564), closes [#7947](https://github.com/Elgg/Elgg/issues/7947), [#5442](https://github.com/Elgg/Elgg/issues/5442))
  * new installations use utf8mb4 and longtext columns ([5e75e7cf](https://github.com/Elgg/Elgg/commit/5e75e7cfe3c597faff2b587fa281e5415ae2b349), closes [#10863](https://github.com/Elgg/Elgg/issues/10863))
* **developers:**
  * add route inspector ([38372e26](https://github.com/Elgg/Elgg/commit/38372e26827103daf5166fb6f47552ea2a504bc6))
  * theme sandbox now users core layout elements ([b2af689a](https://github.com/Elgg/Elgg/commit/b2af689a2375c58721d6db827419a54775dca960))
  * added settings to block or forward email notifications (#11265) ([5063d9db](https://github.com/Elgg/Elgg/commit/5063d9dbf6691d8c61304109540c4fd38e742c6e))
* **discussion:** replies have been moved to comments ([9549d7e8](https://github.com/Elgg/Elgg/commit/9549d7e8f8e369256bcfacbb3dbc5d7d5cb8c34c))
* **discussions:** update reply form to latest forms API ([98a6aaec](https://github.com/Elgg/Elgg/commit/98a6aaec28dfe0d47b33d5b5f7c190fee8a640b6))
* **email:**
  * email address helper class for formatting ([972a8906](https://github.com/Elgg/Elgg/commit/972a8906c12abec4fd48af8eec3a191c12107efc))
  * support e-mail attachments ([f6f9a025](https://github.com/Elgg/Elgg/commit/f6f9a02543b72d8b7f7be03883a5f2368208c384))
  * more granular API for handling system emails ([43709e79](https://github.com/Elgg/Elgg/commit/43709e796faacb448922994179fe78f5f9a237ba))
  * adds a plugin hook to alter the contents of an email ([c5642515](https://github.com/Elgg/Elgg/commit/c56425159e61ff582da8a9ce310924e3d82397bf))
  * recipient and sender email address formatted ([9c48ccc0](https://github.com/Elgg/Elgg/commit/9c48ccc0a80d0a60806b7f0cad8fa3edd10a62ff))
* **entities:** denormalize entity subtypes ([ed318565](https://github.com/Elgg/Elgg/commit/ed3185653bd2a994b8c09e6cbc062a0a9a93f467))
* **events:** Adds new handler API available for events and hooks ([5f334783](https://github.com/Elgg/Elgg/commit/5f334783ea37544918529b4ad1c1cc17fac80de8))
* **file:**
  * remove elgg:file library ([c54b88a6](https://github.com/Elgg/Elgg/commit/c54b88a6221432383f39ba2a1e7ceed5ef8c9362))
  * default icon sizes are now available for new image thumbs ([cb19affe](https://github.com/Elgg/Elgg/commit/cb19affe5940426747a459c96219f1e2f1e6393b))
* **files:**
  * add download permission checks ([fb8c3e04](https://github.com/Elgg/Elgg/commit/fb8c3e04e4a7bb60972e5ea0e3bb2bfc33f1d279))
  * update file plugin to new file serving API ([1e736aeb](https://github.com/Elgg/Elgg/commit/1e736aebb953051ec1b8a2c165ab3c9595e72b40))
* **forms:**
  * fields can now render custom html ([171e1b32](https://github.com/Elgg/Elgg/commit/171e1b322238d1041a36ee7107db90e6cc71fe9b), closes [#10090](https://github.com/Elgg/Elgg/issues/10090))
  * allow specifying a custom view for fields ([ecfe4ac7](https://github.com/Elgg/Elgg/commit/ecfe4ac787ea73a7884baa71ad7b08e39316af4b))
  * pass all vars prefixed with # to field view ([99bb2d07](https://github.com/Elgg/Elgg/commit/99bb2d0725593f6aa05ff0a8b57bc6fcb4b1e79b))
  * add time input, support DateTime values ([25ddb36c](https://github.com/Elgg/Elgg/commit/25ddb36ca99027dbdbcfa753382a48f00c43e760), closes [#11227](https://github.com/Elgg/Elgg/issues/11227), [#7476](https://github.com/Elgg/Elgg/issues/7476), [#4506](https://github.com/Elgg/Elgg/issues/4506))
  * form_vars and body_vars are now available in the footer ([b823e609](https://github.com/Elgg/Elgg/commit/b823e609ecccdc61dd6dfb40eb942dd8cb0b8a31))
  * input/radio and input/checkboxes support options_values ([908972c0](https://github.com/Elgg/Elgg/commit/908972c024a9a70c4a12158377ab245b1aa305cf), closes [#6043](https://github.com/Elgg/Elgg/issues/6043), [#3483](https://github.com/Elgg/Elgg/issues/3483))
  * forms without a body will no longer output a form element ([d29ce0b3](https://github.com/Elgg/Elgg/commit/d29ce0b3a53a5a1d4c1d82fab87da2f9e5d1dd7d), closes [#8459](https://github.com/Elgg/Elgg/issues/8459))
  * input/select now support optgroups ([10bb273a](https://github.com/Elgg/Elgg/commit/10bb273a56e2a02dea5b83ffbd2da66fb7fa25b4))
  * input/checkbox view support 'switch' styling ([9be6f53f](https://github.com/Elgg/Elgg/commit/9be6f53f3d69ce315cf5a93a72a12a4ae2da97a0))
  * input/longtext now support editor variations ([5f3d6b05](https://github.com/Elgg/Elgg/commit/5f3d6b050b122565c2e47ca93b92c7d7d9130120))
  * buttons are now rendered with a <button> tag ([fc680658](https://github.com/Elgg/Elgg/commit/fc680658c8b12bea1e74fe44f25195eb2936f804))
* **gatekeeper:** implement stricter banned user checks ([d0deb646](https://github.com/Elgg/Elgg/commit/d0deb646bbf7d6771ccf6f602a33096bf5be3714))
* **groups:**
  * improved group title menu and reorganized group stats ([d611eeb5](https://github.com/Elgg/Elgg/commit/d611eeb5d180f44803defe8a03f93121d59e34c9))
  * clearer join/owner status and less prominent leave button ([41fb03ea](https://github.com/Elgg/Elgg/commit/41fb03ea4d29206c4a1deffd06f1535cf851ba84), closes [#8872](https://github.com/Elgg/Elgg/issues/8872))
  * added topbar menu item for pending invitations ([82c60c99](https://github.com/Elgg/Elgg/commit/82c60c99bf8d98a4100dab193d5a5c24c941ac6f))
  * added generic ElggGroup functions for tool availability ([246db29f](https://github.com/Elgg/Elgg/commit/246db29f92f42094c5718ef3045b49ce07d897b2))
  * consolidate API for joining groups ([8d57dfd3](https://github.com/Elgg/Elgg/commit/8d57dfd3e3e50f8aaf92ab7a04b0f918597c959d), closes [#10659](https://github.com/Elgg/Elgg/issues/10659))
  * allow group invitations to be resend ([7206894b](https://github.com/Elgg/Elgg/commit/7206894bd34c44479344580d16e8ed053491211a))
  * validate container permissions when creating a new group ([8a3a8787](https://github.com/Elgg/Elgg/commit/8a3a8787bd865b21119ea9602ac24bdb8d175898))
  * group metadata ownership in now in sync with group ownership ([62a14f27](https://github.com/Elgg/Elgg/commit/62a14f27cfafc7e620b77ecc552dd870d7c4adc3))
  * group ACL name is now always in sync with the group name ([e758ef62](https://github.com/Elgg/Elgg/commit/e758ef62e25d0d58663ba6c8057b9f89d0cb65c9))
  * transfer icon files to a new location ([adbc5198](https://github.com/Elgg/Elgg/commit/adbc519855de0d5d01dc198f77b6044e279969ea), closes [#4683](https://github.com/Elgg/Elgg/issues/4683))
  * update group listings to new layout API ([22658ee5](https://github.com/Elgg/Elgg/commit/22658ee5273d850dfdb581da552e612feb2ae2aa))
* **htmlawed:**
  * now using htmlawed v1.2 with html5 support ([43cf04cd](https://github.com/Elgg/Elgg/commit/43cf04cd13ab19383cc9f771ddf91523783cb825))
  * Expose plugin hook for spec parameter ([9aebac50](https://github.com/Elgg/Elgg/commit/9aebac50b266f9cf56f74cda9bc573bc1cc9de4d))
* **i18n:**
  * added a function to retrieve available languages ([8f9c1092](https://github.com/Elgg/Elgg/commit/8f9c1092a0f02c79cbcc538cd7e9cf3185b85a47))
  * core triggers an event after translations are reloaded ([56812eff](https://github.com/Elgg/Elgg/commit/56812effa22d07cebd5175fae296abbad8b3f1aa), closes [#8119](https://github.com/Elgg/Elgg/issues/8119))
* **icons:**
  * large icons are now default upscaled and square ([86c3a8ee](https://github.com/Elgg/Elgg/commit/86c3a8ee28bc6535b3034fa75fe1e5a7e16a2f2f))
  * lazy generate entity icons on demand ([29e92b67](https://github.com/Elgg/Elgg/commit/29e92b670a5be41a15e1d44064880c7c15c8cd01))
  * make it easier to replace default entity icons ([b1efd68f](https://github.com/Elgg/Elgg/commit/b1efd68f77685b9a40a38a77e7b776c8528b55a9))
* **input:**
  * show default help text about upload limit on input/file ([a15a7ecf](https://github.com/Elgg/Elgg/commit/a15a7ecf937bb869d59447fc9ee887130a9157ae))
  * Adds function to get HTML-escaped input ([f1819935](https://github.com/Elgg/Elgg/commit/f18199353bbb9583f11f3575522e718288c28e8d))
* **install:** installation changes ([57ac75ec](https://github.com/Elgg/Elgg/commit/57ac75ecfec978e8f46ffa6687d9dd78022e776b), closes [#5871](https://github.com/Elgg/Elgg/issues/5871))
* **js:**
  * added ability to register toggleable menu items server side ([e974f3a7](https://github.com/Elgg/Elgg/commit/e974f3a771e2a3423fe9dd813a5cc75e9dccdf9c))
  * all core js is now part of the views system ([761a4bf5](https://github.com/Elgg/Elgg/commit/761a4bf5c679958bc7f91102e32c3ce9ed193a42))
  * lightbox href calls now uses elgg/Ajax ([888969b7](https://github.com/Elgg/Elgg/commit/888969b7755279e8c05c3930cf06b29b435f943e))
* **labels:** adopt entity and collection labelling convention ([da1c1054](https://github.com/Elgg/Elgg/commit/da1c1054e294fb778d112071461c82ac85e77ffa))
* **layout:**
  * alt sidebar width is now fluid ([47a5e79a](https://github.com/Elgg/Elgg/commit/47a5e79a6c8c4da8d0b28e34888553ebe175c336))
  * alt sidebar no longer depends on sidebar ([d20f2d9a](https://github.com/Elgg/Elgg/commit/d20f2d9a36151850b220b88b0f1b0e7a428caa12))
* **layouts:** decompose and centralize layout views ([2e52ed91](https://github.com/Elgg/Elgg/commit/2e52ed9138d6c77010d31cd656fa9366c842789f))
* **lib:**
  * remove support for plugin libraries ([533fb7a9](https://github.com/Elgg/Elgg/commit/533fb7a9584f1e00940722c0151e677f799b7fb6), closes [#11176](https://github.com/Elgg/Elgg/issues/11176))
  * make calls with ignored access easier ([f714da6c](https://github.com/Elgg/Elgg/commit/f714da6cd2e03e1ee96d584e45ec69792088617e), closes [#6694](https://github.com/Elgg/Elgg/issues/6694))
* **lightbox:** add responsive imageless lightbox theme ([02b4a142](https://github.com/Elgg/Elgg/commit/02b4a142ecaeca5dcac758f6d043181f335d1a0a))
* **likes:**
  * like annotation access is no longer linked to entity access ([ab7336b2](https://github.com/Elgg/Elgg/commit/ab7336b20de0f82dca0fbb8ff8ee4dbb8cb93afe))
  * show likes in river for logged out users ([10ef9b53](https://github.com/Elgg/Elgg/commit/10ef9b535f4101afe01110c02e5737b28a0c602c), closes [#10897](https://github.com/Elgg/Elgg/issues/10897))
  * updates are page-wide and can come from any ajax response ([96207369](https://github.com/Elgg/Elgg/commit/962073696d2599ad6f78f6d54e858294ba037457), closes [#9698](https://github.com/Elgg/Elgg/issues/9698))
* **listing:** move access info from menu to byline ([9f31969b](https://github.com/Elgg/Elgg/commit/9f31969b1cc12829d615e8bf8c3ab3a1b653513b))
* **lists:** list component view now handles all data types ([7b7d3349](https://github.com/Elgg/Elgg/commit/7b7d3349b4beac4b1a74a5135b7abf5e000a6c6f))
* **members:**
  * added admin link to create new user on members listing ([1e6b6a68](https://github.com/Elgg/Elgg/commit/1e6b6a68537480ccfe399f51c420f6a5415f4934))
  * added members tabs to member search page ([27274acd](https://github.com/Elgg/Elgg/commit/27274acde2894bc8bc57a831bd91a3af325cfc3a))
  * use filter menu and resource views for the pages ([f4b780ab](https://github.com/Elgg/Elgg/commit/f4b780ab408deb222ad115dde8cb10e7f7776727))
* **menus:**
  * set default menu order to priority ([8b355878](https://github.com/Elgg/Elgg/commit/8b355878d14632a4d3cfec90b0237a2024bf46d6))
  * standardized usage of entity menu and added a social menu ([f7e881db](https://github.com/Elgg/Elgg/commit/f7e881dbb064ff4917fa9f11bf50824e5ae0ee79))
  * added icons to user hover menu items ([ffa267d0](https://github.com/Elgg/Elgg/commit/ffa267d043cecee74d37d6d2e9b532953f844ef3))
  * consolidate child menu behavior and UI ([24218e39](https://github.com/Elgg/Elgg/commit/24218e3910493accf51ca9ecc9bba561ef444610))
  * anchors now support icons and badges ([0af43627](https://github.com/Elgg/Elgg/commit/0af4362756c5b41ffec667571bc858b8eee9f70e))
* **messages:** message presentation uses standard summary/full views ([87a8e834](https://github.com/Elgg/Elgg/commit/87a8e834b468dd3b460e17a64baf239b03118f2e))
* **messaging:** improves admin notices and system messages ([28d297f1](https://github.com/Elgg/Elgg/commit/28d297f126e4522ab70e1aca81309c5a5c58e376), closes [#10917](https://github.com/Elgg/Elgg/issues/10917))
* **navigation:**
  * added view vars to toggle entity/social menu ([07b87da0](https://github.com/Elgg/Elgg/commit/07b87da06fbdc300b83df2d5484395738063b2c0))
  * added icon to generic add title menu item ([239f65ee](https://github.com/Elgg/Elgg/commit/239f65ee4ccae9eaf7eeeece2a357aab7ea28e79))
  * breadcrumbs is now a menu ([b6ba0435](https://github.com/Elgg/Elgg/commit/b6ba04353c027fa7558479e22a03a1d6a5f781ae))
* **notifications:**
  * target URLs for notifications are now set explicitly ([1b73ed89](https://github.com/Elgg/Elgg/commit/1b73ed89c231dbdfed62998732af83b0812c9c85))
  * rewrite notification settings interface ([22afc923](https://github.com/Elgg/Elgg/commit/22afc9236358e336c7a4ed76e3bcb9e88ea67e54))
* **output:**
  * passing href false sets href to javascript:void(0) ([951d5239](https://github.com/Elgg/Elgg/commit/951d5239d44fdcd4ba59cd4d1d623002b21bc382))
  * inline rendering of tags ([12af7270](https://github.com/Elgg/Elgg/commit/12af727037174e2c88d780c130ebf39d24dc1ffe))
* **pages:**
  * use best practices in pages plugin ([3040b569](https://github.com/Elgg/Elgg/commit/3040b5693b83abdd0aef7fbe372a9c48dbdb5e31))
  * migrate page_top subtype into pag ([e88b5707](https://github.com/Elgg/Elgg/commit/e88b5707a60761ea26026109072624bec832ce0e))
  * replaces inline js with an AMD module ([362855d6](https://github.com/Elgg/Elgg/commit/362855d6535916bfe4f01635a58d35368d7f6285))
  * some improvements to resource and form views ([cb4f2733](https://github.com/Elgg/Elgg/commit/cb4f273397d80352e2d2cab1b3df6ba2806b4655))
  * Combine search results output of top pages and subpages ([109923ef](https://github.com/Elgg/Elgg/commit/109923ef77b98690f1e68a33b7ce9a56e108165c))
* **permissions:** permissions for admin users or with ignored access are now universal ([d5c9fdf7](https://github.com/Elgg/Elgg/commit/d5c9fdf7a590ee185518cc170dc0e49575ee2c77), closes [#7999](https://github.com/Elgg/Elgg/issues/7999))
* **php:** require PHP 7.0 ([7aa2b370](https://github.com/Elgg/Elgg/commit/7aa2b3702f8d4d503ef6e3a257bfda1a7ee31288))
* **plugins:**
  * use elgg-plugin for entity class and search registration ([4e088246](https://github.com/Elgg/Elgg/commit/4e088246262861958f9303255356b192e352c1ad))
  * widgets can be added using elgg-plugin.php ([a26c5d5a](https://github.com/Elgg/Elgg/commit/a26c5d5a3baf4fe03805f77312ac964414d74564), closes [#10348](https://github.com/Elgg/Elgg/issues/10348))
  * set default (user)plugin settings in elgg-plugin.php ([a8779635](https://github.com/Elgg/Elgg/commit/a8779635aa957626fe4dcb087f5767cd6232edfe))
  * autoload plugin composer autoloader ([ff63f9b8](https://github.com/Elgg/Elgg/commit/ff63f9b8529177905410e13a53d1692480a1ed10))
  * plugins no longer require a start file ([8a8a0283](https://github.com/Elgg/Elgg/commit/8a8a02835bf8a2f0a813e9d5d65b9e54e9be5fb2))
  * moves UI of friends and activity to plugins ([1a923804](https://github.com/Elgg/Elgg/commit/1a923804bad9c41f2cc391bf1fd9d81c153b64ee))
* **profile:**
  * add generic field output ([95028745](https://github.com/Elgg/Elgg/commit/950287453142e5ef9d8e770d2b74e4c2b846b89c), closes [#10412](https://github.com/Elgg/Elgg/issues/10412))
  * rebuild profile layout ([c0d4189c](https://github.com/Elgg/Elgg/commit/c0d4189cc93299d0a45fa09186111317fac860b0), closes [#11557](https://github.com/Elgg/Elgg/issues/11557))
  * the profile layout page now uses a 2 column widget layout ([9ec0dbc1](https://github.com/Elgg/Elgg/commit/9ec0dbc1c75915245f80c24083c7c7d340f06d7c))
* **river:**
  * remove type/subtype and access columns from river table ([861c20d3](https://github.com/Elgg/Elgg/commit/861c20d37f9b98327684a6c0224f4be24adf36d3), closes [#11346](https://github.com/Elgg/Elgg/issues/11346))
  * creating a river item defaults subject_guid to current user ([6426cdd0](https://github.com/Elgg/Elgg/commit/6426cdd0407bc16deb776588877106795cc53374))
  * elgg_view_river_item has a fallback logic for view ([1c91f716](https://github.com/Elgg/Elgg/commit/1c91f7169d52d41684f28aa7dda7d041ec9b98e6))
  * elgg_delete_river checks permissions and fires events ([892cbee3](https://github.com/Elgg/Elgg/commit/892cbee38428e3b986c964550094b2b2e1929d79))
* **router:** adds routing based on URL templates ([9fbd4a84](https://github.com/Elgg/Elgg/commit/9fbd4a841197252e8065928bfafd3576babfc824), closes [#4820](https://github.com/Elgg/Elgg/issues/4820))
* **routes:**
  * adds gatekeeper service ([dbff5bc8](https://github.com/Elgg/Elgg/commit/dbff5bc872d45400b7c2258d1c7091eabddb334c))
  * use named routes in web_services ([f7a27b62](https://github.com/Elgg/Elgg/commit/f7a27b62f2aaab0bf1945623f4df9f96719befce))
  * use named routes in embed ([bf333ee6](https://github.com/Elgg/Elgg/commit/bf333ee646a9ae29433ae9cec4805319d974a0e0))
  * use named routes in uservalidationbyemail ([065e80fc](https://github.com/Elgg/Elgg/commit/065e80fc842feef3c8e8a8664b3be79580f6f8d3))
  * use named routes in thewire ([cd1cb11f](https://github.com/Elgg/Elgg/commit/cd1cb11f61775185283d123707d31c5de6f33c6a))
  * use named routes in tagcload ([10d6d5a4](https://github.com/Elgg/Elgg/commit/10d6d5a4d315a294d8790358594e2d4ddf22570f))
  * use named routes in site_notifications ([b69e5cbe](https://github.com/Elgg/Elgg/commit/b69e5cbe0174603018e57f7aee82b09907251592))
  * use named routes in search ([6f085cd8](https://github.com/Elgg/Elgg/commit/6f085cd8909debc590b868644bc9392a1512ddbd))
  * use named routes in pages ([3abd9cd2](https://github.com/Elgg/Elgg/commit/3abd9cd2a41a69df938853faa0d06874ef6ce706))
  * use named routes for notifications ([60daa1d4](https://github.com/Elgg/Elgg/commit/60daa1d41d7dfafbffaea4c478fe457d6cfbf00b))
  * use named routes for messages ([6073279d](https://github.com/Elgg/Elgg/commit/6073279dae997bb7bb5a57fd529615a87b523dfc))
  * use named routes in messageboard ([11ee1ed6](https://github.com/Elgg/Elgg/commit/11ee1ed647d1bec627e3283329abd248b8f717cf))
  * use named routes in members ([e7d970a9](https://github.com/Elgg/Elgg/commit/e7d970a9d7b6b594140810f69c0a16a1eb74d49d))
  * use named routes in invitefriends ([c07ddf27](https://github.com/Elgg/Elgg/commit/c07ddf270182309b4c8c9ea240227c7e2e560aa8))
  * use named routes in groups ([adc4d1ab](https://github.com/Elgg/Elgg/commit/adc4d1abe477618ea7e42cd0c93bc9ac0886cfc8))
  * use named routes in friends_collections ([ba3880ea](https://github.com/Elgg/Elgg/commit/ba3880eacbe0b6184e002b3d665c0f608f4915c9))
  * use named routes in friends ([821b4a29](https://github.com/Elgg/Elgg/commit/821b4a29086f1044fde6ac6c28f954f3073647ab))
  * use named routes in expages ([63c5d7a8](https://github.com/Elgg/Elgg/commit/63c5d7a8f8742411767943d0c11747f5ff4ce896))
  * use named routes in developers ([486f0906](https://github.com/Elgg/Elgg/commit/486f0906bfb732500acdca5d626ac0a82e2aa54c))
  * use named routes in dashboard ([effdd372](https://github.com/Elgg/Elgg/commit/effdd372cc619fb95d07f9f79c18ac6ce082a754))
  * use named routes in bookmarks ([64075726](https://github.com/Elgg/Elgg/commit/640757264171c9fa5dafdb6f7fe2b8f70335cf81))
  * add utilities for setting breadcrumbs ([18e9aecc](https://github.com/Elgg/Elgg/commit/18e9aeccd4f1ef092268f2ad800ac822527a8078), closes [#10818](https://github.com/Elgg/Elgg/issues/10818))
  * use named routes in core ([f04c3925](https://github.com/Elgg/Elgg/commit/f04c3925c99817ec836046c3bb89c24128284a2d), closes [#9126](https://github.com/Elgg/Elgg/issues/9126))
* **search:**
  * adds a new core search service ([c359fec2](https://github.com/Elgg/Elgg/commit/c359fec229fb9bea0ee80bc8d274dc2bba089cfe), closes [#7392](https://github.com/Elgg/Elgg/issues/7392), [#11274](https://github.com/Elgg/Elgg/issues/11274), [#7062](https://github.com/Elgg/Elgg/issues/7062))
  * outputting a searchbox is now part of the default sidebar ([fe9eec0d](https://github.com/Elgg/Elgg/commit/fe9eec0d72dd0646b045d3e9d6af7cdfe52ef271))
* **security:** add security settings page ([a7ab8ecb](https://github.com/Elgg/Elgg/commit/a7ab8ecbc86030adf44b623e1e600d229c7c640f))
* **site:** added class function to get site email address ([fe005ba5](https://github.com/Elgg/Elgg/commit/fe005ba55bf721298a2eae49126f65ae33eb8505))
* **standards:**
  * apply new coding standards to entire code base ([5a63b3ca](https://github.com/Elgg/Elgg/commit/5a63b3ca541c799bfe17227f970e113acd9fb27e))
  * update to new Elgg coding standards ([582e0458](https://github.com/Elgg/Elgg/commit/582e0458a05675d7c600f36ccd99be3b461d34e8), closes [#10825](https://github.com/Elgg/Elgg/issues/10825))
* **system_log:** move system log to its own plugin ([39401bee](https://github.com/Elgg/Elgg/commit/39401beead88fdeb32c9f2e60cbd2b0f7d0eb37e))
* **tests:**
  * travis now also test on PHP 7.2 ([5089dcb7](https://github.com/Elgg/Elgg/commit/5089dcb7f86877c96e0a16854bb8ba946506b6d6))
  * migrate simpletest suite to phpunit integration tests ([0c2c756f](https://github.com/Elgg/Elgg/commit/0c2c756f44d313b4fbb8a22371dc2df33a013dac))
  * adds integration and plugin testing bootstrap ([471de772](https://github.com/Elgg/Elgg/commit/471de772c26dab83e30cb4451509704364e80496))
  * adds elgg-cli simpletest command ([7b2d459b](https://github.com/Elgg/Elgg/commit/7b2d459b6223a550a38869ecaed0cc670fb68b0b))
* **theme:**
  * new theme ([521041d3](https://github.com/Elgg/Elgg/commit/521041d340dbc7d9b6dfba3cd0ecef18f38efc7b), closes [#11134](https://github.com/Elgg/Elgg/issues/11134), [#10201](https://github.com/Elgg/Elgg/issues/10201), [#7658](https://github.com/Elgg/Elgg/issues/7658), [#10857](https://github.com/Elgg/Elgg/issues/10857), [#10316](https://github.com/Elgg/Elgg/issues/10316), [#4762](https://github.com/Elgg/Elgg/issues/4762), [#11245](https://github.com/Elgg/Elgg/issues/11245), [#6912](https://github.com/Elgg/Elgg/issues/6912))
  * icons now inherit styles from parent items ([ca43d290](https://github.com/Elgg/Elgg/commit/ca43d29098096bb0761308f5cc9ef6b84e86901f))
  * move aalborg theme into core ([0182128d](https://github.com/Elgg/Elgg/commit/0182128d271490fdaed6798591d4f1d9f44cbe08))
* **ui:** new layout of user hover menu contents ([6fe6b2ad](https://github.com/Elgg/Elgg/commit/6fe6b2ada00b762da53506b1b436b7596da8005c))
* **upgrades:** Introduces a new upgrading feature ([6e221f0e](https://github.com/Elgg/Elgg/commit/6e221f0eae01583c2825896503715cb8afed89d1))
* **users:**
  * added generic unvalidated users page/actions ([faa8fe1c](https://github.com/Elgg/Elgg/commit/faa8fe1c4c5f6999fe6015070b5778d11c7b26c8))
  * added a default page handler for viewing users ([962b3a4a](https://github.com/Elgg/Elgg/commit/962b3a4ae58044f5a1c3dfc99fe12d4666f571d7))
  * trigger events for user (in)validation ([3b4fcbb2](https://github.com/Elgg/Elgg/commit/3b4fcbb2e67a51419ee64becb3d405071e5db689), closes [#10576](https://github.com/Elgg/Elgg/issues/10576))
* **vendor:** jquery-treeview is now bundled in core ([a3cf8272](https://github.com/Elgg/Elgg/commit/a3cf82722c21ae526082cabb126b4fd6e906d2b5))
* **views:**
  * output/date & output/time are now wrapped in a time element ([3d348429](https://github.com/Elgg/Elgg/commit/3d34842930d010ee00570ac96e6cd19dc16d1e32), closes [#11576](https://github.com/Elgg/Elgg/issues/11576))
  * friendly time switches to date format after a few days ([85abca36](https://github.com/Elgg/Elgg/commit/85abca3698fa6a83309cede8428668b6a2cbee76), closes [#9897](https://github.com/Elgg/Elgg/issues/9897))
  * object/elements/imprint/time now support a href on the time ([7db48117](https://github.com/Elgg/Elgg/commit/7db481170068ff92e9a561293b30b817d1761b10))
  * added a default hook callback to prevent view output ([3ede3073](https://github.com/Elgg/Elgg/commit/3ede307305517ee99d7b549858704bb2c116521c))
  * view extensions are handled as normal views ([f35b6118](https://github.com/Elgg/Elgg/commit/f35b6118189856acc13033944feb282afaefd0f3))
  * added a generic entity navigation view for full views ([ccb9a74f](https://github.com/Elgg/Elgg/commit/ccb9a74fc70491ac6287169d764bb501c780f1c5))
  * added option to hide the owner_block menu ([bb7b31c6](https://github.com/Elgg/Elgg/commit/bb7b31c6f9f3a394ff3a631488467083091e5928))
  * a more flexible extendable html page shell ([550aeb89](https://github.com/Elgg/Elgg/commit/550aeb89b0cace60f78bc89dcc7d2147e1cb04c9))
  * make layout header responsive ([f3109ec4](https://github.com/Elgg/Elgg/commit/f3109ec41c1a0dd8d58a407df7dc97dd07712a03))
  * add attachments and responses to full object listing ([7808db76](https://github.com/Elgg/Elgg/commit/7808db76311978b13de3759b6b8445755b835e8f))
  * input/password only populates value if explicitely set ([cde67a2c](https://github.com/Elgg/Elgg/commit/cde67a2cd4af7f033b49c93c90038475294658f3))
* **walledgarden:** router now respects walled garden policies ([e71784d2](https://github.com/Elgg/Elgg/commit/e71784d2872c50d957b4470aaf9e9f16d25d5e88), closes [#7235](https://github.com/Elgg/Elgg/issues/7235), [#9881](https://github.com/Elgg/Elgg/issues/9881))
* **widgets:**
  * using input/number to select number of displayed items in widget edit views ([a60da40a](https://github.com/Elgg/Elgg/commit/a60da40a9d77be9900f0f0b8ea66bc1e3b960d84))
  * widget titles are linkable ([8a850486](https://github.com/Elgg/Elgg/commit/8a8504862664a3b104e6aff561638870535d3cc8))
  * adding widgets now opens in a lightbox with more info ([dc1e84fe](https://github.com/Elgg/Elgg/commit/dc1e84fe451721d877b9d013fc3d7be370c694e1))


#### Performance

* **config:** removes config "siteemail" value ([05184ae2](https://github.com/Elgg/Elgg/commit/05184ae21d99b4e137fc24e458985667469f760e), closes [#9096](https://github.com/Elgg/Elgg/issues/9096))
* **entities:** no count query if no pagination in elgg_list_entities ([dae5566a](https://github.com/Elgg/Elgg/commit/dae5566ad7f7f9049d184e36b160cd8ddf4d9901), closes [#9403](https://github.com/Elgg/Elgg/issues/9403))
* **metadata:** memcache most metadata ([01074610](https://github.com/Elgg/Elgg/commit/01074610db25ef99eb35cd4f993d097380baa983))


#### Documentation

* **i18n:**
  * Adds instructions for setting up Transifex for new major Elgg version ([803bd5ad](https://github.com/Elgg/Elgg/commit/803bd5ad463d99458ae18f6f80f99de7999d44e0))
  * Adds instructions for pulling translations from Transifex ([a18f24a8](https://github.com/Elgg/Elgg/commit/a18f24a8fea5059056f7ca22dc656419b9bab5e8))
* **plugins:** describe the steps to move a plugin to own repo ([9b3a8ee7](https://github.com/Elgg/Elgg/commit/9b3a8ee7f47dbf70e66b18fa7ab67cbb9b3c9622))


#### Bug Fixes

* **cache:** remove trailing slashes in cache symlink paths ([1e05f24e](https://github.com/Elgg/Elgg/commit/1e05f24e009b10807887a3537631e29de5a4d054))
* **ckeditor:** fixes basepath issues on some systems ([a5097efc](https://github.com/Elgg/Elgg/commit/a5097efc75e16fe50c5e604f96f6267712ad8004), closes [#10724](https://github.com/Elgg/Elgg/issues/10724))
* **core:**
  * get_registered_entity_types now returns empty array for type ([cc14cb0e](https://github.com/Elgg/Elgg/commit/cc14cb0e8a866b944f65cece43324e5aa020a2ec))
  * clear entity temp_metadata before setting a new value ([8bd1b296](https://github.com/Elgg/Elgg/commit/8bd1b2962db8caeabf7a254ce4c089d67d35813c))
  * unsetting metadata from unsaved entity now works ([67203cc1](https://github.com/Elgg/Elgg/commit/67203cc1c90e181da5bfb64c7c8bc0e0722d850b))
  * elgg_http_add_url_query_elements keeps '//' protocol intact ([c53d5c6d](https://github.com/Elgg/Elgg/commit/c53d5c6dfff6debfbb39a325da91348d47d258dc), closes [#9874](https://github.com/Elgg/Elgg/issues/9874))
  * error pages respect walled garden pageshell ([0312852a](https://github.com/Elgg/Elgg/commit/0312852a2c56225456f4cf65a9aa359e00ef9e26))
  * favicon.ico page handler now serves an icon ([d8ce2235](https://github.com/Elgg/Elgg/commit/d8ce2235bd586527c32438a58c67a28ac3eb9e97))
  * gatekeepers now forward with a 403 reason ([94ca91f2](https://github.com/Elgg/Elgg/commit/94ca91f2e418790f89d0fd8ab9a65041914da25c))
* **cron:**
  * cron/run endpoint calls intervals reliably ([9c37d927](https://github.com/Elgg/Elgg/commit/9c37d92737366629d0bae455a7dc7642b35232a9))
  * log correct completed time in cron monitor ([e4a66193](https://github.com/Elgg/Elgg/commit/e4a661933cfba0b77e3405a73ff75989afa5a418))
* **css:** elgg-body elements no longer clip form and positioned elements ([afb99a20](https://github.com/Elgg/Elgg/commit/afb99a2047d8b21f1cdd8206410fafccdf313a5c), closes [#5197](https://github.com/Elgg/Elgg/issues/5197))
* **db:** add missing subtype index to river table ([61747836](https://github.com/Elgg/Elgg/commit/61747836168186c5745cd346ca2017c1fd69b4fb), closes [#10896](https://github.com/Elgg/Elgg/issues/10896))
* **developers:** exclude view wrapping for results from the cachehandler ([d8ff5c39](https://github.com/Elgg/Elgg/commit/d8ff5c393594891f7e86404aafcd98ff542e8716))
* **discussions:** fix comments URL fragment ([c2a781f2](https://github.com/Elgg/Elgg/commit/c2a781f295575557d420c71850d950572ad0ce3d))
* **embed:** correct replace icon size with a non thumbnail size ([f0616d8e](https://github.com/Elgg/Elgg/commit/f0616d8ee5b25ae0d0359747707d6c82808c83ea))
* **entities:** memcache no longer returns disabled entities ([78d20ac2](https://github.com/Elgg/Elgg/commit/78d20ac225aafe1c60402fd7455727a525ca44fa), closes [#10970](https://github.com/Elgg/Elgg/issues/10970))
* **expages:** don't log notice if pages aren't created ([cdc28968](https://github.com/Elgg/Elgg/commit/cdc289680a61676bffb86e5ad63ec086bf696492))
* **file:** display owner icon in file summary of the full listing ([42898271](https://github.com/Elgg/Elgg/commit/428982710d51d24e165559acf1e9239bf7001486))
* **forms:** input/checkbox now applies disabled to hidden default value ([d3ea2025](https://github.com/Elgg/Elgg/commit/d3ea20252ee88b809c511672acad7beed2b7995c))
* **groups:** ensure that user has sufficient permissions to update group_acl ([49fed9b6](https://github.com/Elgg/Elgg/commit/49fed9b6c41fbaea9836083b5b0041e257a25cc7))
* **http:** Use Symfony to parse PATH_INFO ([822696b9](https://github.com/Elgg/Elgg/commit/822696b9bf2502eff3ca47549529c7444bbe1edb), closes [#10608](https://github.com/Elgg/Elgg/issues/10608))
* **i18n:**
  * fallback to site language before English ([e9f5d9d3](https://github.com/Elgg/Elgg/commit/e9f5d9d37cd712970c5b41ae2e1da823c39d8070))
  * set language via GET var works for client-side translation ([ee023ef1](https://github.com/Elgg/Elgg/commit/ee023ef1d3785759fbde0fea513d2f9e1cedd042))
* **input:** better handling of invalid UTF-8 characters ([2283a289](https://github.com/Elgg/Elgg/commit/2283a289e2ffd4ac580736a62fa4eb66a5cca2a3), closes [#5790](https://github.com/Elgg/Elgg/issues/5790))
* **install:** don't block install if can't make internal requests ([591c2806](https://github.com/Elgg/Elgg/commit/591c280673aa756acd2a303372866dd1ad189a06))
* **installer:**
  * sanitize dataroot before writing to settings file ([0eeb141d](https://github.com/Elgg/Elgg/commit/0eeb141d644f374999c0a68c23f477f968d678a0))
  * fix installer and add tests ([baa7040d](https://github.com/Elgg/Elgg/commit/baa7040ddf5a2c3db7b56cc5339736dc5d18bb1f), closes [#11433](https://github.com/Elgg/Elgg/issues/11433))
* **js:**
  * popup showing in wrong location in Opera ([164ae44c](https://github.com/Elgg/Elgg/commit/164ae44ce7ec1aabecfa6cc21e15a2fea75f0f79), closes [#6452](https://github.com/Elgg/Elgg/issues/6452))
  * hook trigger calls handlers in expected priority order ([1b0cc64d](https://github.com/Elgg/Elgg/commit/1b0cc64d708d351f1b2dd1a5b25fad1b40ccb7b0))
* **menu:** load AMD dependencies for the user_hover menu on load ([39d2ef20](https://github.com/Elgg/Elgg/commit/39d2ef2009e3bf42dd764fb28f1010990e588cac))
* **menus:**
  * allow rendering entity menu without a dropdown ([ff791563](https://github.com/Elgg/Elgg/commit/ff79156356e4badfffdfa697fa803e3a692b6b92))
  * menu items will always output an anchor ([cba37560](https://github.com/Elgg/Elgg/commit/cba37560f08745ca7edf82b6adc29b2e667af1d7))
  * provide admin link in case JS fails ([948e3bd6](https://github.com/Elgg/Elgg/commit/948e3bd66a5b1cc0f9c448c16820256599d546c4))
* **metadata:** warn devs when saving data longer than column holds ([eef89d26](https://github.com/Elgg/Elgg/commit/eef89d26f7e581131e908e03fc5b3d509b2613a3), closes [#10861](https://github.com/Elgg/Elgg/issues/10861))
* **navigation:**
  * assume default filter if filter value is set without id ([38df55f0](https://github.com/Elgg/Elgg/commit/38df55f02cdba9ff1b092da72c5de56fa6f76ee5))
  * correct container set on title menu button ([77c8f001](https://github.com/Elgg/Elgg/commit/77c8f001e8c5a52ef8f71a43afa79d02855bad63))
* **notifications:**
  * pass correct params to Email class ([a5ef05ad](https://github.com/Elgg/Elgg/commit/a5ef05ad9ab07ab6d5e69b84e93bb9e97998fe32))
  * fixes banned user notification language/name ([065b8496](https://github.com/Elgg/Elgg/commit/065b849633d7529ec4ad889994d8a3d1851e462a))
  * no notifications about private content ([075d2615](https://github.com/Elgg/Elgg/commit/075d2615106861b1b6bd118cf54dba8c8d28e1e0))
* **plugins:**
  * load elgg-plugin.php after classes and translations ([0397c91b](https://github.com/Elgg/Elgg/commit/0397c91b543baaba2a26b46423877da1c24fc80b))
  * start.php is now only required once, other plugin files included as requested ([875ff66c](https://github.com/Elgg/Elgg/commit/875ff66c2e28ed2bb58854fea18ed69cd4ad5283))
  * unfreeze plugin list after (de)activate no plugins ([939adff4](https://github.com/Elgg/Elgg/commit/939adff4a22e876d809bdeeac107bd3bc7153395))
* **river:** populate type and subtype of the river object ([101d0b74](https://github.com/Elgg/Elgg/commit/101d0b746788d9160047955fb47b16d83e5bb3a4))
* **search:**
  * validate comment ownership in format hook ([b39bbc2c](https://github.com/Elgg/Elgg/commit/b39bbc2c08d270dc76a755b538f50e5a9055bf91))
  * search fields are now reset for typeless search ([4f305de0](https://github.com/Elgg/Elgg/commit/4f305de04762af81c8b227154ca067c1cc532b3a), closes [#11483](https://github.com/Elgg/Elgg/issues/11483))
* **upload:** only prepare files if uploaded ([3c6c8f76](https://github.com/Elgg/Elgg/commit/3c6c8f763582f9602b7f6041dbaab5ebae0fc50f))
* **uservalidationbyemail:** email sent page respects walledgarden shell ([b972b0d2](https://github.com/Elgg/Elgg/commit/b972b0d21221d498c5dbceba3adc9a2fb48819c7))
* **views:**
  * clean up of class attribute usage ([6b3edaf2](https://github.com/Elgg/Elgg/commit/6b3edaf2998c101bba6a6b3ad80198d1e012350a), closes [#11468](https://github.com/Elgg/Elgg/issues/11468))
  * do not wrap tabs in a heading ([fb80a68a](https://github.com/Elgg/Elgg/commit/fb80a68af5e86f5c02febf9fce73b2b048e6ac79), closes [#10764](https://github.com/Elgg/Elgg/issues/10764))
  * output/tag shows text if there is no href present ([e7dfa2a0](https://github.com/Elgg/Elgg/commit/e7dfa2a000b4ddf13e0b88560037298a7778bc83))
  * owner links in by line now always point to user ([2a70902b](https://github.com/Elgg/Elgg/commit/2a70902bc17ea0d69e201e061f175a144dbf09df))


#### Deprecations

* **breadcrumbs:** breadcrumbs now use href instead of link ([6e7235a2](https://github.com/Elgg/Elgg/commit/6e7235a27d00e67608295b40fe3bc32ee57a8eea), closes [#10345](https://github.com/Elgg/Elgg/issues/10345))
* **core:**
  * the use of the function create_metadata is deprecated ([a60ed182](https://github.com/Elgg/Elgg/commit/a60ed1824fecebe35635fb1acdb20a92cd7ebad6))
  * the use of the update_metadata function is deprecated ([fb97d13a](https://github.com/Elgg/Elgg/commit/fb97d13a8cb94e8058d3dcd0a43dffa97f7845a6))
  * removed the site_guid entity attribute from datamodel ([45b2dcc4](https://github.com/Elgg/Elgg/commit/45b2dcc4ea1e6da87b10f4e1c8f3f1800b211fa8))
* **metadata:** removed independent metadata functions (#11086) ([d82b9e1d](https://github.com/Elgg/Elgg/commit/d82b9e1d231d8b8e4c2eedde833d815921ad1727), closes [#11075](https://github.com/Elgg/Elgg/issues/11075))
* **plugins:** no longer use getFriendlyName in ElggPlugin ([69976069](https://github.com/Elgg/Elgg/commit/69976069bc2d24915d6b2b512423817c129c16fa))


#### Breaking Changes

* The legacy_urls plugin is no comes bundled with Elgg, if you need it
load it as a composer dependency.

fixes #11097 ([a3cf1141](https://github.com/Elgg/Elgg/commit/a3cf11417fbb2fbeb47b65ef1e83c502cd8ebf57))
* The pagehandler for reportedcontent has been removed in favour of using
an Ajax form view. This can cause problems when loading JS is slow. ([8edbceb1](https://github.com/Elgg/Elgg/commit/8edbceb12015b25514528286818757933d802c1a))
* dropped the expages page handler ([63c5d7a8](https://github.com/Elgg/Elgg/commit/63c5d7a8f8742411767943d0c11747f5ff4ce896))
* If you extended the usersettings form by extending the view
'forms/account/save' you should update to extend
'forms/usersettings/save' ([5c0b8e5e](https://github.com/Elgg/Elgg/commit/5c0b8e5e5a71a2f7f3c38e5c707fad090be44ac3))
* The unvalidated users page and some actions have been
moved to core and are no longer present in the uservalidationbyemail
plugin.

fixes #4561 ([faa8fe1c](https://github.com/Elgg/Elgg/commit/faa8fe1c4c5f6999fe6015070b5778d11c7b26c8))
* The `elgg:bookmarks` PHP library and bookmarklet GIF were removed.
 ([5d4d66f4](https://github.com/Elgg/Elgg/commit/5d4d66f4b7200c59e61d14ad2c843bf681e7e5b6))
* `reverse_order_by` in $options is ignored. ([f1555502](https://github.com/Elgg/Elgg/commit/f1555502be7b177ac7e659138163078595fa169d))
* HTML of system messages have been changed so they are reusable as inline
message boxes. ([1c64d898](https://github.com/Elgg/Elgg/commit/1c64d8984e1ab08f4c0269d79c2a66007e23a66c))
* The groups specific function 'groups_get_group_tool_options' has been
replaced with the generic 'elgg_get_group_tool_options' function. ([246db29f](https://github.com/Elgg/Elgg/commit/246db29f92f42094c5718ef3045b49ce07d897b2))
* The view ```object/widget/edit/num_display``` now uses an ```input/number``` field instead of an ```input/select``` field to set the number of displayed items. Widget edit views might need to be updated if a custom max number (higher than default_limit or 20) is used or if a custom stepsize of selectable item numbers is wanted.
 ([a60da40a](https://github.com/Elgg/Elgg/commit/a60da40a9d77be9900f0f0b8ea66bc1e3b960d84))
* 
The subtype 'page_top' has been removed from the pages plugin. All top
pages are migrated to the subtype 'page'. Related views and helper
functions have been dropped.

fixes: #11329 ([e88b5707](https://github.com/Elgg/Elgg/commit/e88b5707a60761ea26026109072624bec832ce0e))
* The group metadata has been removed in favor of a access collection
subtype. ([450aaa4c](https://github.com/Elgg/Elgg/commit/450aaa4cf028419eb41a25ca2e26d9559d5a0069))
* use the `upgrade`, `system` event instead

ref: #3655 ([eeb21271](https://github.com/Elgg/Elgg/commit/eeb212715f6bfcfba891bbf2674878311755ec6d))
* 
The create_metadata_from_array function is no longer available. Use your
own foreach loop to create multiple metadata fields. ([caf22201](https://github.com/Elgg/Elgg/commit/caf222011c8fb1f9fc8db448284958c3691c47b1))
* The users_entity table no longer exists. Update your queries if
needed. ([3d5901a4](https://github.com/Elgg/Elgg/commit/3d5901a4729bfe25f524a87526ed43991d9dfafa))
* The elgg_get_entities_from_attributes function is no longer usable to
get entities based on attributes. ([2483b670](https://github.com/Elgg/Elgg/commit/2483b670b36c25e1cd827d411751928fcbce77d3))
* The objects_entity table no longer exists. Update your queries if
needed. ([19926b38](https://github.com/Elgg/Elgg/commit/19926b38233f7e1ed3fd6302d8afb5186638bfcf))
* The groups_entity table no longer exists. Update your queries if needed. ([67eaae29](https://github.com/Elgg/Elgg/commit/67eaae299924a6dc860b680e3c8493efa3aac80f))
* icons are no longer generated buring upload, but on
demand. On demand generated icons are based on master not on an original
file. ([29e92b67](https://github.com/Elgg/Elgg/commit/29e92b670a5be41a15e1d44064880c7c15c8cd01))
* The sites_entity table no longer exists. Update your queries if needed. ([74663893](https://github.com/Elgg/Elgg/commit/74663893595072c4fa8fa90aa19ffcbdfb6aa9a3))
* The file_delete function is no longer available. Take a look at
ElggFile->deleteIcon for an alternative. ([55352578](https://github.com/Elgg/Elgg/commit/5535257869a392492c4a318ad5e664a8935f9468))
* Switch to PSR-0 registration of classes or use composer autoload to
register classes.

Fixes #9753 ([5b8beafa](https://github.com/Elgg/Elgg/commit/5b8beafab23ae6df6f42cf14988e0879c44522b1))
* The `groups:my_status` menu is no longer available. Register your menu
items somewhere else. ([68e4eec7](https://github.com/Elgg/Elgg/commit/68e4eec73bbb4405b99b6f116393bc1fe70e9bde))
* The twitter_api plugin has been moved to a separate repository which can
be found at https://github.com/Elgg/twitter_api The plugin will no
longer be actively maintained by the Elgg core team.

fixes: #5927 ([a1c5a1bf](https://github.com/Elgg/Elgg/commit/a1c5a1bfa7d1502b92f9418ed5ceaa8ea24aae79))
* Admin menu items and some admin menu item views are no longer present or
have been moved to other locations. Update usage accordingly. ([0809709c](https://github.com/Elgg/Elgg/commit/0809709cdfc6baa260c48c09a7ba59a7b4542a8d))
* The extras menu is no longer used. Register your menu items to other
menus.

Fixes #7729
Fixes #8718 ([b62d6247](https://github.com/Elgg/Elgg/commit/b62d624743c15b9f243c59afcee68bf055319d2b))
* The profile/status view is no longer called. You can extend/prepend the
profile/fields view if you need a similar feature. Thewire is no longer
adding the last wirepost to the profile. A wire widget could offer
similar features. ([47741728](https://github.com/Elgg/Elgg/commit/47741728733a68035259dd380daa0bcaef6d3d8f))
* As widget edit forms could not be on the current page it is a bad
practice to rely on widget config values to be always available. This PR
corrects this behaviour. If you override core widget content views you
may need to update these views.

Fixes #10244 ([98c96b60](https://github.com/Elgg/Elgg/commit/98c96b60f6e10734d394d89b977f12aac964f2ab))
* Instead of a span with class elgg-non-link now a regular anchor will be
outputted with the class elgg-non-link ([cba37560](https://github.com/Elgg/Elgg/commit/cba37560f08745ca7edf82b6adc29b2e667af1d7))
* `$CONFIG->input` is no longer set or read. Use `set_input`/`get_input`. ([1e7192b8](https://github.com/Elgg/Elgg/commit/1e7192b8d5213f68c28bf470c56603e80eb1c011))
* `elgg_get_admin_notices()` accepts only an array. ([28d297f1](https://github.com/Elgg/Elgg/commit/28d297f126e4522ab70e1aca81309c5a5c58e376))
* Plugins can no longer rely on Elgg to "hide" metadata in queries. All metadata is
assumed to be public. Plugins that read user profile fields in metadata will see
all fields every time, and plugins that write user profile fields in metadata will
have no effect. These plugins should instead access fields via annotations; see
the profile edit actions and forms for reference.
 ([2567640d](https://github.com/Elgg/Elgg/commit/2567640d40747e6333732fc1efebbf33ca7c65be))
* View `river/item` is removed. Use `elgg_view_river_item()`. ([313585a0](https://github.com/Elgg/Elgg/commit/313585a06dec7347911520c6c736a895bc2c0347))
* `.elgg-body` elements by default no longer stretch to fill available space in
a block context. They still clear floats and allow breaking words to wrap text.

Elements matching `.elgg-module`, `.elgg-head`, and `.elgg-menu-hover` no longer
hide overflowing content. and those matching `.elgg-image`, `#profile-owner-block`,
and `elgg-sidebar` (inside layouts) no longer float, but are now positioned with
flexbox. ([afb99a20](https://github.com/Elgg/Elgg/commit/afb99a2047d8b21f1cdd8206410fafccdf313a5c))
* Entities no longer have an `isFullyLoaded()` method. ([231be2aa](https://github.com/Elgg/Elgg/commit/231be2aac7b65a8e8c66e51bfe60a4f19139683b))
* User icons no longer include a `hover-menu` icon that's displayed on
mouseover. The click event is bound to the surrounding anchor.
 ([7601f863](https://github.com/Elgg/Elgg/commit/7601f863cdc396585b356164bfbc9037687d4056))
* `elgg_format_url()` has been removed. Use `elgg_format_element()` or the
"output/text" view for HTML escaping. ([db746843](https://github.com/Elgg/Elgg/commit/db746843aca1a560b5c8b67d1aa3f12e5b7dc16a))
* The view invitefriends/form no longer exists ([d322bbb6](https://github.com/Elgg/Elgg/commit/d322bbb6ff81aca6e83311ce15fbb04fc04d555b))
* Metadata and annotations name and values are no longer normalized.
Metastrings related functions have been removed. ([53fec72e](https://github.com/Elgg/Elgg/commit/53fec72e9134b5454e4885684ac4d7bd0ccb8627))
* The datalists table functionality has been merged into the config table.
Related datalist functions have been replace by their config equals. ([adcc4974](https://github.com/Elgg/Elgg/commit/adcc49740e80c5edbec4b3fbb86bb04ef696d0f8))
* Because of the removal of the multisite concept in entities, this
relationship makes no sense.

Fixes #10473 ([41ffbd9f](https://github.com/Elgg/Elgg/commit/41ffbd9f1ce15c84c8be6bc614820ed3804372a1))
* To be able to still provide support for MySQL 5.5 combined with InnoDB
the FULLTEXT indices have been dropped. This effects how search works
internally. ([44d987a5](https://github.com/Elgg/Elgg/commit/44d987a56c48f391c472ac86890cd722f695a12e))
* This breaks a lot of site_guid related features, like all the
elgg_get_entities functions. Entities will no longer have a site_guid
attribute.

See http://learn.elgg.org/upgrading#Elgg3.0 for more details on all the
deprecated features regarding this change ([45b2dcc4](https://github.com/Elgg/Elgg/commit/45b2dcc4ea1e6da87b10f4e1c8f3f1800b211fa8))
* If you were relying on group entities attribute 'username' you need to
update your code, as this attribute will no longer be magically returned
as 'group:<group_guid>'. ([d562efbf](https://github.com/Elgg/Elgg/commit/d562efbf881d18cabad0683e8443815ab975ca0b))
* If you rely on a class check for your content, please use the PHP
instanceof type operator ([ca56d46d](https://github.com/Elgg/Elgg/commit/ca56d46d8736ba8d6f317111bdee16c73b3c0142))
* This function can no longer be used. Use Elgg\Upgrade\Batch interface
instead. ([39455bd9](https://github.com/Elgg/Elgg/commit/39455bd9a27b15bc7cb9c88d30d108f95292e9df))
* Stock Elgg does not need these files. If you need them, you have to
adapt the config accordingly. ([1f65142e](https://github.com/Elgg/Elgg/commit/1f65142e40935f27524cead60b28b81a0867c175))
* The event `login, user` is removed. ([461e5e76](https://github.com/Elgg/Elgg/commit/461e5e76e3714a5dc1aee8be947eb88629534934))
* You can no longer use the `system, pagesetup` event ([353d522a](https://github.com/Elgg/Elgg/commit/353d522a8bea0aaac207baea6a4a02a0ba1177ee))
* This change applies the best practice to not populate password fields.
If you really need to set the value of a password field, you need to set
$vars['always_empty'] to false. ([cde67a2c](https://github.com/Elgg/Elgg/commit/cde67a2cd4af7f033b49c93c90038475294658f3))
* `htmlawed` is no longer a plugin. See `docs/guides/upgrading.rst`.
 ([da14997a](https://github.com/Elgg/Elgg/commit/da14997a491beeed8bbb9a88398354d1c0166871))
* `messageboard.js` and `elgg.messageboard` are removed. The
`elgg/messageboard` module is no longer inlined on every page. ([4c8c7b68](https://github.com/Elgg/Elgg/commit/4c8c7b68ccf8d8eb878bc0e47a98e53ea75bef09))
* `likes.js` and `elgg.ui.likesPopupHandler` are removed. The `elgg/likes` module
is no longer inlined on every page, but is required by its menu items.
 ([0121cee7](https://github.com/Elgg/Elgg/commit/0121cee7db4a799edc9ecde01168403332a90b44))
* The `password` and `hash` columns are emptied in the `users_entity` table
and no longer used. The attributes are removed from `ElggUser`. The function
`generate_new_password` is also removed. ([200cf6e7](https://github.com/Elgg/Elgg/commit/200cf6e726280391dccd24a9de63a3057cd6a623))
* In `elgg()->getDb()` (the public DB API), method `getTablePrefix()` is no longer
available. Read the `prefix` property instead. ([a69ecc03](https://github.com/Elgg/Elgg/commit/a69ecc0340b65bfed119273fb2d5d14e26e1808d))
* Elgg no longer serves views via the endpoints `js/` and `css/`. Use
`elgg_get_simplecache_url()` to generate static view URLs. ([6b0a4b89](https://github.com/Elgg/Elgg/commit/6b0a4b89b3d063c592a4682dc87b95b7c764bfaf))
* `elgg_get_config('siteemail')` no longer returns the site email address.
 ([05184ae2](https://github.com/Elgg/Elgg/commit/05184ae21d99b4e137fc24e458985667469f760e))
* `$CONFIG` is no longer available as a local variable inside plugin `start.php` files.
 ([c2cd81d9](https://github.com/Elgg/Elgg/commit/c2cd81d953793a0829f9f359148ded7da3885a56))
* `$SESSION` is removed. Use the API given by `elgg_get_session()` ([99048a39](https://github.com/Elgg/Elgg/commit/99048a397e8a9e47a405c5fb182047bb586c2e09))
* If you registered a hook on the forward you need to update your code if
you checked for the 'admin' and/or 'login' reason ([94ca91f2](https://github.com/Elgg/Elgg/commit/94ca91f2e418790f89d0fd8ab9a65041914da25c))
* To ensure your handler is called last, you must give it the highest priority
of all matching handlers. To ensure your handler is called first, you must
give it the lowest priority of all matching handlers. Registering with the
keyword `all` no longer has any effect on calling order. ([1b0cc64d](https://github.com/Elgg/Elgg/commit/1b0cc64d708d351f1b2dd1a5b25fad1b40ccb7b0))
* The pages plugin no longer renders the `input/write_access` view.
 ([8075fdea](https://github.com/Elgg/Elgg/commit/8075fdea4e9a580d4569c4784b42f2305668595c))
* Removes `ElggFile::setFilestore`, `ElggFile::size`, `get_default_filestore`,
`set_default_filestore`, `ElggDiskFilestore::makeFileMatrix`, and the global
var `$DEFAULT_FILE_STORE`.
 ([618c79d3](https://github.com/Elgg/Elgg/commit/618c79d301eda1b265441b14f3bfbda2235ee3fd))
* The `resources/file/download` view is no longer used. ([1e736aeb](https://github.com/Elgg/Elgg/commit/1e736aebb953051ec1b8a2c165ab3c9595e72b40))


=======
<a name="2.3.15"></a>
### 2.3.15  (2020-06-25)

#### Contributors

* Jerôme Bakker (2)

>>>>>>> 5470ce1e
<a name="2.3.14"></a>
### 2.3.14  (2019-07-24)

#### Contributors

* Jerôme Bakker (3)
* Jeroen Dalsem (1)

#### Bug Fixes

* **groups:** no error on notification failure during membership request ([2bd72ffc](https://github.com/Elgg/Elgg/commit/2bd72ffcf2e156d6b3e0fd18ded72846279c37d9))
* **http:** check object for toString function ([1cd0809e](https://github.com/Elgg/Elgg/commit/1cd0809eb7c9c31547b69cb306058dee7bfe3ae1))
* **installer:** detect more https scenarios ([05648781](https://github.com/Elgg/Elgg/commit/056487810a7dccfc524c7c0aa8e0183424842307))


<a name="2.3.13"></a>
### 2.3.13  (2019-06-12)

#### Contributors

* Jeroen Dalsem (1)

#### Bug Fixes

* **blog:** show correct last saved date ([b888e7e1](https://github.com/Elgg/Elgg/commit/b888e7e1a3772f205f5a7fe1de62894964ee8e0c))


<a name="2.3.12"></a>
### 2.3.12  (2019-04-16)

#### Contributors

* Jerôme Bakker (1)

#### Bug Fixes

* **widgets:** improved stability of widget title ([904eefc1](https://github.com/Elgg/Elgg/commit/904eefc191081fa055296e18ee22f2cc2e7b01fc))


<a name="2.3.11"></a>
### 2.3.11  (2019-04-04)

#### Contributors

* Jerôme Bakker (4)
* Ismayil Khayredinov (1)

#### Bug Fixes

* **gatekeeper:** more consistency in resource gatekeepers ([60a045a3](https://github.com/Elgg/Elgg/commit/60a045a3b72734321413830c8375e4594622b9e2))
* **livesearch:** prevent PHP warning in switch statement ([44e671d0](https://github.com/Elgg/Elgg/commit/44e671d053b2f69b59876d942c9aeb340048337e))
* **notifications:** fix faulty subscription list mutations ([0edb38d1](https://github.com/Elgg/Elgg/commit/0edb38d1a86c01e9b0c05911fcd7d9421dc33822))
* **walled_garden:** allow access to webapp manifest.json ([73c36a13](https://github.com/Elgg/Elgg/commit/73c36a139c2271b5330fed60964e6a2522863c20))


<a name="2.3.10"></a>
### 2.3.10  (2018-12-21)

#### Contributors

* Jerôme Bakker (5)

#### Bug Fixes

* **js:** input datepicker can be cleared using delete or backspace ([54b76928](https://github.com/Elgg/Elgg/commit/54b769286745e5e6fb0d5255645eab66144c6cc9))


<a name="2.3.9"></a>
### 2.3.9  (2018-11-14)

#### Contributors

* Jerôme Bakker (6)
* Ismayil Khayredinov (1)
* Jeroen Dalsem (1)

#### Performance

* **entities:** limit entity preloading by max entity cache size ([7619c1f7](https://github.com/Elgg/Elgg/commit/7619c1f79ee59eff5e413bb66d576159905fd1cd))


#### Bug Fixes

* **db:** improved handling of duplicate relationship creation ([418e6a81](https://github.com/Elgg/Elgg/commit/418e6a81414e420d406806e505a0f3445f7aa239))
* **developers:** correctly register ajax view ([c188342d](https://github.com/Elgg/Elgg/commit/c188342d718201879988badea7a77bf3f88c03c0))
* **files:** only try to generate thumbs for image uploads ([36de95f3](https://github.com/Elgg/Elgg/commit/36de95f38cc2dd2887ced951fcb1a2d03b7eafc4))
* **output:** correctly output non string tags ([a2722ff2](https://github.com/Elgg/Elgg/commit/a2722ff268ee8966ed67e82b1c728934d708126b))
* **security:** tokenize outgoing no-reply email address ([bed58cd7](https://github.com/Elgg/Elgg/commit/bed58cd75f43f045bdb743be9ee09159727d3307))


<a name="2.3.8"></a>
### 2.3.8  (2018-07-20)

#### Contributors

* Jerôme Bakker (4)

#### Documentation

* **install:** updated installation requirements ([48de11e1](https://github.com/Elgg/Elgg/commit/48de11e130b034fe9db6ad35a3d06d99af54df0b))
* **web_services:** removed outdated webservices documentation ([6372fa8b](https://github.com/Elgg/Elgg/commit/6372fa8b465e092a92588aa582204ff7a676456b))


#### Bug Fixes

* **core:** revert original libxml_use_internal_errors value after use (#12008) ([69c422c9](https://github.com/Elgg/Elgg/commit/69c422c9c64b55bd8c46a110ec205d73fcb91548))


<a name="2.3.7"></a>
### 2.3.7  (2018-05-24)

#### Contributors

* Jerôme Bakker (6)
* Ismayil Khayredinov (1)

#### Bug Fixes

* **developers:** set correct link to simpletest suite ([b2b9c0b4](https://github.com/Elgg/Elgg/commit/b2b9c0b4ce4f0a18870f6b90a55fa926c7e2e66f))
* **friends:** check friendship relationship before change ([ccd6fbbb](https://github.com/Elgg/Elgg/commit/ccd6fbbbb3efd628b871f2548263d0d9ff3ef7ae))
* **pages:** order of parent page selector reflects tree ([1e22a581](https://github.com/Elgg/Elgg/commit/1e22a5811d2ea60da91d1e3a28cbe50d73f1cf57))
* **views:** prevent unwanted information on user listing elements ([2c74c2ac](https://github.com/Elgg/Elgg/commit/2c74c2ac6e630150808fb1fc953bb06c2eeee3f0))


<a name="2.3.6"></a>
### 2.3.6  (2018-03-27)

#### Contributors

* Jerôme Bakker (5)
* Jeroen Dalsem (1)

#### Bug Fixes

* **config:** control bootdata plugin cache ([60b15b76](https://github.com/Elgg/Elgg/commit/60b15b768de84ffde58a35374f766f0e4a1e6606))
* **db:** correctly default subtypes to prevent PHP warning ([c10a6a4f](https://github.com/Elgg/Elgg/commit/c10a6a4fdc78f0474c7ca026c057e89071773838))
* **memcache:** use correct Memcache class ([8b073aad](https://github.com/Elgg/Elgg/commit/8b073aad1a78365d8633ee329607f7218c9b2b65))
* **rss:** correctly list comments ([892672cf](https://github.com/Elgg/Elgg/commit/892672cf590fef47f3f740ed932c3328ad76da57))
* **views:** listing of entities and river no longer count if not needed ([ee6a043e](https://github.com/Elgg/Elgg/commit/ee6a043eb57abb4e93594643b5b484ebe55a239f))
* **walled_garden:** register plugin hook during init ([f9880cbf](https://github.com/Elgg/Elgg/commit/f9880cbf0ace53c27688830ead0bdec531f5c405))

<a name="2.3.5"></a>
### 2.3.5  (2017-12-06)

#### Contributors

* Jerôme Bakker (7)

#### Bug Fixes

* **tests:**
  * correct validation of action path ([232a87b8](https://github.com/Elgg/Elgg/commit/232a87b84f2e40a6e0f5bda3cb52b63fbb81877d))
  * correct registration of view path ([950da0dc](https://github.com/Elgg/Elgg/commit/950da0dce83eb39e859da6dbc67c0b77c8445038))
  * incorrect filename for test registration ([9af357be](https://github.com/Elgg/Elgg/commit/9af357be3ffe5e43045c0cf417585080d7f58fdb))
  * moved incorrect registered test to correct location ([ba7c894d](https://github.com/Elgg/Elgg/commit/ba7c894d6ce0c86b7c8296d8a255da26fdf71766))


<a name="2.3.4"></a>
### 2.3.4  (2017-09-21)

#### Contributors

* Jerôme Bakker (17)
* Ismayil Khayredinov (5)
* Steve Clay (2)
* jdalsem (2)

#### Documentation

* **composer:** explain how dependencies are managed in Elgg ([f6b30d45](https://github.com/Elgg/Elgg/commit/f6b30d45468607c5a5e82677397d2aa012528fad))
* **icon:** use correct functions for saving entity icon ([2e1b6a47](https://github.com/Elgg/Elgg/commit/2e1b6a473750637931abab2c41f14e1b92338756))
* **install:** bootstrapping Elgg in Laravel Homestead ([84399394](https://github.com/Elgg/Elgg/commit/84399394b7c5da657df10e642d775b11f8cc81c9))


#### Bug Fixes

* **composer:** no longer use deprecated class ([d5e8acbf](https://github.com/Elgg/Elgg/commit/d5e8acbfe7401e961c39025184731df44ad0fc1a))
* **core:** correctly manipulate ini setting to return readable bytes ([bc61a3b9](https://github.com/Elgg/Elgg/commit/bc61a3b942b0afd848496b6bba6bbff95d1033a6))
* **developers:** incorrect header title link in theme sandbox ([583badbe](https://github.com/Elgg/Elgg/commit/583badbe22ac85cd5bed7cf9a07dc2bdbb3f2272))
* **email:** improved formatting of email headers ([cc590e6a](https://github.com/Elgg/Elgg/commit/cc590e6af59fa2bc1b40b0a6d4de62b671258d2f))
* **entities:** batch count now works when $options already count set to false ([62ecabed](https://github.com/Elgg/Elgg/commit/62ecabedff179b3f1f2bc2e261dfbfa77d1c9122), closes [#10992](https://github.com/Elgg/Elgg/issues/10992))
* **groups:**
  * group delete button no longer misaligned ([4bdf92d9](https://github.com/Elgg/Elgg/commit/4bdf92d9dd3f9f43620cf1a4aada28b4cbdfd46e))
  * check for existence of custom icon before generating url ([e6270945](https://github.com/Elgg/Elgg/commit/e6270945263c4eae27295f06b641a3c6282eb52a))
* **plugins:**
  * only include plugin files once ([49d4ce50](https://github.com/Elgg/Elgg/commit/49d4ce50139e595505a6b6b9f872d76438646000))
  * issue error about saving array values at correct location ([ef753ebf](https://github.com/Elgg/Elgg/commit/ef753ebf5ecbe3c94f0a969ed89a14e2268a8751))
* **profile:** now able to remove the first custom profile field ([3d7258ec](https://github.com/Elgg/Elgg/commit/3d7258ec3315b48608f85f10160a8e4a22fdb114))
* **river:** comments no longer show full text in river ([e0669219](https://github.com/Elgg/Elgg/commit/e0669219e6cead6b587de695d15f0fdde0d81790))
* **simplecache:** expires and symlinking cache works on nginx ([fe220126](https://github.com/Elgg/Elgg/commit/fe220126435021e9a53dbe6b46a59d3f6907c786), closes [#9054](https://github.com/Elgg/Elgg/issues/9054))


<a name="2.3.3"></a>
### 2.3.3  (2017-05-16)

#### Contributors

* Steve Clay (9)
* Jerôme Bakker (4)
* iionly (2)

#### Documentation

* **ajax:** normalize code whitespace ([e8437621](https://github.com/Elgg/Elgg/commit/e8437621d03c26cd5a247de09e3beefb06c0d5cb))


#### Bug Fixes

* **db:** warn devs about sanitizing array values ([0e7347b8](https://github.com/Elgg/Elgg/commit/0e7347b869142ab68814f59897ff19400c144f69), closes [#10921](https://github.com/Elgg/Elgg/issues/10921))
* **discussions:** ajax reply form is again a textarea ([cb77158b](https://github.com/Elgg/Elgg/commit/cb77158b003cc4408f2138cdcd356407c4b767d5), closes [#10936](https://github.com/Elgg/Elgg/issues/10936))
* **forms:** no label but normal text styling for checkboxes and radio input field options text ([9fdaefeb](https://github.com/Elgg/Elgg/commit/9fdaefeb24e9ed9b8a6d5d3c7cf73795e7dd1850))
* **groups:** group activity widget can be added as default dashboard widget again without error ([1f468ac9](https://github.com/Elgg/Elgg/commit/1f468ac98df04b0cff4edddcef45e545623b5cc9))
* **installer:** now sees settings file in old location ([be80d39e](https://github.com/Elgg/Elgg/commit/be80d39e0687cb9941eb6fbbe8257d475a2c2e89), closes [#10942](https://github.com/Elgg/Elgg/issues/10942))
* **js:** set correct options for each individual lightbox ([a82eab75](https://github.com/Elgg/Elgg/commit/a82eab7580ea96eacf3109eb4fa12721cb44ce9f))
* **menus:**
  * log error if factory missing 'name' or 'text' ([23f68fe2](https://github.com/Elgg/Elgg/commit/23f68fe22276b0a7d74ba499f8309b954316c675))
  * fixes combineMenus() in menu service ([b0708798](https://github.com/Elgg/Elgg/commit/b0708798bf2b114c911df241ab1daf4414feaf1f))
* **routing:** no longer forwards to ajax/file service URLs after login ([af6e2a68](https://github.com/Elgg/Elgg/commit/af6e2a68cfce696a94341e27e09d009004f22bba), closes [#10695](https://github.com/Elgg/Elgg/issues/10695))


<a name="2.3.2"></a>
### 2.3.2  (2017-03-16)

#### Contributors

* Steve Clay (5)
* Ismayil Khayredinov (1)
* Jerôme Bakker (1)
* Matt Beckett (1)

#### Performance

* **db:** improved performance of disable/delete of an entity ([5adf2ecf](https://github.com/Elgg/Elgg/commit/5adf2ecfcb211cc473beadd06d83dbf7da558f14))


#### Documentation

* **security:** explains current password hashing ([d3affbd9](https://github.com/Elgg/Elgg/commit/d3affbd9287c197daba58b26d45bdd086a90f552), closes [#10778](https://github.com/Elgg/Elgg/issues/10778))


#### Bug Fixes

* **install:** explicitly allow .well-known in rewrite rules ([bb35cb9c](https://github.com/Elgg/Elgg/commit/bb35cb9c317c1176542b76592c7e70805a91b9d9))
* **js:** make sure elgg.forward() always reloads the page ([c42b9c9c](https://github.com/Elgg/Elgg/commit/c42b9c9c8fda8508300db347ee6399a75a87eaf7))
* **output:** elgg_normalize_url() again handles multibyte chars and spaces ([62bf31c0](https://github.com/Elgg/Elgg/commit/62bf31c0ccdaab549a7e585a4412443e09821db3), closes [#10771](https://github.com/Elgg/Elgg/issues/10771))
* **twitter_api:** do not feed remote URLs to icon resize API ([bad30edc](https://github.com/Elgg/Elgg/commit/bad30edca34f09d5ce1f8a0d95d717c0f369964d))


#### Deprecations

* **logging:** removes warnings about metadata/annotation value casting ([97b2b51f](https://github.com/Elgg/Elgg/commit/97b2b51fc7bd049c5c8b66579a1921ae1ff84ee3), closes [#10749](https://github.com/Elgg/Elgg/issues/10749))


<a name="2.3.1"></a>
### 2.3.1  (2017-02-14)

#### Contributors

* Steve Clay (8)
* Jerôme Bakker (5)
* Jeroen Dalsem (2)
* Ismayil Khayredinov (1)
* Yanwei Jiang (1)
* iionly (1)

#### Bug Fixes

* **access:** use ignore access only when querying the database ([fb57c02c](https://github.com/Elgg/Elgg/commit/fb57c02c7bc9fed92c848a6ceeac7d9d5a0866fe))
* **admin:** prevents simultaneous plugin (de)activation/reordering ([907c9b67](https://github.com/Elgg/Elgg/commit/907c9b6714c4457dbb86c2aa6e692d20c9a009ea), closes [#10706](https://github.com/Elgg/Elgg/issues/10706))
* **ajax:** elgg/Ajax now uses spinner if 2nd fetch occurs in done handler ([afef3c4e](https://github.com/Elgg/Elgg/commit/afef3c4e2f115b2365c9af179d678e2ba74b9318))
* **comments:** use elgg/Ajax to load inline comment form ([17d93a5b](https://github.com/Elgg/Elgg/commit/17d93a5bd370a325ea21a81680b19b2c0a517437))
* **discussions:** river entries are once again visible to logged out users ([65e6664d](https://github.com/Elgg/Elgg/commit/65e6664de7c3004e6c59a9ab8c637ef47b549568))
* **embed:** Inserting medium thumbnail size again instead of small on embedding images ([aea45030](https://github.com/Elgg/Elgg/commit/aea45030e3618b5c449f5294cc8d18ec40fb01a0))
* **html:** elgg_normalize_url() handles tel: links ([48a51709](https://github.com/Elgg/Elgg/commit/48a51709c956b5a676711a3febb32c65a5df1e0e), closes [#10689](https://github.com/Elgg/Elgg/issues/10689))
* **icons:**
  * detect image format for resizing ([dd9af8a9](https://github.com/Elgg/Elgg/commit/dd9af8a9fb72723e8b1e724c37d3e2343e157116))
  * set correct filename for temp resizing file ([aeed7060](https://github.com/Elgg/Elgg/commit/aeed7060c394284758b899a021a4328c59571fd3))
* **menus:** return to default of sorting menus by text ([9636790f](https://github.com/Elgg/Elgg/commit/9636790fc84c685e2f0c92fd65ea85d8eb63ea19), closes [#10737](https://github.com/Elgg/Elgg/issues/10737))
* **security:** random byte generation improved on some systems ([03285ba7](https://github.com/Elgg/Elgg/commit/03285ba7c7090f4881797bb74c14aaf74b48c47e), closes [#10750](https://github.com/Elgg/Elgg/issues/10750))
* **uservalidationbyemail:** unset emailsent after showing it once ([4e16cc9b](https://github.com/Elgg/Elgg/commit/4e16cc9b093f6f004dc9af426cb9c9acce00aa96))
* **views:**
  * elgg_view_field no longer leaves #type in attributes ([e4e316e9](https://github.com/Elgg/Elgg/commit/e4e316e9e699e0083b85559a3e707af0341eb19f), closes [#10699](https://github.com/Elgg/Elgg/issues/10699))
  * in table lists, rows now have IDs ([e42fa636](https://github.com/Elgg/Elgg/commit/e42fa636ab73102ad55ef60463f1eeb309211f52), closes [#10696](https://github.com/Elgg/Elgg/issues/10696))


<a name="2.3.0"></a>
## 2.3.0  (2016-12-27)

#### Contributors

* Ismayil Khayredinov (4)
* Steve Clay (3)
* Jerôme Bakker (2)
* iionly (2)

#### Documentation

* **core:** Improve docs about creation of cache symlink ([f984a051](https://github.com/Elgg/Elgg/commit/f984a051e3e14cc316f312475396a3222138c2e6))


#### Bug Fixes

* **ajax:** elgg/Ajax view() and form() set $vars as expected ([abf8a9ce](https://github.com/Elgg/Elgg/commit/abf8a9ce87117ab24cb62e937805750eca780de1), closes [#10667](https://github.com/Elgg/Elgg/issues/10667))
* **core:** Check existence of cache symlink without usage of readlink() ([3e4dc6a1](https://github.com/Elgg/Elgg/commit/3e4dc6a1f2e2b20c5e31800e925ca5779a6f40cf))
* **entities:** entity is now loaded from cache during save operations ([009f74da](https://github.com/Elgg/Elgg/commit/009f74dac2ab5c1834ec672a82e5642dc7c3ab75), closes [#10612](https://github.com/Elgg/Elgg/issues/10612))
* **files:** mitigate issues with special chars in file names ([4a7b74ea](https://github.com/Elgg/Elgg/commit/4a7b74ea27b31be159fba9fb5c3dda405da15409))
* **forms:** fieldset with a legend no longer overrides the class ([726cca18](https://github.com/Elgg/Elgg/commit/726cca18e23510ae1b473f3cfd8b408e557a4c83))
* **http:** elgg/Ajax error responses with 200 status use Ajax wrapper ([1cae50cf](https://github.com/Elgg/Elgg/commit/1cae50cf025a75f32500836f3cd885fedb720b9a))
* **notifications:** incorrect use statement no longer throws ([2a6d782b](https://github.com/Elgg/Elgg/commit/2a6d782b2978cf670a89f0fd9cb5b0ce2820a37d))
* **web_services:** handle string params with proper escaping ([702ce46c](https://github.com/Elgg/Elgg/commit/702ce46c44aec2546f953902061166bf3f48a5af))


<a name="2.3.0"></a>
## 2.3.0  (2016-12-27)

#### Contributors

* Ismayil Khayredinov (4)
* Steve Clay (3)
* Jerôme Bakker (2)
* iionly (2)

#### Documentation

* **core:** Improve docs about creation of cache symlink ([f984a051](https://github.com/Elgg/Elgg/commit/f984a051e3e14cc316f312475396a3222138c2e6))


#### Bug Fixes

* **ajax:** elgg/Ajax view() and form() set $vars as expected ([abf8a9ce](https://github.com/Elgg/Elgg/commit/abf8a9ce87117ab24cb62e937805750eca780de1), closes [#10667](https://github.com/Elgg/Elgg/issues/10667))
* **core:** Check existence of cache symlink without usage of readlink() ([3e4dc6a1](https://github.com/Elgg/Elgg/commit/3e4dc6a1f2e2b20c5e31800e925ca5779a6f40cf))
* **entities:** entity is now loaded from cache during save operations ([009f74da](https://github.com/Elgg/Elgg/commit/009f74dac2ab5c1834ec672a82e5642dc7c3ab75), closes [#10612](https://github.com/Elgg/Elgg/issues/10612))
* **files:** mitigate issues with special chars in file names ([4a7b74ea](https://github.com/Elgg/Elgg/commit/4a7b74ea27b31be159fba9fb5c3dda405da15409))
* **forms:** fieldset with a legend no longer overrides the class ([726cca18](https://github.com/Elgg/Elgg/commit/726cca18e23510ae1b473f3cfd8b408e557a4c83))
* **http:** elgg/Ajax error responses with 200 status use Ajax wrapper ([1cae50cf](https://github.com/Elgg/Elgg/commit/1cae50cf025a75f32500836f3cd885fedb720b9a))
* **notifications:** incorrect use statement no longer throws ([2a6d782b](https://github.com/Elgg/Elgg/commit/2a6d782b2978cf670a89f0fd9cb5b0ce2820a37d))
* **web_services:** handle string params with proper escaping ([702ce46c](https://github.com/Elgg/Elgg/commit/702ce46c44aec2546f953902061166bf3f48a5af))


<a name="2.3.0"></a>
## 2.3.0  (2016-11-09)

#### Contributors

* Ismayil Khayredinov (74)
* Steve Clay (34)
* Jeroen Dalsem (18)
* jdalsem (8)
* iionly (6)
* Jerôme Bakker (3)
* Ismayil Khayredinov (2)
* Brett Profitt (1)
* Matt Beckett (1)
* Pete L (1)
* V. Lehkonen (1)

#### Features

* **account:** login history is added to account statistics page ([3e30ab26](https://github.com/Elgg/Elgg/commit/3e30ab261ffd9e9f19f4b733f4c2bc49582931cd))
* **admin:**
  * add memcache stats to server info page ([6b19ced0](https://github.com/Elgg/Elgg/commit/6b19ced0e431bfb948ec422e44e7d3c7374379d9))
  * move plugin toggle buttons to title menu ([5d75f6db](https://github.com/Elgg/Elgg/commit/5d75f6dbbe43584e256f2ed4a9a6cb7d34883ed9))
  * single plugin toggles done via Ajax ([c46ccb80](https://github.com/Elgg/Elgg/commit/c46ccb8099de55141deb4a05ee2b608f771d34df))
  * makes it easier to navigate plugin dependencies ([4caf7769](https://github.com/Elgg/Elgg/commit/4caf7769953d9b1a4bbb505acd21c482cc2b31ba))
* **api:** allow convenience methods to return ElggBatch as a result ([5618d3c5](https://github.com/Elgg/Elgg/commit/5618d3c5f4289dacb16f0f5121665bd8b9ab912b), closes [#6676](https://github.com/Elgg/Elgg/issues/6676))
* **ckeditor:** better control over ckeditor initialization and behavior ([57ededb0](https://github.com/Elgg/Elgg/commit/57ededb0b75c8d6d978536e0dfebc1ab75563e8f), closes [#9391](https://github.com/Elgg/Elgg/issues/9391))
* **comments:** entities can now inherit canComment permissions ([b1614671](https://github.com/Elgg/Elgg/commit/b1614671be25811d3079a8e778d17519af258e13))
* **components:** add inline tabs component with ajax support ([4de1cd28](https://github.com/Elgg/Elgg/commit/4de1cd286d4fd83c6e4159e88bc4ff07ecbed73f))
* **composer:** brings back composer.lock ([0b07d9a8](https://github.com/Elgg/Elgg/commit/0b07d9a84ef631fd5b8e7564cac7db1752f0d41d), closes [#9430](https://github.com/Elgg/Elgg/issues/9430))
* **core:** Use input/number input view for default_limit input field in basic settings form ([3c6bce2d](https://github.com/Elgg/Elgg/commit/3c6bce2d95033340d99d0110c0037cd3b3dd0ca8))
* **css:**
  * input/button with disabled state is now styled as disabled ([3aec56a6](https://github.com/Elgg/Elgg/commit/3aec56a65c053ce71ad0f4034b2b8e36bdd74440))
  * elgg-state-disabled class now is applied to all buttons ([bb70a507](https://github.com/Elgg/Elgg/commit/bb70a50773865eb5574369fce35a2e69d66f45ab))
* **developers:**
  * explorer entity information in developer tools ([251f4067](https://github.com/Elgg/Elgg/commit/251f4067b32589042ba44b18f7c9b9a54b6db7a4))
  * add object full listing to theme sandbox ([85b67b90](https://github.com/Elgg/Elgg/commit/85b67b90bc9e91028fbf1bdf1429fe3dda7525c4))
  * add object summary listing view to theme sandbox ([878dbc8e](https://github.com/Elgg/Elgg/commit/878dbc8e4891a4659d19d4761288fe2b9982964e))
  * add custom attributes to image block sandbox view ([92d86a67](https://github.com/Elgg/Elgg/commit/92d86a6737e7c27dada53efe1b139ec14a530a4e))
* **entities:** container logic is now checked before permissions ([c87dc7d1](https://github.com/Elgg/Elgg/commit/c87dc7d172f233d2429b1e94d165f64316e8a84b), closes [#9695](https://github.com/Elgg/Elgg/issues/9695))
* **events:** added elgg_clear_event_handlers function ([110497b7](https://github.com/Elgg/Elgg/commit/110497b709522589858ca6c2c9c26a0f16a44c42))
* **export:** now triggers a generic to:object hook for annotation and metadata ([5adc6771](https://github.com/Elgg/Elgg/commit/5adc67713847ff60a96aab01ee44ac24b3e75b18))
* **files:** adds new API for handling file uploads ([09499677](https://github.com/Elgg/Elgg/commit/09499677fa11b468c6a0771082d35ecdf73c02d4), closes [#7778](https://github.com/Elgg/Elgg/issues/7778), [#9876](https://github.com/Elgg/Elgg/issues/9876), [#9934](https://github.com/Elgg/Elgg/issues/9934))
* **forms:**
  * replaces elgg_view_input, adds support for fieldsets ([100bd412](https://github.com/Elgg/Elgg/commit/100bd412ca00a1369873c7a33fb6d63f21e2f656))
  * update login form to use new forms API ([ef69171c](https://github.com/Elgg/Elgg/commit/ef69171c7acbeffa0d9419440082eb23c9240f10))
  * update registration form to use new forms API ([5eb8ce25](https://github.com/Elgg/Elgg/commit/5eb8ce2536a8e4782ba4555226b6feaee7950ba8))
  * adds input/number view for numeric values input fields ([b7960635](https://github.com/Elgg/Elgg/commit/b7960635089bb85da0fb1cae5bb539f89a42439b))
  * makes form views extendable by deferring footer rendering ([bbb392e0](https://github.com/Elgg/Elgg/commit/bbb392e0eea27731324fd7223e4dff5739e41703))
* **groups:** break down groups/all page in smaller views ([c6de14c2](https://github.com/Elgg/Elgg/commit/c6de14c2f974f85147b06bc0f085fcc492c6bed2))
* **http:**
  * no longer sends HTTP headers to CLI requests ([d95a5101](https://github.com/Elgg/Elgg/commit/d95a5101793c3d73cfb1f37928316e8d27340fa1))
  * now triggers before and after events for HTTP responses ([42839af3](https://github.com/Elgg/Elgg/commit/42839af35f5c2b574bad430d75d7c5b888943a45))
  * adds API for handling HTTP responses ([bfc860c8](https://github.com/Elgg/Elgg/commit/bfc860c81622350e3c8f7fe7863b18aeaeab34c9))
  * adds a service for signing and validating URLs ([15071018](https://github.com/Elgg/Elgg/commit/150710184b27990dbce31d4d37c87029fff7a6d1), closes [#9884](https://github.com/Elgg/Elgg/issues/9884))
* **images:** adds a new image manipulation service ([9dcd7fb2](https://github.com/Elgg/Elgg/commit/9dcd7fb26397fefdff175cf5c82fa23b526e501d))
* **js:** add support for inline popup modules ([e467a755](https://github.com/Elgg/Elgg/commit/e467a755123d9fe81b33bb86100b9d4af604d84d))
* **lists:** list item views are now aware of their position in the list ([9dab204b](https://github.com/Elgg/Elgg/commit/9dab204b5bbdb6b0df0c627fe237f9624456baab))
* **menus:**
  * elgg_view_menu() can now render menus with custom views ([1cd65c60](https://github.com/Elgg/Elgg/commit/1cd65c60d7b793c899f244c6c3a370c5c6721a99))
  * elgg_view_menu() now accepts an array of menu items ([7a8dad2b](https://github.com/Elgg/Elgg/commit/7a8dad2b0011fba629755ab878c0990f5ce60232))
* **notifications:**
  * refactor notification system for improved usability ([11dd562c](https://github.com/Elgg/Elgg/commit/11dd562cd625ffca797563b4c2b411537e66681a))
  * make it easier to alter core instant notifications ([094d63b2](https://github.com/Elgg/Elgg/commit/094d63b2b32d7166663242f61e656910da4f1f63))
* **passwords:** strengthen change password link with a HMAC signature ([6ad8ff94](https://github.com/Elgg/Elgg/commit/6ad8ff9431c97838ac6aa3aa30e923dbedda8a13))
* **php:** Require PHP 5.6+ ([e35f3ed0](https://github.com/Elgg/Elgg/commit/e35f3ed044100d72dfb3f942aaaead376e7c09dc))
* **plugins:** adds static config file for plugins ([8bf14546](https://github.com/Elgg/Elgg/commit/8bf1454698f23ef73f9645880deb294280b158ef), closes [#5947](https://github.com/Elgg/Elgg/issues/5947))
* **profile:** profile fields can contain more than 250 characters ([2b6a7497](https://github.com/Elgg/Elgg/commit/2b6a7497e1e3a6b63ea5ab884d86f295989e0a90))
* **river:** Adds hook-based permissions for river item delete action ([364d7e94](https://github.com/Elgg/Elgg/commit/364d7e94915c997892ce2a25f4737a174814541e), closes [#8936](https://github.com/Elgg/Elgg/issues/8936))
* **tests:** make it easier to bootstrap PHPUnit ([c3ea0173](https://github.com/Elgg/Elgg/commit/c3ea01730b98fbe15809903c5452822652eb2c84))
* **users:** unifies login and registration URL generation ([9e499f6a](https://github.com/Elgg/Elgg/commit/9e499f6a321aedbb9c2cfb7fa2c2d402bf96b52a), closes [#9896](https://github.com/Elgg/Elgg/issues/9896))
* **uservalidationbyemail:** validation URLs are now signed with a HMAC key ([111f72d8](https://github.com/Elgg/Elgg/commit/111f72d8b68e72fe453fa1f0b2cbdcd5dd116e76))
* **view:** function to get the extensions for a view ([a0f39b3e](https://github.com/Elgg/Elgg/commit/a0f39b3ede113edd5198061e0e11dd5d1d6f4707), closes [#9921](https://github.com/Elgg/Elgg/issues/9921))
* **views:**
  * added elgg_parse_emails to output/longtext ([c1a600ca](https://github.com/Elgg/Elgg/commit/c1a600ca026b2350eaa05bd1f58e1d9a2e197381), closes [#7052](https://github.com/Elgg/Elgg/issues/7052))
  * more flexible output/longtext view ([6229f811](https://github.com/Elgg/Elgg/commit/6229f811fca4ce6e404b534f3c95e2f30dc268bf))
  * lists can be rendered as tables ([d941fa83](https://github.com/Elgg/Elgg/commit/d941fa838aaced7c81f59849fd77b783d9c965df), closes [#7684](https://github.com/Elgg/Elgg/issues/7684), [#9629](https://github.com/Elgg/Elgg/issues/9629))
  * adds function for extracting $vars['class'] more cleanly ([b0dab038](https://github.com/Elgg/Elgg/commit/b0dab038cd65dedc8239c84f53a97aa91269486c))
  * object summary listing now accepts an icon ([09649f57](https://github.com/Elgg/Elgg/commit/09649f576d111b5668819ee6c89cc2baeb61b149))
  * image block wrapper attributes can now be passed with $vars ([8f6a5753](https://github.com/Elgg/Elgg/commit/8f6a5753034aa6ce1e033698b2d14fc7985ffce7))
  * improves usability of object listing views ([8ae5b1da](https://github.com/Elgg/Elgg/commit/8ae5b1da98ec417122d7c70cd18bee51a06892df))
* **walledgarden:** convert walled garden JS to AMD ([890b4a77](https://github.com/Elgg/Elgg/commit/890b4a770cf70033b4571778df5ff4412684b38c))
* **widgets:** added a generic view for selecting 'number to display' ([b845343f](https://github.com/Elgg/Elgg/commit/b845343f31171b2a032db5ab79e0a159bdef8264))


#### Performance

* **db:** no longer queries DB when entity access is predictable ([5c93f07d](https://github.com/Elgg/Elgg/commit/5c93f07d030dc820b7ed99014118ede411414994))


#### Documentation

* **core:** Misc docs fixes ([0c8e1acc](https://github.com/Elgg/Elgg/commit/0c8e1acc82927f92679c3e86ff4fa68f85a371da))
* **tutorials:** updated Blog tutorial ([9a813e86](https://github.com/Elgg/Elgg/commit/9a813e86bd9e17a476d865a965222161d4c839d7))


#### Bug Fixes

* **cli:** Application::run() returns a value for PHP CLI server to serve static files ([a4fa2749](https://github.com/Elgg/Elgg/commit/a4fa2749af496af855301f56d63d396021297b85))
* **comments:** comment redirector URL no longer contain double fragments ([37f578e4](https://github.com/Elgg/Elgg/commit/37f578e49d0fe016f31596c539c5c8d4db98e18c))
* **discussions:** reply form is now only rendered when container permissions are satisfied ([6ac48700](https://github.com/Elgg/Elgg/commit/6ac487000b27572c825b0a44c64359aee8e5e601))
* **entities:** classnames for entity subtypes can be up to 255 chars ([45d7abbd](https://github.com/Elgg/Elgg/commit/45d7abbdb6d060d96e05794fcf579f7dd6803146), closes [#6802](https://github.com/Elgg/Elgg/issues/6802))
* **icons:** cropping mode is now determined by actual cropping coords ([5e4742e8](https://github.com/Elgg/Elgg/commit/5e4742e842be4369575ad0713a635c64729b2fd6))
* **output:** switch to Misd\Linkify library for parsing urls in text ([e2baa855](https://github.com/Elgg/Elgg/commit/e2baa855f9a9512ba3846cc77eb4d86a27cff1d1))
* **pages:** do not show duplicate title on full view of a page ([a049586a](https://github.com/Elgg/Elgg/commit/a049586addd84687c6de9eb0cfa14817a51c298e))


#### Deprecations

* **events:** deprecates the `pagesetup, system` event ([cf77fc07](https://github.com/Elgg/Elgg/commit/cf77fc07806c601d40508fbaf43f6d14b8dceeee))
* **metadata:** metadata access control is deprecated ([a9523d97](https://github.com/Elgg/Elgg/commit/a9523d979431016352a424fd3580ffad717c4d6b))


<a name="2.2.4"></a>
### 2.2.4  (2017-01-27)

#### Contributors

* Steve Clay (2)
* Ismayil Khayredinov (1)
* iionly (1)

#### Bug Fixes

* **ajax:** elgg/Ajax view() and form() set $vars as expected ([abf8a9ce](https://github.com/Elgg/Elgg/commit/abf8a9ce87117ab24cb62e937805750eca780de1), closes [#10667](https://github.com/Elgg/Elgg/issues/10667))
* **core:** Check existence of cache symlink without usage of readlink() ([3e4dc6a1](https://github.com/Elgg/Elgg/commit/3e4dc6a1f2e2b20c5e31800e925ca5779a6f40cf))
* **files:** mitigate issues with special chars in file names ([4a7b74ea](https://github.com/Elgg/Elgg/commit/4a7b74ea27b31be159fba9fb5c3dda405da15409))
* **web_services:** handle string params with proper escaping ([702ce46c](https://github.com/Elgg/Elgg/commit/702ce46c44aec2546f953902061166bf3f48a5af))


<a name="2.2.3"></a>
### 2.2.3  (2016-11-08)

#### Contributors

* Jerôme Bakker (5)
* Steve Clay (4)
* Ismayil Khayredinov (1)
* Jeroen Dalsem (1)
* jdalsem (1)

#### Bug Fixes

* **blog:** correctly check if owner is a group in owner_block menu ([7f253c58](https://github.com/Elgg/Elgg/commit/7f253c5861d1e34a9d170c435dbc701941115c65))
* **cache:** ElggFileCache now handles arbitrary cache keys ([e60b8368](https://github.com/Elgg/Elgg/commit/e60b83683a2acfb61e4e66ce901d4b02e3ce54fa))
* **ckeditor:** ensure basepath is set before CKeditor is loaded ([d60389d2](https://github.com/Elgg/Elgg/commit/d60389d25c033addbb18faf1cd1d0eb43b5b6d7f), closes [#10304](https://github.com/Elgg/Elgg/issues/10304))
* **composer:** composer post-update script no longer crashes ([be4235a0](https://github.com/Elgg/Elgg/commit/be4235a0a75d6bbb8f95f823dd5eff52ed27c2d6))
* **groups:** multiple membership requests don't trigger messages ([287e6448](https://github.com/Elgg/Elgg/commit/287e64489a8a343fabbc6cf6e12dba86ea7a51b7))
* **js:** bind to correct element for inline comment edit ([e15cba9d](https://github.com/Elgg/Elgg/commit/e15cba9db569d7f3b0cc5e8982757cd04b67942d))
* **likes:**
  * notification subject too long ([fc5667dc](https://github.com/Elgg/Elgg/commit/fc5667dcf83887b6a35d45bac91512ca58999843))
  * check for a valid entity in menu setup ([9ae99e84](https://github.com/Elgg/Elgg/commit/9ae99e84f31be25d339d84393000a05527fb377b))
* **profile:** allow admin menu items to be toggled ([ba20ce42](https://github.com/Elgg/Elgg/commit/ba20ce42168edeb72e67694cf88881d558470539))
* **reportedcontent:** show spinner during ajax delete/archive ([5de1c90a](https://github.com/Elgg/Elgg/commit/5de1c90a7b9bd3a0ec0a52da8cb42f9e46abbb7a))


<a name="2.2.2"></a>
### 2.2.2  (2016-10-02)

#### Contributors

* Jerôme Bakker (4)
* Ismayil Khayredinov (2)
* Juho Jaakkola (2)
* Steve Clay (2)
* Jeroen Dalsem (1)
* iionly (1)

#### Documentation

* **events:** prefered use of the shutdown event vs shutdown function ([c62b307d](https://github.com/Elgg/Elgg/commit/c62b307d4898f4774592d52922560fd3380f8a8b))
* **install:** warn composer users they have to "install" twice ([7c8fd239](https://github.com/Elgg/Elgg/commit/7c8fd23982c2b013810c7d1476d53526cfa4cc18))


#### Bug Fixes

* **css:** apply hidden class to menu items ([5281199b](https://github.com/Elgg/Elgg/commit/5281199b852f930b23466b4d211c21874a9bc567))
* **i18n:** validate the translation key ([76d7ac69](https://github.com/Elgg/Elgg/commit/76d7ac69b5932f526dca1b02fb2882701369f118))
* **mysql:** adds MySQL 5.7 compatibility ([3198d84a](https://github.com/Elgg/Elgg/commit/3198d84a5d000a48388bc39e0c08bdc2b1e63ee5), closes [#8121](https://github.com/Elgg/Elgg/issues/8121))
* **views:** no results listing output should show if empty item views ([a3d4f8c8](https://github.com/Elgg/Elgg/commit/a3d4f8c81132cd34b8152d08b18d1bcd6cd2a2e3))


<a name="2.2.1"></a>
### 2.2.1  (2016-09-21)

#### Contributors

* Steve Clay (16)
* iionly (5)
* Ismayil Khayredinov (2)
* Wouter van Os (1)

#### Documentation

* **license:** clarifies dual licensing in LICENSE.txt ([1db4994f](https://github.com/Elgg/Elgg/commit/1db4994f8bab11898153c4c9e6e2898c0549714f))
* **support:** updates support policy and tentative release schedule ([71aab2c6](https://github.com/Elgg/Elgg/commit/71aab2c65c36265af2309954018806b91b40ecd8))


#### Bug Fixes

* **access:** updates no longer mistakenly blocked in some scenarios ([01f4f1df](https://github.com/Elgg/Elgg/commit/01f4f1df12d95c9828c5e7581b5352c7953e8109))
* **boot:**
  * boot cache now respects system cache setting ([f90b1eb1](https://github.com/Elgg/Elgg/commit/f90b1eb162968077be9d125437a8aa2e77e129ae))
  * make sure boot cache updated when subtype data changes ([c80f6e64](https://github.com/Elgg/Elgg/commit/c80f6e64701320fdc83904719ca4bb2305079a5c))
* **core:** boot no longer throws DB exception in some edge cases ([c7c44763](https://github.com/Elgg/Elgg/commit/c7c44763a58b41440fd5d1f321a511468018220f), closes [#10119](https://github.com/Elgg/Elgg/issues/10119))
* **discussions:** removes site "Discussions" menu item added in 2.2.0 ([34678299](https://github.com/Elgg/Elgg/commit/346782993fbb3e5f6e5c56a6b16038cc4f6de275), closes [#9731](https://github.com/Elgg/Elgg/issues/9731))
* **js:**
  * output deprecation messages to admins in browser console only ([a8052f9c](https://github.com/Elgg/Elgg/commit/a8052f9cd5e2cbc120a6d5b7b3664049d569011e))
  * popup no longer reopens after a second click on the trigger ([6dc8012b](https://github.com/Elgg/Elgg/commit/6dc8012b9bb4ca2c374b67f9cc88582bbd832a10), closes [#10063](https://github.com/Elgg/Elgg/issues/10063))
* **likes:** don't emit notice if a listing's `$vars['list_class']` isn't set ([f2882158](https://github.com/Elgg/Elgg/commit/f2882158eed56c42c938b69d7e7caa53485284a5))
* **members:** Don't rely on newest members tab set as default tab in pagehandler for members page ([a78aa354](https://github.com/Elgg/Elgg/commit/a78aa354ffa79f9f8fb90ad8aa3cccdf4554b034))
* **pages:** operations keep track of more than 10 child pages ([bc5f414b](https://github.com/Elgg/Elgg/commit/bc5f414bf597fe440ca096333fafea330746a323))
* **plugins:** Make activate/deactivate all plugins to work also on Firefox ([915865b9](https://github.com/Elgg/Elgg/commit/915865b9009bdbf9b47307ee908883874957cf0b))
* **reportedcontent:** Reported Content admin widget works again ([739259fc](https://github.com/Elgg/Elgg/commit/739259fcb52e7400d1156635345067d381f36b6d), closes [#10151](https://github.com/Elgg/Elgg/issues/10151))
* **river:** ensure unique comment form id ([80e508ae](https://github.com/Elgg/Elgg/commit/80e508ae1dc85db9aebb2b32dab904f1ea2b2674))
* **ui:** hover menus no longer open outside viewport ([edd3740a](https://github.com/Elgg/Elgg/commit/edd3740a7203b8c287ae76b44fae1ec3e535fca1), closes [#10214](https://github.com/Elgg/Elgg/issues/10214))
* **views:**
  * input/select view can select options more reliably ([af103c7e](https://github.com/Elgg/Elgg/commit/af103c7ec700c2d6ca39f29e9ff57f71ef08447c), closes [#10154](https://github.com/Elgg/Elgg/issues/10154))
  * some functions that use views fallback to default viewtype ([5a58317e](https://github.com/Elgg/Elgg/commit/5a58317eeee52e2a2e49df1a2f987c163ec25f93), closes [#10114](https://github.com/Elgg/Elgg/issues/10114))
* **web_services:** create_api_user() and create_user_token() work again ([1ee8fe96](https://github.com/Elgg/Elgg/commit/1ee8fe9613435a637e2460b20e6b591541ae4039))


<a name="2.2.0"></a>
## 2.2.0  (2016-08-05)

#### Contributors

* Juho Jaakkola (3)
* Steve Clay (3)
* jdalsem (2)

#### Features

* **iconservice:** it is possible to save unaltered version of an image ([7157a33f](https://github.com/Elgg/Elgg/commit/7157a33f647a937191c6961d960b4e76d325edd4), closes [#9970](https://github.com/Elgg/Elgg/issues/9970))


#### Bug Fixes

* **js:**
  * add missing elgg/lightbox#resize method ([4f6a0174](https://github.com/Elgg/Elgg/commit/4f6a0174779abc11c6d92e54a107899aa30ef5a3))
  * correctly report success in admin profile field reorder action ([b63396a7](https://github.com/Elgg/Elgg/commit/b63396a7f1ab572925e35b3fb5bb23e3f98e1e3e))


<a name="2.2.0-rc.1"></a>
### 2.2.0-rc.1  (2016-06-16)

#### Contributors

* Ismayil Khayredinov (43)
* Steve Clay (37)
* Jeroen Dalsem (22)
* jdalsem (6)
* Wouter van Os (2)
* Brett Profitt (1)
* Jerôme Bakker (1)
* V. Lehkonen (1)
* lehkonev (1)

#### Features

* **ajax:**
  * better elgg/Ajax handling of form data and URLs ([8795b9f4](https://github.com/Elgg/Elgg/commit/8795b9f43893842f3ecc6ab4e323c8a5bd5be00a), closes [#9534](https://github.com/Elgg/Elgg/issues/9534), [#9564](https://github.com/Elgg/Elgg/issues/9564))
  * Ajax service now loads required AMD modules ([292dc391](https://github.com/Elgg/Elgg/commit/292dc391355b9fc6c5116f54b2d8ce20770469af))
* **avatar:** user avatars are now served by serve-file handler ([a55d746a](https://github.com/Elgg/Elgg/commit/a55d746acd2b81c0bb36e32b147ebc97b6ef5cd6))
* **cache:**
  * allow admin to attempt an automatic symlink to cache ([b06a1cb3](https://github.com/Elgg/Elgg/commit/b06a1cb3e799d3863126bc279d202e25ed96aea9), closes [#8639](https://github.com/Elgg/Elgg/issues/8639), [#8638](https://github.com/Elgg/Elgg/issues/8638))
  * allows specifying cache directory in settings.php ([4b2ed514](https://github.com/Elgg/Elgg/commit/4b2ed514e20c7da8c6a1e40a3886c6671c9b62ef))
* **ckeditor:**
  * improved elgg/ckeditor AMD module ([a0ff70ec](https://github.com/Elgg/Elgg/commit/a0ff70ec3af2c784054e1e2f328c4504458b8978))
  * added editor autogrow plugin ([771abac8](https://github.com/Elgg/Elgg/commit/771abac8a2130a83629fa3be8ba16161c36fc4fa))
  * allowed resizing of editor window ([f43a6565](https://github.com/Elgg/Elgg/commit/f43a65658f44d7ee9b209b97e8da888846223ff9))
* **core:**
  * added a CONFIG flag to control auto-disabling plugins ([17363a50](https://github.com/Elgg/Elgg/commit/17363a50baf32ed0699673356e89e439eff961f0))
  * added a new function to check if system_cache is enabled ([f3bbff32](https://github.com/Elgg/Elgg/commit/f3bbff32ef8c0620ebb9ccd93b82504e8a1f6634))
* **cron:** improved cron logging ([5305b60d](https://github.com/Elgg/Elgg/commit/5305b60dadceb9056b684d7359ffd389b4d50f8b), closes [#9474](https://github.com/Elgg/Elgg/issues/9474))
* **db:**
  * access sql parts are named in the clauses array ([50ffcf24](https://github.com/Elgg/Elgg/commit/50ffcf249cf6da2bd0b07a35b06e15c986c1e80d))
  * allows using parameterized queries in core DB functions ([a9e51682](https://github.com/Elgg/Elgg/commit/a9e516826f8ee8bb763e12b3451aee96436ae985))
* **developers:** add view_vars hook to views inspector ([41e9e1ef](https://github.com/Elgg/Elgg/commit/41e9e1ef9462dedae00b49079ec5b3b4619cfb75))
* **discussions:**
  * added a site menu item for discussion/all ([79809b78](https://github.com/Elgg/Elgg/commit/79809b785b5ee5defa2184c7debd24d580e0e234))
  * allow plugins to use custom discussion reply object class ([ac55f8f4](https://github.com/Elgg/Elgg/commit/ac55f8f48cbc17c45db7ebab52e2c95c7594022c))
* **embed:**
  * adds elgg/embed AMD module ([1f1dad12](https://github.com/Elgg/Elgg/commit/1f1dad12c0ce30ef426893802f46dd1c5f5114e1))
  * adds serve-icon page handler ([e4d09f82](https://github.com/Elgg/Elgg/commit/e4d09f82e5d3a1029864c35a90668dbe5ff596a8), closes [#9582](https://github.com/Elgg/Elgg/issues/9582))
* **entities:** adds user capabilities service ([81f05058](https://github.com/Elgg/Elgg/commit/81f05058223df1657bbd87474d8a68906573ea6c))
* **file:**
  * adds ElggFile::transfer() for reliable renaming of files ([bf50c5d0](https://github.com/Elgg/Elgg/commit/bf50c5d0d1ff5151e87c38438f312e25409bec1e))
  * more consistency in mime and simple type values ([3e09fa15](https://github.com/Elgg/Elgg/commit/3e09fa15865360335ef4d3fde002d7684a582c28), closes [#9614](https://github.com/Elgg/Elgg/issues/9614))
* **files:** update file plugin to new file serving API ([a9d409ee](https://github.com/Elgg/Elgg/commit/a9d409eeb7fdd9c651bde31575cc37d05db86985))
* **filestore:**
  * bootstrap default filestore early in the boot sequence ([c85fa0ee](https://github.com/Elgg/Elgg/commit/c85fa0ee65c04b51f65e4cd9202f8c6382afced6), closes [#9873](https://github.com/Elgg/Elgg/issues/9873))
  * adds API to reliably set file modification time ([476b6d29](https://github.com/Elgg/Elgg/commit/476b6d293c8671d1856443b6804f861dbc539406))
* **forms:**
  * Add new user now has an option to autogenerate the password ([ee4758d3](https://github.com/Elgg/Elgg/commit/ee4758d3c053e5b22827f368ebf1546dc41208a6))
  * input/checkbox is now usable with elgg_view_input() ([82bbf49b](https://github.com/Elgg/Elgg/commit/82bbf49bd9da83fbc160f5c83c241db772d1ae8d), closes [#9808](https://github.com/Elgg/Elgg/issues/9808))
* **gatekeeper:** entity gatekeeper result can now be filtered ([75af2fd5](https://github.com/Elgg/Elgg/commit/75af2fd54d5e5e2be629b205babc486085e685df))
* **groups:**
  * group icons are now handled by the new icon service ([e809f5fd](https://github.com/Elgg/Elgg/commit/e809f5fde978dcb790dc7e81d3341e54fc4b5533))
  * introduced a hook to influence group tool options ([b6617e5e](https://github.com/Elgg/Elgg/commit/b6617e5ea33609ae32dfd9f9af404b42e85609dd))
  * allow the group river to be filtered by content type ([0d8f9364](https://github.com/Elgg/Elgg/commit/0d8f93641ec69b13b81902dee6645cf4fbf8fce1))
  * group avatars now use serve-file handler ([ac57e990](https://github.com/Elgg/Elgg/commit/ac57e99002a1c1490b7dd2f348845cbf7653ed8b))
* **html:**
  * allows cleaner elgg_format_element usage ([425f57d7](https://github.com/Elgg/Elgg/commit/425f57d7d2f49c06631ca0300ba77d1f101fe211), closes [#9766](https://github.com/Elgg/Elgg/issues/9766))
  * moves favicon registration to a hook ([a4a35362](https://github.com/Elgg/Elgg/commit/a4a35362eefbfa8449648b9834f29b9da0a7703c))
* **http:** allow use of X-Sendfile/X-Accel web server feature ([a88db207](https://github.com/Elgg/Elgg/commit/a88db207aa39351eb26855fe9125cdaf287a1e03), closes [#4898](https://github.com/Elgg/Elgg/issues/4898))
* **icons:**
  * udpate file plugin to use new icon service ([2c9f5c0a](https://github.com/Elgg/Elgg/commit/2c9f5c0a47bf81b6291384145b5fe01ff7e17b72))
  * user avatars are now handled by the icon service ([36c8b465](https://github.com/Elgg/Elgg/commit/36c8b465e0f8c39a1f83f74fb9cf3562d1467c17))
  * adds a service for handling entity icons ([72b8a2c7](https://github.com/Elgg/Elgg/commit/72b8a2c78d997277f24e57db834f96f6fd779e92))
* **js:**
  * Adds hooks to pass site and page-level data client-side ([cec6b42b](https://github.com/Elgg/Elgg/commit/cec6b42b2ec6b86bc3530f6233b7d8dfb8c05328), closes [#8997](https://github.com/Elgg/Elgg/issues/8997))
  * elgg/Ajax users get more access to underlying resources ([39a3fbce](https://github.com/Elgg/Elgg/commit/39a3fbced333dc093e45a655d8d417b359ce92c4), closes [#9767](https://github.com/Elgg/Elgg/issues/9767))
  * elgg/spinner now supports optional text to be displayed ([da5c5b06](https://github.com/Elgg/Elgg/commit/da5c5b06cb665ddec7ab10802dd5c499f61474a6))
  * adds elgg/lightbox AMD module, loaded on all pages ([9135ad26](https://github.com/Elgg/Elgg/commit/9135ad26633b76eab3e8a642b14a34487c539a7e), closes [#7895](https://github.com/Elgg/Elgg/issues/7895), [#8309](https://github.com/Elgg/Elgg/issues/8309), [#6991](https://github.com/Elgg/Elgg/issues/6991))
  * user hover menu now uses elgg/popup module ([d0dffca6](https://github.com/Elgg/Elgg/commit/d0dffca6f44009012b5ce3371e4a5a125a5f5344))
  * adds elgg/popup AMD module ([fd75da60](https://github.com/Elgg/Elgg/commit/fd75da601ce6aaac4853ba4406f6141e1d17917c))
  * requiresConfirmation now returns false if not confirmed ([cac5c0fd](https://github.com/Elgg/Elgg/commit/cac5c0fd1fa6b8dd5861cbcf7e76efeb6a855714))
* **menus:**
  * elgg_register_title_button() can now check entity type and subtype ([a0c118ad](https://github.com/Elgg/Elgg/commit/a0c118ad46f3038a027c1d56313b9369c5ec6ae8))
  * required AMD modules can now be defined at item registration ([46c3ead8](https://github.com/Elgg/Elgg/commit/46c3ead835d728b7afec70fc6c0aa01d152e4ea1))
  * adds menu service for more orderly menu construction ([38ecfc6b](https://github.com/Elgg/Elgg/commit/38ecfc6ba9b3aa431e9b553651e26c3dd10bbc18), closes [#9508](https://github.com/Elgg/Elgg/issues/9508))
* **reportedcontent:** only load javascript when needed ([29c39cd7](https://github.com/Elgg/Elgg/commit/29c39cd79b13abc6787e805f83747e035f981b56))
* **river:** convert river JS to AMD modules ([790a1a00](https://github.com/Elgg/Elgg/commit/790a1a008eda55424d857c779ef475c85e59512c))
* **thewire:** allow multiple add forms to exist on the same page ([9f72e287](https://github.com/Elgg/Elgg/commit/9f72e2874912d50c917b466a8a4ac2f512f69aa2))
* **ui:** Allows modifying system messages/errors ([eee183c5](https://github.com/Elgg/Elgg/commit/eee183c549320eff63406cfa825679b7260b2653))
* **views:**
  * view_vars handlers can preset view output ([68fde7b6](https://github.com/Elgg/Elgg/commit/68fde7b6f0002afe01080adda1f7f8699a9cf903))
  * elgg_get_excerpt output now comes from a view ([4d6ec3f2](https://github.com/Elgg/Elgg/commit/4d6ec3f272ebed3ebf6abe2e0439e596e69fc6e1))
  * allows changing relative URLs in CSS files ([70d3aab7](https://github.com/Elgg/Elgg/commit/70d3aab719ade13804428b7b90bd848a28891f91))
  * allow multiple paths in views.php files ([7672d754](https://github.com/Elgg/Elgg/commit/7672d7542f322322b5a4868a8af4e61e8a9a702b))
* **web_services:** allows API function to be given an associative array ([cd80863a](https://github.com/Elgg/Elgg/commit/cd80863a5e91e4184080bdf451c26ee10058febd), closes [#9411](https://github.com/Elgg/Elgg/issues/9411))
* **widgets:**
  * widget types can now be extended with a hook ([3c76194c](https://github.com/Elgg/Elgg/commit/3c76194c02274c09a3097168280950e7d6699456))
  * widget title and description can be autodetected ([3c61e2f0](https://github.com/Elgg/Elgg/commit/3c61e2f0b2b21cac8ab538e5ede76f647f4217ed))
  * added a helper class and factory for defining widgets ([bc56fafd](https://github.com/Elgg/Elgg/commit/bc56fafd81c362964ac0764ec4641023d06560aa))
  * widget layout owner can now be set explicitly ([b3bd2a84](https://github.com/Elgg/Elgg/commit/b3bd2a84e44c0e1f4aff96eb5bcdc5b7b1186417), closes [#7023](https://github.com/Elgg/Elgg/issues/7023))
  * added isset on \ElggWidget objects to check settings ([7b095208](https://github.com/Elgg/Elgg/commit/7b0952088d94f2132917f2b3cdd9f328726595be))
  * added unset on \ElggWidget objects to remove settings ([f99e4f5d](https://github.com/Elgg/Elgg/commit/f99e4f5debea861aede1e3009b11f07f917b0b06))


#### Performance

* **db:** improved session write db query for InnoDB ([3b55226d](https://github.com/Elgg/Elgg/commit/3b55226d43d0feaea75488d19c8b8e8a6fd1d941))
* **reportedcontent:** only load JS if menu item is rendered ([ececa98d](https://github.com/Elgg/Elgg/commit/ececa98d3520483d0d4f956f0461e8d30d2db3f2))


#### Documentation

* **core:** fixes docs for ElggFilestore::seek return value ([fe310c31](https://github.com/Elgg/Elgg/commit/fe310c313aba11e0439be9aaf46a5030c0b4c031))
* **faqs:** fixed typo in IDE section ([a1ed1305](https://github.com/Elgg/Elgg/commit/a1ed130584e65535f47e037bfd9ff7bbf833963b))
* **tutorials:** updated Hello world ([dc5a4ade](https://github.com/Elgg/Elgg/commit/dc5a4ade129f2ef2c7c8defae23e5498946078bf), closes [#9875](https://github.com/Elgg/Elgg/issues/9875))
* **widgets:** updated the widget registration documentation ([3410e1ec](https://github.com/Elgg/Elgg/commit/3410e1ec4f20d0a8dfbf49595b2bf865b76ba5d1))


#### Bug Fixes

* **avatars:** avatars are no longer served with public URLs in a walled garden mode ([4c8a7ced](https://github.com/Elgg/Elgg/commit/4c8a7ced7ec56637dd836f2854df9f276893b876))
* **core:**
  * get class from subclass instead of base ([8b3e17fa](https://github.com/Elgg/Elgg/commit/8b3e17facef15a0349401695408c7b0faf3ed594))
  * allows ElggFile to append files not yet existing ([ac0ba3f2](https://github.com/Elgg/Elgg/commit/ac0ba3f214a24c10255aa3836e11d31a310e3089))
* **file:** ElggFile::delete() now removes target files if filename is a symlink ([facc13fe](https://github.com/Elgg/Elgg/commit/facc13fe13f8719204c85b7f7334acfa5e8f06da))
* **files:** use actual file modification time as an etag value ([17c5dcaf](https://github.com/Elgg/Elgg/commit/17c5dcaf2d505b20913b1689d22906394896e682))
* **js:** ui bindings now wait for system init event to fire ([5794e027](https://github.com/Elgg/Elgg/commit/5794e0275629e14830e6c464460056c4bc6f5bd3))
* **mime:** fall back to detection based on extension for octet-stream ([0b1f4539](https://github.com/Elgg/Elgg/commit/0b1f45396aa0f147a7ae6b957d61fbd2854f5d30))
* **reportedcontent:** forward to address if not submitted in lightbox ([ee63b1d8](https://github.com/Elgg/Elgg/commit/ee63b1d8ea94cdd26f43591cc01fd00747efb9d9))
* **views:** elgg_view_form now accepts class to be an array in form_vars ([4133b516](https://github.com/Elgg/Elgg/commit/4133b51657971a22af6a29f32adfdd69fd533dc5))


#### Deprecations

* **db:** deprecates many methods on the `Application::getDb` object ([2ba9a876](https://github.com/Elgg/Elgg/commit/2ba9a8761875fc1061d74ec699ff79ce4c4df95a))
* **entities:**
  * adds entityCache service and deprecates old global ([9fa45b62](https://github.com/Elgg/Elgg/commit/9fa45b62a03c3b4ec282042ca5cdbebe5ee0f451))
  * deprecate can_write_to_container ([ee473b37](https://github.com/Elgg/Elgg/commit/ee473b371949b475e2cdafbbe53cb93965a22735))
* **file:** new file service deprecates file download and thumbnail handlers ([90925fab](https://github.com/Elgg/Elgg/commit/90925fab4f6e67750e5f21eeb52ecf67711c2a95))
* **groups:**
  * groups/js view deprecated by groups/navigation AMD module ([975014bb](https://github.com/Elgg/Elgg/commit/975014bb1e799be93c04ef493edba8d3649e64ef))
  * new file service deprecated avatar/view resource ([5c535271](https://github.com/Elgg/Elgg/commit/5c535271a8d89b6d012541657c2c3cd091585873))
  * new file service deprecated groupicon page handler ([0721023b](https://github.com/Elgg/Elgg/commit/0721023be4e83de81492254262d5628a0dce5193))


<a name="2.1.3"></a>
### 2.1.3  (2016-08-05)

#### Contributors

* Ismayil Khayredinov (2)
* Steve Clay (1)

#### Bug Fixes

* **output:** attribute formatter now skips arrays with non-scalar values ([fbe1cd34](https://github.com/Elgg/Elgg/commit/fbe1cd3451a8ea2020118c980c1d394304e9766f), closes [#10010](https://github.com/Elgg/Elgg/issues/10010))
* **views:** issue unique IDs in elgg_view_input() ([f20f0603](https://github.com/Elgg/Elgg/commit/f20f0603de19211d4a2ae5597fc182cd83aa3a93), closes [#9955](https://github.com/Elgg/Elgg/issues/9955))


<a name="2.1.2"></a>
### 2.1.2  (2016-06-13)

#### Contributors

* Steve Clay (5)
* Ismayil Khayredinov (4)
* Brett Profitt (1)
* Jerôme Bakker (1)
* iionly (1)

#### Documentation

* **ajax:** fixes constructor usage of elgg/Ajax ([07c7ce49](https://github.com/Elgg/Elgg/commit/07c7ce49538ae8b61b3c48cd1e5a8287dc777e5b), closes [#9533](https://github.com/Elgg/Elgg/issues/9533))


#### Bug Fixes

* **core:**
  * elgg_get_plugin_setting() respects defaults for values that haven't been cached or created. ([1e141d46](https://github.com/Elgg/Elgg/commit/1e141d468c75a64bd9068908380e034765772ea6), closes [#9781](https://github.com/Elgg/Elgg/issues/9781))
  * Elgg again uses the dataroot given in settings.php ([64c23f70](https://github.com/Elgg/Elgg/commit/64c23f703b9515c30089470da2899f105de99333), closes [#9602](https://github.com/Elgg/Elgg/issues/9602))
* **errors:** nested forward 404 calls are less likely to abruptly fail ([068711fa](https://github.com/Elgg/Elgg/commit/068711fad3680f5d9d431759ed895b6a48d78076), closes [#9476](https://github.com/Elgg/Elgg/issues/9476))
* **files:** file service now sends 304 and 403 headers more reliably ([c9af1790](https://github.com/Elgg/Elgg/commit/c9af179092be61e50acc17603a8fbf3dd9e22272), closes [#9571](https://github.com/Elgg/Elgg/issues/9571))
* **js:** deprecate elgg.ui.widgets more reliably ([c25c5211](https://github.com/Elgg/Elgg/commit/c25c5211c307fc0b4c869f3e098c5002494d77cf), closes [#9523](https://github.com/Elgg/Elgg/issues/9523))
* **logger:** logger no longer pollutes serve-file response ([8209a38b](https://github.com/Elgg/Elgg/commit/8209a38b01b89bea65b696db3662962a8f332ebd), closes [#9657](https://github.com/Elgg/Elgg/issues/9657))
* **profile:** able to store more information in tag fields ([0467e3ff](https://github.com/Elgg/Elgg/commit/0467e3ffcc35e0cf88a476dfbbc15a669dbdad80))
* **reportedcontent:**
  * report form opens in lightbox ([6db794ac](https://github.com/Elgg/Elgg/commit/6db794ac689322ba07f884e30766c755a6026968))
  * clicking on reported content links again opens lightbox ([55fa9d5c](https://github.com/Elgg/Elgg/commit/55fa9d5ce2b4a589187e6186e842718e212175c1))
* **site:** allow access to serve-file handler in walled garden mode ([1a8d33a1](https://github.com/Elgg/Elgg/commit/1a8d33a16ee1dca272a5cd0861f657b799f841d7))


<a name="2.1.1"></a>
### 2.1.1  (2016-03-20)

#### Contributors

* Steve Clay (4)
* Jeroen Dalsem (2)
* iionly (1)

#### Documentation

* **contributing:** clarifies release periods and branches for PRs ([b82d1592](https://github.com/Elgg/Elgg/commit/b82d1592d0b584c4e90a6d863eaa7c9803623b5d))
* **groups:** removed discussion reference in groups manifest ([249334ef](https://github.com/Elgg/Elgg/commit/249334ef57f6bc6c1197219040cf583d0938294c))
* **release:** improves docs for release process ([96681b5b](https://github.com/Elgg/Elgg/commit/96681b5ba419ad268df8a1cdcd9860ed95b68bcc))
* **views:** added page/components/list docs to elgg_view_entity_list ([76fea973](https://github.com/Elgg/Elgg/commit/76fea973adc7d2a14033eacea898129539dc7e5a))


#### Bug Fixes

* **core:** do not implode already imploded categories array in plugin object details view ([666333cf](https://github.com/Elgg/Elgg/commit/666333cfbf8c28c571679dbc146720400d0ed995))
* **installer:** no longer redirects in loop during installation ([78d31799](https://github.com/Elgg/Elgg/commit/78d31799843c27fd89f659b38fe5a2954f78296b), closes [#9486](https://github.com/Elgg/Elgg/issues/9486))


<a name="2.1.0"></a>
## 2.1.0  (2016-03-13)

#### Contributors

* Steve Clay (40)
* Ismayil Khayredinov (25)
* Juho Jaakkola (10)
* Jeroen Dalsem (2)
* Hereward Mills (1)
* Wade Benson (1)
* Wouter van Os (1)

#### Features

* **actions:** adds a generic delete action ([4c35fe26](https://github.com/Elgg/Elgg/commit/4c35fe26b26e8f76919b4ac08e9b0246c047497e))
* **ajax:**
  * improves the elgg/Ajax API and adds docs ([4211155e](https://github.com/Elgg/Elgg/commit/4211155eb223fdd3bc67534377757453ba2de398), closes [#9404](https://github.com/Elgg/Elgg/issues/9404))
  * Adds a new elgg/Ajax AMD module with unified API ([2a132ae8](https://github.com/Elgg/Elgg/commit/2a132ae87749f1aec8f9f78d7106cee982e7cce9), closes [#8323](https://github.com/Elgg/Elgg/issues/8323))
* **cron:** allows for a more systematic way of calling cron using one url ([3c947fc1](https://github.com/Elgg/Elgg/commit/3c947fc1621a9f6b0dbe0fb3176b05354e415cd4))
* **discussions:** makes "last reply" text into a link ([9c1d543a](https://github.com/Elgg/Elgg/commit/9c1d543ae865f5958e9705971dd7a2fe1735c9ba))
* **engine:**
  * use elgg_log prior to error_log in custom error handler ([6b483b08](https://github.com/Elgg/Elgg/commit/6b483b081f12f989c9053e80435b2c2df10e2fa5))
  * also log to php error_log when log is shown on screen ([9f630e58](https://github.com/Elgg/Elgg/commit/9f630e58b948ea981ae4bf8893818a343518db2d))
* **entities:** give access to original values of modified attributes ([56ddabbc](https://github.com/Elgg/Elgg/commit/56ddabbcbd450f6726ae23840f3c7a22bf86fafe), closes [#9187](https://github.com/Elgg/Elgg/issues/9187))
* **files:** adds a service for serving files from filestore ([1d6b23c7](https://github.com/Elgg/Elgg/commit/1d6b23c704495603f862d4189fd135992cc71f32))
* **forms:**
  * moves datepicker init to AMD and improves dev usability ([15c2686b](https://github.com/Elgg/Elgg/commit/15c2686b846a82d4a634bcba4e3b7adf99d057b1))
  * elgg_view_input() can now be used to render hidden inputs ([8d996cd1](https://github.com/Elgg/Elgg/commit/8d996cd115e47211e1f631b77f3f269f8fc2674a))
  * allow custom required indicators for field labels ([f29fbb6f](https://github.com/Elgg/Elgg/commit/f29fbb6fb759ac4eb4c353eb3ad335c6655be607))
  * adds elgg_view_input() to the views api ([70b35bd7](https://github.com/Elgg/Elgg/commit/70b35bd731810f15330ae51cff5bffb940ba5601), closes [#6356](https://github.com/Elgg/Elgg/issues/6356))
* **groups:** profile buttons can now be filtered with a hook ([52e82943](https://github.com/Elgg/Elgg/commit/52e82943f64a2dd0883866f0e5ec97230990f319))
* **js:**
  * elgg.ui.toggle now triggers jQuery event ([941b49ad](https://github.com/Elgg/Elgg/commit/941b49adabbe846f83c1fd259baded8d9a19d2aa))
  * adds plugin boot modules and modules based on system events ([924355a7](https://github.com/Elgg/Elgg/commit/924355a7e52c359f430ff1be04ec968286c64480), closes [#7131](https://github.com/Elgg/Elgg/issues/7131), [#7926](https://github.com/Elgg/Elgg/issues/7926))
  * Allow canceling a previous elgg_require_js() call ([375be5ff](https://github.com/Elgg/Elgg/commit/375be5ffddfb9dc598d3d15bf1d6069f2eb88c8c), closes [#9074](https://github.com/Elgg/Elgg/issues/9074))
* **menus:** delete menu item now checks if delete action exists ([84cbb151](https://github.com/Elgg/Elgg/commit/84cbb1518e021cc7d17aee4bc83c30b2d10edfe0))
* **metastrings:** add function to get map of strings to metastring IDs ([8d28a8dd](https://github.com/Elgg/Elgg/commit/8d28a8dd4eacfc427d925166885fa68081f42b4b))
* **notifications:** it's now easier to alter translations for notifications ([4677d482](https://github.com/Elgg/Elgg/commit/4677d482864095ae59b98b191a9a95d659af5ba1))
* **profiler:** allow capture/display of crude profiling data ([6ce01fad](https://github.com/Elgg/Elgg/commit/6ce01fadd8993eb1f834344cc9c2d5aac74f5534), closes [#9293](https://github.com/Elgg/Elgg/issues/9293))
* **routing:** allow more reliable URL path rewriting ([853fc0ef](https://github.com/Elgg/Elgg/commit/853fc0ef65356b72ad19d62331ac6e539ca02b4f), closes [#9388](https://github.com/Elgg/Elgg/issues/9388))
* **rss:** adds functions for adding/removing the RSS link ([ae765e19](https://github.com/Elgg/Elgg/commit/ae765e1907b2967991706bb992ceee6b136bccc1))
* **search:** search hooks now preserve custom joins and wheres ([65041619](https://github.com/Elgg/Elgg/commit/650416192092b3dbbaa63e441a435fce1abd3d93))
* **views:** add attributes to input select options ([63b04d6a](https://github.com/Elgg/Elgg/commit/63b04d6ab7af21c43df97efc04012c7575889cd5))


#### Performance

* **boot:** we order plugins in PHP because MySQL order by CAST is slow ([c4b10c1c](https://github.com/Elgg/Elgg/commit/c4b10c1c51e9205b0e448ce5c4e0b1b494517013), closes [#8183](https://github.com/Elgg/Elgg/issues/8183))
* **files:** ElggFile no longer queries metadata for filestore data ([d9243002](https://github.com/Elgg/Elgg/commit/d92430027393fb6d6657af72867f65e31e713ac0), closes [#9138](https://github.com/Elgg/Elgg/issues/9138))
* **http:** serve-file URLs can respond without booting core ([4f587df0](https://github.com/Elgg/Elgg/commit/4f587df02062c7d8f6b239041789030299af2bd6))


#### Documentation

* **js:** modernizes the JS docs to emphasize AMD usage ([d66cae64](https://github.com/Elgg/Elgg/commit/d66cae64c597bc87b8a10c18d0ae21394cbe6398))


#### Bug Fixes

* **actions:** referrer path is now parsed correctly ([6b1bfe26](https://github.com/Elgg/Elgg/commit/6b1bfe2631b1c367252e6feb967b63211527b098))
* **ajax:** iframe-based submissions can again be recognized as XHR requests ([c25962a0](https://github.com/Elgg/Elgg/commit/c25962a02d29ad00f304918c29f44f05e76186b6), closes [#8735](https://github.com/Elgg/Elgg/issues/8735))
* **files:** files with custom filestore can now be served via file service ([1a2b0ca7](https://github.com/Elgg/Elgg/commit/1a2b0ca7170e7bbe949208de8d8321278cb4843d))
* **forms:**
  * remove extra spacing between longtext field label and menu ([23edb5ad](https://github.com/Elgg/Elgg/commit/23edb5adbf57acc8d4eab14c9d1e2d3604f78f7c))
  * elgg_view_input() now passes input type to the field view ([63013725](https://github.com/Elgg/Elgg/commit/63013725c7f3ac00fb5f0e0699c2ede4422236d6))
* **i18n:** admin-created accounts now get site language instead of admin's language ([561bad37](https://github.com/Elgg/Elgg/commit/561bad37580406b3298f816e12956283d826c602), closes [#9454](https://github.com/Elgg/Elgg/issues/9454))
* **js:**
  * don't show ajax error message when aborting request ([5aea301f](https://github.com/Elgg/Elgg/commit/5aea301f901be1a2c5984264f8ecf19a2138c45c), closes [#9372](https://github.com/Elgg/Elgg/issues/9372))
  * client-side hooks can now handle periods in hook names ([9f70099f](https://github.com/Elgg/Elgg/commit/9f70099f5ecec3deacd666195cb7751eef77ce17), closes [#9160](https://github.com/Elgg/Elgg/issues/9160))
* **menus:** delete menu item is only registered if canDelete is fullfilled ([e13ba511](https://github.com/Elgg/Elgg/commit/e13ba51182fed1deed1774840601733e299d5195))
* **permissions:** All permissions functions handle user fetches consistently ([b875fd33](https://github.com/Elgg/Elgg/commit/b875fd33a5d018fd72b4f062225c1fee18cdceda), closes [#8941](https://github.com/Elgg/Elgg/issues/8941), [#8038](https://github.com/Elgg/Elgg/issues/8038), [#8945](https://github.com/Elgg/Elgg/issues/8945))
* **river:** opening comment form auto-focuses input ([5b68badc](https://github.com/Elgg/Elgg/commit/5b68badcaae36724d3b00406711bef7b30744615))
* **search:**
  * search hooks no longer reset subtypes ([5d6987ce](https://github.com/Elgg/Elgg/commit/5d6987ceee63c0975811196a66f2d7f4a52e661a))
  * hooks no longer reset order_by clauses ([b15b9e94](https://github.com/Elgg/Elgg/commit/b15b9e946c66c3afe2721d2160ea1db742e0a6a8))


#### Deprecations

* **assets:** Deprecates URLs like /js/ and /css/ in favor of simplecache ([91daac90](https://github.com/Elgg/Elgg/commit/91daac904475cd0bc78e464eb6a97ac61d325a0c))
* **config:** deprecates config value "siteemail" ([cdd4bb5f](https://github.com/Elgg/Elgg/commit/cdd4bb5f6dd12252aeb36e9ec025acc2f68e5072))
* **entity:** removes the tables_split and tables_loaded properties ([4d469183](https://github.com/Elgg/Elgg/commit/4d469183f1ca21d2a494b1ac2b65cd95a47581bc))
* **filestore:** deprecates giving files custom filestores ([0050b1db](https://github.com/Elgg/Elgg/commit/0050b1dbf21961ab24f4046c2f2aa62fa7177080), closes [#9352](https://github.com/Elgg/Elgg/issues/9352))


<a name="2.0.4"></a>
### 2.0.4  (2016-06-13)

#### Contributors

* Jeroen Dalsem (13)
* Ismayil Khayredinov (4)
* Steve Clay (2)
* iionly (2)
* jdalsem (1)

#### Bug Fixes

* **ckeditor:** do not draw a menu item if id is missing ([edf382b0](https://github.com/Elgg/Elgg/commit/edf382b0d8dda49bc0938524b494a0e9253bd73a))
* **core:**
  * prevent undefined variable notices advanced caching form ([f3459110](https://github.com/Elgg/Elgg/commit/f345911053179a199b569fc022dc4039b9ee6f5b))
  * view inspector now can use simplecache views again ([6c39e573](https://github.com/Elgg/Elgg/commit/6c39e57367231dbccf818b83ac8da655e7e55e15))
  * prevent inspector producing notices inspecting webservices ([3862ffcd](https://github.com/Elgg/Elgg/commit/3862ffcde22c3837d04aca901d3ba12c9f7a57e6))
  * menu inspector provides id in longtext menu ([61c0a549](https://github.com/Elgg/Elgg/commit/61c0a549818f5efa7eea88ae22c0628487c7ff04))
* **css:** correctly positioned the user hover menu icon ([e5566c1a](https://github.com/Elgg/Elgg/commit/e5566c1add0c3276dcc6ff8fe0046c413e571e54))
* **developers:**
  * replaced get_language with get_current_language ([b6bcc579](https://github.com/Elgg/Elgg/commit/b6bcc5796ebe6da491371619014386dc11dc3003))
  * restores missing event/hook handlers in inspector ([70ca4264](https://github.com/Elgg/Elgg/commit/70ca4264195c3d05f12f241d0f051896468fe3c9), closes [#9527](https://github.com/Elgg/Elgg/issues/9527))
* **discussion:** correctly check permissions before showing reply form ([8e64d44d](https://github.com/Elgg/Elgg/commit/8e64d44df5f647ac4cee4b3e60ba7c4e0739e540))
* **embed:** do not draw a menu item if id is missing ([69ca6b51](https://github.com/Elgg/Elgg/commit/69ca6b5111fc29adf0fafb337fb4c944138c5ce2))
* **i18n:** prevent php notices about language translations missing ([1f9916e7](https://github.com/Elgg/Elgg/commit/1f9916e71ddc35d1261b8572f80da2fb2c75a487))
* **js:** replace deprecated jquery .attr usage with .prop ([a95ecc6c](https://github.com/Elgg/Elgg/commit/a95ecc6c854ebf236eea56666f0116ead91154ba))
* **members:** search page now has pagination ([d42611c2](https://github.com/Elgg/Elgg/commit/d42611c28f5209f5185c6dff2046d7c208db9a94))
* **notifications:**
  * use the correct way to check if checkbox is checked ([4c7b8b65](https://github.com/Elgg/Elgg/commit/4c7b8b653407b4f253ec53d31c830f4296429976))
  * users are again unsubscribed when friendship and membership are deleted ([8990ab53](https://github.com/Elgg/Elgg/commit/8990ab535f0bf6763bc412e94bebd5ec699dcece))
* **pages:** use elgg_extract to prevent php notice fetching parent_name ([c8710c9b](https://github.com/Elgg/Elgg/commit/c8710c9bea9963d5f1425ce670608aeed97b3ba9))
* **views:** passing 'default' to input/checkboxes now works ([efa6395f](https://github.com/Elgg/Elgg/commit/efa6395f575973c0f588028c81acdc5446421970))


<a name="2.0.3"></a>
### 2.0.3  (2016-03-06)

#### Contributors

* Ismayil Khayredinov (3)
* Steve Clay (3)
* Juho Jaakkola (1)
* Niraj Kaushal (1)

#### Bug Fixes

* **comments:** unifies behavior after adding new comment/discussion reply ([8ff2b295](https://github.com/Elgg/Elgg/commit/8ff2b2950c7da783e7cb89f5a6eb9bb9cad54e59), closes [#8130](https://github.com/Elgg/Elgg/issues/8130))
* **discussions:** put new discussion page behind gatekeeper ([a583f65b](https://github.com/Elgg/Elgg/commit/a583f65b6e5051d8d79f49aa16d455b24aebeedc), closes [#9383](https://github.com/Elgg/Elgg/issues/9383))
* **events:** the pagesetup event timing is more like 1.x ([38b12288](https://github.com/Elgg/Elgg/commit/38b122888df42599be0c1ab47333c356822fbb2f))
* **groups:**
  * clarify notification status strings ([20059a89](https://github.com/Elgg/Elgg/commit/20059a89f110b27085bfe42ce742270f7110e46e))
  * page owner is now correctly resolved prior to pagesetup ([9a8ba277](https://github.com/Elgg/Elgg/commit/9a8ba27765c831f29db89ed98678a03572eaaf9a))
* **web_services:** web services again can output xml/php ([9bf27a4b](https://github.com/Elgg/Elgg/commit/9bf27a4b56be335b42d923ac62155cfe7437ddfb), closes [#8053](https://github.com/Elgg/Elgg/issues/8053))


<a name="2.0.2"></a>
### 2.0.2  (2016-02-03)

#### Contributors

* Steve Clay (10)
* Juho Jaakkola (3)
* Ismayil Khayredinov (2)
* Wouter van Os (1)

#### Documentation

* **events:** Clarify scope of HooksRegistrationService::hasHandler ([498abdde](https://github.com/Elgg/Elgg/commit/498abdde342cdf29a32bcd2dfef1c6f3176fc314), closes [#9325](https://github.com/Elgg/Elgg/issues/9325))
* **js:** warn devs that that elgg_define_js() configuration is cached ([a078c030](https://github.com/Elgg/Elgg/commit/a078c030346e5d67aba216631f44a788c0b273cb), closes [#9302](https://github.com/Elgg/Elgg/issues/9302))
* **notifications:** Updated subject variable to body ([0cde3006](https://github.com/Elgg/Elgg/commit/0cde30064f828b94ce0a72a334d2cca3b1adbb85))
* **routing:** clarify use of default_page_owner_handler in core ([5d647d18](https://github.com/Elgg/Elgg/commit/5d647d18056bf1eef644dd30c9920df9a78d2f8d))


#### Bug Fixes

* **installer:**
  * don't fatal trying to rewrite the .htaccess file ([5e74932b](https://github.com/Elgg/Elgg/commit/5e74932b525beb8cdc26353e9e084612cc699e06), closes [#9334](https://github.com/Elgg/Elgg/issues/9334))
  * detect PDO MySQL extension instead of ext/mysql ([98c8e418](https://github.com/Elgg/Elgg/commit/98c8e418482b5aa517aa5198f02043e0dabb0e93), closes [#9313](https://github.com/Elgg/Elgg/issues/9313))
  * installer no longer fails on PHP 7 ([4d796279](https://github.com/Elgg/Elgg/commit/4d796279d6e2be3c2609c408ecd3d875e4062525), closes [#9314](https://github.com/Elgg/Elgg/issues/9314))
* **javascript:** replaces calls to obsolete $.die() method with $.off() ([82a08f56](https://github.com/Elgg/Elgg/commit/82a08f56af29fc1e7dd7822dcaa0171aa9fe8275), closes [#9309](https://github.com/Elgg/Elgg/issues/9309))
* **menus:** menu item labels now match page titles in tool settings ([bc8f8dd3](https://github.com/Elgg/Elgg/commit/bc8f8dd3a6054e7c7c589fe45a0d49dd6bca1653))
* **notifications:** set page context before pagesetup is fired ([d4c86cde](https://github.com/Elgg/Elgg/commit/d4c86cde521956632c73c4858c1d27ad1d0f406d))
* **profile:** don't show removed description field ([9846c4a4](https://github.com/Elgg/Elgg/commit/9846c4a462e1b2648eec03a4285f89b9c7af53f0), closes [#8984](https://github.com/Elgg/Elgg/issues/8984))
* **views:**
  * resources/error view now renders sanely within /admin ([c0b1a703](https://github.com/Elgg/Elgg/commit/c0b1a70336ba501ef2ee8074c39d2bbef5aec98b), closes [#9327](https://github.com/Elgg/Elgg/issues/9327))
  * don't pass null to array arguments (for PHP 7) ([e0d5433f](https://github.com/Elgg/Elgg/commit/e0d5433fd69875e5e9fd8ca823f74e8b7715c5f8), closes [#9318](https://github.com/Elgg/Elgg/issues/9318))
  * locations specified in /engine/views.php are modifiable ([3cc5b5b3](https://github.com/Elgg/Elgg/commit/3cc5b5b3a7d71341b36fb5a1b42a6678f2d8060e), closes [#9308](https://github.com/Elgg/Elgg/issues/9308))


<a name="2.0.1"></a>
### 2.0.1  (2016-01-03)

#### Contributors

* Matt Beckett (4)
* Juho Jaakkola (3)
* Ismayil Khayredinov (2)
* Juho Jaakkola (2)
* Steve Clay (1)

#### Bug Fixes

* **admin:** Allow plugins to extend js/admin but deprecate it ([a5c2abdf](https://github.com/Elgg/Elgg/commit/a5c2abdf9669db75a4d080e274c0fe78851a7cf8), closes [#9238](https://github.com/Elgg/Elgg/issues/9238))
* **collections:** only register collections menu items when logged in ([1b88d43a](https://github.com/Elgg/Elgg/commit/1b88d43a9b0033d7f1681eec4d70644e6396369a), closes [#9249](https://github.com/Elgg/Elgg/issues/9249))
* **comments:** validate array structure before calling elgg_extract() ([1078b65d](https://github.com/Elgg/Elgg/commit/1078b65de759c662318f03e90b50ee3e7fdd2bad))
* **entities:** fix php notice when editing metadata while not-logged-in ([64bb369f](https://github.com/Elgg/Elgg/commit/64bb369fd83be95fa46fc41aa4849d747ea03437), closes [#9256](https://github.com/Elgg/Elgg/issues/9256))
* **groups:** link to membership requests page is visible again ([8e3bb84a](https://github.com/Elgg/Elgg/commit/8e3bb84a8bac739354664b08f9f3bc2324ce9978))
* **install:** Set default timezone on installation ([7d5a2b05](https://github.com/Elgg/Elgg/commit/7d5a2b05d15956c70bd325e246fd0af89f305023), closes [#8845](https://github.com/Elgg/Elgg/issues/8845))
* **js:** prevent multiple togglable menu item bindings ([e7f33013](https://github.com/Elgg/Elgg/commit/e7f330134e28a8fe2753c0943599eb50ea5512df), closes [#9151](https://github.com/Elgg/Elgg/issues/9151))
* **notifications:**
  * default settings now get enabled also for new friends ([e84fc160](https://github.com/Elgg/Elgg/commit/e84fc160b99a66816f70674e497acabfdd73a4bb))
  * notifications about new friends work again ([a23683ee](https://github.com/Elgg/Elgg/commit/a23683ee5e3a06fbb0d1234e5a9fea0ac49947fc))
* **relationships:** prevent sql exception on duplicate relationships race condition ([9e469da9](https://github.com/Elgg/Elgg/commit/9e469da988d288969706ef61970e2044a442d162), closes [#9179](https://github.com/Elgg/Elgg/issues/9179))
* **simplecache:** removes warning about using mkdir() when cache directory exists ([3bae0bf5](https://github.com/Elgg/Elgg/commit/3bae0bf58d7809b430cb4708b13a0b79c2d361c4), closes [#9219](https://github.com/Elgg/Elgg/issues/9219))


<a name="2.0.0"></a>
## 2.0.0  (2015-12-14)

#### Contributors

* Steve Clay (3)
* Juho Jaakkola (3)

#### Documentation

* **notifications:** documents workflow of the asynchronous notification system ([209b6a51](https://github.com/Elgg/Elgg/commit/209b6a51bcb0a76cffefe0e732d1bae216386e31), closes [#7496](https://github.com/Elgg/Elgg/issues/7496))


#### Bug Fixes

* **a11y:** aalborg mobile site menu uses the Font Awesome fa-bars icon ([a6a512e3](https://github.com/Elgg/Elgg/commit/a6a512e30f7298736566977f8d943d7f35be489e), closes [#9110](https://github.com/Elgg/Elgg/issues/9110))


#### Deprecations

* **file:** Deprecates accessing filestore metadata ([363b461d](https://github.com/Elgg/Elgg/commit/363b461d51508ea8b9ba30a89de97c6433a34907))


#### Breaking Changes

* In aalborg_theme, the view `page/elements/navbar` now uses an icon for the
mobile menu selector (formerly an image). The `bars.png` image and supporting
CSS for the 1.12 rendering has been removed.

Fixes #9110 ([a6a512e3](https://github.com/Elgg/Elgg/commit/a6a512e30f7298736566977f8d943d7f35be489e))


<a name="2.0.0-rc.2"></a>
### 2.0.0-rc.2  (2015-11-29)

#### Contributors

* Steve Clay (10)
* Ismayil Khayredinov (4)
* Juho Jaakkola (4)

#### Performance

* **river:** no longer needlessly render river responses ([97df230f](https://github.com/Elgg/Elgg/commit/97df230f4c496d773e50060bf84fef5ae7052b24), closes [#9046](https://github.com/Elgg/Elgg/issues/9046))


#### Bug Fixes

* **files:** make sure method is callable on a concrete object instance ([740d3108](https://github.com/Elgg/Elgg/commit/740d3108a30733d02a98e9aed7516f92033cd8a9), closes [#9010](https://github.com/Elgg/Elgg/issues/9010))
* **i18n:** avoids using mbstring.internal_encoding in PHP >= 5.6 ([c0ff79de](https://github.com/Elgg/Elgg/commit/c0ff79de100cc8e48fd69d01883c946669b5b275), closes [#9031](https://github.com/Elgg/Elgg/issues/9031))
* **likes:** count is updated after liking/unliking ([dae30cb7](https://github.com/Elgg/Elgg/commit/dae30cb71e8d1900bac8730e594ca8d5ea8d0154), closes [#9100](https://github.com/Elgg/Elgg/issues/9100))
* **memcache:** don't store a copy of $CONFIG in file objects ([beb90891](https://github.com/Elgg/Elgg/commit/beb9089129a0a06b36200f3f8d214c7ed8f94f42), closes [#9081](https://github.com/Elgg/Elgg/issues/9081))
* **pages:** removes deprecated notices regarding input/write_access ([fdcab74b](https://github.com/Elgg/Elgg/commit/fdcab74b1e9069736f88f7e9aa36aeb15067b8fe), closes [#8327](https://github.com/Elgg/Elgg/issues/8327))
* **river:** floated river selector no longer breaks layout ([2745c914](https://github.com/Elgg/Elgg/commit/2745c91460915ae47519d79f70aa71736eda3449), closes [#9091](https://github.com/Elgg/Elgg/issues/9091))


#### Breaking Changes

* The report content icon is now a FontAwesome icon, however the GIF used in 1.x
is still available. ([96d258fa](https://github.com/Elgg/Elgg/commit/96d258fa0083b73ce86aa2532838ece3aaa8a30d))
* Plugins that override the ``input/autocomplete`` view will need to include the
source URL in the ``data-source`` attribute of the input element, require the
new ``elgg/autocomplete`` AMD module, and call its ``init`` method. The 1.x
javascript library ``elgg.autocomplete`` is no longer used.
 ([2a0cf9a5](https://github.com/Elgg/Elgg/commit/2a0cf9a5bf628f2be0a13c95226e2b85c57f13a9))


<a name="2.0.0-rc.1"></a>
### 2.0.0-rc.1  (2015-11-07)

#### Contributors

* Steve Clay (12)
* iionly (3)

#### Bug Fixes

* **http:** allows sending gzipped JavaScript on nginx < 1.5.4 ([4c4b8ab7](https://github.com/Elgg/Elgg/commit/4c4b8ab7aee765d09bc59d541693e5a2643bb3ba))
* **likes:** likes preloader and entity menus now consider likability ([de81d7da](https://github.com/Elgg/Elgg/commit/de81d7daf1f49eba179ec6acea4cf633d14ec803), closes [#9065](https://github.com/Elgg/Elgg/issues/9065))
* **views:** input/userpicker API more BC with 1.8 plugins ([0651a5fd](https://github.com/Elgg/Elgg/commit/0651a5fdc075bde1f09f6ee27252a7ba471216f1), closes [#6079](https://github.com/Elgg/Elgg/issues/6079))


#### Breaking Changes

* To allow for usage of the z-index property for elements in the content area without the More menu dropdown being displayed behind these elements the z-index value in the elgg-menu site class has been increased to 50
 ([34af1d71](https://github.com/Elgg/Elgg/commit/34af1d71ab57110128c6d44f2b7af53c7c29c873))


<a name="2.0.0-beta.3"></a>
### 2.0.0-beta.3  (2015-10-04)

#### Contributors

* Steve Clay (6)
* Juho Jaakkola (2)
* iionly (1)

#### Features

* **views:** allow getting all view locations ([7a699f3c](https://github.com/Elgg/Elgg/commit/7a699f3c11dd8668b06323617730dbdfb12a566f), closes [#8947](https://github.com/Elgg/Elgg/issues/8947))


#### Bug Fixes

* **bookmarks:** bookmark pin copies title into form ([50881370](https://github.com/Elgg/Elgg/commit/50881370cac4fd10ca707aea2c83a25659eef03a), closes [#8995](https://github.com/Elgg/Elgg/issues/8995))
* **file:** thumbnails are visible again ([7f46db8e](https://github.com/Elgg/Elgg/commit/7f46db8e4002732d3616a08c6bd82718e4bf3333))
* **site_notifications:** no ajax error without reason on auto-deletion of site notifications ([7aa55a81](https://github.com/Elgg/Elgg/commit/7aa55a819c0824dc97a5752658260cea6b2f1a2f))


<a name="2.0.0-beta.2"></a>
### 2.0.0-beta.2  (2015-09-21)

#### Contributors

* Steve Clay (7)
* Juho Jaakkola (2)
* iionly (2)
* Matt Beckett (1)

#### Documentation

* **upgrading:** Warn site owners about MultiViews and /settings URLs ([0ada89d6](https://github.com/Elgg/Elgg/commit/0ada89d68c69e6185cf3c1165f759780de8967c3), closes [#8806](https://github.com/Elgg/Elgg/issues/8806))


#### Breaking Changes

* Relationship deletions only fire the "delete", "relationship" event. ([9c148994](https://github.com/Elgg/Elgg/commit/9c148994bf14edcbaebf7c097d42f26faf083a5b))


<a name="2.0.0-beta.1"></a>
### 2.0.0-beta.1  (2015-09-06)

#### Contributors

* Juho Jaakkola (4)
* Juho Jaakkola (3)

<a name="2.0.0-alpha.3"></a>
### 2.0.0-alpha.3  (2015-08-23)

#### Contributors

* Evan Winslow (6)
* Jeroen Dalsem (3)
* Juho Jaakkola (3)
* Steve Clay (3)
* Jerôme Bakker (1)
* Juho Jaakkola (1)
* Matt Beckett (1)

#### Features

* **developers:** Always show human-readable translations ([43c19644](https://github.com/Elgg/Elgg/commit/43c19644aa7a30525990c2b24770056273e6c7d0), closes [#8834](https://github.com/Elgg/Elgg/issues/8834))
* **i18n:** abbreviations for months and weekdays ([889617ed](https://github.com/Elgg/Elgg/commit/889617edf01820a4b69b98f4c8bcbf3232b6a16f))
* **views:**
  * added html5 audio support to the file plugin ([e5a32390](https://github.com/Elgg/Elgg/commit/e5a32390885c99d65ebf5a937f0e29abe983e4de))
  * Allow sites to specify views.php at root ([625c1ddd](https://github.com/Elgg/Elgg/commit/625c1dddfc4bc6f65a2f6bd5555b805dcd4a2495))


#### Performance

* **nginx:** Turn on gzip by default ([49f776d3](https://github.com/Elgg/Elgg/commit/49f776d3c3764fed67c21e7121736b27aaa126d4))


#### Bug Fixes

* **cli:** Rewrite `::installDir()` to `Directory\Local::root()` in CLI server ([1e1f446b](https://github.com/Elgg/Elgg/commit/1e1f446b76ef976c35c8c0d4edb4b69a06e531f4))
* **discussions:** Body of discussion notification mail is not empty anymore ([23ab3e51](https://github.com/Elgg/Elgg/commit/23ab3e51e5282b5c54bd8538561e8ea56f13c02e))
* **entities:** Entity creation no longer needlessly checks owner container ([5adf98fd](https://github.com/Elgg/Elgg/commit/5adf98fd83e6c15a6f417b63e02f1fb4f0c3fcb4), closes [#4231](https://github.com/Elgg/Elgg/issues/4231))
* **icons:** sizes of Font awesome icons are now more consistent with old icons ([11386003](https://github.com/Elgg/Elgg/commit/11386003f9793fda1ce11c1ef59de9027dac99ee), closes [#8733](https://github.com/Elgg/Elgg/issues/8733), [#8861](https://github.com/Elgg/Elgg/issues/8861))


#### Breaking Changes

* If a plugin has removed or replaced messages_notifier to hide/alter the
inbox icon, the plugin must instead do the same for the topbar menu handler
(messages_register_topbar).

Fixes #8862 ([67cff474](https://github.com/Elgg/Elgg/commit/67cff4746d38c54905ba6ad3b8cc8f771d50feec))
* When creating within a group, ElggEntity::create used to always separately
check if the current user can use the owner's account as a container. This
made sure that one group member could not post to the group using another
member as owner. This separate check led to confusion, as handlers of the container_permissions_check hook were told that the owner was to be the
container, when it was actually the group.

Here we bypass the separate owner container check if the desired owner_guid
is the logged in user GUID. This eliminates the check under all normal
circumstances but leaves it in place in case a poorly coded plugin allows
the impersonation described above.

This also denies creation if the owner/container GUIDs are set but can't
be loaded. Before, create() would simply bypass the permissions check if
it couldn't load the owner/container.

Fixes #4231 ([5adf98fd](https://github.com/Elgg/Elgg/commit/5adf98fd83e6c15a6f417b63e02f1fb4f0c3fcb4))
* We've removed the "categories" plugin from core.

You may access it at https://github.com/Elgg/categories

Fixes #7584
 ([ba0c12f2](https://github.com/Elgg/Elgg/commit/ba0c12f227e0d2df64722d364af34b6c00e3bfbb))
* The zaudio plugin is no longer part of the bundled plugins. The plugin
has been moved to a seperate repository. You can find it here:
https://github.com/Elgg/zaudio
 ([ace52256](https://github.com/Elgg/Elgg/commit/ace522564c8c09703836591243b3e5e88d15bc6a))


<a name="2.0.0-alpha.2"></a>
### 2.0.0-alpha.2  (2015-08-05)

#### Contributors

* Steve Clay (14)
* Evan Winslow (13)
* Jeroen Dalsem (4)
* Ismayil Khayredinov (3)
* iionly (1)

#### Features

* **core:** Makes several commonly-used functions public ([4b58e4f5](https://github.com/Elgg/Elgg/commit/4b58e4f5db3a1411e891ca34754e9a5c9c4d9681), closes [#7838](https://github.com/Elgg/Elgg/issues/7838))
* **groups:** group owner transfer lists users alphabetically ([a8bc79c2](https://github.com/Elgg/Elgg/commit/a8bc79c262f1ec4c82c2d575c0d72b790c6c4635))
* **hooks:** Adds indication in container permissions hook of checking owner ([298b5231](https://github.com/Elgg/Elgg/commit/298b5231b549739a1a6fc831d249fa708310750d), closes [#8774](https://github.com/Elgg/Elgg/issues/8774))
* **web_services:** filter method output with a plugin hook ([5ff308c5](https://github.com/Elgg/Elgg/commit/5ff308c53f130d0319e4b168972aaaba172d82ec))

#### Documentation

* **releases:** Clarify BC policy for major releases ([a636bf86](https://github.com/Elgg/Elgg/commit/a636bf8610e26e45e8960af3600dcebe16e135b9), closes [#7080](https://github.com/Elgg/Elgg/issues/7080))
* **web_services:** document ws hooks ([5430e032](https://github.com/Elgg/Elgg/commit/5430e032aba0d8496a81e8467b1b643ea88b9cdc))

#### Bug Fixes

* **composer:** Symlink plugins from root mod dir ([436fb4a2](https://github.com/Elgg/Elgg/commit/436fb4a2e29017fe740c2e02be2da8824f63d37d))
* **nginx:** Update rewrite rules for 2.0 ([aa082a5c](https://github.com/Elgg/Elgg/commit/aa082a5cdec3e0158bfcd298994a269f313a28c7), closes [#8750](https://github.com/Elgg/Elgg/issues/8750))
* **profile:** Support composer for icondirect requests ([7610552b](https://github.com/Elgg/Elgg/commit/7610552b22f203f3d2eadb1f20e28b2429e0d234))
* **upgrade:** Point UpgradeService to correct upgrades dir ([b3a31868](https://github.com/Elgg/Elgg/commit/b3a31868a73e32dcc02b922d996b345cd287d786))
* **web_services:** do not leak internal function names via system.api.list method ([9415c413](https://github.com/Elgg/Elgg/commit/9415c4136849028304327e097c84ac707c21d833), closes [#8574](https://github.com/Elgg/Elgg/issues/8574))


#### Deprecations

* **discussion:** Deprecates the elgg:discussion library ([bf741815](https://github.com/Elgg/Elgg/commit/bf741815e36ac72a95adf290764cddf05bc568ab), closes [#8760](https://github.com/Elgg/Elgg/issues/8760))


<a name="2.0.0-alpha.1"></a>
### 2.0.0-alpha.1  (2015-07-07)

#### Contributors

* Steve Clay (64)
* Evan Winslow (55)
* Jeroen Dalsem (28)
* Jerôme Bakker (14)
* Juho Jaakkola (4)
* Ismayil Khayredinov (2)
* Paweł Sroka (2)
* Juho Jaakkola (1)
* Juho Jaakkola (1)

#### Features

* **application:**
  * Allows fetching dataroot statically from Application ([bed2e09b](https://github.com/Elgg/Elgg/commit/bed2e09b31945fd1cca3908a985f84294fd191f2), closes [#8653](https://github.com/Elgg/Elgg/issues/8653))
  * adds elgg() and makes Application a service provider ([d43de92f](https://github.com/Elgg/Elgg/commit/d43de92fe0a10673fd28ed2cb4b209751e9a4d17))
  * Introduces Elgg\Application for loading/booting Elgg ([ae5ece22](https://github.com/Elgg/Elgg/commit/ae5ece225c26650de8386371c5073209de41d2ca))
* **assets:**
  * Get rid of js/ and css/ directories ([881e2128](https://github.com/Elgg/Elgg/commit/881e212864dca61b1e1e1bd4240adacc64456ea2), closes [#8382](https://github.com/Elgg/Elgg/issues/8382))
  * Move all core static assets to views ([c44740d5](https://github.com/Elgg/Elgg/commit/c44740d59be73bf531cd1d311b85c00278fd0c3c), closes [#5105](https://github.com/Elgg/Elgg/issues/5105))
* **comments:** Comment/reply timestamps are now permalinks ([4596e00b](https://github.com/Elgg/Elgg/commit/4596e00b6b9dbc37b8bc14ab844de4a66f9a4fd4), closes [#8407](https://github.com/Elgg/Elgg/issues/8407))
* **composer:** Fully support installing Elgg as a composer dependency ([fceafea6](https://github.com/Elgg/Elgg/commit/fceafea600b1b7067dd19cc005352b04a7921d65), closes [#8431](https://github.com/Elgg/Elgg/issues/8431))
* **discussions:** discussions feature has been moved to its own plugin ([a4e484e6](https://github.com/Elgg/Elgg/commit/a4e484e62db117531763c0487c4b04c098bfb909))
* **groups:**
  * adds alphabetical sorting to all groups page ([ba82c682](https://github.com/Elgg/Elgg/commit/ba82c6827ad6839b64cabf56de8a08695992bc34))
  * sidebar members show recently joined members ([fcf6e19a](https://github.com/Elgg/Elgg/commit/fcf6e19aeabc3895fe316655b74c0d7b73910203))
  * group members page can be sorted on newest members ([2eb5e5ea](https://github.com/Elgg/Elgg/commit/2eb5e5eaac9fee0f06e04d2f5d09d19433552018))
  * Only submitted group profile fields are updated ([c3d11285](https://github.com/Elgg/Elgg/commit/c3d11285cb257fb36a4f79231fb8047d92101847))
* **hooks:** a new function to clear all callbacks for a given hook ([bd511763](https://github.com/Elgg/Elgg/commit/bd5117636c901ea47e07a9f7cefce3ae5854cccd))
* **icons:** use FontAwesome icons ([ea7b17d5](https://github.com/Elgg/Elgg/commit/ea7b17d5575c28ed3013e20bbe4d776e31d174a2))
* **javascript:** admin panel javascript is now loaded asynchronously ([7141da5f](https://github.com/Elgg/Elgg/commit/7141da5fe2038baa6eb5e38faad479da935f44eb))
* **js:** Adds temporary require() shim for deferring inline scripts ([65fddb00](https://github.com/Elgg/Elgg/commit/65fddb002e0231b141acd4e25cd8546da245db0b))
* **likes:** Entities are no longer likable by default ([cb6ebcc9](https://github.com/Elgg/Elgg/commit/cb6ebcc9703ab6c979cff22ca3a6a92025d5eee2), closes [#5996](https://github.com/Elgg/Elgg/issues/5996))
* **members:** add alphabetical member listing ([0ad75efe](https://github.com/Elgg/Elgg/commit/0ad75efe1d5315697fa7950010df2203fd2b4d55))
* **memcache:** support Memcache namespace prefix ([8baae3f3](https://github.com/Elgg/Elgg/commit/8baae3f3658c48a6bac81671513e67a561cbd464))
* **messages:** recipient selection by userpicker ([932e974c](https://github.com/Elgg/Elgg/commit/932e974cdf7c41b40f213f8dec4dd0972a550123))
* **php:** Require PHP 5.5+ ([52da9d98](https://github.com/Elgg/Elgg/commit/52da9d98ea7c711e72b38e1dd7e40effeaef0dc8))
* **plugins:**
  * listing of 'my' content shows content you own ([20e606b7](https://github.com/Elgg/Elgg/commit/20e606b79fcb97d7969c82ad5650b32e47acb225), closes [#4878](https://github.com/Elgg/Elgg/issues/4878))
  * (de)activate_all action defaults to (in)active plugins ([0ea152f0](https://github.com/Elgg/Elgg/commit/0ea152f0ec1ba45702cf0fd3450a683cca0589e1))
  * Improved plugin listing ([bde2c394](https://github.com/Elgg/Elgg/commit/bde2c39490ff0c5a5f322eeceb36e0fc6c657d81), closes [#8412](https://github.com/Elgg/Elgg/issues/8412), [#4158](https://github.com/Elgg/Elgg/issues/4158), [#4301](https://github.com/Elgg/Elgg/issues/4301), [#6778](https://github.com/Elgg/Elgg/issues/6778))
* **profile:** only submitted profile fields are updated ([fd7b8e0a](https://github.com/Elgg/Elgg/commit/fd7b8e0afc8e4dfadaed4b0fbe8919ccd7e0d27f))
* **routing:**
  * Removes /export and all secondary front controllers ([ab3c879f](https://github.com/Elgg/Elgg/commit/ab3c879f8828d4a951a968d1589ca6da9e436447), closes [#8425](https://github.com/Elgg/Elgg/issues/8425), [#5017](https://github.com/Elgg/Elgg/issues/5017))
  * Render blog pages with views ([9f1d9316](https://github.com/Elgg/Elgg/commit/9f1d931679031647c83ca82813f10687ffb9f45d))
  * Render email validation page with view ([b1060e52](https://github.com/Elgg/Elgg/commit/b1060e52f14de33d59cf3106da768d62768c2774))
  * Render twitter_api interstitial with view ([a06a7e27](https://github.com/Elgg/Elgg/commit/a06a7e27f2c45bcbdd5f5b0e0a1332e3f0bf14b3))
  * Render thewire pages with views ([e126b2f6](https://github.com/Elgg/Elgg/commit/e126b2f69ce8a1b03e5ced034be1fb52b172d926))
  * Render tagcloud page with view ([ad0d4cc0](https://github.com/Elgg/Elgg/commit/ad0d4cc08ebd24fe16c6119b09d96a045f482f02))
  * Render site notifications page with view ([5e3cb646](https://github.com/Elgg/Elgg/commit/5e3cb64640bda48be5e1e5e3bd1b712f93e69383))
  * Render search page with view ([aff84bc7](https://github.com/Elgg/Elgg/commit/aff84bc7a189d3c332feba6f3114bebae4595fb5))
  * Render reportedcontent pages with views ([315ce166](https://github.com/Elgg/Elgg/commit/315ce166a394578b55359b50abcae51e182a2087))
  * Render profile pages with views ([125844aa](https://github.com/Elgg/Elgg/commit/125844aa1ac63ee9aaf38ea3ebf1475714ce27d0))
  * Render pages pages with views ([ec060fb6](https://github.com/Elgg/Elgg/commit/ec060fb689c8d206296872a95463f0504aec8ed2))
  * Render notification pages with views ([dcfb1761](https://github.com/Elgg/Elgg/commit/dcfb17617c87febab9e92433230f085beaa94026))
  * Render messages pages with views ([91b52801](https://github.com/Elgg/Elgg/commit/91b52801ad45f480df52f99cd052303a67e23875))
  * Render messageboard pages with views ([c77d4e03](https://github.com/Elgg/Elgg/commit/c77d4e03df82750ada7ad99ebb4ebc36f8d80ad0))
  * Render members pages with views ([75c3fcda](https://github.com/Elgg/Elgg/commit/75c3fcda35854a086fe5602871e94bf90163f2b8))
  * Render groups pages with views ([89651a3a](https://github.com/Elgg/Elgg/commit/89651a3a322d46c9d60e01d152ec432ddf8819d7))
  * Render discussion pages with views ([7dc40a16](https://github.com/Elgg/Elgg/commit/7dc40a16ef8805bac11e7d7ce5d1496bedea5c34))
  * Render file pages with views ([217e4222](https://github.com/Elgg/Elgg/commit/217e422206fd072cba5158a2d90e9f055c3a4dae))
  * Render theme_sandbox shell with view ([42013a5d](https://github.com/Elgg/Elgg/commit/42013a5da449ac293a1dc33768a5566d2883cde6))
  * Render dashboard page with view ([f8530d13](https://github.com/Elgg/Elgg/commit/f8530d132bb2b861f75f70e8f8bb324656639bcc))
  * Render categories page with view ([1ae65c53](https://github.com/Elgg/Elgg/commit/1ae65c539a4d7bc2e64c18a0310a803963c9f467))
  * Render bookmarks pages with views ([6c63b0df](https://github.com/Elgg/Elgg/commit/6c63b0dfcc4f4ca984041b0a07afe149fdb76091))
  * Move all core pages to resource views ([2761e874](https://github.com/Elgg/Elgg/commit/2761e8740ea8420e3d3c885081f3814f1049d425))
  * Use the views system to render the index page ([f1b75bbe](https://github.com/Elgg/Elgg/commit/f1b75bbeffa582f4933f5445d6cb90db2ee67387))
* **views:**
  * added a generic by_line page element for content objects ([1a5bcb64](https://github.com/Elgg/Elgg/commit/1a5bcb64666aac545c3f42a0ec0fabc5afa40ec3))
  * comments form value is now html5 required ([ba9f4301](https://github.com/Elgg/Elgg/commit/ba9f43011ca6306a904adb5e87e5865eb15a18db))
  * login and register form now have html5 required fields ([f8c505ca](https://github.com/Elgg/Elgg/commit/f8c505caadcfd958b98f0daf7d796c05e340f4c1))
  * Allow mapping views dirs via views.php files ([9ba31f20](https://github.com/Elgg/Elgg/commit/9ba31f20e7b278cc472749cb1d2cd1353c3bbec9), closes [#8546](https://github.com/Elgg/Elgg/issues/8546), [#8550](https://github.com/Elgg/Elgg/issues/8550))
  * Nearly all plugin static resources are in views ([b8a8864c](https://github.com/Elgg/Elgg/commit/b8a8864c6a0816d59a39ff42926cceb010bcfa0f))
  * Allow specifying exact view paths via views.php ([f3881cf4](https://github.com/Elgg/Elgg/commit/f3881cf400765cbd91db67afdb59b610fa5d3e84), closes [#6844](https://github.com/Elgg/Elgg/issues/6844), [#8515](https://github.com/Elgg/Elgg/issues/8515), [#8527](https://github.com/Elgg/Elgg/issues/8527))


#### Performance

* **engine:**
  * Viewtype is auto-detected only once ([541a5cd1](https://github.com/Elgg/Elgg/commit/541a5cd10e373829a45a698bdab322cf4d6653b4), closes [#8438](https://github.com/Elgg/Elgg/issues/8438))
  * Reduce method calls when fetching from service provider ([5561fec9](https://github.com/Elgg/Elgg/commit/5561fec93481e4cee179c294424728cf44eb726c))
* **js:** Remove jquery-migrate and upgrade jquery to ^2.1.4 ([8f58da98](https://github.com/Elgg/Elgg/commit/8f58da9868c90a2aee2e998bf552f9bea899d13e))
* **scripts:** Load all scripts in foot regardless of registered location ([c91f1f3e](https://github.com/Elgg/Elgg/commit/c91f1f3e5b0c825e34feae248a1a3ff5a5e2b640), closes [#2718](https://github.com/Elgg/Elgg/issues/2718))
* **simplecache:**
  * Faster serving in case symlink not used ([85c2e888](https://github.com/Elgg/Elgg/commit/85c2e888b5d32d4dbe25bd00c3a3ef139a3f384e))
  * Allow 304 responses even with simplecache off ([14bd68fb](https://github.com/Elgg/Elgg/commit/14bd68fbd7110dea82d0935ef284cc7180bc6d25))
* **views:**
  * only draw menus when they are used ([b9f85e4c](https://github.com/Elgg/Elgg/commit/b9f85e4c06f675a4460e219d7b9368e5a5451581))
  * Allow serving assets directly from filesystem ([c4c5734d](https://github.com/Elgg/Elgg/commit/c4c5734d1706aca5545264e5b14fafc1ee7813db), closes [#8381](https://github.com/Elgg/Elgg/issues/8381))


#### Documentation

* **head:** Remove out-of-date JS docs ([23c3d036](https://github.com/Elgg/Elgg/commit/23c3d03672dac1d32f75e35a5f02731213e43d9a))
* **icons:** Add docs for Font Awesome changes in #8578 ([eb9bcde3](https://github.com/Elgg/Elgg/commit/eb9bcde38bacfde961e47b40d7ed32657e3451c8), closes [#8625](https://github.com/Elgg/Elgg/issues/8625))
* **routing:** Update custom_index to demonstrate latest best practices ([0142a5f0](https://github.com/Elgg/Elgg/commit/0142a5f05da1ed596cd9c5a0ef4776d5837056aa))
* **upgrade:** Clean up docs around PDO upgrade ([fdfa4d7f](https://github.com/Elgg/Elgg/commit/fdfa4d7f310e64820f8ad7f84f94e9da1e00c666))
* **upgrading:** documents comments hook return values ([b9d975f0](https://github.com/Elgg/Elgg/commit/b9d975f091163e1bcb2002bc058e2bb06ad07a2a))


#### Bug Fixes

* **actions:** Misspelled action levels no longer treated as logged_in. ([d936549a](https://github.com/Elgg/Elgg/commit/d936549a7cfb2afad5acf8a0dc407602bfd48a1f), closes [#8337](https://github.com/Elgg/Elgg/issues/8337))
* **admin:** admin.js no longer fails on the plugin text file page ([a4e2ce00](https://github.com/Elgg/Elgg/commit/a4e2ce00ef9207f4265d6417cdc581bb13cb670a))
* **breadcrumbs:** hide the last breadcrumb if it’s not a link ([a1bec58f](https://github.com/Elgg/Elgg/commit/a1bec58f57fd15e44b1c8990c8928a2ff742347c), closes [#6419](https://github.com/Elgg/Elgg/issues/6419))
* **comments:** allow comments hook to return empty strings ([37321a14](https://github.com/Elgg/Elgg/commit/37321a14fa3106d7a8474750948fe2bc16482dcc))
* **database:** Uncallable callback arguments now throw exceptions ([1e65aa10](https://github.com/Elgg/Elgg/commit/1e65aa10b317162e970662e5c2abe07e2c7fa0db), closes [#6937](https://github.com/Elgg/Elgg/issues/6937))
* **events:** All hook/event handlers are now weighted properly ([3e6a2898](https://github.com/Elgg/Elgg/commit/3e6a28984bcbcb8e0698ca716fac924dc25fd10e), closes [#1378](https://github.com/Elgg/Elgg/issues/1378))
* **https:** Drop login-over-https ([c0e81a40](https://github.com/Elgg/Elgg/commit/c0e81a40730090c4d419a5101d375838ea2eac2d), closes [#5729](https://github.com/Elgg/Elgg/issues/5729))
* **output:** fewer view $vars will be output by accident ([4560d389](https://github.com/Elgg/Elgg/commit/4560d389619d8eb950abcc504268cf92edae167c), closes [#8218](https://github.com/Elgg/Elgg/issues/8218))
* **river:** Improves alignment of filter select and nests inside label ([4f903c1e](https://github.com/Elgg/Elgg/commit/4f903c1eccf50106762ca0f57a2e7b2ac6623861))
* **site_notifications:** correctly position site_notifications menu ([22d14acb](https://github.com/Elgg/Elgg/commit/22d14acba615693564a1c5cf485e60e47fe69280))
* **ui:** Eliminates FOUC in Firefox ([8244ae61](https://github.com/Elgg/Elgg/commit/8244ae61959455d3511086042f0985d8d58efa94), closes [#8328](https://github.com/Elgg/Elgg/issues/8328))
* **views:** do not drop elgg-button-submit class when using input/submit ([1e8e3e6f](https://github.com/Elgg/Elgg/commit/1e8e3e6f318fa29d7586f33feb5258e92a15ea16))
* **zaudio:**
  * AudioPlayer now works via AMD module in IE9 ([4b0768b8](https://github.com/Elgg/Elgg/commit/4b0768b8509d1eda82b39cbd5d334d28a259a51a))
  * Convert zaudio JS to AMD modules ([674899e0](https://github.com/Elgg/Elgg/commit/674899e070273bc4915c32dbd21d2d4398d99321), closes [#8283](https://github.com/Elgg/Elgg/issues/8283))


#### Breaking Changes

* To allow likes on your content you must permit the annotation to be created.
Likes provides a new hook “likes:is_likable” to allow easily registering entities
by type:subtype.

Fixes #5996 ([cb6ebcc9](https://github.com/Elgg/Elgg/commit/cb6ebcc9703ab6c979cff22ca3a6a92025d5eee2))
* The plugins blog, bookmarks and file have been changed to have their
content listing for "Mine" and "Friends" list content where they are the
owner of. Previously it only listed content created in their container.
This resulted in group content not showing in 'my' content listings.

Fixes #4878 ([20e606b7](https://github.com/Elgg/Elgg/commit/20e606b79fcb97d7969c82ad5650b32e47acb225))
* The functions blog_get_page_content_read and
blog_get_page_content_friends are no longer available. ([a437f952](https://github.com/Elgg/Elgg/commit/a437f9525c6c96ff34f372e6ee26583f92e51793))
* The file mod/aalborg_theme/graphics/avatar_menu_arrows.png has been removed.

Fixes #8629 ([ee7f14ed](https://github.com/Elgg/Elgg/commit/ee7f14ed803da8a06911a3fec3abd241e0adb823))
* Elgg no longer checks get_input(‘view’) and $CONFIG->view for every call
of elgg_get_viewtype(). elgg_set_viewtype() must be used to change the
global viewtype.

Fixes #8438 ([541a5cd1](https://github.com/Elgg/Elgg/commit/541a5cd10e373829a45a698bdab322cf4d6653b4))
* The forms/admin/plugin/change_state view is no longer available ([796cafe7](https://github.com/Elgg/Elgg/commit/796cafe7f8cef1def47b041dee814e3c7c50d74c))
* Only profile fields that are passed to the profile/edit action via
$_REQUEST will be updated. Omitted fields will not be cleared as it was
before this change.

fixes #8582 ([fd7b8e0a](https://github.com/Elgg/Elgg/commit/fd7b8e0afc8e4dfadaed4b0fbe8919ccd7e0d27f))
* Fields not submitted to the groups/edit action will no longer be acted
upon. Previously they would be set to empty or default values. ([c3d11285](https://github.com/Elgg/Elgg/commit/c3d11285cb257fb36a4f79231fb8047d92101847))
* dropped library elgg.markdown

The Markdown library is available as a composer package, this requires
less maintenance by Elgg developers.

fixes #8597 ([df68d986](https://github.com/Elgg/Elgg/commit/df68d9864f787fa55fa1f9457692f1dbcd5587d6))
* The action widgets/upgrade is no longer available ([c3273d1d](https://github.com/Elgg/Elgg/commit/c3273d1da04e3767f2003d9b30911e2baeb96cb2))
* The deprecated functions $user->getSites(), $user->addToSite(),
$user->removeFromSite(), $user->listFriends() and $user->listGroups()
are removed. ([3bde1718](https://github.com/Elgg/Elgg/commit/3bde171803b79fd9e8f256f6428d634f9f742a27))
* This class is no longer used in Elgg. If you still need this, you need
to provide your own version of this class. ([4819c565](https://github.com/Elgg/Elgg/commit/4819c565be316e2bf4ede594b36a212720887397))
* The deprecated function parameter support for $object->getSites() and
$object->addToSite() are removed. Update to the parameter usage as
defined in the ElggEntity functions. ([5d02672b](https://github.com/Elgg/Elgg/commit/5d02672b3333326359fdb13959c963bc8b2c0f29))
* If you use a reference to the physical Elgg sprites please update your
plugin to use the FontAwesome icons.

Replace the Elgg sprites icons by FontAwesome icons, this allowes for
more icons and easier styling of the icons

fixes #7239 ([ea7b17d5](https://github.com/Elgg/Elgg/commit/ea7b17d5575c28ed3013e20bbe4d776e31d174a2))
* The plugin views are redesigned to display in a lightbox. This completely
removes the views forms/admin/plugins/filter and forms/admin/plugins/sort.
 ([bde2c394](https://github.com/Elgg/Elgg/commit/bde2c39490ff0c5a5f322eeceb36e0fc6c657d81))
* Discussion feature has been pulled from the groups plugin into its
own independent plugin.

The following views are not available anymore:
 - object/groupforumtopic
 - river/object/groupforumtopic/create

Also the [object, groupforumtopic] subtype has been replaced
with the [object, discussion] subtype.

Nothing changes from the group owners' point of view. The discussions
feature is still available as a group tool and all old discussions
are intact.

Fixes: #5994
 ([a4e484e6](https://github.com/Elgg/Elgg/commit/a4e484e62db117531763c0487c4b04c098bfb909))
*
See http://jquery.com/upgrade-guide/1.9/ for how to move off jquery-migrate.

If you'd prefer to just add it back, you can use this code in your plugin's init:

```php
elgg_register_js('jquery-migrate', elgg_get_simplecache_url('jquery-migrate.js'), 'head');
elgg_load_js('jquery-migrate');
```

Also, define a `jquery-migrate.js` view containing the contents of the script.
 ([8f58da98](https://github.com/Elgg/Elgg/commit/8f58da9868c90a2aee2e998bf552f9bea899d13e))
*
Great care has been taken to make this change as backwards-compatible as possible,
so you should not need to update any view references right away. However, you are
certainly encouraged to move your JS and CSS views to their new, canonical
locations.

Certain uses of the `view,$view_name` and `view_vars,$view_name` hooks will not work.
See the docs on "View aliases" for more info.

Refs #8381
Fixes #8382
 ([881e2128](https://github.com/Elgg/Elgg/commit/881e212864dca61b1e1e1bd4240adacc64456ea2))
* The following views, functions and methods have been removed completely.

Removed views:

 - canvas/layouts/*
 - categories
 - categories/view
 - embed/addcontentjs
 - groups/left_column
 - groups/right_column
 - invitefriends/formitems
 - notifications/subscriptions/groupsform

Removed functions:

 - count_unread_messages()
 - delete_entities()
 - delete_object_entity()
 - delete_user_entity()
 - elgg_validate_action_url()
 - extend_view()
 - get_entities()
 - get_entities_from_access_id()
 - get_entities_from_access_collection()
 - get_entities_from_annotations()
 - get_entities_from_metadata()
 - get_entities_from_metadata_multi()
 - get_entities_from_relationship()
 - get_filetype_cloud
 - get_library_files()
 - get_views()
 - is_ip_in_array()
 - list_entities()
 - list_entities_from_annotations()
 - list_group_search()
 - list_registered_entities()
 - list_user_search()
 - menu_item()
 - make_register_object()
 - search_for_group()
 - search_for_object()
 - search_for_site()
 - search_for_user()
 - search_list_objects_by_name()
 - search_list_groups_by_name()
 - search_list_users_by_name()
 - test_ip()

Removed methods:

 - ElggCache::set_variable()
 - ElggCache::get_variable()
 - ElggData::initialise_attributes()
 - ElggData::getObjectOwnerGUID()
 - ElggDiskFilestore::make_directory_root()
 - ElggDiskFilestore::make_file_matrix()
 - ElggDiskFilestore::user_file_matrix()
 - ElggDiskFilestore::mb_str_split()
 - ElggEntity::clearMetadata()
 - ElggEntity::clearRelationships()
 - ElggEntity::clearAnnotations()
 - ElggEntity::getOwner()
 - ElggEntity::setContainer()
 - ElggEntity::getContainer()
 - ElggEntity::getIcon()
 - ElggEntity::setIcon()
 - ElggExtender::getOwner()
 - ElggFileCache::create_file()
 - ElggSite::getCollections()
 - ElggUser::getCollections()
 - ElggUser::getOwner()

Also the following arguments have been dropped:

 - ElggSite::getMembers()
   - 2: $offset
 - elgg_view_entity_list()
   - 3: $offset
   - 4: $limit
   - 5: $full_view
   - 6: $list_type_toggle
   - 7: $pagination
 ([852b2640](https://github.com/Elgg/Elgg/commit/852b2640474d6c4fd6220fbd858256621e89d6b2))
* Several internal data structures are no longer stored within the plugin-
accessible config space; the removed keys are listed in docs/guides/upgrading.rst.
The long-deprecated remove_blacklist() function has also been removed. ([2247ed80](https://github.com/Elgg/Elgg/commit/2247ed808392a16a2fc9e3375de3888427e9db27))
* Relationship additions only fire the “create”, “relationship” event. ([3517bd0f](https://github.com/Elgg/Elgg/commit/3517bd0fef6dd6d4b548baff9a84fbb4b3c70e2a))
* Elgg no longer allows customizing the views template handler.
We don't think this ever really worked in the first place, so
probably no one was using it, but since it's conceivable someone
could be, we're leaving this warning.

Fixes #8440
 ([8ae86f16](https://github.com/Elgg/Elgg/commit/8ae86f16fedc875cf466955f04db360aa9471823))
* If your theme or plugin was overriding or extending the 'css' view,
you should override/extend the 'css/elgg' view instead.
 ([51441706](https://github.com/Elgg/Elgg/commit/514417063bd9a2ae89822050e0f5d6b893248bd1))
* The view js/admin and the namespace elgg.admin are not available anymore.
 ([7141da5f](https://github.com/Elgg/Elgg/commit/7141da5fe2038baa6eb5e38faad479da935f44eb))
* To ensure your handler is called last, you must give it the highest priority
of all matching handlers. To ensure your handler is called first, you must
give it the lowest priority of all matching handlers. Registering with the
keyword “all” no longer has any effect on calling order.
 ([3e6a2898](https://github.com/Elgg/Elgg/commit/3e6a28984bcbcb8e0698ca716fac924dc25fd10e))
* Several views that were deprecated in the 1.x series are being
removed in 2.x. This helps us keep the codebase clean and our
maintenance burden lower.
 ([805ecb1d](https://github.com/Elgg/Elgg/commit/805ecb1de083fd2a16e739afa487a03537bae85e))
* This removes several views related to IE. If you need support for browsers
not listed in our browser support policy, we encourage you to to do so with
feature detection and polyfills rather than conditional comments and user-agent
sniffing.
 ([7fe9329e](https://github.com/Elgg/Elgg/commit/7fe9329e648b82d1ffaa636d593a75b2f54f8c09))
* If you use the class FilePluginFile in your plugin, replace this usage
with ElggFile (for construction). Load files objects with get_entity().

Fixes #7763 ([6be0f97c](https://github.com/Elgg/Elgg/commit/6be0f97cb6f61f2f2de6f269abd2e7554324101c))
* Any code that relies of mysql_* functions (expecting an implicit
connection) will fail. Also any handler functions passed to the
execute_delayed_read/write_query() function will now receive a
Doctrine\DBAL\Driver\Statement instead of an ext/mysql resource.
 ([96453494](https://github.com/Elgg/Elgg/commit/96453494f9ec1ef5152582737cb5d5719ca7e55b))
* We are switching to `Zend\Mail` for sending emails in Elgg 2.0.
It's likely that there are some edge cases that the library
handles differently than Elgg 1.x used to. Take care to test
your email notifications carefully when upgrading to 2.0.

Fixes #5918
 ([e9de196d](https://github.com/Elgg/Elgg/commit/e9de196dfc7291a5870751f65a6ddee0952ef9cf))
* For the best security and performance, serve all pages over HTTPS
by switching the scheme in your site's wwwroot to `https` at
http://yoursite.tld/admin/settings/advanced

Fixes #5729
 ([c0e81a40](https://github.com/Elgg/Elgg/commit/c0e81a40730090c4d419a5101d375838ea2eac2d))
* If you use any inline scripts that depend on scripts in head, you'll need to
change them to external AMD modules and load them with `elgg_require_js`.

Fixes #2718 ([c91f1f3e](https://github.com/Elgg/Elgg/commit/c91f1f3e5b0c825e34feae248a1a3ff5a5e2b640))

<a name="1.12.18"></a>
### 1.12.18  (2019-04-03)

#### Contributors

* Jyoti Raval (1)
* Wouter van Os (1)

#### Bug Fixes

* **core:** revert original libxml_use_internal_errors value after use ([bc30e941](https://github.com/Elgg/Elgg/commit/bc30e941071b25c42101c8843b4918a171044027))

<a name="1.12.17"></a>
### 1.12.17  (2017-09-21)

#### Contributors

* Jerôme Bakker (3)
* Brett Profitt (1)
* Steve Clay (1)

#### Bug Fixes

* **likes:** listing limit no longer breaks likes counts ([abbe2715](https://github.com/Elgg/Elgg/commit/abbe27151654a5cbc22b246d8b26e7a2087a4067), closes [#11160](https://github.com/Elgg/Elgg/issues/11160))

<a name="1.12.16"></a>
### 1.12.16  (2017-05-10)

#### Contributors

* Steve Clay (3)
* iionly (2)
* Jerôme Bakker (1)

#### Documentation

* **admin:** start upgrade by logging in/clearing caches ([cf78468a](https://github.com/Elgg/Elgg/commit/cf78468a95c1f6c202872905be5ece61fe3dd7e1), closes [#10898](https://github.com/Elgg/Elgg/issues/10898))


#### Bug Fixes

* **groups:** remove membership request when user is already member ([4f158e1d](https://github.com/Elgg/Elgg/commit/4f158e1d7f1036b725d04048632bd8b615dc9f4d))
* **htaccess:** removing of obsolete entry in htaccess.dist incompatible with Apache 2.4 ([f2e8efab](https://github.com/Elgg/Elgg/commit/f2e8efab96778f60cfe264114215cb860550f5b8))
* **search:**
  * no longer fatals if comment container hidden ([16a753a9](https://github.com/Elgg/Elgg/commit/16a753a90e50138ebdaa256749d6a571fb3c46d7), closes [#10902](https://github.com/Elgg/Elgg/issues/10902))
  * allows get_sql, access hook to be used correctly ([98835bc4](https://github.com/Elgg/Elgg/commit/98835bc43bc9503be2cb41f2610a5648f079ae0e), closes [#10884](https://github.com/Elgg/Elgg/issues/10884))

<a name="1.12.15"></a>
### 1.12.15  (2017-01-25)

#### Contributors

* Johnny Mast (1)
* jdalsem (1)

#### Bug Fixes

* **views:** corrected syntax error in input/date ([a7277f30](https://github.com/Elgg/Elgg/commit/a7277f307596f19dbc3c8415c9048a20a8493287))

<a name="1.12.14"></a>
### 1.12.14  (2016-11-08)

#### Contributors

* Jerôme Bakker (3)
* Ismayil Khayredinov (1)
* Steve Clay (1)

* **core:**
  * outgoing email should have a message-id header ([9953687f](https://github.com/Elgg/Elgg/commit/9953687fecb570793cd273bfedc98394995de737))
  * _elgg_send_email_notification respects other email handlers ([80bd413d](https://github.com/Elgg/Elgg/commit/80bd413d3dea1d30b1257d30fe877e6c2c1fa7b4))
  * elgg_get_page_owner_entity will return ElggEntity ([9f8e8dda](https://github.com/Elgg/Elgg/commit/9f8e8dda8a1347074472bf2010ee5520ac4e90cd))
* **register:** consistent forwarding upon login ([a62410dd](https://github.com/Elgg/Elgg/commit/a62410dd5b00e4dfc02d725c1fd777c87c73b186))
* **relationships:** ElggRelationship::save returns the ID ([25754c76](https://github.com/Elgg/Elgg/commit/25754c76e50838ceac4c11ddd4d1ba09b03f2727), closes [#10373](https://github.com/Elgg/Elgg/issues/10373))

<a name="1.12.13"></a>
### 1.12.13  (2016-10-02)

#### Contributors

* Jerôme Bakker (3)
* Steve Clay (2)
* Sébastien Lemay (1)

#### Bug Fixes

* **core:** page owner entity only returns users/groups user can see ([0d333100](https://github.com/Elgg/Elgg/commit/0d33310031024aa8940f9d3bbe5cdd80f2a4da57))
* **docs:** Fixed link to 'our supporters page' ([fe144644](https://github.com/Elgg/Elgg/commit/fe144644faa84f9849604abfd4c34efb2df0d165))
* **notifications:** only prefetch subscribers for ElggEntities ([65be05c5](https://github.com/Elgg/Elgg/commit/65be05c567692694e052ae4711450b7c19f2d571))
* **profile:** use correct default access for profile fields ([63a01b6f](https://github.com/Elgg/Elgg/commit/63a01b6f8c9314ddae5819e8194938c988871a60))


<a name="1.12.12"></a>
### 1.12.12  (2016-08-05)

#### Contributors

* Steve Clay (11)
* Ismayil Khayredinov (2)

#### Bug Fixes

* **blog:** pass entity to the object/elements/full ([134c5b83](https://github.com/Elgg/Elgg/commit/134c5b837c476f36ff52ecbe4e1e5b213833df31))
* **groups:** unfeaturing a group no longer leaves useless metadata ([2f3cf28a](https://github.com/Elgg/Elgg/commit/2f3cf28ac0d879fa13a874e99227faad6ef5bb4c))
* **logging:** make clearer exception numbers are timestamps ([9c70596e](https://github.com/Elgg/Elgg/commit/9c70596e591198a72a713218ecdaf780f33539c2), closes [#9924](https://github.com/Elgg/Elgg/issues/9924))
* **plugins:** now checks plugin instances before parsing priorities ([26d21f88](https://github.com/Elgg/Elgg/commit/26d21f886c809517890e8264ee4a6181293cad50))


<a name="1.12.11"></a>
### 1.12.11  (2016-06-13)

#### Contributors

* Ismayil Khayredinov (2)
* Steve Clay (2)
* Matt Beckett (1)
* ura soul (1)

#### Bug Fixes

* **river:** custom joins can now reference default joined tables. ([a6590a9a](https://github.com/Elgg/Elgg/commit/a6590a9a68f534b8ae6bde274bf642bec301f4a3), closes [#8580](https://github.com/Elgg/Elgg/issues/8580))
* **ui:** improves usability of anchors within system messages ([30e3ad6c](https://github.com/Elgg/Elgg/commit/30e3ad6cf32fc467be0d83cbb44481f4c6a92ffa))
* **walled_garden:** favicon.ico page handler is now treated as public ([53f11c43](https://github.com/Elgg/Elgg/commit/53f11c436ec4101fccb2d2a39bd4cdceaeeff779))


<a name="1.12.10"></a>
### 1.12.10  (2016-05-29)

#### Contributors

* Steve Clay (13)
* Jeroen Dalsem (6)
* Ismayil Khayredinov (4)
* Jerôme Bakker (1)
* bruno-infotrad (1)
* iionly (1)
* jdalsem (1)

#### Documentation

* **cron:** added an example how to register a cron hook handler ([4b54a099](https://github.com/Elgg/Elgg/commit/4b54a099e7ddc5cacdf214d5ea383eddc03b255f))
* **i18n:**
  * clarifies limitations of elgg.echo ([83b2c106](https://github.com/Elgg/Elgg/commit/83b2c106d5ac671ee28e28625659392de4d34b0b))
  * recommends an English translation for all new language keys ([facc222b](https://github.com/Elgg/Elgg/commit/facc222b417b710449963d078d294d231c6c2217), closes [#9375](https://github.com/Elgg/Elgg/issues/9375))


#### Bug Fixes

* **annotations:** fixes time-based annotations searches ([6d5e1b78](https://github.com/Elgg/Elgg/commit/6d5e1b781866dc4b79300f57424873049314a6ff), closes [#9785](https://github.com/Elgg/Elgg/issues/9785))
* **autoload:** fixes bugs in class map saving ([18ea55fa](https://github.com/Elgg/Elgg/commit/18ea55fa990fab9724cbbd12365d754df19cbde2))
* **comments:** email subject hook now validates array structure ([5df7f40b](https://github.com/Elgg/Elgg/commit/5df7f40b8cba8f5a61afcfbb4b3d2086d49b54ee), closes [#9772](https://github.com/Elgg/Elgg/issues/9772))
* **core:** remove duplicate tags upon input ([096cf4b8](https://github.com/Elgg/Elgg/commit/096cf4b8b0cb7be801490d9c2cb983b5580c771b))
* **css:** only apply vertical padding on ajax loader of user hover menu ([d9c8326e](https://github.com/Elgg/Elgg/commit/d9c8326eebe01a7197a3505f311b419a900ee097))
* **file:**
  * re-added cannotload language string for file plugin ([6ba7e7b8](https://github.com/Elgg/Elgg/commit/6ba7e7b8c4cebc3b13862094124b1246686bd917))
  * better uploaded file handling and thumbnail serving ([72140cfc](https://github.com/Elgg/Elgg/commit/72140cfc3cdd6f6677eda84399cf6ca117ea44e2), closes [#9612](https://github.com/Elgg/Elgg/issues/9612), [#9267](https://github.com/Elgg/Elgg/issues/9267), [#6677](https://github.com/Elgg/Elgg/issues/6677))
* **forms:**
  * empty plugin settings forms no longer wrapped in a form tag ([5f7dbcd0](https://github.com/Elgg/Elgg/commit/5f7dbcd0d8006f41c230e34fc96ed13e0cd5ad71), closes [#9704](https://github.com/Elgg/Elgg/issues/9704))
  * empty form body no longer wrapped in a form tag ([dc68d04e](https://github.com/Elgg/Elgg/commit/dc68d04ec92a482b561dfd00c0158838bf83dd43))
* **html:** autop no longer ltrims next to a leading inline element ([6785ee88](https://github.com/Elgg/Elgg/commit/6785ee88278859c87a5569428656d6870f69fa3d), closes [#9790](https://github.com/Elgg/Elgg/issues/9790))
* **http:** all unhanded exceptions send 500 status code ([2f45c2ca](https://github.com/Elgg/Elgg/commit/2f45c2ca96120352f0c0e3b8556e103924a3cc82), closes [#9758](https://github.com/Elgg/Elgg/issues/9758))
* **js:**
  * elgg.echo recognizes empty translation strings (does not return key) ([1d32b2c2](https://github.com/Elgg/Elgg/commit/1d32b2c2b35cf965af1d703d74fb5adeb2599336))
  * action token refresh now correctly replaces tokens in urls ([7b4e0db2](https://github.com/Elgg/Elgg/commit/7b4e0db2f8a1357e854a5a94c990e6b32683e12f))
  * do not trigger generic ajax error message for token refresh ([e052481f](https://github.com/Elgg/Elgg/commit/e052481fa31102e78c6a7be9fd5730d730579984))
  * prevent generic ajax error when user aborts the ajax call ([1b5a765f](https://github.com/Elgg/Elgg/commit/1b5a765fae08ada5dd4128ad69ccfb82d0afc2c3))
* **notifications:** smtp thread headers only set if still possible ([f3bb4ac4](https://github.com/Elgg/Elgg/commit/f3bb4ac43b6c14b6367fa17960cd95d2bb6dcb98))
* **site:** adds robots.txt to public pages ([824197b1](https://github.com/Elgg/Elgg/commit/824197b183e98f6910b6bf43a14e5407af8cc09d))
* **users:** mitigate race conditions when deleting/disabling users ([da45affe](https://github.com/Elgg/Elgg/commit/da45affef3fa16106305ab424a51fc69518ca66b))
* **views:**
  * no breadcrumbs in error layout ([b25324a3](https://github.com/Elgg/Elgg/commit/b25324a3214147217cbdbc233a0163d3e55828ed))
  * do not output empty string titles in page/elements/title ([41eecbe3](https://github.com/Elgg/Elgg/commit/41eecbe37d2c54d290b8f96cf8187db2a151d3b5))

<a name="1.12.9"></a>
### 1.12.9  (2016-03-06)

#### Contributors

* Steve Clay (7)
* Ismayil Khayredinov (2)
* Jerôme Bakker (1)
* Juho Jaakkola (1)

#### Bug Fixes

* **cache:** internal Stash pool wrapper works again ([ddc254e4](https://github.com/Elgg/Elgg/commit/ddc254e40f9a30a6473f042b7fb686767447a2f0), closes [#9374](https://github.com/Elgg/Elgg/issues/9374))
* **css:** buttons no longer get cropped in admin context ([298ae0a8](https://github.com/Elgg/Elgg/commit/298ae0a8f90ca2bc3688a3d5cf3d6205a75f14d2))
* **groups:** correctly format the remove user from group menu item ([8fdf21f5](https://github.com/Elgg/Elgg/commit/8fdf21f5303e709593b59a75eb9e24d263ac83d5))
* **http:**
  * cache handler sends 304 responses more reliably ([873be892](https://github.com/Elgg/Elgg/commit/873be8921d4b8ddc2fd6caf4f5bfa8ca05a93379), closes [#9427](https://github.com/Elgg/Elgg/issues/9427))
  * more resources sent with explicit UTF-8 charset ([036a82bd](https://github.com/Elgg/Elgg/commit/036a82bd78da47bb6963a87e5f68b1eef88d85eb), closes [#9345](https://github.com/Elgg/Elgg/issues/9345))
  * make sure all pages/JS/CSS sent with explicit UTF-8 charset ([3dab7d10](https://github.com/Elgg/Elgg/commit/3dab7d100641f5ad3e91353106e7bfd8693d63e0), closes [#9345](https://github.com/Elgg/Elgg/issues/9345))
* **js:** AMD view filter handles short view names without `/` ([c9ca8329](https://github.com/Elgg/Elgg/commit/c9ca83295eb9e95f57ad74983386109ee4d6ab59))
* **search:** eliminate 6 notices in search_users_hook ([87b7011b](https://github.com/Elgg/Elgg/commit/87b7011bd843125cb9db16306478c7ccab0c6f1a))
* **settings:** do not emit errors if form fields are not present ([9f5111c9](https://github.com/Elgg/Elgg/commit/9f5111c97f79611734a9b32317ae0e729928a941))
* **web_services:** reject requests for unavailable formats ([04aeaf7d](https://github.com/Elgg/Elgg/commit/04aeaf7d35ec25a08f011a74bb9d1947b6ac260a), closes [#9410](https://github.com/Elgg/Elgg/issues/9410))


<a name="1.12.8"></a>
### 1.12.8  (2016-01-31)

#### Contributors

* Ismayil Khayredinov (1)
* Juho Jaakkola (1)
* Steve Clay (1)

#### Bug Fixes

* **access:** fixes guid column name in metadata queries ([b3427ccc](https://github.com/Elgg/Elgg/commit/b3427ccc81b0dd40188117a42366f1259cedd1a1))


<a name="1.12.7"></a>
### 1.12.7  (2016-01-03)

#### Contributors

* Steve Clay (4)
* Ismayil Khayredinov (1)
* Juho Jaakkola (1)

#### Bug Fixes

* **logging:** Log messages no longer discarded ([5020c525](https://github.com/Elgg/Elgg/commit/5020c5251f35c8bd83b5b1472eafd34d96a77a35), closes [#9244](https://github.com/Elgg/Elgg/issues/9244))
* **menus:** stricter type validation in menu item registration functions ([c5554a75](https://github.com/Elgg/Elgg/commit/c5554a75bb45acf9f27c13a8d58a0e099063cf26))
* **php:** Suppress mysql_connect() deprecation warnings for core ([40fe0a8f](https://github.com/Elgg/Elgg/commit/40fe0a8f4d36e7a3f0947c9f4148b7ccb8f0a0ee), closes [#9245](https://github.com/Elgg/Elgg/issues/9245))
* **session:** Session is again available in the shutdown event ([2409d346](https://github.com/Elgg/Elgg/commit/2409d346a95a1c5a254f32d51204054a939b7e95), closes [#9243](https://github.com/Elgg/Elgg/issues/9243))


<a name="1.12.6"></a>
### 1.12.6  (2015-12-14)

#### Contributors

* Ismayil Khayredinov (4)
* Juho Jaakkola (1)
* Steve Clay (1)

#### Bug Fixes

* **a11y:** display aalborg mobile site menu toggle in more browsers ([e96f0798](https://github.com/Elgg/Elgg/commit/e96f07987b943a4c72f654ef7896f2e98d7ac23e), closes [#9110](https://github.com/Elgg/Elgg/issues/9110))
* **actions:** send error HTTP header from action forward hook ([d3344de7](https://github.com/Elgg/Elgg/commit/d3344de7ed92d5ee8ecca43e474c6555861f5dad), closes [#9027](https://github.com/Elgg/Elgg/issues/9027))
* **entities:** update attribute when assuming container_guid value ([a21dd95e](https://github.com/Elgg/Elgg/commit/a21dd95ed76a4b6629c69fd7e000aabd2e7cce99), closes [#8981](https://github.com/Elgg/Elgg/issues/8981))
* **menus:** make sure entity passed to user hover menu hook is a user ([f5bbcc65](https://github.com/Elgg/Elgg/commit/f5bbcc652078a317479c8e845a8f4951f37d5435))
* **output:** fixes handling of untrusted URLs in output/url ([217e4df6](https://github.com/Elgg/Elgg/commit/217e4df6ea186660c85310a57e1218eb54ec90d1), closes [#9146](https://github.com/Elgg/Elgg/issues/9146))

#### Breaking changes

* Plugins that customized `.elgg-button-nav` (or the spans inside) will need
to be altered. The `.elgg-icon` CSS is left in place but will be removed in
Elgg 2.0. ([e96f0798](https://github.com/Elgg/Elgg/commit/e96f07987b943a4c72f654ef7896f2e98d7ac23e))


<a name="1.12.5"></a>
### 1.12.5  (2015-11-29)

#### Contributors

* Steve Clay (5)
* Juho Jaakkola (4)
* Ismayil Khayredinov (3)

#### Performance

* **river:** no longer needlessly render river responses ([97df230f](https://github.com/Elgg/Elgg/commit/97df230f4c496d773e50060bf84fef5ae7052b24), closes [#9046](https://github.com/Elgg/Elgg/issues/9046))


#### Bug Fixes

* **files:** make sure method is callable on a concrete object instance ([740d3108](https://github.com/Elgg/Elgg/commit/740d3108a30733d02a98e9aed7516f92033cd8a9), closes [#9010](https://github.com/Elgg/Elgg/issues/9010))
* **i18n:** avoids using mbstring.internal_encoding in PHP >= 5.6 ([c0ff79de](https://github.com/Elgg/Elgg/commit/c0ff79de100cc8e48fd69d01883c946669b5b275), closes [#9031](https://github.com/Elgg/Elgg/issues/9031))
* **memcache:** don't store a copy of $CONFIG in file objects ([beb90891](https://github.com/Elgg/Elgg/commit/beb9089129a0a06b36200f3f8d214c7ed8f94f42), closes [#9081](https://github.com/Elgg/Elgg/issues/9081))
* **pages:** removes deprecated notices regarding input/write_access ([fdcab74b](https://github.com/Elgg/Elgg/commit/fdcab74b1e9069736f88f7e9aa36aeb15067b8fe), closes [#8327](https://github.com/Elgg/Elgg/issues/8327))


<a name="1.12.4"></a>
### 1.12.4  (2015-09-20)

#### Contributors

* Steve Clay (3)
* Juho Jaakkola (2)
* Matt Beckett (2)

#### Documentation

* **entities:** Docs for type/subtype and associated ege() options ([eb0e53fc](https://github.com/Elgg/Elgg/commit/eb0e53fcd1df1ee249d8e79cb1eaafc5249e88e8))
* **releases:** Manually check lang files for PHP errors before release ([040079b7](https://github.com/Elgg/Elgg/commit/040079b74fc30f6d1430ce086aa35681b8188b0a), closes [#8924](https://github.com/Elgg/Elgg/issues/8924))

#### Bug Fixes

* **pages:** Prevent public "Missing access level" in write access field ([4174b774](https://github.com/Elgg/Elgg/commit/4174b77438068ff583c0c9fb8866f00fd26d9421), closes [#8905](https://github.com/Elgg/Elgg/issues/8905))
* **relationships:** can now prevent relationships using event handler ([9a275d9c](https://github.com/Elgg/Elgg/commit/9a275d9c9dce532a8a837a758e5fa241f02e2246), closes [#8927](https://github.com/Elgg/Elgg/issues/8927))


<a name="1.12.3"></a>
### 1.12.3  (2015-09-06)

#### Contributors

* Ismayil Khayredinov (3)
* Juho Jaakkola (1)

#### Bug Fixes

* **files:**
  * $file is not always an object with originalfilename property ([cf0929c2](https://github.com/Elgg/Elgg/commit/cf0929c243b69f4018e77640e1e175f8d93670ea))
  * now uses filename on filestore to detect mime ([ab8086a6](https://github.com/Elgg/Elgg/commit/ab8086a61feb87eb0c8d3a89fc6649c7e603a4b4), closes [#8846](https://github.com/Elgg/Elgg/issues/8846))


<a name="1.12.2"></a>
### 1.12.2  (2015-08-23)

#### Contributors

* Jerôme Bakker (4)
* Evan Winslow (1)
* Juho Jaakkola (1)
* Steve Clay (1)

#### Documentation

* **entities:** Better docs for fetching relationships ([e0d8f793](https://github.com/Elgg/Elgg/commit/e0d8f793daeefb32f9c14e8ff6e15defa5078708))

#### Bug Fixes

* **friends:** site_notifications have a clickable link to the new friend ([55a0f9b0](https://github.com/Elgg/Elgg/commit/55a0f9b0c2c29aca21fb47c8e8b0423140aac262))
* **groups:**
  * membership request accepted has link in site_notifications ([6e0d6f4a](https://github.com/Elgg/Elgg/commit/6e0d6f4ab8217d02f5b294904b4cfff975cc867e))
  * group invite has link in site_notifications ([61a8484d](https://github.com/Elgg/Elgg/commit/61a8484d669835c7ab756ad96436823f78430f5c))
  * membership request has a link in site_notifications ([ba53c509](https://github.com/Elgg/Elgg/commit/ba53c509579988cb8beb753b027cf66b97375596))


<a name="1.12.1"></a>
### 1.12.1  (2015-08-05)

#### Contributors

* Evan Winslow (1)

<a name="1.12.0"></a>
## 1.12.0  (2015-07-07)

#### Contributors

* Steve Clay (23)
* Evan Winslow (11)
* Ismayil Khayredinov (9)
* Miloš (4)
* Jeroen Dalsem (3)
* Jerôme Bakker (2)
* Jon Maul (1)
* Juho Jaakkola (1)

#### Features

* **ajax:**
  * elgg_ajax_gatekeeper for asserting resources as Ajax-only ([4e0e1a5b](https://github.com/Elgg/Elgg/commit/4e0e1a5b9aa277d9fe14f484122cd2c89ba99fa4))
  * Allows fetching form views wrapped by elgg_view_form() ([ee7641c4](https://github.com/Elgg/Elgg/commit/ee7641c4cbff8896d4e9618c206a10a314a37281))
* **annotations:** Adds a more granular permission hook for canAnnotate ([83da5f18](https://github.com/Elgg/Elgg/commit/83da5f1896730045fbf9de313669f8c604c44c8a))
* **cache:** introducing a generic function to reset all caches ([f526c479](https://github.com/Elgg/Elgg/commit/f526c479fd99f50cab008f5fc0b3c18069e83064))
* **comments:** Paging through comments/discussion replies jumps to content ([b75fd8f8](https://github.com/Elgg/Elgg/commit/b75fd8f84dff20354da4c65de2ba0b9df0ac370f))
* **developers:**
  * Devs can show loaded AMD modules in console ([221bdf6a](https://github.com/Elgg/Elgg/commit/221bdf6a2ff41cd6f2ef63169363c4c127b7f993))
  * Adds a quick access icon for some admin settings ([f22567b6](https://github.com/Elgg/Elgg/commit/f22567b69283e77bc23743669acb409130ad73cf))
* **events:**
  * Adds static methods for returning common values ([f080fed1](https://github.com/Elgg/Elgg/commit/f080fed1dfbd1a982cc2dda3110cc74f58ad028d))
  * allows dynamic method callbacks to be unregistered ([08c773ba](https://github.com/Elgg/Elgg/commit/08c773bac7e3566dcf40498e0f68bea042aae9f4), closes [#7750](https://github.com/Elgg/Elgg/issues/7750))
* **lightbox:** More sensible handling of href options ([765fcd05](https://github.com/Elgg/Elgg/commit/765fcd0563239b76b1b2a0bb0c0d3d5d719edf63))
* **views:** Users can jump directly to content via prev/next links ([f90466c8](https://github.com/Elgg/Elgg/commit/f90466c80ba2b9d2ac8ccad3d50921b43897debc))


#### Performance

* **developers:** reduces boot queries when the developers mod is enabled ([03aa096e](https://github.com/Elgg/Elgg/commit/03aa096e3281c260ac25e2147d066a61534aad31))
* **engine:** only update attributes/metadata if value is changed ([8295e70a](https://github.com/Elgg/Elgg/commit/8295e70a2c8381f15158a919a1870d279228bdc0))


#### Documentation

* **ajax:** Correct typo in code example ([d55e4a3a](https://github.com/Elgg/Elgg/commit/d55e4a3a8d3ac1dd424b7c8bb07150cede0a85dd))
* **code:** Clarify interface naming convention ([de03d372](https://github.com/Elgg/Elgg/commit/de03d372554b250f08ad510542dd6ac88138f055), closes [#8293](https://github.com/Elgg/Elgg/issues/8293))
* **misc:** Miscellaneous docs fixes ([06e3557c](https://github.com/Elgg/Elgg/commit/06e3557cd0046bfb601b3345f6f636cdbbb63de9))
* **permissions:** Fix $params key name for permissions_check:annotate ([1af6e3a2](https://github.com/Elgg/Elgg/commit/1af6e3a250ad18b9c94c2d9048b04311e0fe29a2))
* **views:** Better document outgoing elgg_get_view_location() ([0a9059d6](https://github.com/Elgg/Elgg/commit/0a9059d60049693350379456253c3f9ec9783156))
* **web_security:** adds security warnings ([d47fc5ed](https://github.com/Elgg/Elgg/commit/d47fc5ed4cf7b53bd8bfd33190dc06fbf2ae1772))
* **web_services:** document the use of parameters in method declarations ([750e31b9](https://github.com/Elgg/Elgg/commit/750e31b988131c53a90be987daa33229b1573f75))


#### Bug Fixes

* **embed:** embed link no longer leaves the page before events are set up ([f50e9aa3](https://github.com/Elgg/Elgg/commit/f50e9aa3eeafa9ec2d8d21cc6de715352c5bb19d), closes [#8284](https://github.com/Elgg/Elgg/issues/8284))
* **http:** More appropriate exception responses ([e28f37e6](https://github.com/Elgg/Elgg/commit/e28f37e6790edbad04fd6918a52f732202e8ca70), closes [#6228](https://github.com/Elgg/Elgg/issues/6228), [#8360](https://github.com/Elgg/Elgg/issues/8360))
* **legacy_urls:**
  * adds missing forwarder for groups/forum/$guid ([2b555f88](https://github.com/Elgg/Elgg/commit/2b555f886cc4b348d38986c86bc1fb6ad041bac6), closes [#8493](https://github.com/Elgg/Elgg/issues/8493))
  * unset __elgg_uri to prevent infinite loops ([0c7687ac](https://github.com/Elgg/Elgg/commit/0c7687acdf1f92066af0fc9cb32673e8da0f8859), closes [#8494](https://github.com/Elgg/Elgg/issues/8494))
* **profile:** Avatar cropper again can be moved immediately after uploading image ([d8cf51b7](https://github.com/Elgg/Elgg/commit/d8cf51b7d4e718f8a67fa8d26a11e697851820bc), closes [#8449](https://github.com/Elgg/Elgg/issues/8449))
* **relationships:** Invalid relationship names throw properly ([ac976e23](https://github.com/Elgg/Elgg/commit/ac976e23394f0dcba2f6b473b7f63a57082cf5d5))
* **search:** Search treats "0" as a valid query ([af58fa5d](https://github.com/Elgg/Elgg/commit/af58fa5d1adc8a7747ee3fd5d994e5852dc06f47))
* **ui:** prevent button jumping on widget add panel toggle ([088de48d](https://github.com/Elgg/Elgg/commit/088de48dda3632cb57ba9fdc16f239c084cd0fee))
* **web_services:** no longer uses deprecated export global ([3a818d2b](https://github.com/Elgg/Elgg/commit/3a818d2b6c70e170937854be42f43cb496449f62))


#### Deprecations

* **views:**
  * elgg_get_view_location is going away in 2.0 ([b4347fb4](https://github.com/Elgg/Elgg/commit/b4347fb4209dd1a09d5ad0d1ef2d546169aeb5b9))
  * Support for custom template handlers will end soon ([0dc67698](https://github.com/Elgg/Elgg/commit/0dc67698f6def5fa6cea32dd1171d1166e9c4e29))


<a name="1.11.6"></a>
### 1.11.6  (2016-06-12)

#### Contributors

* Steve Clay (3)

#### Breaking Changes

* The JS function `elgg.security.setToken` is now formally marked private and
its parameters are not backwards compatible. ([9d8ddecb](https://github.com/Elgg/Elgg/commit/9d8ddecb90b9e160ad85610592c5808e7e8f0c3f))


<a name="1.11.5"></a>
### 1.11.5  (2015-12-13)

#### Contributors

* Steve Clay (1)
* Juho Jaakkola (1)

#### Bug Fixes

* **views:** Sticky values now get passed into views extending register/extend (Fixes [#8873](https://github.com/Elgg/Elgg/issues/8873))
* **memcache:** don't store a copy of $CONFIG in file objects (Fixes [#9081](https://github.com/Elgg/Elgg/issues/9081))


<a name="1.11.4"></a>
### 1.11.4  (2015-07-07)

#### Contributors

* Ismayil Khayredinov (7)
* Evan Winslow (5)
* Miloš (4)
* Steve Clay (4)
* Jeroen Dalsem (1)

#### Documentation

* **misc:** Miscellaneous docs fixes ([06e3557c](https://github.com/Elgg/Elgg/commit/06e3557cd0046bfb601b3345f6f636cdbbb63de9))
* **permissions:** Fix $params key name for permissions_check:annotate ([1af6e3a2](https://github.com/Elgg/Elgg/commit/1af6e3a250ad18b9c94c2d9048b04311e0fe29a2))
* **web_security:** adds security warnings ([d47fc5ed](https://github.com/Elgg/Elgg/commit/d47fc5ed4cf7b53bd8bfd33190dc06fbf2ae1772))
* **web_services:** document the use of parameters in method declarations ([750e31b9](https://github.com/Elgg/Elgg/commit/750e31b988131c53a90be987daa33229b1573f75))


#### Bug Fixes

* **legacy_urls:**
  * adds missing forwarder for groups/forum/$guid ([2b555f88](https://github.com/Elgg/Elgg/commit/2b555f886cc4b348d38986c86bc1fb6ad041bac6), closes [#8493](https://github.com/Elgg/Elgg/issues/8493))
  * unset __elgg_uri to prevent infinite loops ([0c7687ac](https://github.com/Elgg/Elgg/commit/0c7687acdf1f92066af0fc9cb32673e8da0f8859), closes [#8494](https://github.com/Elgg/Elgg/issues/8494))
* **profile:** Avatar cropper again can be moved immediately after uploading image ([d8cf51b7](https://github.com/Elgg/Elgg/commit/d8cf51b7d4e718f8a67fa8d26a11e697851820bc), closes [#8449](https://github.com/Elgg/Elgg/issues/8449))
* **relationships:** Invalid relationship names throw properly ([ac976e23](https://github.com/Elgg/Elgg/commit/ac976e23394f0dcba2f6b473b7f63a57082cf5d5))
* **ui:** prevent button jumping on widget add panel toggle ([088de48d](https://github.com/Elgg/Elgg/commit/088de48dda3632cb57ba9fdc16f239c084cd0fee))
* **web_services:** no longer uses deprecated export global ([3a818d2b](https://github.com/Elgg/Elgg/commit/3a818d2b6c70e170937854be42f43cb496449f62))


<a name="1.11.3"></a>
### 1.11.3  (2015-06-14)

#### Contributors

* Steve Clay (6)
* Evan Winslow (4)
* Juho Jaakkola (1)
* Julien Boulen (1)
* Marcus Povey (1)
* Matt Beckett (1)

#### Documentation

* **code:** Permit use of `<?=` PHP shortcut since we're on 5.4+ ([453d8dcb](https://github.com/Elgg/Elgg/commit/453d8dcb9f90b0e210a7233aef1172b949133841))
* **hooks:** Clarifies docs for the register, user hook ([b877f61d](https://github.com/Elgg/Elgg/commit/b877f61de13a293f1d32c9dc345cd3cc8a51121a), closes [#8377](https://github.com/Elgg/Elgg/issues/8377))
* **install:** Update cloud9 install instructions ([616f2156](https://github.com/Elgg/Elgg/commit/616f21563dc92613e279bebc40419bf0a6339dde), closes [#8240](https://github.com/Elgg/Elgg/issues/8240))


#### Bug Fixes

* **IDE:** Public APIs no longer marked with @internal ([11ccf71c](https://github.com/Elgg/Elgg/commit/11ccf71c5bb9b7d64ba9e834568275da853c7e65), closes [#7714](https://github.com/Elgg/Elgg/issues/7714))
* **db:** Will now validate invite codes that contain "-" characters. ([6667c05f](https://github.com/Elgg/Elgg/commit/6667c05f35c2dd33453c6e22b1709d10c9f52929))
* **notification:** Removes warning handling the email, system hook ([91daee43](https://github.com/Elgg/Elgg/commit/91daee43b6a5cf388640d592117ef808ce838013), closes [#8333](https://github.com/Elgg/Elgg/issues/8333))
* **relationships:** Restores functionality of `$inverse_relationship` argument for `get_entity_relationships` ([3cc06f11](https://github.com/Elgg/Elgg/commit/3cc06f11816a13dcb688c32ab7cd96054fa8d2a7))
* **spinner:** elgg/spinner delays a bit before displaying ([70cfdd01](https://github.com/Elgg/Elgg/commit/70cfdd01e277915674c7c3bfbd32e1f3eb7c8de7), closes [#8361](https://github.com/Elgg/Elgg/issues/8361))
* **users:** admins are again able to reset user's password ([2b4d599e](https://github.com/Elgg/Elgg/commit/2b4d599ec6bda474de61bde9eff70c1eadab5b0a))


<a name="1.11.2"></a>
### 1.11.2  (2015-05-25)

#### Contributors

* Steve Clay (12)
* Ismayil Khayredinov (5)
* Evan Winslow (2)
* Jeroen Dalsem (2)
* Juho Jaakkola (2)
* Ariel Abrams-Kudan (1)
* Jerôme Bakker (1)
* Juho Jaakkola (1)

#### Performance

* **views:** No longer regenerates the $vars[‘user’] wrapper for each view ([3c40971a](https://github.com/Elgg/Elgg/commit/3c40971ada6c1123db64a2453cc617d9b6fc8635))


#### Documentation

* **ajax:** Adds more complete Ajax docs ([bfbf0ff2](https://github.com/Elgg/Elgg/commit/bfbf0ff212c1738f4884e60f3cb38ed17f11aaa0), closes [#8277](https://github.com/Elgg/Elgg/issues/8277))
* **amd:** Overhauls the AMD docs with a lot more detailed instructions ([e01996ab](https://github.com/Elgg/Elgg/commit/e01996ab241914ffd7d36d49d813275bc6f5827b))
* **auth:** Add basic APIs to the authentication docs ([83d5f214](https://github.com/Elgg/Elgg/commit/83d5f214b73efbf743af9bbbd6f17b772a977a5e))
* **guides:** Alpha-sort the developer guides to make them more scannable ([88a9d130](https://github.com/Elgg/Elgg/commit/88a9d130c4d4f24473f8e7f583b7959e5d35ba63))


#### Bug Fixes

* **ckeditor:** also remove liststyle as a default loaded plugin ([eb8235cb](https://github.com/Elgg/Elgg/commit/eb8235cba756b8bd615c62fd1d0fda374b9fcdcd), closes [#8195](https://github.com/Elgg/Elgg/issues/8195))
* **comments:** Ajax-saved comments show proper server formatting ([6f0f74cb](https://github.com/Elgg/Elgg/commit/6f0f74cb69c59c9587b2116dd011d898c88259a1), closes [#8294](https://github.com/Elgg/Elgg/issues/8294))
* **file:** Default file type icons again available in the theme sandbox ([6892979f](https://github.com/Elgg/Elgg/commit/6892979faf8878652f0bb5652ad0201e9864b3ee))
* **filestore:** Fixed a crash when forms had a file input but no file was provided ([2ada5d5a](https://github.com/Elgg/Elgg/commit/2ada5d5a76b72989a7b56ec9d7ae495639481d44))
* **groups:**
  * do not reassign container on ownership transfer if old container is not an old owner ([57cf337a](https://github.com/Elgg/Elgg/commit/57cf337a2a601d855a16d5e66fb1129eb4a4958d))
  * terminate edit action early if group can not be saved ([3fe10452](https://github.com/Elgg/Elgg/commit/3fe10452163ee151ca3cb98323f1b4823d06f043))
  * do not attempt to populate groups_entity table if base entity fails to save ([f2cbb237](https://github.com/Elgg/Elgg/commit/f2cbb23722aa60ab9449eadd958d98e7b585cab1))
* **menus:** only display location menu item if value is string ([e3a39167](https://github.com/Elgg/Elgg/commit/e3a39167dcbd538e39fc5c4679402d5db01e5c37))
* **mysql:** Use explicit ext/mysql resource in initial query/escaping ([b7abe8eb](https://github.com/Elgg/Elgg/commit/b7abe8eb033832318a61ae0554613670557c1df1), closes [#8208](https://github.com/Elgg/Elgg/issues/8208))
* **notifications:** fixed deprecation notice elgg-require-confirmation ([79bf7d42](https://github.com/Elgg/Elgg/commit/79bf7d4230568cebb60cafac842584f7d0b9f0ec))
* **river:** Activity page for specific user shows that user’s owner block ([5ecfe41d](https://github.com/Elgg/Elgg/commit/5ecfe41d5970af6351148fb12d4ed38d3cf23485), closes [#8257](https://github.com/Elgg/Elgg/issues/8257))
* **session:** Remember me no longer results in occasional fatal errors ([b91620c1](https://github.com/Elgg/Elgg/commit/b91620c1f3d43bb5df4b43add506005259dc7b78), closes [#8104](https://github.com/Elgg/Elgg/issues/8104))
* **ui:** Checkboxes and labels are again separated by a space ([1b62dd20](https://github.com/Elgg/Elgg/commit/1b62dd20df4b62ac851a57b1318d25b2f986978e), closes [#8199](https://github.com/Elgg/Elgg/issues/8199))
* **widgets:** validate get_list,default_widgets hook output ([b1c16311](https://github.com/Elgg/Elgg/commit/b1c16311ea3a129e5b885d34765d6b892b42130e))


<a name="1.11.1"></a>
### 1.11.1  (2015-04-27)

#### Contributors

* Steve Clay (4)
* Brett Profitt (2)
* Ismayil Khayredinov (2)
* Juho Jaakkola (2)
* Jeroen Dalsem (1)
* Per Jensen (1)

#### Documentation

* **support:** Added 1.11's dates of support. ([4bd3144d](https://github.com/Elgg/Elgg/commit/4bd3144dcd258f8b38e3ea97acff87d7c1d5ef51))


#### Bug Fixes

* **aalborg_theme:** removes unwanted margin from elgg-list-river items ([c43371b5](https://github.com/Elgg/Elgg/commit/c43371b59566612dca3230d7a33083e60b4cc319), closes [#8124](https://github.com/Elgg/Elgg/issues/8124))
* **access:** do not use default access if access options are passed to the input view ([36a4d209](https://github.com/Elgg/Elgg/commit/36a4d2090889a3b41d8a5abf2ce0eb19d66c9cd4), closes [#8219](https://github.com/Elgg/Elgg/issues/8219))
* **core:** check for correct minimal php version in installer ([fcff9e5e](https://github.com/Elgg/Elgg/commit/fcff9e5e4d327ebf5301eea38f0e4f9bbb550dbf), closes [#8196](https://github.com/Elgg/Elgg/issues/8196))
* **deprecation:** visible deprecation errors aren't displayed to admin anymore ([2311d666](https://github.com/Elgg/Elgg/commit/2311d6669aae52135aa6deacd7cf5cf60f563409))
* **navigation:** Links to “Comments” again link directly to the comments section ([caea1ab2](https://github.com/Elgg/Elgg/commit/caea1ab262f0d517c3dd0d6111dfaf8b6e8975f8), closes [#8227](https://github.com/Elgg/Elgg/issues/8227))
* **plugins:**
  * Unloadable owner doesn’t WSOD displaying groupforumtopic ([8a082a3c](https://github.com/Elgg/Elgg/commit/8a082a3cdda7ac3e31b06189037f25cbae8c2bc2))
  * Fixes HTML toggle for CKEditor ([a45c4ca4](https://github.com/Elgg/Elgg/commit/a45c4ca45c824d716f103ef55b7fdd62e7d829e7), closes [#8193](https://github.com/Elgg/Elgg/issues/8193))
* **session:** Properly assigns PHP session settings from configuration ([d1ec08f3](https://github.com/Elgg/Elgg/commit/d1ec08f34b7a6520cf577ae30bcdad1c6c8b8427), closes [#8223](https://github.com/Elgg/Elgg/issues/8223))
* **tags:** Corrected cases of tags having leading or trailing spaces. ([67addf48](https://github.com/Elgg/Elgg/commit/67addf489c340f238002946560da958a5ddf0411), closes [#8123](https://github.com/Elgg/Elgg/issues/8123))


<a name="1.11.0"></a>
## 1.11.0  (2015-04-13)

#### Contributors

* Jeroen Dalsem (50)
* Steve Clay (37)
* Ismayil Khayredinov (15)
* Jerôme Bakker (11)
* Juho Jaakkola (6)
* Evan Winslow (3)
* Brett Profitt (2)
* Matt Beckett (2)
* Paweł Sroka (2)
* Mariano Aguero (1)
* Per Jensen (1)
* ray peaslee (1)

#### Features

* **access:** notify users when access change will affect comments ([09691cb1](https://github.com/Elgg/Elgg/commit/09691cb10944a599eda97c65c169da6d9824c218), closes [#8086](https://github.com/Elgg/Elgg/issues/8086))
* **admin:** add a warning when a physical robots.txt is present ([90ec514e](https://github.com/Elgg/Elgg/commit/90ec514ec899a4b0721d1257ddfd208a59ea8bbb))
* **comments:**
  * link in email notification now takes directly to the correct page ([914b492d](https://github.com/Elgg/Elgg/commit/914b492def07ffb703a0a320086e571c20efb640))
  * allows setting comments per page via hook ([879a3ef3](https://github.com/Elgg/Elgg/commit/879a3ef3cba3ab0d1604e51864c4ea4225685383))
  * river comments/discussion replies go to right page ([364894e2](https://github.com/Elgg/Elgg/commit/364894e257a64b3b9f58a5e439017420c85d09d3), closes [#7936](https://github.com/Elgg/Elgg/issues/7936))
* **context:** adds API to get/set the entire context stack ([d7ff355b](https://github.com/Elgg/Elgg/commit/d7ff355b458c909eccc3ef11b64c59df7bf84bff))
* **core:**
  * adds handling of 400 and 403 error codes ([243ca408](https://github.com/Elgg/Elgg/commit/243ca4086e1a870b5f08b3d38690c3c1bbe3cf23))
  * added a new admin widget to monitor cron jobs ([aeb26236](https://github.com/Elgg/Elgg/commit/aeb26236c4d95dc8f6e9164d7648969d818c20a1))
* **db:** remove access collection (membership) when an entity is removed ([f67d04fd](https://github.com/Elgg/Elgg/commit/f67d04fd1d65561fe721fe4881cf672163539bad))
* **developers:**
  * added userpicker with limit 1 to theme sandbox ([6d3ad5cf](https://github.com/Elgg/Elgg/commit/6d3ad5cf0ea1bbebf9316dede2acfe26576a7b0f))
  * show total DB queries in the developer screen log ([defbe1cc](https://github.com/Elgg/Elgg/commit/defbe1cc66b0b4c2dedfa02bc04613f0ea9e7f1a))
  * the inspector pages show a lot more info ([a4384438](https://github.com/Elgg/Elgg/commit/a4384438ca8422aad3cab95ed6d5dc88b0f1024a), closes [#4540](https://github.com/Elgg/Elgg/issues/4540))
  * improved readability of inspect pages ([a3e7f09d](https://github.com/Elgg/Elgg/commit/a3e7f09d016db2ea0027266fec95eaa1cec69a07), closes [#6484](https://github.com/Elgg/Elgg/issues/6484))
* **discussions:** link in email notification now takes directly to the correct page ([4565cc86](https://github.com/Elgg/Elgg/commit/4565cc8605f1426e25be4ee919168d744899e93e))
* **engine:**
  * added a canDelete function to the entity class ([6b12e45d](https://github.com/Elgg/Elgg/commit/6b12e45db14e635a1fca450f441ca0ff0fae20f0))
  * added a trigger to elgg_view_menu to adjust menu vars ([34ad5bee](https://github.com/Elgg/Elgg/commit/34ad5beedde570f8f1210529929c78a26e77a382))
* **externalpages:**
  * replaced tabs with menu on expages edit form ([d4d03d0a](https://github.com/Elgg/Elgg/commit/d4d03d0ad3b9a9d52ce3a2b4d5b6b490ee4c3582))
  * added a link on the edit form to view page on site ([1a6d8d79](https://github.com/Elgg/Elgg/commit/1a6d8d79e28f847604a9614540b75f743edaaf90))
  * added an edit button to the view of an external page ([cd1c58b8](https://github.com/Elgg/Elgg/commit/cd1c58b8695ab6e9064f4cc6eb7db951128b968b))
* **file:**
  * Add upload button to sidebar search pages ([290c498d](https://github.com/Elgg/Elgg/commit/290c498d8ae57033176d3874675ecb3bc0e41271), closes [#8110](https://github.com/Elgg/Elgg/issues/8110))
  * show image thumbnail in a lightbox in full view ([001e27eb](https://github.com/Elgg/Elgg/commit/001e27eb9dfee3fb54bfce38e0ecac4c746b5c0f))
* **groups:** group tool options are now checkboxes ([25532a91](https://github.com/Elgg/Elgg/commit/25532a914963227aa70a10e3f14c3bf92728b92d))
* **i18n:**
  * added function to check if a language key exists ([9684b37c](https://github.com/Elgg/Elgg/commit/9684b37cb2307c195dbedfd510584df561c5dabd))
  * allow option to force language with an url parameter ([afd9ad34](https://github.com/Elgg/Elgg/commit/afd9ad34721a65cd615426bb494829a503982240))
* **icons:** allow ElggEntity::getIconURL to accept an array ([7281ea01](https://github.com/Elgg/Elgg/commit/7281ea018e99c53279df2898d2213816df6bf059))
* **js:**
  * added a hook to the AMD config to control the configuration ([697bb841](https://github.com/Elgg/Elgg/commit/697bb841272dcbbb4d8aa19ff267ae964f86afe8))
  * datepicker will now show month and year selector ([1945c8ba](https://github.com/Elgg/Elgg/commit/1945c8ba8b765ff3d4f230b08da15fa1e13a67e4))
  * adds a fixed Ajax spinner module ([dd1b5bc2](https://github.com/Elgg/Elgg/commit/dd1b5bc23f8d6bca9f6a9395191fff6101fdcded))
* **login_as:** Added login_as plugin as bundled with the core. ([7ca66011](https://github.com/Elgg/Elgg/commit/7ca6601134d43531256d6a55ad032d08ab5e6c8f), closes [#7958](https://github.com/Elgg/Elgg/issues/7958))
* **navigation:** add hook to filter breadcrumbs ([f7cb4878](https://github.com/Elgg/Elgg/commit/f7cb4878be4e3bd277410362740e87972f6a114a), closes [#6419](https://github.com/Elgg/Elgg/issues/6419))
* **plugins:** adds several reported content features ([347683c1](https://github.com/Elgg/Elgg/commit/347683c1b6dba1740193b69054d9e1ad9dd4f96c), closes [#5379](https://github.com/Elgg/Elgg/issues/5379), [#6082](https://github.com/Elgg/Elgg/issues/6082), [#5380](https://github.com/Elgg/Elgg/issues/5380))
* **security:**
  * Adds component to create and validate HMAC tokens ([4c1b0740](https://github.com/Elgg/Elgg/commit/4c1b0740a924c381f9b87bd35e782375daf322b5), closes [#7824](https://github.com/Elgg/Elgg/issues/7824))
  * adds events around site secret regeneration ([25f177a3](https://github.com/Elgg/Elgg/commit/25f177a3892aae6aa9d63d85b50bb1303f466eec), closes [#6252](https://github.com/Elgg/Elgg/issues/6252))
* **ui:** allows highlighting an element whose id is found from the URL ([f7dd696a](https://github.com/Elgg/Elgg/commit/f7dd696a15b07fdf1d02417509ed3788707d7563))
* **views:**
  * added lazy loading of user hover menu ([a0267469](https://github.com/Elgg/Elgg/commit/a02674695e85d5f1f288cec8063f7ad8de1e4bd6))
  * add first and last page number to pagination ([4c9c1209](https://github.com/Elgg/Elgg/commit/4c9c120947e241e7dcf51dab12a21ccf3f4f7b32))
  * added the ability to translation the usersettings title ([00e9efce](https://github.com/Elgg/Elgg/commit/00e9efceaa81482f73eba38ed42874bd109bd0bb))
  * allow providing alternative views for list items ([85c22f35](https://github.com/Elgg/Elgg/commit/85c22f35801baa0ffd8c4b5226bffe903ac54b7a))
  * support for extra variables in elgg_view_icon function ([67006312](https://github.com/Elgg/Elgg/commit/670063129b01d7478f9c14fb540d4622e364806d))
  * move logged in check to topbar view ([08ae23f6](https://github.com/Elgg/Elgg/commit/08ae23f68baceb9c53136b3afb86755410986a18), closes [#6582](https://github.com/Elgg/Elgg/issues/6582))
  * plugin hooks can modify view $vars ([d493bf93](https://github.com/Elgg/Elgg/commit/d493bf933f300466d94e29ff781d86b4c19786f3), closes [#7736](https://github.com/Elgg/Elgg/issues/7736))
  * added support for other entity types to tagcloud block ([db0d9b04](https://github.com/Elgg/Elgg/commit/db0d9b048b2a750487b79ae899008b3035aed611))
  * added container guid support to sidebar comments block ([e70f2c98](https://github.com/Elgg/Elgg/commit/e70f2c9801009c58b50fa0ada44a04542e1580cb))
  * add container guid support to tagcloud block ([de92b4ec](https://github.com/Elgg/Elgg/commit/de92b4ec5608e749b01d7a470a8354721057332f))
  * passes more context info to input/access and access hooks ([437f9649](https://github.com/Elgg/Elgg/commit/437f9649a9204db632cae655bc88f6fbf0880b1c), closes [#4695](https://github.com/Elgg/Elgg/issues/4695))


#### Performance

* **entities:**
  * adds preload_containers option to elgg_get_entities ([65fe534f](https://github.com/Elgg/Elgg/commit/65fe534fb49589bd8b1c5e8ee26a5d00a9db4b33), closes [#7663](https://github.com/Elgg/Elgg/issues/7663))
  * loads more entities with a single query ([31058a09](https://github.com/Elgg/Elgg/commit/31058a094a50055898692f6930b47b18a4027b4f), closes [#7662](https://github.com/Elgg/Elgg/issues/7662), [#7659](https://github.com/Elgg/Elgg/issues/7659))
* **groups:** makes group invitations scalable ([6088b1a7](https://github.com/Elgg/Elgg/commit/6088b1a7b3804c8ac8e43c20fb79cce0fd6d849e))
* **i18n:** only check for admin once during getInstalledTranslations ([38dae267](https://github.com/Elgg/Elgg/commit/38dae2670fa02cedb49197cfc12790f2df3e8245))
* **languages:** improved js caching of languages by using simplecache ([ab17ee54](https://github.com/Elgg/Elgg/commit/ab17ee54dd3e71f8bb230ec3c9a4368c492b7cd1))
* **likes:** ajax load liking users and show in lightbox ([7a371477](https://github.com/Elgg/Elgg/commit/7a3714775d5f8c9c0cd3ffc25ec2765b9a176187))
* **plugins:** removes DB query to determine if a plugin is active ([0ed117d3](https://github.com/Elgg/Elgg/commit/0ed117d31301978f6c7ac9c00238777fd941cc30), closes [#7661](https://github.com/Elgg/Elgg/issues/7661))
* **search:** only query DB for fulltext min and max word length once ([5f6e1176](https://github.com/Elgg/Elgg/commit/5f6e1176f1e06a6632a154a3abdcffe8474a33cf), closes [#6707](https://github.com/Elgg/Elgg/issues/6707))


#### Documentation

* **rst:** documents new list item view parameter ([a4f51701](https://github.com/Elgg/Elgg/commit/a4f517017a7c637a79cc815e3ddb46f2d23073fa))
* **upgrading:** instructs how to enable comment highlighting in custom themes ([60eebdc2](https://github.com/Elgg/Elgg/commit/60eebdc24f34761595589e0911411e5803f78327))
* **views:** improves docs for views ([365f9058](https://github.com/Elgg/Elgg/commit/365f9058f1105486981d8dcb73919c52fb975a14))


#### Bug Fixes

* **access:** show all readable custom access collection names to admins ([fd1637f5](https://github.com/Elgg/Elgg/commit/fd1637f51ad15976494a074c6deb07d12d0fb324))
* **actions:** action scripts can return falsey values without causing errors ([35382fce](https://github.com/Elgg/Elgg/commit/35382fce5bcf0267c28c84cadab34350c22121dd), closes [#7209](https://github.com/Elgg/Elgg/issues/7209))
* **annotations:** simplifies ege* for annotation calculations ([b123f06d](https://github.com/Elgg/Elgg/commit/b123f06d165f77e69240052bfbc3e00b7ebab74f), closes [#7398](https://github.com/Elgg/Elgg/issues/7398), [#4393](https://github.com/Elgg/Elgg/issues/4393))
* **ckeditor:** updated to full ckeditor package version 4.4.7 ([ada19c9d](https://github.com/Elgg/Elgg/commit/ada19c9d49fb0244b7c13b5316e4917532b16e87))
* **comments:** keep comment access_id in sync with container ([066102ab](https://github.com/Elgg/Elgg/commit/066102aba3a75a813c1c579e6fa72145e939283a), closes [#7807](https://github.com/Elgg/Elgg/issues/7807), [#NaN](https://github.com/Elgg/Elgg/issues/NaN))
* **css:** Fix size of button elements in /admin ([6cb602c5](https://github.com/Elgg/Elgg/commit/6cb602c59d5b27c1446e349718cd4a7fefd7d5cc))
* **developers:** append the developers log as late as possible ([5b0d4c65](https://github.com/Elgg/Elgg/commit/5b0d4c652f3e5e014e8400297e387f9958449f81))
* **engine:**
  * eliminated potential deadloops in MenuBuilder::setupTrees ([3e5cf89a](https://github.com/Elgg/Elgg/commit/3e5cf89aee97c9aed046a34f637b616404a5d799))
  * return original val if not a string for string_to_tag_array ([1ef2b9e3](https://github.com/Elgg/Elgg/commit/1ef2b9e376eaa6e326a33dffb54f4f3650063510))
* **file:** always download as attachment when using file download action ([278fe010](https://github.com/Elgg/Elgg/commit/278fe0109766d5b5e7868da87f43d1fe6cee6c94))
* **filestore:** fixes file uploading broken by the transition to Symfony HttpFoundation ([d315aaaa](https://github.com/Elgg/Elgg/commit/d315aaaafeebf65488fce729aa124d8dbb387f9f))
* **i18n:**
  * ckeditor now uses user's own language instead of the site language ([aa63a911](https://github.com/Elgg/Elgg/commit/aa63a9112797b2bd18455aef70b8012256b2d2d9))
  * do not let empty translation arrays disable plugins ([10ba5d89](https://github.com/Elgg/Elgg/commit/10ba5d8932594cc4e35e9edf68c2c031db33b721))
  * make sure that all potential languages are loadable with js ([cfa860e6](https://github.com/Elgg/Elgg/commit/cfa860e6657dc9f14c9bc7fe232a74a829e21eea))
* **js:**
  * only show editor toggle link if editor is initialized ([d18f95cc](https://github.com/Elgg/Elgg/commit/d18f95cc0d445a9aded890eb4ed8dd19330eecf0))
  * increased AMD config waitSeconds to prevent timeout issues ([0bd6aef6](https://github.com/Elgg/Elgg/commit/0bd6aef60bc63b07233aa929058fdfb1feeb65c4))
  * correctly define amd dependencies for input/userpicker ([48f5c00a](https://github.com/Elgg/Elgg/commit/48f5c00ad7cbc538cf0b668b3f71788365b6ba3e))
* **messageboard:**
  * provide correct link to users messageboard ([04b86f56](https://github.com/Elgg/Elgg/commit/04b86f5631be00f5ce8f88b5753430b7dcf498f7))
  * correctly register deletePost on ajax created posts ([a50dbe3e](https://github.com/Elgg/Elgg/commit/a50dbe3e81fee9b991d56b68bb6b1ee6a8fe8e4b))
* **navigation:** strip tags before comparing menu item text ([c021e6a9](https://github.com/Elgg/Elgg/commit/c021e6a9fc47bfae077e4b54951e41d7cbc790fc))
* **notifications:** correctly use elgg_log instead of error_log ([43661c90](https://github.com/Elgg/Elgg/commit/43661c9061e39441b29ed4e972e3513c55cf8013))
* **profile:**
  * moved topbar profile menu registration to profile plugin ([2100c494](https://github.com/Elgg/Elgg/commit/2100c49446fbfbdd93f6bf4ba7190e1db22834a4))
  * adds the prepare hook for the profile page’s owner menu ([1d39ff8d](https://github.com/Elgg/Elgg/commit/1d39ff8ddca75aa107d6297094ebb701ce7fb8bc), closes [#6085](https://github.com/Elgg/Elgg/issues/6085))
* **security:** Eliminates auto-casting within HMAC token building ([2be74f05](https://github.com/Elgg/Elgg/commit/2be74f05b9a4deebb64da287f98d103d9751ee84))
* **tests:** fix failing SystemMessagesServiceTest ([d52515ba](https://github.com/Elgg/Elgg/commit/d52515baf563d8a5ccfb3b23c4e1e93e1f3e3e10))
* **views:**
  * show spinner when ajax loading walled garden forms ([1e503da4](https://github.com/Elgg/Elgg/commit/1e503da43f7bbf5e5fc7a79189d8b428fc6575c6))
  * prevent direct calls to an ajax view ([3b5993bb](https://github.com/Elgg/Elgg/commit/3b5993bb7ce2a2f2d59f25618594b1c89158ef66))
  * changed text of the # more comments text in the river ([f2f3c1dd](https://github.com/Elgg/Elgg/commit/f2f3c1dd05f6dd85313b3ebf2d51911526df1f31))
  * view can only exist if it is string ([4452b614](https://github.com/Elgg/Elgg/commit/4452b614b34e89000d0e9a73ff3fce5871a09a6e))
  * check item instance before rendering it ([f927f462](https://github.com/Elgg/Elgg/commit/f927f46243f40e608299cceeec5fc289d22f38f0))
  * always show all system messages (success and error) ([01156baa](https://github.com/Elgg/Elgg/commit/01156baa8baeef53e8b5c34079f387421e1d610a))
  * added avatar classnames to menu item for consistency ([d803c1aa](https://github.com/Elgg/Elgg/commit/d803c1aa5b40174e538a1f28ac4dae78f48137eb))
  * sidebar comments block data should be consistent with page ([f9e6efb2](https://github.com/Elgg/Elgg/commit/f9e6efb2529cc12002d3b122cf60930751225af8))
  * switch tagcloud blocks to list tags based on container_guid ([7915a668](https://github.com/Elgg/Elgg/commit/7915a668ef6de1cba4ca9f74f785d7831ba68297))

<a name="1.10.6"></a>
### 1.10.6  (2015-12-13)

#### Contributors

* Jerôme Bakker (5)
* Juho Jaakkola (2)
* Evan Winslow (2)
* Mariano Aguero (1)
* akudan (1)
* Steve Clay (1)
* Jeroen Dalsem (1)

#### Bug Fixes

* **views:** Sticky values now get passed into views extending register/extend ([e241e82e](https://github.com/Elgg/Elgg/commit/e241e82eef3ac57e8cffdfdad164fe49372ddfd7), closes [#8873](https://github.com/Elgg/Elgg/issues/8873))
* **memcache:** don't store a copy of $CONFIG in file objects ([beb90891](https://github.com/Elgg/Elgg/commit/beb9089129a0a06b36200f3f8d214c7ed8f94f42)), closes [#9081](https://github.com/Elgg/Elgg/issues/9081))
* **messageboard:** provide correct link to users messageboard (Fixes [#8170](https://github.com/Elgg/Elgg/issues/8170))
* **notifications:** correctly use elgg_log instead of error_log (Fixes [#8039](https://github.com/Elgg/Elgg/issues/8039))
* **i18n:**
  * ckeditor now uses user's own language instead of the site language
  * do not let empty translation arrays disable plugins (Fixes [#8116](https://github.com/Elgg/Elgg/issues/8116))

#### Chores

* **notification:** no more typehint errors when sending a notificationas an ElggGroup (Fixes [#7949](https://github.com/Elgg/Elgg/issues/7949))
* **thewire:** improved error handling when removing a wire post (Fixes [#7003](https://github.com/Elgg/Elgg/issues/7003))
* **core:** catch login exceptions during password change (Fixes [#7948](https://github.com/Elgg/Elgg/issues/7948))

<a name="1.10.5"></a>
### 1.10.5  (2015-04-05)

#### Contributors

* Per Jensen (1)
* Steve Clay (1)

#### Bug Fixes

* **aalborg_theme:** moves unextend/extend view into init ([3c5fb39b](https://github.com/Elgg/Elgg/commit/3c5fb39ba2c65127c5fc57f6e27eef5ac6127c92), closes [#8105](https://github.com/Elgg/Elgg/issues/8105))


<a name="1.10.4"></a>
### 1.10.4  (2015-03-22)

#### Contributors

* Evan Winslow (3)
* Jerôme Bakker (2)
* Juho Jaakkola (2)
* Matt Beckett (1)
* Paweł Sroka (1)

#### Bug Fixes

* **core:** don't trigger delete event when you can't edit the entity ([83c69c09](https://github.com/Elgg/Elgg/commit/83c69c09c1a163ae30507043a9c4eaaf9e627d89))
* **groups:**
  * respect previous modifications to the write access in group context ([11b55041](https://github.com/Elgg/Elgg/commit/11b55041df54f9c2d193427e7c0acf6a7175882b))
  * Hides group profile fields that don't have a value ([2bb13db8](https://github.com/Elgg/Elgg/commit/2bb13db8d96bd5a2307c009717476a67cc2698cd))


<a name="1.10.3"></a>
### 1.10.3  (2015-03-08)

#### Contributors

* Juho Jaakkola (5)
* Jeroen Dalsem (4)
* Ismayil Khayredinov (1)
* Jerôme Bakker (1)
* Matt Beckett (1)
* Cim (1)
* Rodrigo (1)
* Evan Winslow (1)

#### Documentation

* **helpers:** Adds missing underscores to elgg_get_loggedin_user_* functions ([02ef5d7b](https://github.com/Elgg/Elgg/commit/02ef5d7bf6aa70153d5ec9fb9aac1340cad87741))
* **views:** documented the difference between page/elements/foot and footer ([001be7e4](https://github.com/Elgg/Elgg/commit/001be7e4c19a63932abd1740071f17bdd20bc2b4))


#### Bug Fixes

* **upgrade:** reset system cache before upgrade ([468d1c40](https://github.com/Elgg/Elgg/commit/468d1c407ed1912bfdc5f059ba42c2d7af77f951), closes [#6249](https://github.com/Elgg/Elgg/issues/6249))
* **uservalidationbyemail:** only forward to emailsent page if email sent ([7d8cd3b8](https://github.com/Elgg/Elgg/commit/7d8cd3b83bc32648df3702d25f713f8a63bd399d))
* **views:**
  * always add the user guid param to the usersettings/save form ([9e1661d4](https://github.com/Elgg/Elgg/commit/9e1661d4189bc089e632b8ed9a30aabd80155730))
  * always submit element when there are no userpicker values ([61e295c9](https://github.com/Elgg/Elgg/commit/61e295c9c34e5e8a869f14610e32aa958d9a4720))


<a name="1.10.2"></a>
### 1.10.2  (2015-02-21)

#### Contributors

* Jeroen Dalsem (16)
* Steve Clay (6)
* Evan Winslow (2)
* Jerôme Bakker (2)
* Ismayil Khayredinov (1)
* Juho Jaakkola (1)

#### Performance

* **stats:** more efficient get_entity_statistics() ([f5ac3602](https://github.com/Elgg/Elgg/commit/f5ac3602048767761c3b843ca1becea6dbf26582))


#### Documentation

* **install:** Move environment-specific instructions to their own pages ([1b750298](https://github.com/Elgg/Elgg/commit/1b750298f4df5a585cabe521827a8071b95d2807), closes [#7834](https://github.com/Elgg/Elgg/issues/7834))


#### Bug Fixes

* **datepicker:** Prevents month navigation links from overlapping with other elements ([fb1596da](https://github.com/Elgg/Elgg/commit/fb1596daf1a8d18771e7a241392ad90edaf82619), closes [#7542](https://github.com/Elgg/Elgg/issues/7542))
* **groups:** also delete original icon when deleting group ([b8d1612e](https://github.com/Elgg/Elgg/commit/b8d1612ece88a52bb20e7009d2c7dffc2002dac5))
* **js:**
  * correctly init datepicker when ajax loaded ([aecc0047](https://github.com/Elgg/Elgg/commit/aecc0047f196355295e911e116475489acd84988))
  * fixes aalborg site menu by restoring 1.9 toggle behavior ([8ece7dd8](https://github.com/Elgg/Elgg/commit/8ece7dd89b1fabe11fb0983f9be1e5887a76e583), closes [#7790](https://github.com/Elgg/Elgg/issues/7790))
  * catch global ajax errors and report to the user ([dd52baeb](https://github.com/Elgg/Elgg/commit/dd52baebfcd2020aa77b14371fd986319ce4dfb9))
* **likes:**
  * only allow likes to be deleted by owner ([b47f0166](https://github.com/Elgg/Elgg/commit/b47f01661d6bd74453e54b27fa581753b3931305))
  * correctly register like button for ajax action ([d56b239d](https://github.com/Elgg/Elgg/commit/d56b239dbefeb6dd5bbf2d1c4ca5542d2b597302))
* **messages:** forward to inbox after deleting a message ([015baf62](https://github.com/Elgg/Elgg/commit/015baf6246f808fed1ff4d6163b0bf6f77d3242b))
* **metadata:** metadata values returned in more reliable order ([36517715](https://github.com/Elgg/Elgg/commit/36517715959773bb02d0aa57e1bd0ac012eb527b), closes [#5603](https://github.com/Elgg/Elgg/issues/5603))
* **plugins:** pages with no annotation no longer cause fatal errors ([ffdb908d](https://github.com/Elgg/Elgg/commit/ffdb908dd2ffa0a909f20519275f480e20f997a8), closes [#7793](https://github.com/Elgg/Elgg/issues/7793))
* **profile:** consider potential split db in profile icondirect ([bd8f3aed](https://github.com/Elgg/Elgg/commit/bd8f3aedc8290a580d7c8a43ffb29d286a2bf24f))
* **search:**
  * prevent search form submit if empty query ([becd5ba2](https://github.com/Elgg/Elgg/commit/becd5ba293013c73eef91640019671a13d8119f0))
  * correctly split search words on multiple spaces ([2bde4af1](https://github.com/Elgg/Elgg/commit/2bde4af1e612671b958a8bf7aa846934d4c015d1))
  * only query user metadata if there are profile fields ([6cdafa10](https://github.com/Elgg/Elgg/commit/6cdafa10c32c0ccfa26942d7006319a5a0dde0db))
* **ui:** using site menu too early no longer results in 404 page ([b11acee5](https://github.com/Elgg/Elgg/commit/b11acee5c555a926d62c48e18d561ca875762e3a), closes [#7861](https://github.com/Elgg/Elgg/issues/7861))
* **views:**
  * use named keys when registering meta tags and links in head ([2cbaa770](https://github.com/Elgg/Elgg/commit/2cbaa770458886d6d30dc7ed446bfe00729e1e8a))
  * improved check on non existing array keys ([bfc65a68](https://github.com/Elgg/Elgg/commit/bfc65a68a70a8b098ff2a3e3287915499f84e8b5))
  * adds excerpt to comments and discussions in activity context ([4e09115a](https://github.com/Elgg/Elgg/commit/4e09115addb1ea40e005abb36b10b1056e839f12))
  * deprecated notice no longer shows up in the wrong version ([3fcbee3f](https://github.com/Elgg/Elgg/commit/3fcbee3fad08ea1d3aaaa40d2c3865092cea3f7b))
  * use correct page offset for divisors that have a modulo ([cdc85dca](https://github.com/Elgg/Elgg/commit/cdc85dca62d339934721db27a75ff6210b4b4170))


<a name="1.10.1"></a>
### 1.10.1  (2015-01-26)

#### Contributors

* Steve Clay (10)
* Jerôme Bakker (2)
* Ismayil Khayredinov (1)
* Juho Jaakkola (1)

#### Documentation

* **routing:** Adds RST docs on routing ([fc3b0642](https://github.com/Elgg/Elgg/commit/fc3b064278841b55bb2fff1d641debf75b9d3484), closes [#7337](https://github.com/Elgg/Elgg/issues/7337))


#### Bug Fixes

* **blog:** correctly handle the archive listing if there is no archive ([71fbf79f](https://github.com/Elgg/Elgg/commit/71fbf79f4c7a977ec119b8f866e3b4d51c5c3860))
* **css:** add missing selector prefix ([af3f003d](https://github.com/Elgg/Elgg/commit/af3f003d66996aa96392947e4bccf2679284a0d4))
* **http:** don’t allow plugins to bypass a forward() call ([ac2d9f1e](https://github.com/Elgg/Elgg/commit/ac2d9f1e17e9ece15f485d395d90ef2b36141838), closes [#7637](https://github.com/Elgg/Elgg/issues/7637))
* **notifications:**
  * email replies again have “Re:” in subjects ([632c57d3](https://github.com/Elgg/Elgg/commit/632c57d39a22fa0a7977a58cad6dd4df2fc296ed))
  * correctly unregister the default notifications save function ([f2adb5e2](https://github.com/Elgg/Elgg/commit/f2adb5e2ad426400bfc5de68720e44372c764eb4))
* **plugins:**
  * discussion replies no longer missing/reversed order on river ([78af4b69](https://github.com/Elgg/Elgg/commit/78af4b6906061cad774cbe1f9b0b65002cd40345), closes [#7801](https://github.com/Elgg/Elgg/issues/7801), [#7668](https://github.com/Elgg/Elgg/issues/7668))
  * re-hides the likes button for groups ([f57d6ef8](https://github.com/Elgg/Elgg/commit/f57d6ef8532d72c2b9e531368c6a1a6b59ce35fa), closes [#7724](https://github.com/Elgg/Elgg/issues/7724))
  * eliminates notices for missing GET keys in profile icon ([98fb967d](https://github.com/Elgg/Elgg/commit/98fb967d0f3352245920f63b00c3295a31f02db4))
  * Eliminates deprecation notice on file plugin objects ([a0240add](https://github.com/Elgg/Elgg/commit/a0240added0159387e90a60d514a61d599eebb9d), closes [#7761](https://github.com/Elgg/Elgg/issues/7761))
* **travis:** eliminates composer install failures ([f96ea171](https://github.com/Elgg/Elgg/commit/f96ea17150a7b7b5910aaba10add973d017a6f6f))


<a name="1.10.0"></a>
## 1.10.0  (2015-01-11)

#### Contributors

* Paweł Sroka (12)
* Per Jensen (3)
* Steve Clay (3)
* Evan Winslow (2)
* Arsalan Shah (1)
* Juho Jaakkola (1)

#### Features

* **security:** No longer ship with vendors that have security advisories ([b193ebcf](https://github.com/Elgg/Elgg/commit/b193ebcf2cbfff13732303d3601a0d504c9f94a4), closes [#7738](https://github.com/Elgg/Elgg/issues/7738))
* **test:** Added rewrite rules for builtin PHP cli server execution ([a0ff98e2](https://github.com/Elgg/Elgg/commit/a0ff98e21175a010b15f3d98517aaa2be95c114b))


#### Documentation

* **nginx:** Added sample nginx configuration and moved sample configs to install/config/ ([dbcd7548](https://github.com/Elgg/Elgg/commit/dbcd754839796ea00fd711cb149c9c94eff8e2da))
* **requirements:** Updated PHP version used in docs as requirement to 5.4 ([5f4f8eea](https://github.com/Elgg/Elgg/commit/5f4f8eead513495a474b4eba4698c3c66795b0a0))


#### Bug Fixes

* **CSS:** adds margin between a file's text and image ([261e92b4](https://github.com/Elgg/Elgg/commit/261e92b40bad46455ec68bf2cfc695cef5cbf0dc), closes [#7712](https://github.com/Elgg/Elgg/issues/7712))
* **amd:** Added coverage tests and fixed minor bugs. ([6250fd76](https://github.com/Elgg/Elgg/commit/6250fd76ca72bc196788da2a4f83f562f99a5d42))
* **blog:** adds missing class to preview button ([be3b559b](https://github.com/Elgg/Elgg/commit/be3b559b20da20c08940c5a2623f5b817f0c3f12), closes [#7706](https://github.com/Elgg/Elgg/issues/7706))
* **http:** Send a minimal 404 header for /favicon.ico requests ([b8c8a280](https://github.com/Elgg/Elgg/commit/b8c8a280457e34c43b9bf8a83f51e845339202e7), closes [#7261](https://github.com/Elgg/Elgg/issues/7261))
* **settings:** It's again possible to set user specific setting for a plugin ([80e0c904](https://github.com/Elgg/Elgg/commit/80e0c904abafea70eb64b037f0e5d6f8144e7344))


<a name="1.10.0-rc.1"></a>
### 1.10.0-rc.1  (2014-12-15)

#### Contributors

* Evan Winslow (64)
* Steve Clay (30)
* Jeroen Dalsem (24)
* Per Jensen (10)
* Jerôme Bakker (9)
* Paweł Sroka (7)
* Ismayil Khayredinov (5)
* Matt Beckett (3)
* Juho Jaakkola (1)
* Jeff Tilson (1)
* Bruno (1)
* Satheesh PM (1)
* Sem (1)

#### Features

* **aalborg_theme:**
  * adds support for alert messages ([2e410f71](https://github.com/Elgg/Elgg/commit/2e410f71fed8cec4bd7235ffa76d327295d55302))
  * adds visual difference between submit and action buttons ([691470e6](https://github.com/Elgg/Elgg/commit/691470e64361eb1aa9cc7fd5b81a582df9d2ec2f), closes [#6929](https://github.com/Elgg/Elgg/issues/6929))
  * comments use triangle indicator instead of text label ([b2d55926](https://github.com/Elgg/Elgg/commit/b2d55926b53c794aab6fb82ad3ddbf9c596c73d8))
  * adds support for .elgg-button-special and button sizes ([2ca0dedd](https://github.com/Elgg/Elgg/commit/2ca0dedd1bc0cee901108ad6324871e2b4983886), closes [#2954](https://github.com/Elgg/Elgg/issues/2954))
* **admin:** Use elgg_view_menu to generate admin header ([411a9f39](https://github.com/Elgg/Elgg/commit/411a9f39abeb74c132d46edae9b6025bab01f1c6))
* **cache:** allows using ints as keys in Cache\Pool ([c36ec89d](https://github.com/Elgg/Elgg/commit/c36ec89d476232a8e5fd2e0b19bb07235e12a58a))
* **core:**
  * support for querying based on relationship create time ([db27abbd](https://github.com/Elgg/Elgg/commit/db27abbdcdb474e9b1d998b666b9e9f8c204b114))
  * adds edit avatar to admin section of user hover menu ([a003d840](https://github.com/Elgg/Elgg/commit/a003d8401b8898ff3829d1a0ac48efc1e2eaec18))
* **developers:** inspect menu item now has children for faster access ([314616d1](https://github.com/Elgg/Elgg/commit/314616d12060c32ce187e913a847cfe174c0f07b))
* **discussion:** Added some extension points at discussion sidebars. These changes allow 3rd party plugins to extend discussion sidebar, and add there features like a subscribe  ([db46100a](https://github.com/Elgg/Elgg/commit/db46100a570cc7b8d1dc2794da3d09bf751241c4))
* **file:** display file upload limit on file upload form ([09001b9d](https://github.com/Elgg/Elgg/commit/09001b9d1789756cb4d39c4b382268da30868533))
* **filestore:**
  * add elgg_get_file_simple_type() to core api ([69e54e4c](https://github.com/Elgg/Elgg/commit/69e54e4c737906638ad71b92a3a3ffcf908b7acc))
  * add a hook to fix detected mimetype ([4ddc7843](https://github.com/Elgg/Elgg/commit/4ddc7843474ede4e7b304c3d5b5d5a70ad638d99))
* **groups:** Added featured groups as a tab along with groups, popular, discussions ([f77356e3](https://github.com/Elgg/Elgg/commit/f77356e3eb93d4fa4a84457b40432913d7ed2fae))
* **js:** extended the usability of rel="toggle" ([1d89418e](https://github.com/Elgg/Elgg/commit/1d89418ed6cc6b564a9c478579df060f872d5e7d))
* **messages:** improved UI for messages listing ([46821a62](https://github.com/Elgg/Elgg/commit/46821a62b8b64a23036fa4a54325ef53a65df912))
* **php:** Require PHP 5.4+ ([42b76d37](https://github.com/Elgg/Elgg/commit/42b76d37429439b2d1473b824c2ccd8edd24009b), closes [#7090](https://github.com/Elgg/Elgg/issues/7090))
* **plugins:** added default param to elgg_get_plugin_user_setting ([13000c98](https://github.com/Elgg/Elgg/commit/13000c98a632d8dc2836c765a017b7df77060303))
* **requirements:** PHP 5.3.3+ is now required ([3a555512](https://github.com/Elgg/Elgg/commit/3a555512f2208d01cf191c5d0603090b8bbd9186), closes [#6165](https://github.com/Elgg/Elgg/issues/6165))
* **router:** add original params to route hook ([1b1026c3](https://github.com/Elgg/Elgg/commit/1b1026c3386a0f4affa6c28c1bdbf5756a8e92bc))
* **settings:** adds setting for default number of items per page ([d1d0a4e1](https://github.com/Elgg/Elgg/commit/d1d0a4e15bbbb3c784535f5d9e3b511a2cacdbfd), closes [#2650](https://github.com/Elgg/Elgg/issues/2650))
* **site_notifications:** option to mass delete site notifications … ([c28eaac7](https://github.com/Elgg/Elgg/commit/c28eaac764b468b6df526bc155b31e16f2afe879))
* **users:** Username character blacklist can now be altered via plugin hook ([7dc63eb2](https://github.com/Elgg/Elgg/commit/7dc63eb280c22982488984a1288c0e88c93c44eb), closes [#6189](https://github.com/Elgg/Elgg/issues/6189))
* **usersettings:** every user setting has its own menu item ([6c1631d1](https://github.com/Elgg/Elgg/commit/6c1631d17e2ef3d2669af9b080bcfd9338062789))
* **views:**
  * output/tag supports all output/url options ([d0c9c855](https://github.com/Elgg/Elgg/commit/d0c9c855fabb9a1d55f05169db522ed9bc10dd8a))
  * allows rendering empty results using an anonymous function ([a8f15ffa](https://github.com/Elgg/Elgg/commit/a8f15ffa76f96aebc70ff131bdb5b6e25af6bdfd))
  * output readable access level for any access_id ([c9c2e12c](https://github.com/Elgg/Elgg/commit/c9c2e12c889d8640f577c61bcaa10c1b98a25211), closes [#7133](https://github.com/Elgg/Elgg/issues/7133))
* **webapp:** Add support for a basic WebApp Manifest file ([27c9ef4a](https://github.com/Elgg/Elgg/commit/27c9ef4ab36c6b0123fa181b5b457d714e8e07a7), closes [#7493](https://github.com/Elgg/Elgg/issues/7493))


#### Performance

* **annotations:** increased performance of egef_annotations ([96e6bd37](https://github.com/Elgg/Elgg/commit/96e6bd37e71b957c2ffdebd5f1ec672e3ece05ae), closes [#6638](https://github.com/Elgg/Elgg/issues/6638))
* **db:** Disabled SQL DISTINCT in more cases. ([98a99c83](https://github.com/Elgg/Elgg/commit/98a99c836bdfb9ae09174c43a847123b8f95a709))
* **entities:** preloads owners when drawing lists of entities/likes ([82088d5e](https://github.com/Elgg/Elgg/commit/82088d5e40eb3025ed02a31f02f085dd6a2cda42), closes [#5949](https://github.com/Elgg/Elgg/issues/5949))
* **likes:** reduces number of queries when showing likes in lists ([90991256](https://github.com/Elgg/Elgg/commit/909912564d0425b050b24ae49cb90aba0727a2c8), closes [#6941](https://github.com/Elgg/Elgg/issues/6941))
* **session:** speed up elgg_is_admin_user() ([aed21337](https://github.com/Elgg/Elgg/commit/aed21337da1f65fd06084ce3ddb44584d1011b2c))
* **sql:** allows removing DISTINCT from some MySQL queries ([293317f2](https://github.com/Elgg/Elgg/commit/293317f214861e2ec66b09956668b99e29941d4e), closes [#4594](https://github.com/Elgg/Elgg/issues/4594))
* **views:** remove unneeded view calls in river/elements/body view ([4ef23b61](https://github.com/Elgg/Elgg/commit/4ef23b6105dbf0be2144756e939e1e9699cd0737))


#### Documentation

* **requirements:** Document new rolling support policy for browsers ([9ce72099](https://github.com/Elgg/Elgg/commit/9ce720998a364873ba712dfb93c0ec053f33bec0), closes [#5932](https://github.com/Elgg/Elgg/issues/5932))


#### Bug Fixes

* **ckeditor:** ckeditor now prevents image drag/drop/paste in editor ([47fecbea](https://github.com/Elgg/Elgg/commit/47fecbea50bb05dbb3a3010e8ad175e9cebb1fc0))
* **config:** path is derived from PHP, not database ([b756cbb4](https://github.com/Elgg/Elgg/commit/b756cbb4b71264c398ea15317005b944ffdc881b))
* **css:**
  * strings together elgg-button and button sizes ([3cbe5877](https://github.com/Elgg/Elgg/commit/3cbe58775759391b4dc81656b3d824e5e361adac))
  * removes link color from "comments" header in river, default theme ([f140ffb9](https://github.com/Elgg/Elgg/commit/f140ffb9fc0630f47ce3ffcd17d88dcf4cdcbe08), closes [#7137](https://github.com/Elgg/Elgg/issues/7137))
  * removes padding and margin from elgg-menu-entity items ([e732645b](https://github.com/Elgg/Elgg/commit/e732645b7f82aabc6870be9cb9fee8fc5f8bd6a2))
* **db:** elgg_get_metastring_id should always create an id ([423f1f6d](https://github.com/Elgg/Elgg/commit/423f1f6d13d5b8ca7cd136a4fcb2371a268311df))
* **deprecation:** deprecation warnings for 1.10 now work as expected ([3d8ada59](https://github.com/Elgg/Elgg/commit/3d8ada590ed9528b1411c6204603e4ac945aa7c5))
* **discussion:** also search in discussion replies when searching discussion topics ([604697f3](https://github.com/Elgg/Elgg/commit/604697f3a0ad8031be8d5c839502077706fd03e4))
* **entities:** system files removed for all entities on delete ([800d1f36](https://github.com/Elgg/Elgg/commit/800d1f3684420f969572bb5e61b5c1e0424fb59a), closes [#7130](https://github.com/Elgg/Elgg/issues/7130))
* **forms:** Login and account forms widened and centered by default ([5fc81511](https://github.com/Elgg/Elgg/commit/5fc81511babbff9e6e9428fc24725026c92b3022), closes [#6456](https://github.com/Elgg/Elgg/issues/6456))
* **groups:**
  * replaced deprecated entity loading with new method ([a8f73627](https://github.com/Elgg/Elgg/commit/a8f73627d57007146c337babdb3f1b03d4d5c72e))
  * adds wrapper to the message, This discussion is closed ([a336db85](https://github.com/Elgg/Elgg/commit/a336db856c9086b22042590077e69979ba40bec9))
* **pages:** add canEdit to page deletion permission check ([454deb63](https://github.com/Elgg/Elgg/commit/454deb638554533820afebf301c5fb9bc270358e))
* **river:**
  * allow everyone to look at everyones activity page ([f15e7ff8](https://github.com/Elgg/Elgg/commit/f15e7ff8df4e3a4b4f2ccd545fe0395e5213ea3f))
  * rss layout supports mulitple installations in the same host ([2e7262b4](https://github.com/Elgg/Elgg/commit/2e7262b4d5dbebbcb24aa1a2dc841bc30007a67f))
* **search:** respect entity type/subtype instead of params type/subtype ([758263a3](https://github.com/Elgg/Elgg/commit/758263a3c75521fae44d65f84b578d834178282e))
* **session:** correctly sets cookie params for sessions ([565dd08c](https://github.com/Elgg/Elgg/commit/565dd08c884cdb05b40d157472da8a84b0e606a6))
* **upgrade:** no longer try to process upgrade files from before installation version ([15c6f109](https://github.com/Elgg/Elgg/commit/15c6f10949732f68888f1b2674cd869fbee1e69a))
* **views:**
  * allows passing base_url through gallery view ([fb32d683](https://github.com/Elgg/Elgg/commit/fb32d68331f2f02c943c3eb271bb0af43539da5b), closes [#7669](https://github.com/Elgg/Elgg/issues/7669))
  * show different text on widgetpanel toggle button when opened ([b4e63b45](https://github.com/Elgg/Elgg/commit/b4e63b45c980fcfb39e5252ed4f8c47b99d8e935))
  * elgg_view_menu_item shows no link for items with null href ([a64432cf](https://github.com/Elgg/Elgg/commit/a64432cfd3e655ddf0a0c832519d3ba690d4c955))
  * move function and menu items out of file typecloud view ([e28bcd9e](https://github.com/Elgg/Elgg/commit/e28bcd9e038e60a3f15230d80472dae280b1ce38))
  * makes admin panel mobile friendly ([a8d9eeca](https://github.com/Elgg/Elgg/commit/a8d9eeca42e27f7f4e2289deba875d15667fd34b), closes [#6742](https://github.com/Elgg/Elgg/issues/6742))


#### Deprecations

* **access:** deprecates elgg_get_access_object() and refactors access lib ([d19cf2bf](https://github.com/Elgg/Elgg/commit/d19cf2bf564b56d01deb37f538fb1acc7e52aea9))
* **filestore:** deprecate file_get_simple_type() and file_get_general_file_type() ([c6042cbe](https://github.com/Elgg/Elgg/commit/c6042cbe650b0c65a6a79fd08ad24ecc071afd00))
* **plugins:** formally deprecates use of $CONFIG in start.php ([ee8f2edc](https://github.com/Elgg/Elgg/commit/ee8f2edc50c1f9bcf2c1186f3214cb43c5e4270e))
* **view:** deprecate output/confirmlink for consolidated output/url with 'confirm' option ([6e5e3910](https://github.com/Elgg/Elgg/commit/6e5e3910f11fae3dcec6c30fcfbe999e59cdfddb), closes [#5810](https://github.com/Elgg/Elgg/issues/5810))
* **views:** deprecates use of the core/settings/tools view ([239b730f](https://github.com/Elgg/Elgg/commit/239b730fa6f79d31dde4b7b42948fbb41b9bb533))


#### Breaking Changes

* The CSSMin class included via minify was renamed to CSSmin.
If you were referring to it with capital M, you'll have to
change that to lower-case m.

However, note that Elgg's dependencies are not considered
public API, so this notice is only a courtesy. Please explicitly
declare your dependencies on third party vendors, even ones that
you know Elgg already includes. We may remove or update them at any time.
 ([c3b0d8bc](https://github.com/Elgg/Elgg/commit/c3b0d8bcf700e978833d1785c23ae0dbefa2280c))
* If you are checking out Elgg directly from GitHub,
you will need to run `composer install` after `git checkout` to
get your installation to a working state.
 ([2e60327f](https://github.com/Elgg/Elgg/commit/2e60327f4d349e98035c9b2e27451f3b1787b47e))


<a name="1.9.8"></a>
### 1.9.8  (2015-01-11)

#### Contributors

* Juho Jaakkola (1)
* Matt Beckett (1)
* Steve Clay (1)
* iionly (1)

#### Bug Fixes

* **css:** Correct z-index for autocomplete form field when opened in lightbox ([e993141f](https://github.com/Elgg/Elgg/commit/e993141fb010f7cba6d9d134029a719ba625e0d5))
* **notifications:** subject of comment notification email always starts with "Re: " ([b5175b56](https://github.com/Elgg/Elgg/commit/b5175b56280c0903fc28ab1caa0106bf730343ef), closes [#7743](https://github.com/Elgg/Elgg/issues/7743))
* **profile:** admin defined profile fields are once again back-compatible ([8e577be4](https://github.com/Elgg/Elgg/commit/8e577be4aa77305f55e18394e2572d6d28fa5278), closes [#7634](https://github.com/Elgg/Elgg/issues/7634))


<a name="1.9.7"></a>
### 1.9.7  (2014-12-14)

#### Contributors

* Jerôme Bakker (5)
* iionly (3)
* Jeroen Dalsem (2)
* Juho Jaakkola (2)
* Matt Beckett (1)

#### Documentation

* **design:** added the data model image from docs ([680c3cf8](https://github.com/Elgg/Elgg/commit/680c3cf817314d338eeb275e04500872e1560b6a))
* **general:** moved pronuncation file from docs ([3718dac7](https://github.com/Elgg/Elgg/commit/3718dac70236b46d88fb3a781160bed39c14d62d))
* **support:** added documentation about the support policies of Elgg ([bdd7855c](https://github.com/Elgg/Elgg/commit/bdd7855c51ed0f86361936866185b14730ecd76c))


#### Bug Fixes

* **core:** deprecation notices thrown at login/logout even if there's no valid reason ([d22a6406](https://github.com/Elgg/Elgg/commit/d22a64062b989d80ac9016962e977b467d728e88))
* **likes:** Uses getDisplayName() instead of assuming the object has value in title property ([7ece624f](https://github.com/Elgg/Elgg/commit/7ece624f8e089aa3fb62c4d4108ab3a5612dfcbe))
* **notifications:** Verifies that a notification method is registered before using it ([4eddf313](https://github.com/Elgg/Elgg/commit/4eddf313abea3eddc5a7e286e6b8707e0ad79a75), closes [#7647](https://github.com/Elgg/Elgg/issues/7647))
* **pageowner:** allow unsetting of page owner guid ([a57e1fbe](https://github.com/Elgg/Elgg/commit/a57e1fbecb4d5fb215c9a71c2f0c827975514959))
* **uservalidationbyemail:** usage of deprecated ['login', 'user'] event ([23939b80](https://github.com/Elgg/Elgg/commit/23939b8023aceda1a7b22907d4dd60f1f104cf4a))
* **views:** correctly close the comment form contents ([0420bd00](https://github.com/Elgg/Elgg/commit/0420bd00947fd01623dedb46846612563ac929a5))


<a name="1.9.6"></a>
### 1.9.6  (2014-12-01)

#### Contributors

* Jerôme Bakker (74)
* Paweł Sroka (7)
* Jeroen Dalsem (2)
* Brett Profitt (1)
* Juho Jaakkola (1)
* iionly (1)

#### Documentation

* **admin:**
  * moved the finding plugins page from docs ([d054a5fd](https://github.com/Elgg/Elgg/commit/d054a5fd9d24077100df645c39cdde047f38531f))
  * moved the plugin order page from docs ([dfb68cb0](https://github.com/Elgg/Elgg/commit/dfb68cb0ee6d71fa4b03c518e1ab56a3fb9d7ba8))
  * moved the getting help page from docs ([2546fc9f](https://github.com/Elgg/Elgg/commit/2546fc9f6edcbc3cc83b7238ec272ae8d94fa04c))
  * moved duplicate installation from docs ([53dfaca8](https://github.com/Elgg/Elgg/commit/53dfaca85a65ebba492bef45947d935c037eb0f8))
  * moved backup and restore page from docs ([e66a2432](https://github.com/Elgg/Elgg/commit/e66a2432ba833209ca2be7e4af019872c3eaf5e4))
* **design:** moved the Loggable page from docs ([02f68068](https://github.com/Elgg/Elgg/commit/02f6806848b223f755d2734353648cfce0a59e4b))
* **faq:**
  * moved the Javascript not working page from docs ([94a00252](https://github.com/Elgg/Elgg/commit/94a00252d2c3e88ba32cceb8e4ce906090406b12))
  * moved the Deprecation warnings page from docs ([66374e0f](https://github.com/Elgg/Elgg/commit/66374e0fb6f2d9d12e5b48ef2b8674967440a025))
  * moved the No images page from docs ([2b261c8f](https://github.com/Elgg/Elgg/commit/2b261c8f6917f4cb89bed2bea403fbe164f04279))
  * moved the File is missing an owner page from docs ([46f71887](https://github.com/Elgg/Elgg/commit/46f718874c72939466b39a7d86443b1be08a0c17))
  * moved the Copy a plugin page from docs ([a0b4b27a](https://github.com/Elgg/Elgg/commit/a0b4b27a4337ac000b790ca7a3f934dcce4fad7e))
  * moved the session length page from docs ([c337b834](https://github.com/Elgg/Elgg/commit/c337b8347306e1c8418864990b6e14075bee34af))
  * moved Emails don't support non-Latin characters from docs ([c6001fba](https://github.com/Elgg/Elgg/commit/c6001fbade057dedddbefb6370cdf8184c06b19a))
  * moved the What variables are reserved by Elgg page from docs ([2d5a2a16](https://github.com/Elgg/Elgg/commit/2d5a2a16c8706677f9926696456d3ae049a63423))
  * moved the IE login problem page from docs ([7445c19c](https://github.com/Elgg/Elgg/commit/7445c19c8fc9109fb960e6956b066b45d42f587c))
  * moved the page not found page from docs ([d0435c55](https://github.com/Elgg/Elgg/commit/d0435c551138ee547e3e64b840ca820f46d53f13))
  * move the Should I edit the database manually page from docs ([d04a1383](https://github.com/Elgg/Elgg/commit/d04a13837c2d7534f8f0ade0fd5cbb146c61c3ce))
  * moved the css is missing page from docs ([5b54b38c](https://github.com/Elgg/Elgg/commit/5b54b38c0cbf3c4b5d9864e82281394018d5502e))
  * moved the filtering page from docs ([68baa0e6](https://github.com/Elgg/Elgg/commit/68baa0e6183d542b41328e957bf672baf4f84f4b))
  * moved the When I upload a photo or change my profile picture I get a white screen page from docs ([ffbdd0d2](https://github.com/Elgg/Elgg/commit/ffbdd0d27eea20a40953861c704459b5e670dfe6))
  * moved the security faq from docs ([627ff4f5](https://github.com/Elgg/Elgg/commit/627ff4f5b2af42613edc965b86972dd249570e91))
  * moved the 500 - Internal Server Error page from docs ([68a8ce19](https://github.com/Elgg/Elgg/commit/68a8ce19b8ceeab3b0e94698cd9c0c2955865649))
  * moved the What events are triggered on every page load page from docs ([be493213](https://github.com/Elgg/Elgg/commit/be493213962c66ac1f3a554fc4cdb92c5b3a1335))
  * moved the Using a test site page from docs ([dc2fe2a7](https://github.com/Elgg/Elgg/commit/dc2fe2a7b1d9317aad1a83ce1d6377faf6038b37))
  * moved the Https login turned on accidently page ([aeb32f65](https://github.com/Elgg/Elgg/commit/aeb32f65e95e8e61ec371f867a7fee00356e16f1))
  * moved the debug mode page from docs ([6b2d18e3](https://github.com/Elgg/Elgg/commit/6b2d18e380d3f1720438e8e8ba7810e47e8b0863))
  * split the faq page into different files for readability ([bb1de6a6](https://github.com/Elgg/Elgg/commit/bb1de6a6d24d4be3cb1a160baf69e6bd8d2e66c4))
  * moved Manually add user from docs ([0fa6c070](https://github.com/Elgg/Elgg/commit/0fa6c07035e1d38f639413137bba87a056276678))
  * moved How do I change PHP settings using .htaccess from docs ([0defcaaa](https://github.com/Elgg/Elgg/commit/0defcaaa788253738683c0cdfeb8615df182e9d6))
  * moved how does registration work page from docs ([13ac44d3](https://github.com/Elgg/Elgg/commit/13ac44d3685e5b77d29dc7568432ce222b002ae6))
  * moved How do I find the code that does x from docs ([ef30d048](https://github.com/Elgg/Elgg/commit/ef30d048e86c3f798b3d9243829e4c40aabe7855))
  * move the I don't like the wording of something in Elgg page from docs ([9c13832b](https://github.com/Elgg/Elgg/commit/9c13832bb48a3f7878256c1872bcf2995eac33f8))
  * moved the Changing registration page from docs ([6d7e4f48](https://github.com/Elgg/Elgg/commit/6d7e4f48edc68e86f08b478fbac3328c2b469495))
  * moved the changing profile fields page from docs ([151d25a0](https://github.com/Elgg/Elgg/commit/151d25a033c3f891c4de8073e2dc43a93df12688))
  * moved What should I use to edit php code from docs ([375869d1](https://github.com/Elgg/Elgg/commit/375869d1945d078a3fc17f432f461d289538bfd9))
* **features:** added a link to the Elgg showcas page ([334d2010](https://github.com/Elgg/Elgg/commit/334d20101928554a076afbd5126a609d0e0e7920))
* **general:** adds contents indexes to long pages ([ebf316c9](https://github.com/Elgg/Elgg/commit/ebf316c9964b4d76e8c1f7377fd833aa1f8a7c09))
* **guides:**
  * moved Walled Garden page from docs ([4100ccef](https://github.com/Elgg/Elgg/commit/4100ccef8cefd81415ae0003f204189af56c74ba))
  * moved the Accessibility Guidelines from docs ([5b687a42](https://github.com/Elgg/Elgg/commit/5b687a42c32461a3ed5cbfe8b030f603c05581b8))
  * moved the systemlog page from docs ([de73bb22](https://github.com/Elgg/Elgg/commit/de73bb2240716ca78fa68b48064157221f64fec5))
  * moved the How to restrict where widgets can be used from docs ([17ec2d35](https://github.com/Elgg/Elgg/commit/17ec2d358767ef979211ae63332a0a42663c9d1d))
  * moved the javascript hooks page from docs ([71551797](https://github.com/Elgg/Elgg/commit/715517971431e6f9f02e844ab5717cb5d5f80e54))
  * moved the PluginDependencies from docs ([e37d79a2](https://github.com/Elgg/Elgg/commit/e37d79a2790e646478fe48292f9f4c61221f9ee0))
  * moved hmac authentication page from docs ([7b37f083](https://github.com/Elgg/Elgg/commit/7b37f083d2c44ceb4f7638407b3dd5960b3232e6))
  * moved don't modify core page from docs ([c99e0008](https://github.com/Elgg/Elgg/commit/c99e0008aaa90e5346a73e579351bcdd288c7789))
  * moved the ajax page from docs ([b758c731](https://github.com/Elgg/Elgg/commit/b758c731faf11673aed40f213074ebed0eb7429c))
  * moved Engine/Controllers/BestPractices from docs ([26f77b0d](https://github.com/Elgg/Elgg/commit/26f77b0d83dd2459f36828e19790a46c154a185f))
  * move plugin coding guidelines from docs ([9c4ee9f9](https://github.com/Elgg/Elgg/commit/9c4ee9f996564833fcbb5b729d2fe11d660c28d5))
  * moved the gatekeeper page from docs ([686fb7b2](https://github.com/Elgg/Elgg/commit/686fb7b25a7cc177b65685d8bf89e0b8864a7c8d))
  * moved simplecache from docs ([a2d9b474](https://github.com/Elgg/Elgg/commit/a2d9b474bb347ca4de10068366208bc4ee993de4))
  * moved the authentication page from docs ([0e928075](https://github.com/Elgg/Elgg/commit/0e9280755f3cb7c6e2f4da12788411e2b475f953))
  * moved the permissions check documentation from docs ([d9a6a88a](https://github.com/Elgg/Elgg/commit/d9a6a88a7d3274fb04a2d5aa25c674e3041f7e06))
  * moved the plugin (user)settings documentation from docs ([bf2d984d](https://github.com/Elgg/Elgg/commit/bf2d984d34976c856a9deecf48c0a7efe17334cb))
  * moved the context documentation from docs ([87bd91f9](https://github.com/Elgg/Elgg/commit/87bd91f90340ccb1286292260ffe5ec9db70c762))
  * moved the helper functions page from docs ([96d7d374](https://github.com/Elgg/Elgg/commit/96d7d3745e8811d2c11a0fa3e7ddca4b16d2c1bd))
  * moved the page handler documentation from docs ([e327d354](https://github.com/Elgg/Elgg/commit/e327d3549c1ae63ad949f1a38f1dbdaf37ace106))
* **guids:** moved page ownership from docs ([223d668a](https://github.com/Elgg/Elgg/commit/223d668afd0ae1b165ed3d608cd6f1c7d22a12b2))
* **pdf:** Added LaTeX build testing to Travis ([021a95c5](https://github.com/Elgg/Elgg/commit/021a95c559784786b50905f8381f7973f270c843))
* **plugins:**
  * moved the System diagnostics page from docs ([df2062a7](https://github.com/Elgg/Elgg/commit/df2062a7bfbeb772b9bd87c65caa6e67939fca6c))
  * moved the diagnostics page from docs ([b69c978c](https://github.com/Elgg/Elgg/commit/b69c978c71fc155a95772b3b14dc811e0c758218))
  * completed the list of bundled plugins ([2a886a84](https://github.com/Elgg/Elgg/commit/2a886a8420b3441634a04b86195e1d0ac352283b))
  * moved the thewire plugin description from docs ([5443e715](https://github.com/Elgg/Elgg/commit/5443e7157a8cb5759ebdf2b647a66ffadeee15f7))
  * moved the blog plugin description from docs ([722d1202](https://github.com/Elgg/Elgg/commit/722d12029a9d710edac349d99f74610c9df78966))
  * moved the messages plugin description from docs ([450c00b5](https://github.com/Elgg/Elgg/commit/450c00b59caad755a4909d846e02d9c8104eecc8))
  * moved the messageboard plugin description from docs ([5d06e409](https://github.com/Elgg/Elgg/commit/5d06e409effd4779ab2dba327fd2ec51594f652b))
  * moved the pages plugin description from docs ([47f9d2c8](https://github.com/Elgg/Elgg/commit/47f9d2c8f416a860e052f9caa8260650cc3416f1))
  * moved the profile plugin description from docs ([3fd4168c](https://github.com/Elgg/Elgg/commit/3fd4168cec942a144e8fe149d2ac1662e995156f))
  * moved the groups plugin description from docs ([0e1a6bdb](https://github.com/Elgg/Elgg/commit/0e1a6bdb5194e2c2cf1d832664db64081bc3f856))
  * moved the file plugin description from docs ([140fb7ba](https://github.com/Elgg/Elgg/commit/140fb7bafc6fba9d6fde9f5f1d86d322492beaf8))
  * moved the dashboard plugin description from docs ([2b17c2ce](https://github.com/Elgg/Elgg/commit/2b17c2ce31fe3b5d45394058b269607370d29f9d))
  * moved the plugin skeleton documentation ([d8ae89c7](https://github.com/Elgg/Elgg/commit/d8ae89c75d1e6d75c73cdd053cf2b616d43dc29a))
* **travis:** Added validation of translated docs sources for es language to Travis ([40d284e1](https://github.com/Elgg/Elgg/commit/40d284e171900e314fcd47149eb2f75200866660))
* **views:** moved the page structure best practices page from docs ([c441a3f1](https://github.com/Elgg/Elgg/commit/c441a3f111d626bfb64bab41e8ca448e4e97237e))


#### Bug Fixes

* **core:** getFilenameOnFilestore() returns empty string if an ElggFile object has no filename set ([a03591e7](https://github.com/Elgg/Elgg/commit/a03591e7252ea89502a0fb60e604cea2d372f971))
* **docs:**
  * Fixed docs elements not allowing LaTeX builds to succeed. ([659d5796](https://github.com/Elgg/Elgg/commit/659d5796b0bdf7a21b0d08d6c552554b953158f2))
  * Fixed docs syntax for the PDF builds. ([e3683683](https://github.com/Elgg/Elgg/commit/e36836838da991719e6fc174a490f20cde53af1f))
* **forms:** Removes icon and title links from autocomplete results ([aff7e69e](https://github.com/Elgg/Elgg/commit/aff7e69ea37268c4e9d069d1c35cbbd95e9b30d5), closes [#5583](https://github.com/Elgg/Elgg/issues/5583))
* **livesearch:** removed custom queries with ege* functions ([d3656fa2](https://github.com/Elgg/Elgg/commit/d3656fa20c3584417b4791b08dbe061a072e1514))
* **plugins:** trigger plugin hooks when saving plugin settings ([19c31361](https://github.com/Elgg/Elgg/commit/19c31361557a04d047618f33e9d1ad8906d73dad), closes [#6820](https://github.com/Elgg/Elgg/issues/6820), [#7502](https://github.com/Elgg/Elgg/issues/7502))
* **session:** Explicitly closing the session in the shutdown hook to work around APC session problems. ([7dbe7c6d](https://github.com/Elgg/Elgg/commit/7dbe7c6d54ec337f3c2e0a05ae7dd5c3cd562363), closes [#7186](https://github.com/Elgg/Elgg/issues/7186))
* **views:** allow numeric 0 values to show on user and group profile ([edee47e5](https://github.com/Elgg/Elgg/commit/edee47e5c6fecd01d36edf58dfec84080356f32e))


<a name="1.9.5"></a>
### 1.9.5  (2014-11-17)

#### Contributors

* Jeroen Dalsem (18)
* Brett Profitt (7)
* Steve Clay (7)
* Evan Winslow (3)
* Ismayil Khayredinov (3)
* Juho Jaakkola (3)
* Per Jensen (3)
* Jerôme Bakker (2)
* Paweł Sroka (2)
* Stian Liknes (2)
* Diego Andrés Ramírez Aragón (1)
* Matt Beckett (1)
* iionly (1)

#### Performance

* **db:** correctly re-enable query cache after ElggBatch run ([a8c3fbd9](https://github.com/Elgg/Elgg/commit/a8c3fbd972d0c641e1fd5f7f58f8c8504f4fdaf1))
* **river:** only fetch comments if comment_count > 0 ([db64e16d](https://github.com/Elgg/Elgg/commit/db64e16d4a9640c8b9f61dcb7ee9308031c992d7))


#### Documentation

* **actions:** Migrated actions section from old Getting Started docs and cleaned up related sections. ([d47a980f](https://github.com/Elgg/Elgg/commit/d47a980f67f8965666d87a094032a7a7039c376e))
* **admin:** Migrated Getting Started guide from wiki. ([11e589f6](https://github.com/Elgg/Elgg/commit/11e589f66e1a1321e96813168bb73fb6c53d550b))
* **all:**
  * Cleanup docs. ([914fa69a](https://github.com/Elgg/Elgg/commit/914fa69aa94fc854150d061c5563f8af495966e6))
  * Added getting started for developers. ([848d0d51](https://github.com/Elgg/Elgg/commit/848d0d5114c350cafa93281c68fe1ca1aeeefc6d))
* **coding:** improves docs for commits/amending/standards ([e8166d78](https://github.com/Elgg/Elgg/commit/e8166d78c664aa6cfee1c6ba3da53fd350c85dad))
* **database:** updated and expanded information on entity icons ([7bb60185](https://github.com/Elgg/Elgg/commit/7bb601858851d37d371f6386199b787c95282ba4))
* **events:** Updated event list and cleaned up existing event docs. ([433ed90c](https://github.com/Elgg/Elgg/commit/433ed90cc5bcc2d9bdce47c92418fe1aa9845322))
* **faqs:** Started migrating some FAQs. ([cd3afdcc](https://github.com/Elgg/Elgg/commit/cd3afdcc6915453e2ec10a42ed6bf494991a4771))
* **hook:** Updated hooks docs. ([327ecb48](https://github.com/Elgg/Elgg/commit/327ecb48894d20b2c85be448180c52c5e67e222a))
* **menus:** improve docs for menu item factory ([61751db6](https://github.com/Elgg/Elgg/commit/61751db6ccd2acf5c276b1abe036872a0a7a2e52))
* **notifications:** documentation for the notifications system ([ac12ac99](https://github.com/Elgg/Elgg/commit/ac12ac990e9d950e8165fefb6b8c2f54026f7343), closes [#7308](https://github.com/Elgg/Elgg/issues/7308))
* **style:** documents trailing whitespace policy and script ([798810c7](https://github.com/Elgg/Elgg/commit/798810c70b4afba55182c52c684bbce08a57cbda))


#### Bug Fixes

* **aalborg:** More robust grid reflows for smaller screens ([8d8155e7](https://github.com/Elgg/Elgg/commit/8d8155e7948869325ae5886ea188b77e8d08f4d3), closes [#7393](https://github.com/Elgg/Elgg/issues/7393))
* **access:** always display readable access level for ACCESS_* constants ([a74421f9](https://github.com/Elgg/Elgg/commit/a74421f9c0d7cb06a19021d9e673b8a51a56cb8d), closes [#6801](https://github.com/Elgg/Elgg/issues/6801))
* **core:**
  * renaming to _elgg_namespace_plugin_private_setting forgotten in unsetAllSettings ([782b75f2](https://github.com/Elgg/Elgg/commit/782b75f2767482025110b4d7f902bd18d6937e72))
  * prevent sql exception when metastring is interpreted as very large number in egef_metadata ([bab43d60](https://github.com/Elgg/Elgg/commit/bab43d60b920d4cd2c33a9a61c72ececb2143d38), closes [#7009](https://github.com/Elgg/Elgg/issues/7009))
* **css:** markdown code blocks should not should nested borders ([8c736c2f](https://github.com/Elgg/Elgg/commit/8c736c2f28ce98223399a50453087025f52931c4))
* **friends:** show friends collections menu item in friend context ([5073deeb](https://github.com/Elgg/Elgg/commit/5073deebda5743d4934cdfaf43f340865d5418c2))
* **i18n:**
  * Commit docs/*.mo files on release so docs can be translated ([8ca2b6b6](https://github.com/Elgg/Elgg/commit/8ca2b6b6a1ebb72df64b9d919ecc52bb4af4aa98), closes [#7034](https://github.com/Elgg/Elgg/issues/7034))
  * improved removing profile field delete failure notice ([a6f561e2](https://github.com/Elgg/Elgg/commit/a6f561e2e7ad01df67a46e46f83ebaf5fb2386b5))
  * grammar fix in upgrade warning ([f5d4d35f](https://github.com/Elgg/Elgg/commit/f5d4d35f772caaa641a368b3251bb81686b91403))
* **login:** also allow login by email in maintenance mode ([4258bc3d](https://github.com/Elgg/Elgg/commit/4258bc3d6b8b39c9f5d5a9013b1397236d430251))
* **menu:** only show access entity menu item if logged in ([714b0834](https://github.com/Elgg/Elgg/commit/714b08340a697f79a44f55fccedfeda33afb059d))
* **menus:** allow max depth of 20 to prevent losing menu items ([d3e33db3](https://github.com/Elgg/Elgg/commit/d3e33db30a1560e81514d75ed30044f849b41fd3))
* **pagination:** removes hard-coded arrows from php file ([eb136ef1](https://github.com/Elgg/Elgg/commit/eb136ef1a580b7fb1172379ff79baa908c05b00b), closes [#5298](https://github.com/Elgg/Elgg/issues/5298))
* **plugins:** trigger plugin hooks when saving plugin settings ([5afadfc8](https://github.com/Elgg/Elgg/commit/5afadfc8ba6ba480d029a9fdc649f952f61c42b4), closes [#6820](https://github.com/Elgg/Elgg/issues/6820))
* **relationships:** distinct ege* results when relationship_guid is not set ([4d87b950](https://github.com/Elgg/Elgg/commit/4d87b950891fa80545ef680d10e2e68b1b6801cb), closes [#5775](https://github.com/Elgg/Elgg/issues/5775))
* **release:** Corrected release script Windows system compatibility. ([00012389](https://github.com/Elgg/Elgg/commit/0001238921a5c1a1bc9e7ad65aabc22158ba6530))
* **upgrade:**
  * Rechecks that all annotation comments have been migrated to entities ([7d81094c](https://github.com/Elgg/Elgg/commit/7d81094c10d60e613723b6eac0995dfdd350c1be), closes [#7486](https://github.com/Elgg/Elgg/issues/7486))
  * Ensure that `$CONFIG` is always available to upgrade scripts ([c102a713](https://github.com/Elgg/Elgg/commit/c102a7138180b3fa04ec78aacbdcacbe53da150e), closes [#7457](https://github.com/Elgg/Elgg/issues/7457))
* **uservalidationbyemail:** makes emailsent page public ([70bbdd65](https://github.com/Elgg/Elgg/commit/70bbdd652ce3485ab3151e696f22bc8cad966785), closes [#7334](https://github.com/Elgg/Elgg/issues/7334))
* **views:**
  * Revert erroneous changes made to input/userpicker ([e4008c65](https://github.com/Elgg/Elgg/commit/e4008c657a1680c47015ce632c47c470f138a562))
  * input/userpicker can now remove all users on edit ([4cf113ab](https://github.com/Elgg/Elgg/commit/4cf113ab60f6e3c5e0d445f70fdd8cd530917642), closes [#6982](https://github.com/Elgg/Elgg/issues/6982))
  * comma separating links to text files in plugin list ([4e9b8ad1](https://github.com/Elgg/Elgg/commit/4e9b8ad125e5025ed967e83c4a6cb47c71186cb1), closes [#7420](https://github.com/Elgg/Elgg/issues/7420))
  * usersettings form now has correct userguid set ([2c204200](https://github.com/Elgg/Elgg/commit/2c204200da2be41d981b437080582e5297e1cd19))
  * use elgg-button-action class on all cancel buttons ([857df27a](https://github.com/Elgg/Elgg/commit/857df27a176da9e1afb4888c9cc9c1e793218394))
  * prevent output of empty heading when there is no page title ([c3f7f225](https://github.com/Elgg/Elgg/commit/c3f7f225bf5c6e009aa22c7af10ae17cbac018da))
  * add apple-touch-icon ([3e4d2164](https://github.com/Elgg/Elgg/commit/3e4d2164eefa65e74773a224feb08770de2e69ad), closes [#6176](https://github.com/Elgg/Elgg/issues/6176))
* **widgets:** determine default values for num display in content view ([bd20730d](https://github.com/Elgg/Elgg/commit/bd20730d9cc6b925dc17e34d4e1ac41f58336a4c))


<a name="1.9.4"></a>
### 1.9.4  (2014-10-20)

#### Contributors

* Juho Jaakkola (6)
* Jeroen Dalsem (4)
* Steve Clay (4)
* Per Jensen (3)
* Stian Liknes (3)
* Jerôme Bakker (1)

#### Documentation

* **plugins:** Information on activation/deactivation ([4e58ad4d](https://github.com/Elgg/Elgg/commit/4e58ad4d88861819fe17bb0a4be498905907125b))
* **web_services:** Documentation for Elgg 1.9 ([7cf0f8fd](https://github.com/Elgg/Elgg/commit/7cf0f8fd8a75defed22de8a184bbba3a09f6c3f8))


#### Bug Fixes

* **aalborg_theme:** display search when logged out ([31d3d190](https://github.com/Elgg/Elgg/commit/31d3d1905a3c6426838b2c67f28c1aa14c2a76e1))
* **bookmarks:** fixes more link in group bookmarks widget ([adb46369](https://github.com/Elgg/Elgg/commit/adb463699a35cbe18c4b48408f554ce7d2395264), closes [#6583](https://github.com/Elgg/Elgg/issues/6583))
* **css:**
  * stop CSS from overwriting the width and height added in CKEditor ([428234c0](https://github.com/Elgg/Elgg/commit/428234c0dd407758f3ca1e3917c6a0e8636311fb), closes [#7269](https://github.com/Elgg/Elgg/issues/7269))
  * removed datepicker fixed width causing visual bug ([803e05f5](https://github.com/Elgg/Elgg/commit/803e05f5719fcaffac4e42272f2da344d8f8f745))
  * prevent select box from overflowing its container ([3b7e94d5](https://github.com/Elgg/Elgg/commit/3b7e94d53e1d4315a942247d64eedaa576b323ba), closes [#7290](https://github.com/Elgg/Elgg/issues/7290))
* **database:** More robust sql script execution. ([0c5ed4f2](https://github.com/Elgg/Elgg/commit/0c5ed4f220906823f4bdc9f76f7b54c49fd32826))
* **db:** query cache properly handles more callable types ([b8e58304](https://github.com/Elgg/Elgg/commit/b8e5830418ec1a336afcae383008385853d074fa))
* **discussion:** discussion replies respect previous subscribers ([d699fe63](https://github.com/Elgg/Elgg/commit/d699fe63f5aa5ba68f5b8935fc47c69f726bd475))
* **i18n:**
  * improved change password email subject and body text ([ade6d1c1](https://github.com/Elgg/Elgg/commit/ade6d1c1776b6de328abe8c638988f745425a017))
  * translate notification messages to the recipient's language ([071b2989](https://github.com/Elgg/Elgg/commit/071b298985599792da762791e659dbfca1124590), closes [#7241](https://github.com/Elgg/Elgg/issues/7241), [#NaN](https://github.com/Elgg/Elgg/issues/NaN))
  * allow core to load translations for a specific language on-demand ([6417d213](https://github.com/Elgg/Elgg/commit/6417d213c1fc7e4944714bcd718783ac95dec4f9))
* **install:** prevent WSOD caused by site default language not being defined early enough ([3b9dc902](https://github.com/Elgg/Elgg/commit/3b9dc902c6c56c98e274238536f3f7159f1ae483))
* **search:** keep container param intact when navigating search results ([3dd87ec1](https://github.com/Elgg/Elgg/commit/3dd87ec19de40d03fba53b704c84c1cadb745dfd))


<a name="1.9.3"></a>
### 1.9.3  (2014-10-06)

#### Contributors

* Juho Jaakkola (3)
* Jeroen Dalsem (1)
* Steve Clay (1)

#### Documentation

* **js:** Adds docs for more JS functions, improves docs for elgg.echo ([fa0d0fa8](https://github.com/Elgg/Elgg/commit/fa0d0fa873d674083f199a6f588d39edf2dc048c))
* **menus:** document how to use menus ([18ac4008](https://github.com/Elgg/Elgg/commit/18ac4008bf3f32663df4bffca7a211dc11d15b20))


#### Bug Fixes

* **icons:** some elgg icons were not using internal view ([493e5c9f](https://github.com/Elgg/Elgg/commit/493e5c9fd0402b14428e23f3dec9c33e841de247))


<a name="1.9.2"></a>
### 1.9.2  (2014-09-21)

#### Contributors

* Juho Jaakkola (8)
* Steve Clay (2)

#### Documentation

* **manifest:** document how to use manifest.xml ([f4fa7487](https://github.com/Elgg/Elgg/commit/f4fa7487f6befdeb09ee891a4867ebbd99fac688))
* **river:** adds documentation on how to use the river ([d8be198c](https://github.com/Elgg/Elgg/commit/d8be198c1f6b549856c61f316653634c468c229f))
* **upgrade:** clarifies upgrade instructions about updating Elgg codebase ([6a8fec02](https://github.com/Elgg/Elgg/commit/6a8fec02857f3df7dadc3a7876d936689f319138), closes [#7225](https://github.com/Elgg/Elgg/issues/7225))
* **views:** adds documentation for the views system ([ff6cf55b](https://github.com/Elgg/Elgg/commit/ff6cf55be3f85d3d00cd2d4cf511adb8f66e8462))


#### Bug Fixes

* **install:** confirm that settings.php exists and is readable before including it ([aaa828ed](https://github.com/Elgg/Elgg/commit/aaa828edd980bc7b3cb45fec67c78f6581195bc3))
* **style:** ordered list markers now always visible ([ecccafc3](https://github.com/Elgg/Elgg/commit/ecccafc356349372e60e7ba7e9075ad1f4b2e0a9), closes [#7206](https://github.com/Elgg/Elgg/issues/7206))
* **upgrades:** now stores ElggUpgrade by paths instead of full URLs ([39cf72f0](https://github.com/Elgg/Elgg/commit/39cf72f0a25e1d383dc8310f92e10572f9204e30), closes [#6838](https://github.com/Elgg/Elgg/issues/6838))


<a name="1.9.1"></a>
### 1.9.1  (2014-09-12)

#### Contributors

* Juho Jaakkola (2)

#### Bug Fixes

* **upgrade:** fixes erroneous values in the list of processed upgrades ([c6ebbdb2](https://github.com/Elgg/Elgg/commit/c6ebbdb28442927e2254b3a8942ae53eae9c01e7), closes [#7198](https://github.com/Elgg/Elgg/issues/7198))


<a name="1.9.0"></a>
## 1.9.0  (2014-09-07)

#### Contributors

* Juho Jaakkola (3)
* Ismayil Khayredinov (1)
* Matt Beckett (1)

#### Bug Fixes

* **embed:** embed jquery target is now searched for instead of assuming last class ([cfe605d4](https://github.com/Elgg/Elgg/commit/cfe605d48ef96e855015d2cb0b08dfb1d2e26347))
* **i18n:** system cache now supports regional designators in language codes ([735ceb4e](https://github.com/Elgg/Elgg/commit/735ceb4e3feb0ccbf34fd7b59d3133d8a956eaac), closes [#7187](https://github.com/Elgg/Elgg/issues/7187))
* **messages:** use recipient's language in the notification ([ee88054f](https://github.com/Elgg/Elgg/commit/ee88054f215fee8260ad698425025c667207aad0), closes [#6902](https://github.com/Elgg/Elgg/issues/6902))


<a name="1.9.0-rc.7"></a>
### 1.9.0-rc.7  (2014-08-25)

#### Contributors

* Steve Clay (5)
* Juho Jaakkola (3)
* Paweł Sroka (2)
* Per Jensen (2)
* Brett Profitt (1)

#### Bug Fixes

* **aalborg_theme:** broken layout on small screens ([a2e88157](https://github.com/Elgg/Elgg/commit/a2e88157fce471e96151b4f508d8f218a78ff620), closes [#7175](https://github.com/Elgg/Elgg/issues/7175))
* **access:**
  * has_access_to_entity() now respects ACLs also when set to be ignored ([bac9a80a](https://github.com/Elgg/Elgg/commit/bac9a80a4bbc425688a2bbbcbf9cdb6f961f6068), closes [#7159](https://github.com/Elgg/Elgg/issues/7159))
  * get_access_array() works correctly when logged out ([7fb67a29](https://github.com/Elgg/Elgg/commit/7fb67a2929605bcc040067ddbf61c8a7dedfe798))
* **css:** removes padding and margin from elgg-menu-entity items ([04c5e61f](https://github.com/Elgg/Elgg/commit/04c5e61f27ce12f16aab05dcc97db4225abe9655))
* **discussion:** Fixes inline edit of replies temporarily changing applied styles to the text ([fa8572cb](https://github.com/Elgg/Elgg/commit/fa8572cbf7812c5c7eb97fc7b0e698a39cc6341e), closes [#6879](https://github.com/Elgg/Elgg/issues/6879))
* **notification:** avoids fatal error if notification event lacks object ([5dfa343d](https://github.com/Elgg/Elgg/commit/5dfa343dd452033808c03dc9ebdc26515660b532), closes [#7157](https://github.com/Elgg/Elgg/issues/7157))
* **output:** elgg_normalize_url no longer mistakes querystrings for domains ([505d249b](https://github.com/Elgg/Elgg/commit/505d249b926e78ec622e7cee3d58680fa6d26459))
* **profile:** Making banned users more obvious when using custom profile fields. ([c8c7098a](https://github.com/Elgg/Elgg/commit/c8c7098a77e9a8a8347e7f64771e19d4f5c87aee))


<a name="1.9.0-rc.6"></a>
### 1.9.0-rc.6  (2014-08-11)

#### Contributors

* Juho Jaakkola (6)
* Evan Winslow (5)
* Ismayil Khayredinov (5)
* Brett Profitt (2)
* Jerôme Bakker (2)
* Per Jensen (1)

#### Features

* **ckeditor:** add "clear formatting" button ([0f5525df](https://github.com/Elgg/Elgg/commit/0f5525df336e567366de26dbf14dd0cba243ed6a), closes [#7105](https://github.com/Elgg/Elgg/issues/7105))
* **likes:** improves compatibility with notification plugins ([ccfb65c3](https://github.com/Elgg/Elgg/commit/ccfb65c322853dec1d4600690848b1a8ea90783f))
* **notifications:** site_notification about an annotation can now have an URL ([124190eb](https://github.com/Elgg/Elgg/commit/124190ebf38f4466de39561f3fd3c60156649681), closes [#7055](https://github.com/Elgg/Elgg/issues/7055))


#### Documentation

* **all:**
  * improves formatting and comprehensibility of docs ([de3837be](https://github.com/Elgg/Elgg/commit/de3837be898975a3cf21021935fd98ee428a980b))
  * fixes typos and improves readability ([a7ac76ce](https://github.com/Elgg/Elgg/commit/a7ac76ce1d7714e473701bb9e5c28ef2274a7dd0))
* **contribute:** Updated recommendations on which branch to submit against ([b84269ce](https://github.com/Elgg/Elgg/commit/b84269ce05350c49bcfe90b126f405f69d5075ea), closes [#6964](https://github.com/Elgg/Elgg/issues/6964))
* **cron:** adds RST documentation about cron jobs ([65b10fd8](https://github.com/Elgg/Elgg/commit/65b10fd848e3ccf43467a97a207fd2ec6dd4403e))
* **js:** corrects function name to shim AMD modules ([091c8b2e](https://github.com/Elgg/Elgg/commit/091c8b2ef76e87aaf869f3cbc4b63861a4c1f29a), closes [#7072](https://github.com/Elgg/Elgg/issues/7072))
* **notifications:** Adds docs for  'object', 'action' and 'summary' params used by notify_user() ([ad00612f](https://github.com/Elgg/Elgg/commit/ad00612f7b0443f0148c229b23d1e3b4f56ae462))


#### Bug Fixes

* **embed:**
  * Checking for lightbox and embed before loading JS libs when requested through AJAX. ([e8c1b4fd](https://github.com/Elgg/Elgg/commit/e8c1b4fd8b24d3d20addb9590eda80af1a013834))
  * Manually load CSS/JS libs for embed when editing comments on the activity page. ([6cc585c6](https://github.com/Elgg/Elgg/commit/6cc585c61b09a639f4a2e2388a144f1468877c1c), closes [#6422](https://github.com/Elgg/Elgg/issues/6422))
* **groups:** removes ACCESS_PUBLIC from visibility options if walled garden is enabled ([70c911ee](https://github.com/Elgg/Elgg/commit/70c911ee5cfe71931a966e85bfa46f35c10e8a62))
* **js:** elgg.normalize_url no longer modifies urls that begin with a recognized scheme ([b6dc613e](https://github.com/Elgg/Elgg/commit/b6dc613e1b5f565b9bc5bfb470e64a2923d8d49e), closes [#6000](https://github.com/Elgg/Elgg/issues/6000))
* **notification:** extract notification summary from $params ([c966fcae](https://github.com/Elgg/Elgg/commit/c966fcae3b7f0165c931e2ce5822fa8fec67875b), closes [#6885](https://github.com/Elgg/Elgg/issues/6885))
* **pages:** Stop registering undefined upgrade event callback ([53eba1e0](https://github.com/Elgg/Elgg/commit/53eba1e019dee04669610d57474615e8d757bcda), closes [#6780](https://github.com/Elgg/Elgg/issues/6780))
* **views:** respect icon_sizes config values when rendering icons ([54858e97](https://github.com/Elgg/Elgg/commit/54858e97dabb04d5ef4d0e91ae73d1ac6bc6eabc))
* **walled_garden:** ACCESS_PUBLIC no longer available in group context ([7c4ec694](https://github.com/Elgg/Elgg/commit/7c4ec694c5748c0ac42bfa6dca76e927cd46c775))


<a name="1.9.0-rc.5"></a>
### 1.9.0-rc.5  (2014-07-10)

#### Contributors

* Matt Beckett (3)
* Jerôme Bakker (1)

#### Bug Fixes

* **core:** output/iframe made to the w3c standard ([cb25d684](https://github.com/Elgg/Elgg/commit/cb25d68478ba78115d027d587981542467dee842))
* **river:** add enabled col to river table, update on enable/disable of referenced entities ([eb041ebd](https://github.com/Elgg/Elgg/commit/eb041ebd822eb461a008ef3da93ee35d613af973), closes [#6022](https://github.com/Elgg/Elgg/issues/6022))
* **upgrade:** use correct table prefixes on river upgrade script ([1c5c2b63](https://github.com/Elgg/Elgg/commit/1c5c2b632c790cef0d1e401f3f5493da785c13ec), closes [#7033](https://github.com/Elgg/Elgg/issues/7033))


<a name="1.9.0-rc.4"></a>
### 1.9.0-rc.4  (2014-07-10)

#### Contributors

* Evan Winslow (9)
* Paweł Sroka (6)
* Matt Beckett (3)
* Jeroen Dalsem (2)
* Paul Shepel (2)
* Steve Clay (2)
* Adrián Chaves Fernández (Gallaecio) (1)
* JoseLGM (1)
* Per Jensen (1)

#### Features

* **discussions:** Added email SMTP headers for better thread grouping. ([91755a86](https://github.com/Elgg/Elgg/commit/91755a86b7ea89db71e29d632c23120b9938e87b), closes [#6894](https://github.com/Elgg/Elgg/issues/6894))


#### Documentation

* **i18n:** internationalized the documentation ([ff5fd9be](https://github.com/Elgg/Elgg/commit/ff5fd9bee7ff956cf6089bfb7d15847406f205b4), closes [#5899](https://github.com/Elgg/Elgg/issues/5899))
* **upgrading:** Added upgrade instructions for 1.8 to 1.9 ([001e3ffa](https://github.com/Elgg/Elgg/commit/001e3ffa46688f4210e284458b5f72db106453aa), closes [#5900](https://github.com/Elgg/Elgg/issues/5900))


#### Bug Fixes

* **aalborg_theme:** selected page menu does not collapse sub menu ([53f696ce](https://github.com/Elgg/Elgg/commit/53f696ce36b6555ebc1766d77429f04242b7c88d), closes [#6979](https://github.com/Elgg/Elgg/issues/6979))
* **collections:**  make urls work regardless of username ([76827f22](https://github.com/Elgg/Elgg/commit/76827f22f7092608f02a560d7dc2bda93f6ca994), closes [#6059](https://github.com/Elgg/Elgg/issues/6059))
* **core:** Added missing options array support for ElggUser methods ([30d98c67](https://github.com/Elgg/Elgg/commit/30d98c67c1a097b57ad3e684c40d53edff312603), closes [#6994](https://github.com/Elgg/Elgg/issues/6994))
* **deprecation:** the deprecation wrapper correctly handles array access ([264fc5f2](https://github.com/Elgg/Elgg/commit/264fc5f2adcad7d4ed2a9d748add58a24437b39b), closes [#7017](https://github.com/Elgg/Elgg/issues/7017), [#6917](https://github.com/Elgg/Elgg/issues/6917))
* **discussion:** no longer show entity menu items on non-discussions ([d3c7c953](https://github.com/Elgg/Elgg/commit/d3c7c9535beedcd563ac3f1ae6e98e01a68e29d2), closes [#6508](https://github.com/Elgg/Elgg/issues/6508))
* **file:**
  * destroy output buffer before sending file ([007021ff](https://github.com/Elgg/Elgg/commit/007021ff67727e618d02a3fda05d78175f7ec082))
  * download adds header Content-Length ([8375eb09](https://github.com/Elgg/Elgg/commit/8375eb09d9daeddc818d99db481880eca4f24de6))
* **groups:** give feedback if a user cannot be added to a group ([07cddc61](https://github.com/Elgg/Elgg/commit/07cddc615b7791d9bff677f7efdd7e88ef7aac40), closes [#6081](https://github.com/Elgg/Elgg/issues/6081))
* **install:** Make installer usable on smartphones ([b528d988](https://github.com/Elgg/Elgg/commit/b528d98894061fcf3a162882418e98f72794c8c7))
* **members:** prevent members search with empty query ([12f7b88f](https://github.com/Elgg/Elgg/commit/12f7b88f28a60ff8348bc122884c7e8d6c183e4f))
* **notifications:** Corrected html entities handling for email subject and body ([4bfb849e](https://github.com/Elgg/Elgg/commit/4bfb849ecd0ec9ece59e445149dd252dfc352d32), closes [#6905](https://github.com/Elgg/Elgg/issues/6905))
* **release:** Corrected release script Windows system compatibility ([18f78403](https://github.com/Elgg/Elgg/commit/18f78403564e1432ff66d486d959c9e1a76fbd5e))
* **router:** Can return 'handler' param in `'route', $identifier` hook again ([6e09758f](https://github.com/Elgg/Elgg/commit/6e09758fe9bf43dd7ef8b648cc2afd7701f4d651), closes [#6696](https://github.com/Elgg/Elgg/issues/6696))
* **rss:** River entries include their full correct summaries again ([96679d8b](https://github.com/Elgg/Elgg/commit/96679d8b774048a5be7fde1da216cedbf6516253), closes [#6901](https://github.com/Elgg/Elgg/issues/6901))
* **thewire:** More effective textarea change detection ([e07f6975](https://github.com/Elgg/Elgg/commit/e07f697594996fc931a3cd1d2849480d83ff60f2))
* **ui:** Corrected bad stretching of non-square, large avatars. Now upscaling by width. ([71ea155b](https://github.com/Elgg/Elgg/commit/71ea155bf9188abc9683a81d7f2df38da4bc0104), closes [#5602](https://github.com/Elgg/Elgg/issues/5602))
* **upgrade:** test for ability to connect to localhost if rewrite test fails ([7c49e4ce](https://github.com/Elgg/Elgg/commit/7c49e4ceee996f53ef0120df4ff0c2850c63652b), closes [#6888](https://github.com/Elgg/Elgg/issues/6888))


<a name="1.9.0-rc.3"></a>
### 1.9.0-rc.3  (2014-06-23)

#### Contributors

* Evan Winslow (4)
* Paweł Sroka (1)
* Per Jensen (1)
* RiverVanRain (1)

#### Bug Fixes

* **a11y:**
  * Add semantic structure to installer page layout ([f446e6f1](https://github.com/Elgg/Elgg/commit/f446e6f1ad328fb8573b947fd7a2f0d52cb31955))
  * Use HTML5 form features on install forms ([434efa22](https://github.com/Elgg/Elgg/commit/434efa22228fa1217553951b68ccdff0959ed3a7))
  * Label form fields in installer correctly ([dff254a9](https://github.com/Elgg/Elgg/commit/dff254a9417525660234b7aab5f165cbf11b7bde))
* **aalborg_theme:** removes unwanted  margins ([b972402d](https://github.com/Elgg/Elgg/commit/b972402da3822abf59fdee5f6126a53f52c1fe48))
* **replies:** Show reply's link on river ([5fc031a5](https://github.com/Elgg/Elgg/commit/5fc031a574543f914ff0694b447a7ab399f0a2e5))


<a name="1.9.0-rc.2"></a>
### 1.9.0-rc.2  (2014-06-09)

#### Contributors

* Evan Winslow (11)
* Per Jensen (4)
* Paweł Sroka (2)
* Jeroen Dalsem (1)
* John Supplee (1)

#### Bug Fixes

* **UserPicker:** no messages in userpicker due to lack of i18n ([7d7a7d5e](https://github.com/Elgg/Elgg/commit/7d7a7d5eedb22d6370c3adb5118da27523c6e4fc))
* **aalborg_theme:**
  * emphasizes sidebar navigation ([6ae2148c](https://github.com/Elgg/Elgg/commit/6ae2148c6a7b8fde1ead97f3d90dc1a039ebf44f), closes [#6874](https://github.com/Elgg/Elgg/issues/6874))
  * Support fullscreen mode if user adds app to homescreen ([2a193078](https://github.com/Elgg/Elgg/commit/2a193078f86bc700311df5f95369b8bdd7110336), closes [#6896](https://github.com/Elgg/Elgg/issues/6896))
  * show dashboard menu item only when logged in ([c3e0fcb8](https://github.com/Elgg/Elgg/commit/c3e0fcb8a0f2928ba8ada6ce9fff677765d701c8))
  * inconsistency between owner-block and page menu ([f54048a5](https://github.com/Elgg/Elgg/commit/f54048a5511cf8054006d474a18ebdcfef233b6e))
  * only pass body_attrs if they are set ([6ab77862](https://github.com/Elgg/Elgg/commit/6ab77862ee899a54d59086d8cf625846210fea4b))
* **deprecated:** Corrected invalid deprecation notice and added more details to few others ([5d78e2b1](https://github.com/Elgg/Elgg/commit/5d78e2b13d886bfb02ec13a014116adb4aa123df), closes [#6869](https://github.com/Elgg/Elgg/issues/6869))
* **docs:** Inline refs use @link instead of @see ([50b0e39e](https://github.com/Elgg/Elgg/commit/50b0e39e8ed3e0bdc916327848c7a0e40ca426b0))


<a name="1.9.0-rc.1"></a>
### 1.9.0-rc.1  (2014-05-19)

#### Contributors

* Cash Costello (689)
* Steve Clay (226)
* Evan Winslow (150)
* Paweł Sroka (136)
* Sem (91)
* Brett Profitt (68)
* Jeroen Dalsem (59)
* Juho Jaakkola (54)
* Per Jensen (23)
* Ismayil Khayredinov (23)
* RiverVanRain (16)
* Matt Beckett (12)
* hellekin (12)
* Jerôme Bakker (8)
* Aday Talavera (7)
* Jeff Tilson (7)
* Marcus Povey (5)
* Rasmus Lerdorf (5)
* Brad Smith (5)
* Hayden Shaw (3)
* Ben Werdmuller (3)
* András Szepesházi (2)
* slyhne (2)
* Facyla (2)
* ManUtopiK (1)
* Emmanuel (1)
* Centillien (1)
* twentyfiveautumn (1)
* Janek Lasocki-Biczysko (1)
* Ash Ward (1)
* Arsalan Shah (1)
* Angel Gabriel Vargas Beltran (1)
* Tantek Çelik (1)
* Team Webgalli (1)
* bwoodnz (1)
* Danny Navarro (1)
* EC2 Default User (1)
* Kody Peterson (1)
* Liang Lee (1)

#### Features

* **admin:** Admin notices are removed when the actions requested actions has been taken. ([e6a46a84](https://github.com/Elgg/Elgg/commit/e6a46a84fa7c9b051fb85ec03ff0774f7708ab74), closes [#6453](https://github.com/Elgg/Elgg/issues/6453))
* **amd:** added some utils to Elgg_Amd_Config class ([c45d4d18](https://github.com/Elgg/Elgg/commit/c45d4d184abc7c8058cb40ea52f9ef48220290b3))
* **comments:** Added separate edit page for generic comments ([a5c73b6e](https://github.com/Elgg/Elgg/commit/a5c73b6e7bd6eb12ad669c9afd3ee27ba8996349), closes [#6666](https://github.com/Elgg/Elgg/issues/6666))
* **core:**
  * better registration of usersettings handlers ([6469d55d](https://github.com/Elgg/Elgg/commit/6469d55dab3c424307c7091cfc6133b14b7cc670))
  * allow custom local scripts to trigger on uncaught exceptions #6586 ([7e0794ca](https://github.com/Elgg/Elgg/commit/7e0794ca184ecb308ea51b2dfd61041dcc128c17))
  * Allowing upgrade.php to forward to custom URLs. ([e5c11d8c](https://github.com/Elgg/Elgg/commit/e5c11d8c5ba681a73dec20c963d58a6b55555b99), closes [#6442](https://github.com/Elgg/Elgg/issues/6442))
* **externalpages:** page layout changed to one_column ([909536f9](https://github.com/Elgg/Elgg/commit/909536f976af289560b5e474a4b0d0c1332db140))
* **graphics:** make logos transparent ([2fc838c0](https://github.com/Elgg/Elgg/commit/2fc838c011932dba4add9b12aa043d425bb9fc3f))
* **lightbox:** added binding for elgg-lightbox-photo CSS class ([6eb22a2d](https://github.com/Elgg/Elgg/commit/6eb22a2ddfea2ed1bd2bb7e47ac559f154987e0f))
* **output:** Added second parameter to elgg_strip_tags. ([39f8d80c](https://github.com/Elgg/Elgg/commit/39f8d80c6d8845194b8b7d928545534d39b7e574))
* **search:** Allows filtering/reordering types returned in search ([5eebf1e6](https://github.com/Elgg/Elgg/commit/5eebf1e60c0f0974479f7d531293c1b01b1daa3e), closes [#6118](https://github.com/Elgg/Elgg/issues/6118))
* **ui:**
  * adds fallback png favicons ([5168a576](https://github.com/Elgg/Elgg/commit/5168a576e6437438dcbe202c83721d68073e8a1a))
  * add svg favicon ([6c84d2f3](https://github.com/Elgg/Elgg/commit/6c84d2f394530bcaceb377e734c075c227923cb7))
* **upgrade:** Added ElggUpgrade object. ([3aae56b4](https://github.com/Elgg/Elgg/commit/3aae56b4c3f41c171e5e6eb0678b63e16d59da19))
* **users:** making nicer lost password process ([d7c6f850](https://github.com/Elgg/Elgg/commit/d7c6f850415b42a6ebaee254060874ff310d9de7), closes [#5886](https://github.com/Elgg/Elgg/issues/5886))
* **uservalidationbyemail:** forwarding to an info page after registration ([6fbb8c93](https://github.com/Elgg/Elgg/commit/6fbb8c935d29c891ef5ba07470a74ea3e0f7815c), closes [#6247](https://github.com/Elgg/Elgg/issues/6247))
* **ux:** Failed file uploads give better error messages. ([8eb652c2](https://github.com/Elgg/Elgg/commit/8eb652c2fce56dfb86c5f9180cb9ab7913648d1a), closes [#6593](https://github.com/Elgg/Elgg/issues/6593))
* **views:** bypasses minification for views like -min/.min ([0462bdff](https://github.com/Elgg/Elgg/commit/0462bdff6179c8c196861fb2cd2a1cbfd210559a), closes [#6260](https://github.com/Elgg/Elgg/issues/6260))


#### Performance

* **groups:** remove redundant filter of user-owner group acls ([a65df346](https://github.com/Elgg/Elgg/commit/a65df34610d983d2dad7fcb0dc443e0baebbc11f), closes [#6434](https://github.com/Elgg/Elgg/issues/6434))
* **upgrade:**
  * ajaxifies data directory migration ([031b77fc](https://github.com/Elgg/Elgg/commit/031b77fc7c5b0db57d7eb8b34d06e6f9e075d706), closes [#6202](https://github.com/Elgg/Elgg/issues/6202))
  * speeds up migrating remember me codes ([52f9fa4c](https://github.com/Elgg/Elgg/commit/52f9fa4c7c9bad28140596809b26a30a2b286abd), closes [#6204](https://github.com/Elgg/Elgg/issues/6204))


#### Documentation

* **aalborg_theme:** document change of content order ([0ed207d9](https://github.com/Elgg/Elgg/commit/0ed207d904fe5c53c3926bc11e45aae5321f85f9), closes [#5787](https://github.com/Elgg/Elgg/issues/5787))
* **about:** Add contributing, history, releases, and values docs ([1b67f575](https://github.com/Elgg/Elgg/commit/1b67f575d2e50e7e34d4ad252a07c181b33b0fbb))
* **admin:** Created new admin section for admin-specific docs ([abc55ef1](https://github.com/Elgg/Elgg/commit/abc55ef1b1443eaf364dd48dc0cd5510d097c9c9))
* **all:** Cut fluff ([bae2d199](https://github.com/Elgg/Elgg/commit/bae2d199addd85aeffcf6f5c642a5d59264b8e74))
* **amd:** Separated design and guides for AMD docs. ([d0ebcb7a](https://github.com/Elgg/Elgg/commit/d0ebcb7aa70add70f1b08b9a1dbcee89ac043e60))
* **appendix:** move about => appendix; add contribute guide ([118bfa16](https://github.com/Elgg/Elgg/commit/118bfa1613ad5aba4359e199798fbfff222ce038))
* **autoloader:** more accurate docs for autoloader ([5fdbc181](https://github.com/Elgg/Elgg/commit/5fdbc181b315c76762fce92db23cb19bc8d54d0d))
* **changelog:**
  * Fully updated CHANGELOG.md (to 1.9.0-dev) ([31d757dd](https://github.com/Elgg/Elgg/commit/31d757dd2d5a79f5952adafeef37a86ab283aeed), closes [#5798](https://github.com/Elgg/Elgg/issues/5798))
  * Better markdown formatting ([9e66e428](https://github.com/Elgg/Elgg/commit/9e66e428e28007f103da07381f67e6ab337fe6ea))
  * Move CHANGES.txt to CHANGELOG.md ([d13673c9](https://github.com/Elgg/Elgg/commit/d13673c951e746d2ff47c00cb631dae4d939469d))
* **code:**
  * fix whitespace warnings ([110a6844](https://github.com/Elgg/Elgg/commit/110a6844244af85f98e30981deefd3f23c93c9eb))
  * add docs on testing and cleanup ([d9f2cdca](https://github.com/Elgg/Elgg/commit/d9f2cdcab947d41240fb90273eba4a359fe5a2b0))
  * merge coding_standards into contribute/code.rst ([b752e6dd](https://github.com/Elgg/Elgg/commit/b752e6ddda0a7e9698e4fc0cbfea6800d3a58df7))
* **config:** document custom exception handling ([7dde7bf4](https://github.com/Elgg/Elgg/commit/7dde7bf41108827e20c275023254c441eee4bd0d))
* **contribute:**
  * add instructions for translators ([feb16f6a](https://github.com/Elgg/Elgg/commit/feb16f6a2d0de590b9272c6366a230a1393ad7d7))
  * add instructions for rewriting commit messages ([4e5d6e3c](https://github.com/Elgg/Elgg/commit/4e5d6e3c4e7b361bcf0af5b7c6d3d023b00d0711))
  * clean up PR instructions ([16308a46](https://github.com/Elgg/Elgg/commit/16308a46f12725933bd99ac3f88ea273b75d2335))
  * expanded contributors section ([b969080c](https://github.com/Elgg/Elgg/commit/b969080cf810a9f6eed7f808dd7dccbd7a464744))
* **events:** Reword docs for hooks ([3cb690fe](https://github.com/Elgg/Elgg/commit/3cb690fe8a6fde38662f6d5627fb8885aa609265))
* **fix:** Fixing MD links for new docs. ([04c399f3](https://github.com/Elgg/Elgg/commit/04c399f3ffd30aee41eeb2d8549c23d8f0e1b0a4))
* **guides:** add web services dev guide ([400a2453](https://github.com/Elgg/Elgg/commit/400a2453bd1e73f542dfd9266df06a754d471478))
* **hooks:** Corrects docs syntax error ([69ae152d](https://github.com/Elgg/Elgg/commit/69ae152db7ef43f324144a305a1e89cb8f2e6a1c))
* **i18n:** Add minimal i18n documentation ported from wiki ([6b0e58df](https://github.com/Elgg/Elgg/commit/6b0e58df5ec94fea3286ec6293770e8ee2340a59))
* **js:** use proper title markup ([77146f46](https://github.com/Elgg/Elgg/commit/77146f4675d69155a070a3dbf9cbdc68f781f7f5))
* **moved:** use :orphan: instead of lying toctree ([6544176d](https://github.com/Elgg/Elgg/commit/6544176d3cb7edf63517294bd65f827e457a841b))
* **outline:** make titles consistent with each other ([d554e9b0](https://github.com/Elgg/Elgg/commit/d554e9b0c8bef16caeacb17f495145b7236f7198))
* **performance:** add suggestions for performance and scalability ([76e3ecd1](https://github.com/Elgg/Elgg/commit/76e3ecd166e14b68b49829a3b0116984a335f542))
* **plugins:** added instructions on upgrading plugins for Elgg 1.9 ([b1c501c4](https://github.com/Elgg/Elgg/commit/b1c501c4704a3b30baff40e6b8fdfc9f28631892))
* **release:** add release process workflow ([5df29847](https://github.com/Elgg/Elgg/commit/5df29847b7a1293df0857e5bc4ee05d6dc65a4c8))
* **releases:** add commit access as requirement ([9821089c](https://github.com/Elgg/Elgg/commit/9821089ca8280e425ddb282c83b4b6cf1859206d))
* **rewrite:** Finish migration from what we had in GDocs ([ce8c40b3](https://github.com/Elgg/Elgg/commit/ce8c40b385131e79304df52e56a636c02ea5bcaf))
* **security:** Add security rst docs ([fc52baf3](https://github.com/Elgg/Elgg/commit/fc52baf37a51f2e9982b02f99d9562be21b2077e))
* **themes:** converts theming docs to rst ([fddd7686](https://github.com/Elgg/Elgg/commit/fddd76861b19fb7162f7f5cae0b789dcca0eb859))
* **tutorials:** Add blog, indexpage, widget, and wysiwyg ([faafc2e2](https://github.com/Elgg/Elgg/commit/faafc2e26afcab8bc0ef5a464d66664314fcc892))
* **updates:** Updating contributing docs to point to feedback and planning group and to mentio ([c10f09f8](https://github.com/Elgg/Elgg/commit/c10f09f868a3b7b6b00c2e9fe829284894fe125f))
* **views:** Updated docs for elgg_extend_view() to address uniqueness of extended views. ([06c95e4b](https://github.com/Elgg/Elgg/commit/06c95e4be9aa14329c380fc3a792e01a8aa5527e), closes [#6661](https://github.com/Elgg/Elgg/issues/6661))


#### Bug Fixes

* **a11y:** keep focus outlines by default ([56add7a6](https://github.com/Elgg/Elgg/commit/56add7a6eba3a28bd9dc2e7af22fb03d2b9a145d), closes [#6319](https://github.com/Elgg/Elgg/issues/6319))
* **aalborg_theme:** standardize padding on input and a buttons ([dbc510d7](https://github.com/Elgg/Elgg/commit/dbc510d79935f3ccbad8bbf3c825cc617851a50f))
* **admin:**
  * show plugin settings menu on markdown page ([19e3e8d3](https://github.com/Elgg/Elgg/commit/19e3e8d36c9612c041017127d852dd8881ddbf55))
  * fixed javascript error on toggle simple cache checkbox ([0533f2a3](https://github.com/Elgg/Elgg/commit/0533f2a3aac63d8b67a25525739777edc30e7437), closes [#6529](https://github.com/Elgg/Elgg/issues/6529))
* **amd:** removed elgg_require_js for backwards compatibility ([76584089](https://github.com/Elgg/Elgg/commit/76584089bee2b3246c736edb6b250e149acf906f), closes [#6496](https://github.com/Elgg/Elgg/issues/6496))
* **autocomplete:** use group summary instead of profile view ([82c6871c](https://github.com/Elgg/Elgg/commit/82c6871cd8daf9c06872ae2e09dda601324e8075))
* **ckeditor:**
  * create a new input element was re-enabling other input fields ([04ab5b65](https://github.com/Elgg/Elgg/commit/04ab5b656f0ee2333009d69ef844ef7c4dd96238))
  * makes sure basepath is set early enough ([9b84b0c2](https://github.com/Elgg/Elgg/commit/9b84b0c21178fa2310305946e1d40db9a47ac296))
* **comments:**
  * give comment authors edit privileges ([68c6ded7](https://github.com/Elgg/Elgg/commit/68c6ded7f6a1527fac0bb1f31e00cd780e27c5ed), closes [#6724](https://github.com/Elgg/Elgg/issues/6724))
  * fixes cancel button and forward URL on edit comment page ([2b76dad7](https://github.com/Elgg/Elgg/commit/2b76dad7ce82e497eca91e8f8aef67859e1e528f))
  * makes ElggComment E_STRICT compliant ([3f5f4728](https://github.com/Elgg/Elgg/commit/3f5f4728bb1dcd4a70cefdffd1ef9e18dfdd12be))
* **core:**
  * prevents upgrade scripts from attempting to create the same ElggUpgrade more tha ([3d5fc912](https://github.com/Elgg/Elgg/commit/3d5fc912e329e9033bbf06499c809581fc3386a0), closes [#6824](https://github.com/Elgg/Elgg/issues/6824))
  * no longer strip slashes on $_FILES and $_SERVER ([4a32796b](https://github.com/Elgg/Elgg/commit/4a32796b6bb1d217eef27c6f8e89f484db5e671a), closes [#6777](https://github.com/Elgg/Elgg/issues/6777))
  * Updated upgrade file for remember me cookies for 1.9's new table. ([c4b53e4f](https://github.com/Elgg/Elgg/commit/c4b53e4ff12d9e0b4256e770c0d786519aaf5700), closes [#6629](https://github.com/Elgg/Elgg/issues/6629))
  * MenuBuilder sortByName should use strnatcmp ([9f373b3e](https://github.com/Elgg/Elgg/commit/9f373b3eecaa9228b91f297af6df52f1bdce8d10))
  * Not redirecting in plugin and site entity views. ([1c027648](https://github.com/Elgg/Elgg/commit/1c0276481f3724ff2accf29d9f8f0063450d65cb), closes [#4439](https://github.com/Elgg/Elgg/issues/4439))
  * fault in ElggPlugin contructor ([41053468](https://github.com/Elgg/Elgg/commit/41053468ec381a4480b409d07d547d6c46a24ec4))
* **css:**
  * selected page menu does not collapse sub menu ([f9af6a66](https://github.com/Elgg/Elgg/commit/f9af6a668b7c2802886de632212ca32d76541e40))
  * add hover classes to hover icons ([fb2e9a36](https://github.com/Elgg/Elgg/commit/fb2e9a367661d0a4e4b21eb3ff368239db67001e), closes [#6737](https://github.com/Elgg/Elgg/issues/6737))
  * reposition powered by elgg ([9b3d43fc](https://github.com/Elgg/Elgg/commit/9b3d43fc7f9953e0a70be0839d1ed3dc809ba5d1))
  * prevent stretching images in IE8 ([61ac1874](https://github.com/Elgg/Elgg/commit/61ac1874ea8132fffa8dc73be789d2c42fb68f0f))
  * Added CSS for elgg-state-selected menu items in theme sandbox. ([e5741ce5](https://github.com/Elgg/Elgg/commit/e5741ce5250e1c721eca44ca25271475d057fc08))
* **developer_tools:** Added all of the defined icons to the theme preview. ([d0ccfc1b](https://github.com/Elgg/Elgg/commit/d0ccfc1b86f45479959bb4623b846bbdd8742714))
* **docs:**
  * Fixed links in mediawiki format instead of reST. Removed reference to Transifex ([b5c9f419](https://github.com/Elgg/Elgg/commit/b5c9f419ae18cb12f8d5ade56e1445d017eba2b9))
  * fix a couple of typos ([e34f57d7](https://github.com/Elgg/Elgg/commit/e34f57d752bf299bd540b11378caba346dfa865a))
* **embed:**
  * show error when when uploading too large file in embed form ([a661c65c](https://github.com/Elgg/Elgg/commit/a661c65c636272fd2a82265b0b5deffbc508ec85), closes [#4591](https://github.com/Elgg/Elgg/issues/4591))
  * file embedding wasn't working for textareas ([4f1ffdec](https://github.com/Elgg/Elgg/commit/4f1ffdecfb0d9b86ece36495c6ad1c0e3c8f6d1e), closes [#6160](https://github.com/Elgg/Elgg/issues/6160))
  * Allows embedding files from the containing group ([d5aea243](https://github.com/Elgg/Elgg/commit/d5aea243b7655efda4924f8b5ff9fa7a6c2aebea))
  * make pagination in embed colorbox usable ([4aeafa70](https://github.com/Elgg/Elgg/commit/4aeafa704dce751f24fbeea0b12f7cac8a64891f))
  * make tabs in colorbox popup usable ([16ca1fd1](https://github.com/Elgg/Elgg/commit/16ca1fd15386284f1753a4c6ec2083847c9152d1))
* **entities:** reverts to 1.8 behavior of ElggEntity->subtype reads ([2fa7c6ce](https://github.com/Elgg/Elgg/commit/2fa7c6cefd5429cb2c4b554eb55670335a9d7eec), closes [#5920](https://github.com/Elgg/Elgg/issues/5920))
* **events:** makes the plugin_id parameter reliable for plugin events ([8b62fb8e](https://github.com/Elgg/Elgg/commit/8b62fb8e4569c863618166d31636d532962624d8))
* **gatekeeper:** stop treating being logged out as an error state ([03df35cd](https://github.com/Elgg/Elgg/commit/03df35cdfb722cc9cd7063feb7f137e2cf2ac5d7))
* **git:** Igorning revert commits in Travis and in commit-message git hook. ([36acbbf0](https://github.com/Elgg/Elgg/commit/36acbbf0e2765c0ee909846fab4297f2851091b0))
* **groups:**
  * Run discussion reply migration regardless if groups plugin is enabled. ([02023f45](https://github.com/Elgg/Elgg/commit/02023f45066e48d9330e2f3c74d4baaf2401627c), closes [#6729](https://github.com/Elgg/Elgg/issues/6729))
  * check if handler is set in params before calling it ([9e2bcb6d](https://github.com/Elgg/Elgg/commit/9e2bcb6d6d23c321ef9c3b8bf44071a31df42832))
  * forces content accessibility to members_only for invisible groups ([47a8c7ab](https://github.com/Elgg/Elgg/commit/47a8c7ab02bcc3115a1eb5312125513923039429))
  * fix the group acl id in write access array ([de2b6a68](https://github.com/Elgg/Elgg/commit/de2b6a6881140c71523ce381148d3c9fe4806f94))
  * displays correct group content access options for each content access mode ([b99f475a](https://github.com/Elgg/Elgg/commit/b99f475ab18d8d0fdd7f11b440935505bc95e5d8))
* **hooks:**
  * handlers returning null/undefined don't change returnvalue in javascript ([b1af0b6d](https://github.com/Elgg/Elgg/commit/b1af0b6df31b7a1a3b87a908ca7d3752ddc2b15f), closes [#6531](https://github.com/Elgg/Elgg/issues/6531))
  * return values defaults to null in javascript ([ff095943](https://github.com/Elgg/Elgg/commit/ff09594344ed24fd3867c73a9114d7cc7fe134da), closes [#6499](https://github.com/Elgg/Elgg/issues/6499))
  * remove event handler registration ([dbcf8b48](https://github.com/Elgg/Elgg/commit/dbcf8b484a4d96d062033ef158814555102dafbf), closes [#6410](https://github.com/Elgg/Elgg/issues/6410))
* **htmlawed:** Setting the params argument to a defaut of null in htmlawed_filter_tags(). ([d337ceee](https://github.com/Elgg/Elgg/commit/d337ceee75062e33d91a4a3a57e2917638aa60f2), closes [#6614](https://github.com/Elgg/Elgg/issues/6614))
* **http:** makes HTTP request/parameter bag PHP 5.2 compatible ([21719be9](https://github.com/Elgg/Elgg/commit/21719be93708b98b1744d1230eb0a1fcbd22ad1a))
* **install:**
  * assume port 443 means HTTPS is in use ([df76005c](https://github.com/Elgg/Elgg/commit/df76005c34e0f3014a89f7fdfce26c43f98927be), closes [#6190](https://github.com/Elgg/Elgg/issues/6190))
  * Put all themes at bottom of plugins list during installation. ([ec5458d1](https://github.com/Elgg/Elgg/commit/ec5458d1f68b5f8843bb4147bb1748788135579a), closes [#6530](https://github.com/Elgg/Elgg/issues/6530))
  * fatal exception during installation ([7993273d](https://github.com/Elgg/Elgg/commit/7993273dc82ee9da8c3a09912bb659dca297132e))
* **invitefriends:**
  * make invite form sticky ([74b1556c](https://github.com/Elgg/Elgg/commit/74b1556c630105a6bf800fbf865743e343af9e79))
  * check if registration is allowed before display menu item and pages ([c83630ce](https://github.com/Elgg/Elgg/commit/c83630ceee2fb4bb0093d98dbfa1638ccf687b16), closes [#6400](https://github.com/Elgg/Elgg/issues/6400))
* **js:** Separated elgg_load_js() and elgg_define_js(). ([a73838d9](https://github.com/Elgg/Elgg/commit/a73838d98bcefc2c16004933220965fc4011ce7a))
* **lightbox:**
  * setting fancybox's z-index for colorbox ([51231f46](https://github.com/Elgg/Elgg/commit/51231f468e657bb12449b9fa9de918b7055f96cb))
  * make lightbox scrollbar look better ([aeaafa6d](https://github.com/Elgg/Elgg/commit/aeaafa6d2700c4b7f7ba12c2f3734232317cd368))
  * CKEditor was weird in lightbox ([0e4e3dd1](https://github.com/Elgg/Elgg/commit/0e4e3dd1c95c205b2e66323ea82d54127b682f73))
  * Correctly applies color box options on each element ([b2950027](https://github.com/Elgg/Elgg/commit/b2950027a3dbaf87fadbe44ddd41de0bf175f8a5), closes [#6107](https://github.com/Elgg/Elgg/issues/6107))
  * lightbox wasn't shown when generated from ajax view. ([937c8d1e](https://github.com/Elgg/Elgg/commit/937c8d1eb63f11dfc185fe99fb32a637b18a65c8), closes [#6304](https://github.com/Elgg/Elgg/issues/6304))
* **memcache:** Better logging of save/hits/misses ([6448bb95](https://github.com/Elgg/Elgg/commit/6448bb95497db21923542a10983915023c1c2d32), closes [#6243](https://github.com/Elgg/Elgg/issues/6243))
* **pages:** memory leaks in large page trees ([ab6ef0df](https://github.com/Elgg/Elgg/commit/ab6ef0dff9e8797304dd3e01c967cfad27328484), closes [#6477](https://github.com/Elgg/Elgg/issues/6477))
* **plugins:** Stops junk log entries created on plugins page ([f76312fd](https://github.com/Elgg/Elgg/commit/f76312fd2043d5ea6ecd53b0d9ccaab2f7313055), closes [#6066](https://github.com/Elgg/Elgg/issues/6066))
* **rewrite_tester:** more reliably sniffs active rewrite rules ([3090bf08](https://github.com/Elgg/Elgg/commit/3090bf08c9395fe5e8267951fdf502af3de8a770), closes [#6656](https://github.com/Elgg/Elgg/issues/6656))
* **routing:**
  * prevent upgrade if .htaccess needs updating ([1fdbf2dc](https://github.com/Elgg/Elgg/commit/1fdbf2dc5c4829edd42cfbd23ab0128172fc1d93), closes [#6521](https://github.com/Elgg/Elgg/issues/6521))
  * URL-decodes path segments like Elgg 1.8 ([6de77faa](https://github.com/Elgg/Elgg/commit/6de77faaa76fa369de4ea453244a23206f47b781), closes [#6218](https://github.com/Elgg/Elgg/issues/6218))
* **session:**
  * session unavailable in shutdown functions ([3d6c33e4](https://github.com/Elgg/Elgg/commit/3d6c33e48867c0f4d84bee94f13744481071a5ac))
  * fixes remember me functionality broken in 1.8.19 merge ([659ea108](https://github.com/Elgg/Elgg/commit/659ea1085d26f617f73dc10f2f7f16bb368508f0))
* **site_notifications:** added correct key for menu item ([186e7174](https://github.com/Elgg/Elgg/commit/186e71749da8a3aeeb23eb045e9564872475106d))
* **tests:** Corrected the way the commit message tests are run. ([9e0183f4](https://github.com/Elgg/Elgg/commit/9e0183f4dc7fa925f623ae26a6e8ca7656092fda), closes [#6507](https://github.com/Elgg/Elgg/issues/6507))
* **thewire:**
  * Restores functionality of JS max length limit parametrization ([66e478f5](https://github.com/Elgg/Elgg/commit/66e478f56d059cf9b29f6264203ce947eae070b3), closes [#6646](https://github.com/Elgg/Elgg/issues/6646))
  * Fix word count JS events tapping ([d3e3a30b](https://github.com/Elgg/Elgg/commit/d3e3a30bce30a230255e0e45423419b6a66a89de))
* **ui:**
  * mispositioned editor when editing a comment that contains a floated image ([5f52eb75](https://github.com/Elgg/Elgg/commit/5f52eb75c532f420ed085b9d41e73bef6bc102ec), closes [#6576](https://github.com/Elgg/Elgg/issues/6576))
  * use correct logo in favicon ([1c98fdac](https://github.com/Elgg/Elgg/commit/1c98fdaca4b08ed3b38f7305dcc414c5d14276d9), closes [#6446](https://github.com/Elgg/Elgg/issues/6446))
  * Added CSS to make the site menu show up correctly in theme sandbox. ([e7ac3aeb](https://github.com/Elgg/Elgg/commit/e7ac3aeb500e12c54941ccfa5cb77d6cbf143d02))
* **upgrade:**
  * Corrects query to clear admin remember me cookies ([7ee022b6](https://github.com/Elgg/Elgg/commit/7ee022b6c15daa06ea0cda4b54c616158dd46082))
  * Adds an admin notice when a new ElggUpgrade object is created ([84959e75](https://github.com/Elgg/Elgg/commit/84959e75ff4e7e3aa52a56d9a91009afbf31db58))
  * Corrected the way ignore access and show hidden entities is applied ([ccec25ac](https://github.com/Elgg/Elgg/commit/ccec25ac07fd9f20ee02d7fdf1102ecebfb60038))
  * Added upgrade to deactivate TinyMCE and activate CKEditor. ([b6970f1c](https://github.com/Elgg/Elgg/commit/b6970f1cb93f09e8ce6a083f33949da4bfd19433), closes [#6653](https://github.com/Elgg/Elgg/issues/6653))
  * Fixed a typo in the comments upgrade that broke the ajax upgrade. ([fa0340ad](https://github.com/Elgg/Elgg/commit/fa0340ada24c53ca18a7b0d3c3c90ef90ba6419f))
  * Only running comment migration timestamp fix if comments exist. ([5901995d](https://github.com/Elgg/Elgg/commit/5901995ddfc7c111c4030cbdf14aea0b0bcf8284), closes [#6621](https://github.com/Elgg/Elgg/issues/6621))
  * Correctly settings container guids' last_action times during comment migration. ([9df2367c](https://github.com/Elgg/Elgg/commit/9df2367c792f31aaefbdaa2d99b28a0bff31319d), closes [#6528](https://github.com/Elgg/Elgg/issues/6528))
  * Setting time_updated and last_action for migrated comment and discussion entitie ([ed7cf3bc](https://github.com/Elgg/Elgg/commit/ed7cf3bcca5c899618dca2279962ebc3b43893ea), closes [#6395](https://github.com/Elgg/Elgg/issues/6395))
* **uservalidationbyemail:** do not show email sent page to logged in users. ([5534a576](https://github.com/Elgg/Elgg/commit/5534a57686460824400967ccb2e3fab11b4fa6c2), closes [#6649](https://github.com/Elgg/Elgg/issues/6649))
* **ux:** Server-side validation for email fields in profile edit action. ([7d70c6df](https://github.com/Elgg/Elgg/commit/7d70c6df6be3b1444da397de9e0f5afecb3e3d11))
* **vendors:** corrected version for requirejs ([22cf6d64](https://github.com/Elgg/Elgg/commit/22cf6d64bb687ff5899b38228441612f63d200ec), closes [#6735](https://github.com/Elgg/Elgg/issues/6735))
* **views:**
  * removes notices from views used in theme sandbox ([9141ecd1](https://github.com/Elgg/Elgg/commit/9141ecd12e8975ae5e90318c27e93022e52ab339))
  * fix typo in $attrs var name ([224a7729](https://github.com/Elgg/Elgg/commit/224a7729426b67b10db38eceb05678135b1176d6))
  * only pass body_attrs if they are set ([3749dda1](https://github.com/Elgg/Elgg/commit/3749dda1411437bc8029b1facfe5922059a247f1))
  * check if body_attrs are set before attempting to format them ([baf2df93](https://github.com/Elgg/Elgg/commit/baf2df9355a5fc63679ad1aa80f363d00a51572b), closes [#6298](https://github.com/Elgg/Elgg/issues/6298))
  * Using sitedescription in meta description tag. ([66f06919](https://github.com/Elgg/Elgg/commit/66f06919735e3de97b8262cc13c7044df755795b))
  * Correct default title for confirmlink ([dd1e83c3](https://github.com/Elgg/Elgg/commit/dd1e83c3da61f8fb0dd75152a899d8ca8e8ce7a6), closes [#6375](https://github.com/Elgg/Elgg/issues/6375))



## Performance
* Using dataroot and simplecache_enabled if set in settings.php
* Changes simplecache caching so that it is performed on demand
* Adds support for simplecache minification of CSS and JavaScript
* Adds ability to enable the query cache after being disabled
* Don't call getter after a previous count call returned 0 items
* Make sure Apache2 is configured so .ico can be cached
* Adds deflate Apache filter to SVG images
* Log display no longer emit deprecation warnings and uses fewer queries
* speeds up user location upgrade
* Progress toward HHVM compatibility

## UI changes
* Lots of spit and polish
* New responsive theme - aalborg_theme
* Drops support for IE6
* Replaces fancybox lightbox with colorbox
* Replaces Tinymce editor with CKEditor
* Liking and friending use ajax
* Removes topbar Elgg logo and made "powered by" themable
* Allows keeping group content limited to the group
* Site notifications moved into separate plugin from messages
* Shows owner block when viewing own content
* Focus styles for accessible keyboard navigation
* Improved theme sandbox
* Session expired message
* Ajaxified the discussion reply edit form.
* Alphabetize friends/friends-of, group notifications, group owned/member lists
* Added support for greying out the label of disabled input
* Added more microformats to the profile page
* Automatically configure autocorrect and autocapitalize for input views
* Using unified language strings for several plugins
* Adds focus outlines to all focusable elements

## Admin changes
* Adds new notification system
* Makes the wire message length configurable
* Changes user directories use GUIDs rather than join date
* Adds banned user widget
* Adds legacy_url plugin for supporting legacy URLs
* Adds robots.txt configuration
* Adds maintenance mode
* Added automatic configuration of RewriteBase during fresh install.

## New developer features
* HTML5
* New mysql-based async queue
* AMD modules using require.js
* New notification system
* New class loader that is PSR-0 compliant
* Improves control over cookies
* Adds plugin manifest fields (id, php_version, contributors)
* Static files recognized as views
* Adds support for multi-select
* JSON rendered through views system rather than using global
* Links in login box use menu system
* Upgrades jQuery and includes the jquery migrate plugin
* Widgets can set their titles
* New JavaScript unit test library
* Front page and actions go through page handling system
* Group edit form easier to extend
* More specific list item classes
* Page layouts more standardized with same elements
* Allows customizing colorbox instances
* Views system recognizes static files as views in addition to PHP files
* Adds ability to turn off query cache
* Can change time_created if set explicitly
* Allows update event to alter attributes and checks canEdit() on DB copy
* add more specific list item classes
* moved elgg_view_icon html to own view for more flexibility
* Allow body attributes
* Eases extending the input/view view
* Split group edit form into seperate parts
* Moved group_activity widget from dashboard to groups plugin
* Adds warnings for uncallable handlers in hooks/events.
* Members list pages (tabs/content/titles) can now be extended via plugins
* Adds configuration support for remember me cookie

## API changes
* Comments and discussion replies are entities
* New notification system
* Changes elgg_register_widget_type() to expect contexts to be an array
* New session API accessible via elgg_get_session()
* Moves many functions into methods on ElggEntity and related classes
* Adds support for returning translations as arrays from language files
* Adds ElggEntity::getDisplayName()
* Adds ElggEntity::toObject()
* Adds target_guid to the river
* Adds elgg_get_entities_from_attributes()
* Adds ElggMenuItem::addItemClass()
* Adds elgg_get_menu_item()
* Adds elgg_format_element() for creating HTML elements
* ElggFile::getSize() replaces ElggFile::size()
* Defaults to full_view = false in elgg_list_entities* functions
* Allows views to be accessed via URL and cacheable
* Columns added to entity query functions are available in returned entities
* Separates some events into :before/:after
* Adds elgg_entity_gatekeeper()
* get_online_users() and find_active_users() now use $options arrays
* Adds default option to elgg_get_plugin_setting
* namespaced the gatekeeper functions (but made it optional)
* Added URL fragment (#anchors) support to elgg_http_build_url
* made elgg_unregister_menu_item() more useful

## New hooks/events
* plugin hook: simple_type, file
* plugin hook: default, access
* plugin hook: login:forward, user
* plugin hook: layout, page
* plugin hook: shell, page
* plugin hook: head, page
* plugin hook: get_sql, access
* plugin hook: maintenance:allow, url
* notifications plugin hooks
* event: init:cookie, name

## Deprecated functionality
* calendar library (was not maintained)
* web services library (now plugin distributed with Elgg)
* export, import, and opendd libraries (see ElggEntity:toObject())
* location library
* xml library
* Split logout event to before/after events
* Split login event to before/after events
* Added a deprecate notice to the elgg_view_icon use of a boolean
* Deprecated get_annotation_url() in favor of ElggAnnotation::getURL()
* Deprecated full_url() in favor of current_page_url()
* Deprecated "class" in ElggMenuItem::factory in favor of "link_class"
* Deprecated passing null to ElggRelationship constructor
* Deprecated .elgg-autofocus in favor of HTML5 autofocus
* Deprecated ElggUser::countObjects (part of Friendable interface)
* Deprecated favicon view in favor of head, page plugin hook
* Deprecated analytics view in favor of page/elements/foot
* Deprecated availability of $vars keys (url, config) and $CONFIG
* Deprecated ElggEntity::get()/set() in favor of property access
* Deprecated cron, reboot event
* Deprecated add_to_river() in favor of elgg_create_river_item()
* Renames many functions to begin with "elgg_" (with deprecated versions)

## Removed functionality
* xml-rpc library (now plugin: https://github.com/Elgg/xml-rpc)
* xml, php, and ical views (now plugin: https://github.com/Elgg/data_views)
* foaf views (now plugin: https://github.com/Elgg/semantic_web)
* Default entity page handler

## Documentation
* Shiny new rST docs (hosted at http://learn.elgg.org)
* Various improvements to source code comments

## Security Enhancements
* Using SSL for setting password when https login enabled
* Make several views files non-executable

## Bugfixes
* HTMLawed Strips html comments and CDATA from input
* Hundreds of miscellaneous fixes
* users can edit metadata that they created by default
* removes special check to allow access override
* if no container, default to false for writing to container
* fixes default user access
* returning false to create events forces delete regardless of access
* Fix json and xml views broken by wrap view of developer tools
* Do not use link with file icon when using full_view.
* made page shells consistent for $vars parameters
* show owner block also if looking at owned pages
* Pagination uses HTTP referrer as default base_url for Ajax requests
* Added several missing translation strings
* standardizes layouts so that they all have title buttons and the same basic sections
* entity list limit respects passed limits and just provides defaults
* fixes setting page owner due to routing change
* Fixed batch install usage of createHtaccess
* fixed typo that prevented context for front page from being set
* Make sure empty string return is interpreted as "handling" the list hook
* replaced double search box with a single box and a single searchhook
* Login, user event code can use elgg_get_logged_in_user_*()
* Make sure user has access to both river object and target
* Uses correct default value for find_active_users 'seconds' parameter
* Added jquery map file and unminified version to make Chrome dev tools happy and not throw 404 error
* Corrects container write permissions bug
* Sends correct Content-Length with profile icon
* Getting correct client IP behind proxy.
* Fixed old function name for batch metastring operations
* allow full access to the metadata API through setMetadata() rather than requiring use of create_metadata()
* catching when the base entity is not created due to permissions override
* message if no results found
* all link should reset entity type/subtype
* forces lastcache to be an int
* Many more miscellaneous improvements...


# v1.8.19 (March 12, 2014)

## Contributing Developers
* Brett Profitt
* Centillien
* Evan Winslow
* Ismayil Khayredinov
* Jerome Bakker
* Juho Jaakkola
* Matt Beckett
* RiverVanRain
* Sem
* Steve Clay
* pattyland

## Security enhancements
* Implements stronger remember me cookie strategy to prevent brute force attacks.

## Bugfixes
* Fixed numerous PHP warnings.
* Groups: Corrected breadcrumb for group discussion pages.
* Fixed RSS validation for the River RSS feed.

## Improvements
* Moved Site Secret update to configure -> advanced.
* Added more comprehensive tests for HTMLAwed.

## Documentation
* Added better deprecation warnings for use of certain attributes in views.


# v1.8.18 (January 11, 2014)

## Contributing Developers
* Juho Jaakkola
* Steve Clay

## Bugfixes
* Fixes notify_user() broken in 1.8.17


# v1.8.17 (January 1, 2014)

## Contributing Developers
* Brett Profitt
* Cash Costello
* Ed Lyons
* Evan Winslow
* Jeroen Dalsem
* Jerome Bakker
* Juho Jaakkola
* Matt Beckett
* Paweł Sroka
* Sem
* Steve Clay

## Security Fixes
* Specially-crafted request could return the contents of sensitive files.
* Reflected XSS attack was possible against 1.8 systems.
* The cryptographic key used for various purposes may have been generated with weak entropy, particularly on Windows.

## Bugfixes
* URLs with non-ASCII usernames again work
* Floated images are now properly cleared in content areas
* The activity page title now matches the document title
* Search again supports multiple comments on the same entity
* Blog archive sidebar now reverse chronological
* URLs with matching parens can now be auto-linked
* Log browser links for users now work
* Disabling over 50 objects should no longer result in an infinite loop
* Radio/checkbox inputs no longer have border radius (for IE10)
* User picker: the Only Friends checkbox again works
* Group bookmarklet no longer shown to non-members
* Widget reordering fixed when moving across columns
* Refuse to deactivate plugins needed as dependencies

## Enhancements
* Group member listings are ordered by name
* The system_log table can now store IPv6 addresses
* Web services auth_gettoken() now accepts email address
* List functions: no need to specify pagination for unlimited queries
* Htmlawed was upgraded to 1.1.16


# v1.8.16 (June 25, 2013)

## Contributing Developers
* Brett Profitt
* Cash Costello
* Jeff Tilson
* Jerome Bakker
* Paweł Sroka
* Steve Clay

## Security Fixes
* Fixed avatar removal bug (thanks to Jerome Bakker for the first report of this)

## Bugfixes
* Fixed infinite loop when deleting/disabling an entity with > 50 annotations
* Fixed deleting log tables in log rotate plugin
* Added full text index for groups if missing
* Added workaround for IE8 and jumping user avatar
* Fixed pagination for members pages
* Fixed several internal cache issues
* Plus many more bug fixes


# v1.8.15 (April 23, 2013)

## Contributing Developers
* Cash Costello
* Ismayil Khayredinov
* Jeff Tilson
* Juho Jaakkola
* Matt Beckett
* Paweł Sroka
* Sem
* Steve Clay
* Tom Voorneveld

## Bugfixes
* Not displaying http:// on profiles when website isn't set
* Fixed pagination display issue for small screens
* Not hiding subpages of top level pages that have been deleted
* Stop corrupting JavaScript views with elgg deprecation messages
* Fixed out of memory error due to query cache
* Fixed bug preventing users authorizing Twitter account access
* Fixed friends access level for editing pages
* Fixed uploading files within the embed dialog

## Enhancements
* Added browser caching of language JS files
* Adding nofollow on user posted URLs for spam deterrence (thanks to Hellekin)
* Auto-registering views for simplecache when their URL is requested
* Display helpful message for those who have site URL configuration issues
* Can revert to a previous revision with pages plugin
* Site owners can turn off posting wire messages to Twitter
* Search results are sorted by relevance

## Removed Functionality
* Twitter widget due to changes in Twitter API and terms of service
* OAuth API plugin due to conflicts with the Twitter API plugin


# v1.8.14 (March 12, 2013)

## Contributing Developers
* Aday Talavera
* Brett Profitt
* Cash Costello
* Ed Lyons
* German Bortoli
* Hellekin Wolf
* iionly
* Jerome Bakker
* Luciano Lima
* Matt Beckett
* Paweł Sroka
* Sem
* Steve Clay

## Security Fixes
* Fixed a XSS vulnerability when accepting URLs on user profiles
* Fixed bug that exposed subject lines of messages in inbox
* Added requirement for CSRF token for login

## Bugfixes
* Strip html tags from tag input
* Fixed several display issues for IE7
* Fixed several issues with blog drafts
* Fixed repeated token timeout errors
* Fixed JavaScript localization for non-English languages

## Enhancements
* Web services fall back to json if the viewtype is invalid


# v1.8.13 (January 29, 2013)

## Contributing Developers
* Cash Costello
* Juho Jaakkola
* Kevin Jardine
* Krzysztof Różalski
* Steve Clay

## Security Fixes
* Added validation of Twitter usernames in Twitter widget

## Bugfixes
* CLI usages with walled garden fixed
* Upgrading from < 1.8 to 1.8 fixed
* Default widgets fixed
* Quotes in object titles no longer result in "qout" in URLs
* List of my groups is ordered now
* Language string river:comment:object:default is defined now
* Added language string for comments: generic_comment:on

## Enhancements
* Added confirm dialog for resetting profile fields (adds language string profile:resetdefault:confirm)


# v1.8.12 (January 4th, 2013)

## Contributing Developers
* Brett Profitt
* Cash Costello
* Jerome Bakker
* Matt Beckett
* Paweł Sroka
* Sem
* Steve Clay

## Bugfixes
* Added an AJAX workaround for the rewrite test.
* Code cleanup to prevent some notices and warnings.
* Removed "original_order" in menu item anchor tags.
* Site menu's selected item correctly persists through content pages.
* Static caches rewritten and improved to prevent stale data being returned.
* Installation: Invalid characters in admin username are handled correctly.
* Messages: Fixed inbox link in email notifications.
* The Wire: Fixed objects not displaying correctly when upgrading from 1.7.

## Enhancements
* Performance improvements and improved caching in entity loading.
* Added upgrade locking to prevent concurrent upgrade attempts.
* Replaced xml_to_object() and autop() with GPL / MIT-compatible code.
* Error messages (register_error()) only fade after being clicked.
* Groups: Added a sidebar entry to display membership status and a link to
 group notification settings.
* Groups: Added pending membership and invitation requests to the sidebar.
* Groups: Better redirection for invisible and closed groups.
* Search: User profile fields are searched.
* Pages: Subpages can be reassigned to new parent pages.
* Twitter: Login with twitter supports persistent login and correctly forwards
 after login.


# v1.8.11 (December 5th, 2012)

## Bugfixes
* Fixed fatal error in group creation form


# v1.8.10 (December 4th, 2012)

## Contributing Developers
* Krzysztof Różalski
* Lars Hærvig
* Paweł Sroka
* RiverVanRain
* Sem
* Steve Clay

## Security Enhancements
* Cached metadata respects access restrictions to fix problems with profile
 field display.
* Group RSS feeds are restricted to valid entities

## Enhancements
* UX: Added a list of Administrators in the admin area
* UX: Limiting message board activity stream entries to excerpts
* Performance: Prefetching river entries
* Performance: Plugin entities are cached

## Bugfixes
* Removed superfluous commas in JS files to fix IE compatibility.
* API: Fixed Twitter API.
* Performance: Outputting valid ETags and expires headers.


# v1.8.9 (November 11, 2012)

## Contributing Developers
* Brett Profitt
* Cash Costello
* Evan Winslow
* Jeroen Dalsem
* Jerome Bakker
* Matt Beckett
* Paweł Sroka
* Sem
* Steve Clay

## Security Enhancements
* Sample CLI installer cannot break site
* Removed XSS vulnerabilities in titles and user profiles

## Enhancements
* UX: A group's owner can transfer ownership to another member
* UX: Search queries persist in the search box
* Several (X)HTML validation improvements
* Improved performance via more aggressive entity and metadata caching
* BC: 1.7 group profile URLs forward correctly

## Bugfixes
* UX: Titles containing HTML tokens are never mangled
* UX: Empty user profile values saved properly
* UX: Blog creator always mentioned in activity stream (not user who published it)
* UI: Fixed ordering of registered menu items in some cases
* UI: Embed dialog does not break file inputs
* UI: Datepicker now respects language
* UI: More reliable display of access input in widgets
* UI: Group edit form is sticky
* UI: Site categories are sticky in forms
* API: Language fallback works in Javascript
* API: Fallback to default viewtype if invalid one given
* API: Notices reported for missing language keys
* Memcache now safe to use; never bypasses access control
* BC: upgrade shows comments consistently in activity stream


# v1.8.8 (July 11, 2012)

## Contributing Developers
* Cash Costello
* Miguel Rodriguez
* Sem

## Enhancements
* Added a delete button on river items for admins

## Bugfixes
* Fixed the significant bug with htmlawed plugin that caused duplicate tags


# v1.8.7 (July 10, 2012)

## Contributing Developers
* Cash Costello
* Evan Winslow
* Ismayil Khayredinov
* Jeroen Dalsem
* Jerome Bakker
* Matt Beckett
* Miguel Rodriguez
* Paweł Sroka
* Sem
* Steve Clay

## Enhancements
* Better support for search engine friendly URLs
* Upgraded htmlawed (XSS filtering)
* Internationalization support for TinyMCE
* Public access not available for walled gardens
* Better forwarding and messages when they cannot view content because logged out

## Bugfixes
* Fatal errors due to type hints downgraded to warnings
* Group discussion reply notifications work again
* Sending user to inbox when deleting a message
* Fixed location profile information when it is an array
* Over 30 other bug fixes.


# v1.8.6 (June 18, 2012)

## Contributing Developers
* Cash Costello
* Evan Winslow
* Ismayil Khayredinov
* Jeff Tilson
* Jerome Bakker
* Paweł Sroka
* Sem
* Steve Clay

## Enhancements
* New ajax spinner
* Detecting docx, xlsx, and pptx files in file plugin
* Showing ajax spinner when uploading file with embed plugin

## Bugfixes
* Fixed some language caching issues.
* Users can add sub-pages to another user's page in a group.
* Over 30 other bug fixes.


# v1.8.5 (May 17, 2012)

## Contributing Developers
* Brett Profitt
* Evan Winslow
* Sem
* Steve Clay
* Jeroen Dalsem
* Jerome Bakker

## Security Enhancements
* Fixed possible XSS vulnerability if using a crafted URL.
* Fixed exploit to bypass new user validation if using a crafted form.
* Fixed incorrect caching of access lists that could allow plugins
to show private entities to non-admin and non-owning users. (Non-exploitable)

## Bugfixes
* Twitter API: New users are forwarded to the correct page after creating
             an account with Twitter.
* Files: PDF files are downloaded as "inline" to display in the browser.
* Fixed possible duplication errors when writing metadata with multiple values.
* Fixed possible upgrade issue if using a plugin uses the system_log hooks.
* Fixed problems when enabling more than 50 metadata or annotations.

## API
* River entries' timestamps use elgg_view_friendly_time() and can be
 overridden with the friendly time output view.


# v1.8.4 (April 24, 2012)

## Contributing Developers
* Adayth Talavera
* Brett Profitt
* Cash Costello
* Evan Winslow
* Ismayil Khayredinov
* Janek Lasocki-Biczysko
* Jerome Baker
* Sem
* Steve Clay
* Webgalli

## Security Enhancements
* Fixed an issue in the web services auth.get_token endpoint that
would give valid auth tokens to invalid credentials. Thanks to
Christian for reporting this!
* Fixed an that could show which plugins are loaded on a site.

## Enhancements
* UI: All bundled plugins' list pages display a no content message if there is nothing to list.
* UI: Site default access is limited to core access levels.
* UI: Showing a system message to the admin if plugins are disabled with the "disabled"
magic file.
* UI: Added transparent backgrounds for files and pages icons.
* External (Site) Pages: If in Wall Garden mode, Site Pages use the Walled Garden
theme when logged out.
* UI: Database errors only show the query to admin users.
* UI: Cannot set the data path to a relative path in installation or site settings.
* UI: Cleaned up notifications for bundled plugins.
* UI: Hiding crop button if no avatar is uploaded.
* UI: Bundled plugins are displayed with a gold border in the plugin admin area.
* UI: Can see all the categories a plugin belongs to.
* Web Services: Multiple tokens allowed for users.
* API: More efficient entity loading.
* API: Added IP address to system log.
* API: Languages are cached.
* API: ElggBatch supports disabling offsets for callbacks that delete entities.
* API: Cleaned up the boot process.
* API: Fixed situation in which the cache isn't properly cleared if a file can't be unlinked.

## Bugfixes
* UI: Tags display in the case they were saved.
* UI: Friendly titles keep -s.
* UI: Removed pagination in friends widget.
* UI: Profile settings actions correctly displays error messages as errors.
* UI: Tag search works for tags with spaces.
* UI: Fixed river display for friending that happens during registration.
* Groups: Link for managing join requests is restored in the sidebar.
* Walled Garden: Cron and web services endpoints are exposed as public sites.
* The Wire: UTF usernames are correctly linked with @ syntax.
* The Wire: No longer selecting the "Mine" tab for users who aren't you.
* Blogs: Notifications restored.
* Message Board: Fixed delete.
* Groups: Forwarding to correct page if trying to access closed group.
* API: entities loaded via elgg_get_entities_from_relationship() have the correct time_created.
* API: Deleting entities recursively works when code is logged out.
* API: Fixed multiple uses of deprecated functions.


# v1.8.3 (January 12, 2012)

## Enhancements
* Adds a white list for ajax views
* Improved navigation tab options
* Added group specific search
* Added button for reverting avatar
* Improved documentation for core class attributes
* Adds a server info page under administer -> statistics
* Improving caching of icons and js/css
* Deprecation notices not displayed to non-admin users

## Bugfixes
* Fixed upgrade scripts for blog posts and groups forum posts
* Can now delete invitations to invisible groups
* Fixed several widget bugs
* Fixed access level on add to group river item
* Fixed recursive entity enabling
* Fixed limit on pages in sidebar navigation
* Fixed deletion of large numbers of annotations


# v1.8.2 (December 21, 2011)

## Enhancements
* Added a 404 page
* Widgets controls now using the menu system
* Admins can edit users' account information
* Embed uploader supports uploading into groups
* Add a control panel widget for easy access to cache flushing and upgrading
* Comments now have a unqiue URL with fragment identifier
* JavaScript language files are cacheable
* jQuery form script only loaded when required

## Bugfixes
* Fixed default widgets
* Fixed activity filtering
* Embedding an image now inserts a medium sized image
* Search plugin only uses mbstring extension if enabled
* Site pages links returned to footer
* Fixed URL creation for users with non-ASCII characters in username
* The wire username parsing supports periods in usernames
* Returned the posting area to the main wire page
* Fixed layout issue on pages with a fragment identifier in URL
* Added support for call elgg_load_js() in header and footer
* Fixed user picker
* Fixed uservalidationbyemail plugin ignoring the actions of other plugins
* Fixed bug preventing the creation of admin users
* Fixed deleting a widget with JavaScript disabled
* Fixed many bugs in the unit/integration tests


# v1.8.1 (November 16, 2011)

## Enhancements
* Completed styling of user validation admin page
* Adding rel=nofollow for non-trusted links
* Added direct icon loading for profile avatars in profile plugin
* Improved the structure of content views to make styling easier
* Updated version of jQuery to 1.6.4
* Added basic support for icon size customization
* Added a toggle for gallery/list view in file plugin
* Added support for passing CSS classes to icon views
* Added support for non http URLs to Elgg's normalize functions
* Added better support for the 404 forward if a page handler does handle a request

## Bugfixes
* Fixed autocomplete and userpicker
* Fixed RSS and web service-related view types
* Fixed walled garden display issues
* Added work around for IE/TinyMCE/embed insert problem
* Implemented ElggUser.isAdmin() JavaScript method
* Fixed the date views and JavaScript datepicker
* Fixed horizontal radio buttons styling
* Modules only display header if there is content for it


# v1.8.1b (October 11, 2011)

## Enhancements
* New group activity widget for user dashboard.
* Added more sprites.
* version.php information cached instead of loaded 100s of times.
* Added class elgg-autofocus to add focus on inputs when the page loads.
* Admins can edit user avatars again.
* Added a filter for non-bundled plugins in plugin admin.
* Improvements to admin area theme.

## Bugfixes
* Fixed site dropdown menu for IE.
* ElggEntity->deleteMetadata() no longer deletes all metadata ever if
called on an unsaved entity.
* Fixed Embed plugin.
* Fixed activate and deactivate all plugins.
* Fixed URL for group membership request in notification email.
* Fixed log browser plugin's admin area display.
* Fixed RSS icon not showing up on some pages.
* Fixed river entries for forum posts that were lost if upgrading from 1.7.
* Better displaying of errors when activating, deactivating, or
reordering plugins.
* Fixed Developer Plugin's inspection tool.
* Fixed avatar cropping on IE 7.
* Bookmarks plugin accepts URLs with dashes.
* "More" menu item on site menu hidden if items are manually specified.
* Fixed hover menu floating if unrestrained.
* JS init, system fired when DOM and languages are read.
* Fixed the date picker input view.
* Fixed stack overflow when calling elgg_view() from a pagesetup
event.
* Menu links no longer have empty titles and confirm attributes.
* Fixed crash when attempting to change password to an invalid value.
* Fixed "More groups" link for groups widget.
* Fixed output/confirmlink to use a default question if not specified.
* Added missing language strings. Also added "new", "add", and "create".
* Registered security token refresh page as external to avoid token refresh
problems on Walled Garden sites.
* Displaying more accurate message if uploading an avatar fails.
* "Leave group" button doesn't display for group owners.
* Request group membership button displays only when logged in.
* Fixed the number of displayed items for Bookmarks widget.
* Fixed fallback to deprecated views for widgets.

## API Changes
* Menus names must be unique to the entire menu, not just section.
* Input views that encode text use the option 'encode_text'.
* Added ElggPlugin->getFriendlyName().
* elgg_view_icon() accepts a class.
* Added hook output:before, page.
* Added hook output:before, layout.
* elgg_get_entities() and related functions return false if passed
valid options with invalid values.
* Can disable the user hover menu by passing hover => false to
elgg_view_icon(). Previously it was override => true.
* Embed plugin uses menu system. See readme for embed plugin.
* Manifest attributes are no longer translated via elgg_echo().
* Fixed livesearch ajax endpoint.
* Fixed site unit test.
* Unit tests tidy up after themselves better.
* forward() throws an exception if headers are already sent.
* Better errors if adding a user through admin area fails.
* Localized profile fields.
* Added 'is_trusted' parameter output/url to avoid escaping and filtering.
Defaults to false.
* Added elgg_unregister_action()
* Fixed ElggPriorityList::rewind().
* Fixed forwarding after login for login-protected pages.
* get_site_by_url() respects class inheritance for subclassing ElggSite.

## Internal changes
* Updated deprecated uses of internalname/id.
* Using wwwroot instead of www_root because of inconsistencies.


# v1.8.0 (Jackie) (September 5th, 2011)

## Notes
Elgg 1.8 contains the most changes in Elgg since the transition from Elgg
0.9 to Elgg 1.0. The core team tried to make the transition as smooth as
possible, but in the interest of following standards and simplifying the
development process for core and third party developers, we have made
changes that will require updating plugins. We believe these changes
will help Elgg development be easier for everyone.

It is unreasonable and unhelpful to list the full details of all changes in
this file. Instead, we will list the high level, overarching changes to
systems. If you are interested in the specifics, Elgg 1.8's source code is
highly documented and serves as a good guide and the git commit log can
provide excruciating details of what has changed between 1.7 and 1.8.

Please post your feedback, questions, and comments to the community site
at http://community.elgg.org. As always, thank you for using Elgg!

--The Elgg Core Development Team

A tip about updating plugins:

It's not difficult to update 1.7 plugins for 1.8. There is a detailed
document outlining this process on the wiki:
http://learn.elgg.org/en/stable/guides/upgrading.html#from-1-7-to-1-8

The basic process is:

1. Clean up the plugin to make sure it conforms to coding standards,
 official structure, and best practices.
2. Update any uses of deprecated functions. Functions deprecated in 1.7 will
 produce visible notices in 1.8!
3. Use the new manifest format.
4. Use the new menu functions.
5. Use the new JS features.
6. Update the views to use core CSS helper functions and classes instead of
 writing your own.

The documentation directory and the wiki has more information.

## User-visible changes
* New default theme.
* New installation.
* Separate and updated admin interface.
* Updated plugin themes.

## Generic API changes
* Improved the markup and CSS.
* Restructured and simplified the views layouts.
* Added a new menu system.
* Added new CSS and JS file registration functions.
* Added a JS engine.
* Added a breadcrumb system.
* Added a sticky forms system.

## New plugins
* Dashboard - The activity stream is now the default index page. A 1.7-style
dashboard is provided through the dashboard plugin.
* Developers Plugins - Developer tools.
* Likes - Allows users to "like" other users' content.
* oAuth API - A generic, reusable oAuth library.
* Tag Cloud - A widget-based tag cloud generator.
* Twitter API - A generic Twitter library that allows signin with Twitter
and pushing content to tweets. Replaces twitter_service.

## Deprecated plugins
* captcha - Captchas have long since stopped being useful as a deterrent
against spam.
* crontrigger - Real cron should be used.
* default_widgets - This functionality is now part of core.
* friends - This functionality is now part of core.
* riverdashboard - Displaying the river (activity stream) is default in
core. The original dashboard can be restored by the new Dashboard plugin.
* twitter_service - Replaced by Twitter API.

Elgg 1.8.0.1 was released immediately after 1.8.0 to correct a problem in
installation.
<|MERGE_RESOLUTION|>--- conflicted
+++ resolved
@@ -1,4 +1,3 @@
-<<<<<<< HEAD
 <a name="3.3.6"></a>
 ### 3.3.6  (2020-05-29)
 
@@ -1846,7 +1845,6 @@
 * The `resources/file/download` view is no longer used. ([1e736aeb](https://github.com/Elgg/Elgg/commit/1e736aebb953051ec1b8a2c165ab3c9595e72b40))
 
 
-=======
 <a name="2.3.15"></a>
 ### 2.3.15  (2020-06-25)
 
@@ -1854,7 +1852,6 @@
 
 * Jerôme Bakker (2)
 
->>>>>>> 5470ce1e
 <a name="2.3.14"></a>
 ### 2.3.14  (2019-07-24)
 
