<<<<<<< HEAD
<a name="1.12.10"></a>
### 1.12.10  (2016-05-29)

#### Contributors

* Steve Clay (13)
* Jeroen Dalsem (6)
* Ismayil Khayredinov (4)
* Jerôme Bakker (1)
* bruno-infotrad (1)
* iionly (1)
* jdalsem (1)

#### Documentation

* **cron:** added an example how to register a cron hook handler ([4b54a099](https://github.com/Elgg/Elgg/commit/4b54a099e7ddc5cacdf214d5ea383eddc03b255f))
* **i18n:**
  * clarifies limitations of elgg.echo ([83b2c106](https://github.com/Elgg/Elgg/commit/83b2c106d5ac671ee28e28625659392de4d34b0b))
  * recommends an English translation for all new language keys ([facc222b](https://github.com/Elgg/Elgg/commit/facc222b417b710449963d078d294d231c6c2217), closes [#9375](https://github.com/Elgg/Elgg/issues/9375))


#### Bug Fixes

* **annotations:** fixes time-based annotations searches ([6d5e1b78](https://github.com/Elgg/Elgg/commit/6d5e1b781866dc4b79300f57424873049314a6ff), closes [#9785](https://github.com/Elgg/Elgg/issues/9785))
* **autoload:** fixes bugs in class map saving ([18ea55fa](https://github.com/Elgg/Elgg/commit/18ea55fa990fab9724cbbd12365d754df19cbde2))
* **comments:** email subject hook now validates array structure ([5df7f40b](https://github.com/Elgg/Elgg/commit/5df7f40b8cba8f5a61afcfbb4b3d2086d49b54ee), closes [#9772](https://github.com/Elgg/Elgg/issues/9772))
* **core:** remove duplicate tags upon input ([096cf4b8](https://github.com/Elgg/Elgg/commit/096cf4b8b0cb7be801490d9c2cb983b5580c771b))
* **css:** only apply vertical padding on ajax loader of user hover menu ([d9c8326e](https://github.com/Elgg/Elgg/commit/d9c8326eebe01a7197a3505f311b419a900ee097))
* **file:**
  * re-added cannotload language string for file plugin ([6ba7e7b8](https://github.com/Elgg/Elgg/commit/6ba7e7b8c4cebc3b13862094124b1246686bd917))
  * better uploaded file handling and thumbnail serving ([72140cfc](https://github.com/Elgg/Elgg/commit/72140cfc3cdd6f6677eda84399cf6ca117ea44e2), closes [#9612](https://github.com/Elgg/Elgg/issues/9612), [#9267](https://github.com/Elgg/Elgg/issues/9267), [#6677](https://github.com/Elgg/Elgg/issues/6677))
* **forms:**
  * empty plugin settings forms no longer wrapped in a form tag ([5f7dbcd0](https://github.com/Elgg/Elgg/commit/5f7dbcd0d8006f41c230e34fc96ed13e0cd5ad71), closes [#9704](https://github.com/Elgg/Elgg/issues/9704))
  * empty form body no longer wrapped in a form tag ([dc68d04e](https://github.com/Elgg/Elgg/commit/dc68d04ec92a482b561dfd00c0158838bf83dd43))
* **html:** autop no longer ltrims next to a leading inline element ([6785ee88](https://github.com/Elgg/Elgg/commit/6785ee88278859c87a5569428656d6870f69fa3d), closes [#9790](https://github.com/Elgg/Elgg/issues/9790))
* **http:** all unhanded exceptions send 500 status code ([2f45c2ca](https://github.com/Elgg/Elgg/commit/2f45c2ca96120352f0c0e3b8556e103924a3cc82), closes [#9758](https://github.com/Elgg/Elgg/issues/9758))
* **js:**
  * elgg.echo recognizes empty translation strings (does not return key) ([1d32b2c2](https://github.com/Elgg/Elgg/commit/1d32b2c2b35cf965af1d703d74fb5adeb2599336))
  * action token refresh now correctly replaces tokens in urls ([7b4e0db2](https://github.com/Elgg/Elgg/commit/7b4e0db2f8a1357e854a5a94c990e6b32683e12f))
  * do not trigger generic ajax error message for token refresh ([e052481f](https://github.com/Elgg/Elgg/commit/e052481fa31102e78c6a7be9fd5730d730579984))
  * prevent generic ajax error when user aborts the ajax call ([1b5a765f](https://github.com/Elgg/Elgg/commit/1b5a765fae08ada5dd4128ad69ccfb82d0afc2c3))
* **notifications:** smtp thread headers only set if still possible ([f3bb4ac4](https://github.com/Elgg/Elgg/commit/f3bb4ac43b6c14b6367fa17960cd95d2bb6dcb98))
* **site:** adds robots.txt to public pages ([824197b1](https://github.com/Elgg/Elgg/commit/824197b183e98f6910b6bf43a14e5407af8cc09d))
* **users:** mitigate race conditions when deleting/disabling users ([da45affe](https://github.com/Elgg/Elgg/commit/da45affef3fa16106305ab424a51fc69518ca66b))
* **views:**
  * no breadcrumbs in error layout ([b25324a3](https://github.com/Elgg/Elgg/commit/b25324a3214147217cbdbc233a0163d3e55828ed))
  * do not output empty string titles in page/elements/title ([41eecbe3](https://github.com/Elgg/Elgg/commit/41eecbe37d2c54d290b8f96cf8187db2a151d3b5))


<a name="1.12.9"></a>
### 1.12.9  (2016-03-06)

#### Contributors

* Steve Clay (7)
* Ismayil Khayredinov (2)
* Jerôme Bakker (1)
* Juho Jaakkola (1)

#### Bug Fixes

* **cache:** internal Stash pool wrapper works again ([ddc254e4](https://github.com/Elgg/Elgg/commit/ddc254e40f9a30a6473f042b7fb686767447a2f0), closes [#9374](https://github.com/Elgg/Elgg/issues/9374))
* **css:** buttons no longer get cropped in admin context ([298ae0a8](https://github.com/Elgg/Elgg/commit/298ae0a8f90ca2bc3688a3d5cf3d6205a75f14d2))
* **groups:** correctly format the remove user from group menu item ([8fdf21f5](https://github.com/Elgg/Elgg/commit/8fdf21f5303e709593b59a75eb9e24d263ac83d5))
* **http:**
  * cache handler sends 304 responses more reliably ([873be892](https://github.com/Elgg/Elgg/commit/873be8921d4b8ddc2fd6caf4f5bfa8ca05a93379), closes [#9427](https://github.com/Elgg/Elgg/issues/9427))
  * more resources sent with explicit UTF-8 charset ([036a82bd](https://github.com/Elgg/Elgg/commit/036a82bd78da47bb6963a87e5f68b1eef88d85eb), closes [#9345](https://github.com/Elgg/Elgg/issues/9345))
  * make sure all pages/JS/CSS sent with explicit UTF-8 charset ([3dab7d10](https://github.com/Elgg/Elgg/commit/3dab7d100641f5ad3e91353106e7bfd8693d63e0), closes [#9345](https://github.com/Elgg/Elgg/issues/9345))
* **js:** AMD view filter handles short view names without `/` ([c9ca8329](https://github.com/Elgg/Elgg/commit/c9ca83295eb9e95f57ad74983386109ee4d6ab59))
* **search:** eliminate 6 notices in search_users_hook ([87b7011b](https://github.com/Elgg/Elgg/commit/87b7011bd843125cb9db16306478c7ccab0c6f1a))
* **settings:** do not emit errors if form fields are not present ([9f5111c9](https://github.com/Elgg/Elgg/commit/9f5111c97f79611734a9b32317ae0e729928a941))
* **web_services:** reject requests for unavailable formats ([04aeaf7d](https://github.com/Elgg/Elgg/commit/04aeaf7d35ec25a08f011a74bb9d1947b6ac260a), closes [#9410](https://github.com/Elgg/Elgg/issues/9410))


<a name="1.12.8"></a>
### 1.12.8  (2016-01-31)

#### Contributors

* Ismayil Khayredinov (1)
* Juho Jaakkola (1)
* Steve Clay (1)

#### Bug Fixes

* **access:** fixes guid column name in metadata queries ([b3427ccc](https://github.com/Elgg/Elgg/commit/b3427ccc81b0dd40188117a42366f1259cedd1a1))


<a name="1.12.7"></a>
### 1.12.7  (2016-01-03)

#### Contributors

* Steve Clay (4)
* Ismayil Khayredinov (1)
* Juho Jaakkola (1)

#### Bug Fixes

* **logging:** Log messages no longer discarded ([5020c525](https://github.com/Elgg/Elgg/commit/5020c5251f35c8bd83b5b1472eafd34d96a77a35), closes [#9244](https://github.com/Elgg/Elgg/issues/9244))
* **menus:** stricter type validation in menu item registration functions ([c5554a75](https://github.com/Elgg/Elgg/commit/c5554a75bb45acf9f27c13a8d58a0e099063cf26))
* **php:** Suppress mysql_connect() deprecation warnings for core ([40fe0a8f](https://github.com/Elgg/Elgg/commit/40fe0a8f4d36e7a3f0947c9f4148b7ccb8f0a0ee), closes [#9245](https://github.com/Elgg/Elgg/issues/9245))
* **session:** Session is again available in the shutdown event ([2409d346](https://github.com/Elgg/Elgg/commit/2409d346a95a1c5a254f32d51204054a939b7e95), closes [#9243](https://github.com/Elgg/Elgg/issues/9243))


<a name="1.12.6"></a>
### 1.12.6  (2015-12-14)

#### Contributors

* Ismayil Khayredinov (4)
* Juho Jaakkola (1)
* Steve Clay (1)

#### Bug Fixes

* **a11y:** display aalborg mobile site menu toggle in more browsers ([e96f0798](https://github.com/Elgg/Elgg/commit/e96f07987b943a4c72f654ef7896f2e98d7ac23e), closes [#9110](https://github.com/Elgg/Elgg/issues/9110))
* **actions:** send error HTTP header from action forward hook ([d3344de7](https://github.com/Elgg/Elgg/commit/d3344de7ed92d5ee8ecca43e474c6555861f5dad), closes [#9027](https://github.com/Elgg/Elgg/issues/9027))
* **entities:** update attribute when assuming container_guid value ([a21dd95e](https://github.com/Elgg/Elgg/commit/a21dd95ed76a4b6629c69fd7e000aabd2e7cce99), closes [#8981](https://github.com/Elgg/Elgg/issues/8981))
* **menus:** make sure entity passed to user hover menu hook is a user ([f5bbcc65](https://github.com/Elgg/Elgg/commit/f5bbcc652078a317479c8e845a8f4951f37d5435))
* **output:** fixes handling of untrusted URLs in output/url ([217e4df6](https://github.com/Elgg/Elgg/commit/217e4df6ea186660c85310a57e1218eb54ec90d1), closes [#9146](https://github.com/Elgg/Elgg/issues/9146))


#### Breaking Changes

* Plugins that customized `.elgg-button-nav` (or the spans inside) will need
to be altered. The `.elgg-icon` CSS is left in place but will be removed in
Elgg 2.0. ([e96f0798](https://github.com/Elgg/Elgg/commit/e96f07987b943a4c72f654ef7896f2e98d7ac23e))


<a name="1.12.5"></a>
### 1.12.5  (2015-11-29)

#### Contributors

* Steve Clay (5)
* Juho Jaakkola (4)
* Ismayil Khayredinov (3)

#### Performance

* **river:** no longer needlessly render river responses ([97df230f](https://github.com/Elgg/Elgg/commit/97df230f4c496d773e50060bf84fef5ae7052b24), closes [#9046](https://github.com/Elgg/Elgg/issues/9046))


#### Bug Fixes

* **files:** make sure method is callable on a concrete object instance ([740d3108](https://github.com/Elgg/Elgg/commit/740d3108a30733d02a98e9aed7516f92033cd8a9), closes [#9010](https://github.com/Elgg/Elgg/issues/9010))
* **i18n:** avoids using mbstring.internal_encoding in PHP >= 5.6 ([c0ff79de](https://github.com/Elgg/Elgg/commit/c0ff79de100cc8e48fd69d01883c946669b5b275), closes [#9031](https://github.com/Elgg/Elgg/issues/9031))
* **memcache:** don't store a copy of $CONFIG in file objects ([beb90891](https://github.com/Elgg/Elgg/commit/beb9089129a0a06b36200f3f8d214c7ed8f94f42), closes [#9081](https://github.com/Elgg/Elgg/issues/9081))
* **pages:** removes deprecated notices regarding input/write_access ([fdcab74b](https://github.com/Elgg/Elgg/commit/fdcab74b1e9069736f88f7e9aa36aeb15067b8fe), closes [#8327](https://github.com/Elgg/Elgg/issues/8327))


<a name="1.12.4"></a>
### 1.12.4  (2015-09-20)
=======
<a name="1.11.6"></a>
### 1.11.6  (2016-06-12)
>>>>>>> f92ac5f8

#### Contributors

* Steve Clay (3)
<<<<<<< HEAD
* Juho Jaakkola (2)
* Matt Beckett (2)

#### Documentation

* **entities:** Docs for type/subtype and associated ege() options ([eb0e53fc](https://github.com/Elgg/Elgg/commit/eb0e53fcd1df1ee249d8e79cb1eaafc5249e88e8))
* **releases:** Manually check lang files for PHP errors before release ([040079b7](https://github.com/Elgg/Elgg/commit/040079b74fc30f6d1430ce086aa35681b8188b0a), closes [#8924](https://github.com/Elgg/Elgg/issues/8924))


#### Bug Fixes

* **pages:** Prevent public "Missing access level" in write access field ([4174b774](https://github.com/Elgg/Elgg/commit/4174b77438068ff583c0c9fb8866f00fd26d9421), closes [#8905](https://github.com/Elgg/Elgg/issues/8905))
* **relationships:** can now prevent relationships using event handler ([9a275d9c](https://github.com/Elgg/Elgg/commit/9a275d9c9dce532a8a837a758e5fa241f02e2246), closes [#8927](https://github.com/Elgg/Elgg/issues/8927))


<a name="1.12.3"></a>
### 1.12.3  (2015-09-06)

#### Contributors

* Ismayil Khayredinov (3)
* Juho Jaakkola (1)

#### Bug Fixes

* **files:**
  * $file is not always an object with originalfilename property ([cf0929c2](https://github.com/Elgg/Elgg/commit/cf0929c243b69f4018e77640e1e175f8d93670ea))
  * now uses filename on filestore to detect mime ([ab8086a6](https://github.com/Elgg/Elgg/commit/ab8086a61feb87eb0c8d3a89fc6649c7e603a4b4), closes [#8846](https://github.com/Elgg/Elgg/issues/8846))


<a name="1.12.2"></a>
### 1.12.2  (2015-08-23)

#### Contributors

* Jerôme Bakker (4)
* Evan Winslow (1)
* Juho Jaakkola (1)
* Steve Clay (1)

#### Documentation

* **entities:** Better docs for fetching relationships ([e0d8f793](https://github.com/Elgg/Elgg/commit/e0d8f793daeefb32f9c14e8ff6e15defa5078708))


#### Bug Fixes

* **friends:** site_notifications have a clickable link to the new friend ([55a0f9b0](https://github.com/Elgg/Elgg/commit/55a0f9b0c2c29aca21fb47c8e8b0423140aac262))
* **groups:**
  * membership request accepted has link in site_notifications ([6e0d6f4a](https://github.com/Elgg/Elgg/commit/6e0d6f4ab8217d02f5b294904b4cfff975cc867e))
  * group invite has link in site_notifications ([61a8484d](https://github.com/Elgg/Elgg/commit/61a8484d669835c7ab756ad96436823f78430f5c))
  * membership request has a link in site_notifications ([ba53c509](https://github.com/Elgg/Elgg/commit/ba53c509579988cb8beb753b027cf66b97375596))


<a name="1.12.1"></a>
### 1.12.1  (2015-08-05)

#### Contributors

* Evan Winslow (1)

<a name="1.12.0"></a>
## 1.12.0  (2015-07-07)

#### Contributors

* Steve Clay (23)
* Evan Winslow (11)
* Ismayil Khayredinov (9)
* Miloš (4)
* Jeroen Dalsem (3)
* Jerôme Bakker (2)
* Jon Maul (1)
* Juho Jaakkola (1)

#### Features

* **ajax:**
  * elgg_ajax_gatekeeper for asserting resources as Ajax-only ([4e0e1a5b](https://github.com/Elgg/Elgg/commit/4e0e1a5b9aa277d9fe14f484122cd2c89ba99fa4))
  * Allows fetching form views wrapped by elgg_view_form() ([ee7641c4](https://github.com/Elgg/Elgg/commit/ee7641c4cbff8896d4e9618c206a10a314a37281))
* **annotations:** Adds a more granular permission hook for canAnnotate ([83da5f18](https://github.com/Elgg/Elgg/commit/83da5f1896730045fbf9de313669f8c604c44c8a))
* **cache:** introducing a generic function to reset all caches ([f526c479](https://github.com/Elgg/Elgg/commit/f526c479fd99f50cab008f5fc0b3c18069e83064))
* **comments:** Paging through comments/discussion replies jumps to content ([b75fd8f8](https://github.com/Elgg/Elgg/commit/b75fd8f84dff20354da4c65de2ba0b9df0ac370f))
* **developers:**
  * Devs can show loaded AMD modules in console ([221bdf6a](https://github.com/Elgg/Elgg/commit/221bdf6a2ff41cd6f2ef63169363c4c127b7f993))
  * Adds a quick access icon for some admin settings ([f22567b6](https://github.com/Elgg/Elgg/commit/f22567b69283e77bc23743669acb409130ad73cf))
* **events:**
  * Adds static methods for returning common values ([f080fed1](https://github.com/Elgg/Elgg/commit/f080fed1dfbd1a982cc2dda3110cc74f58ad028d))
  * allows dynamic method callbacks to be unregistered ([08c773ba](https://github.com/Elgg/Elgg/commit/08c773bac7e3566dcf40498e0f68bea042aae9f4), closes [#7750](https://github.com/Elgg/Elgg/issues/7750))
* **lightbox:** More sensible handling of href options ([765fcd05](https://github.com/Elgg/Elgg/commit/765fcd0563239b76b1b2a0bb0c0d3d5d719edf63))
* **views:** Users can jump directly to content via prev/next links ([f90466c8](https://github.com/Elgg/Elgg/commit/f90466c80ba2b9d2ac8ccad3d50921b43897debc))


#### Performance

* **developers:** reduces boot queries when the developers mod is enabled ([03aa096e](https://github.com/Elgg/Elgg/commit/03aa096e3281c260ac25e2147d066a61534aad31))
* **engine:** only update attributes/metadata if value is changed ([8295e70a](https://github.com/Elgg/Elgg/commit/8295e70a2c8381f15158a919a1870d279228bdc0))


#### Documentation

* **ajax:** Correct typo in code example ([d55e4a3a](https://github.com/Elgg/Elgg/commit/d55e4a3a8d3ac1dd424b7c8bb07150cede0a85dd))
* **code:** Clarify interface naming convention ([de03d372](https://github.com/Elgg/Elgg/commit/de03d372554b250f08ad510542dd6ac88138f055), closes [#8293](https://github.com/Elgg/Elgg/issues/8293))
* **misc:** Miscellaneous docs fixes ([06e3557c](https://github.com/Elgg/Elgg/commit/06e3557cd0046bfb601b3345f6f636cdbbb63de9))
* **permissions:** Fix $params key name for permissions_check:annotate ([1af6e3a2](https://github.com/Elgg/Elgg/commit/1af6e3a250ad18b9c94c2d9048b04311e0fe29a2))
* **views:** Better document outgoing elgg_get_view_location() ([0a9059d6](https://github.com/Elgg/Elgg/commit/0a9059d60049693350379456253c3f9ec9783156))
* **web_security:** adds security warnings ([d47fc5ed](https://github.com/Elgg/Elgg/commit/d47fc5ed4cf7b53bd8bfd33190dc06fbf2ae1772))
* **web_services:** document the use of parameters in method declarations ([750e31b9](https://github.com/Elgg/Elgg/commit/750e31b988131c53a90be987daa33229b1573f75))


#### Bug Fixes

* **embed:** embed link no longer leaves the page before events are set up ([f50e9aa3](https://github.com/Elgg/Elgg/commit/f50e9aa3eeafa9ec2d8d21cc6de715352c5bb19d), closes [#8284](https://github.com/Elgg/Elgg/issues/8284))
* **http:** More appropriate exception responses ([e28f37e6](https://github.com/Elgg/Elgg/commit/e28f37e6790edbad04fd6918a52f732202e8ca70), closes [#6228](https://github.com/Elgg/Elgg/issues/6228), [#8360](https://github.com/Elgg/Elgg/issues/8360))
* **legacy_urls:**
  * adds missing forwarder for groups/forum/$guid ([2b555f88](https://github.com/Elgg/Elgg/commit/2b555f886cc4b348d38986c86bc1fb6ad041bac6), closes [#8493](https://github.com/Elgg/Elgg/issues/8493))
  * unset __elgg_uri to prevent infinite loops ([0c7687ac](https://github.com/Elgg/Elgg/commit/0c7687acdf1f92066af0fc9cb32673e8da0f8859), closes [#8494](https://github.com/Elgg/Elgg/issues/8494))
* **profile:** Avatar cropper again can be moved immediately after uploading image ([d8cf51b7](https://github.com/Elgg/Elgg/commit/d8cf51b7d4e718f8a67fa8d26a11e697851820bc), closes [#8449](https://github.com/Elgg/Elgg/issues/8449))
* **relationships:** Invalid relationship names throw properly ([ac976e23](https://github.com/Elgg/Elgg/commit/ac976e23394f0dcba2f6b473b7f63a57082cf5d5))
* **search:** Search treats "0" as a valid query ([af58fa5d](https://github.com/Elgg/Elgg/commit/af58fa5d1adc8a7747ee3fd5d994e5852dc06f47))
* **ui:** prevent button jumping on widget add panel toggle ([088de48d](https://github.com/Elgg/Elgg/commit/088de48dda3632cb57ba9fdc16f239c084cd0fee))
* **web_services:** no longer uses deprecated export global ([3a818d2b](https://github.com/Elgg/Elgg/commit/3a818d2b6c70e170937854be42f43cb496449f62))


#### Deprecations

* **views:**
  * elgg_get_view_location is going away in 2.0 ([b4347fb4](https://github.com/Elgg/Elgg/commit/b4347fb4209dd1a09d5ad0d1ef2d546169aeb5b9))
  * Support for custom template handlers will end soon ([0dc67698](https://github.com/Elgg/Elgg/commit/0dc67698f6def5fa6cea32dd1171d1166e9c4e29))
=======

#### Breaking Changes

* The JS function `elgg.security.setToken` is now formally marked private and
its parameters are not backwards compatible. ([9d8ddecb](https://github.com/Elgg/Elgg/commit/9d8ddecb90b9e160ad85610592c5808e7e8f0c3f))
>>>>>>> f92ac5f8


<a name="1.11.5"></a>
### 1.11.5  (2015-12-13)

#### Contributors

* Steve Clay (1)
* Juho Jaakkola (1)

#### Bug Fixes

* **views:** Sticky values now get passed into views extending register/extend (Fixes [#8873](https://github.com/Elgg/Elgg/issues/8873))
* **memcache:** don't store a copy of $CONFIG in file objects (Fixes [#9081](https://github.com/Elgg/Elgg/issues/9081))


<a name="1.11.4"></a>
### 1.11.4  (2015-07-07)

#### Contributors

* Ismayil Khayredinov (7)
* Evan Winslow (5)
* Miloš (4)
* Steve Clay (4)
* Jeroen Dalsem (1)

#### Documentation

* **misc:** Miscellaneous docs fixes ([06e3557c](https://github.com/Elgg/Elgg/commit/06e3557cd0046bfb601b3345f6f636cdbbb63de9))
* **permissions:** Fix $params key name for permissions_check:annotate ([1af6e3a2](https://github.com/Elgg/Elgg/commit/1af6e3a250ad18b9c94c2d9048b04311e0fe29a2))
* **web_security:** adds security warnings ([d47fc5ed](https://github.com/Elgg/Elgg/commit/d47fc5ed4cf7b53bd8bfd33190dc06fbf2ae1772))
* **web_services:** document the use of parameters in method declarations ([750e31b9](https://github.com/Elgg/Elgg/commit/750e31b988131c53a90be987daa33229b1573f75))


#### Bug Fixes

* **legacy_urls:**
  * adds missing forwarder for groups/forum/$guid ([2b555f88](https://github.com/Elgg/Elgg/commit/2b555f886cc4b348d38986c86bc1fb6ad041bac6), closes [#8493](https://github.com/Elgg/Elgg/issues/8493))
  * unset __elgg_uri to prevent infinite loops ([0c7687ac](https://github.com/Elgg/Elgg/commit/0c7687acdf1f92066af0fc9cb32673e8da0f8859), closes [#8494](https://github.com/Elgg/Elgg/issues/8494))
* **profile:** Avatar cropper again can be moved immediately after uploading image ([d8cf51b7](https://github.com/Elgg/Elgg/commit/d8cf51b7d4e718f8a67fa8d26a11e697851820bc), closes [#8449](https://github.com/Elgg/Elgg/issues/8449))
* **relationships:** Invalid relationship names throw properly ([ac976e23](https://github.com/Elgg/Elgg/commit/ac976e23394f0dcba2f6b473b7f63a57082cf5d5))
* **ui:** prevent button jumping on widget add panel toggle ([088de48d](https://github.com/Elgg/Elgg/commit/088de48dda3632cb57ba9fdc16f239c084cd0fee))
* **web_services:** no longer uses deprecated export global ([3a818d2b](https://github.com/Elgg/Elgg/commit/3a818d2b6c70e170937854be42f43cb496449f62))


<a name="1.11.3"></a>
### 1.11.3  (2015-06-14)

#### Contributors

* Steve Clay (6)
* Evan Winslow (4)
* Juho Jaakkola (1)
* Julien Boulen (1)
* Marcus Povey (1)
* Matt Beckett (1)

#### Documentation

* **code:** Permit use of `<?=` PHP shortcut since we're on 5.4+ ([453d8dcb](https://github.com/Elgg/Elgg/commit/453d8dcb9f90b0e210a7233aef1172b949133841))
* **hooks:** Clarifies docs for the register, user hook ([b877f61d](https://github.com/Elgg/Elgg/commit/b877f61de13a293f1d32c9dc345cd3cc8a51121a), closes [#8377](https://github.com/Elgg/Elgg/issues/8377))
* **install:** Update cloud9 install instructions ([616f2156](https://github.com/Elgg/Elgg/commit/616f21563dc92613e279bebc40419bf0a6339dde), closes [#8240](https://github.com/Elgg/Elgg/issues/8240))


#### Bug Fixes

* **IDE:** Public APIs no longer marked with @internal ([11ccf71c](https://github.com/Elgg/Elgg/commit/11ccf71c5bb9b7d64ba9e834568275da853c7e65), closes [#7714](https://github.com/Elgg/Elgg/issues/7714))
* **db:** Will now validate invite codes that contain "-" characters. ([6667c05f](https://github.com/Elgg/Elgg/commit/6667c05f35c2dd33453c6e22b1709d10c9f52929))
* **notification:** Removes warning handling the email, system hook ([91daee43](https://github.com/Elgg/Elgg/commit/91daee43b6a5cf388640d592117ef808ce838013), closes [#8333](https://github.com/Elgg/Elgg/issues/8333))
* **relationships:** Restores functionality of `$inverse_relationship` argument for `get_entity_relationships` ([3cc06f11](https://github.com/Elgg/Elgg/commit/3cc06f11816a13dcb688c32ab7cd96054fa8d2a7))
* **spinner:** elgg/spinner delays a bit before displaying ([70cfdd01](https://github.com/Elgg/Elgg/commit/70cfdd01e277915674c7c3bfbd32e1f3eb7c8de7), closes [#8361](https://github.com/Elgg/Elgg/issues/8361))
* **users:** admins are again able to reset user's password ([2b4d599e](https://github.com/Elgg/Elgg/commit/2b4d599ec6bda474de61bde9eff70c1eadab5b0a))


<a name="1.11.2"></a>
### 1.11.2  (2015-05-25)

#### Contributors

* Steve Clay (12)
* Ismayil Khayredinov (5)
* Evan Winslow (2)
* Jeroen Dalsem (2)
* Juho Jaakkola (2)
* Ariel Abrams-Kudan (1)
* Jerôme Bakker (1)
* Juho Jaakkola (1)

#### Performance

* **views:** No longer regenerates the $vars[‘user’] wrapper for each view ([3c40971a](https://github.com/Elgg/Elgg/commit/3c40971ada6c1123db64a2453cc617d9b6fc8635))


#### Documentation

* **ajax:** Adds more complete Ajax docs ([bfbf0ff2](https://github.com/Elgg/Elgg/commit/bfbf0ff212c1738f4884e60f3cb38ed17f11aaa0), closes [#8277](https://github.com/Elgg/Elgg/issues/8277))
* **amd:** Overhauls the AMD docs with a lot more detailed instructions ([e01996ab](https://github.com/Elgg/Elgg/commit/e01996ab241914ffd7d36d49d813275bc6f5827b))
* **auth:** Add basic APIs to the authentication docs ([83d5f214](https://github.com/Elgg/Elgg/commit/83d5f214b73efbf743af9bbbd6f17b772a977a5e))
* **guides:** Alpha-sort the developer guides to make them more scannable ([88a9d130](https://github.com/Elgg/Elgg/commit/88a9d130c4d4f24473f8e7f583b7959e5d35ba63))


#### Bug Fixes

* **ckeditor:** also remove liststyle as a default loaded plugin ([eb8235cb](https://github.com/Elgg/Elgg/commit/eb8235cba756b8bd615c62fd1d0fda374b9fcdcd), closes [#8195](https://github.com/Elgg/Elgg/issues/8195))
* **comments:** Ajax-saved comments show proper server formatting ([6f0f74cb](https://github.com/Elgg/Elgg/commit/6f0f74cb69c59c9587b2116dd011d898c88259a1), closes [#8294](https://github.com/Elgg/Elgg/issues/8294))
* **file:** Default file type icons again available in the theme sandbox ([6892979f](https://github.com/Elgg/Elgg/commit/6892979faf8878652f0bb5652ad0201e9864b3ee))
* **filestore:** Fixed a crash when forms had a file input but no file was provided ([2ada5d5a](https://github.com/Elgg/Elgg/commit/2ada5d5a76b72989a7b56ec9d7ae495639481d44))
* **groups:**
  * do not reassign container on ownership transfer if old container is not an old owner ([57cf337a](https://github.com/Elgg/Elgg/commit/57cf337a2a601d855a16d5e66fb1129eb4a4958d))
  * terminate edit action early if group can not be saved ([3fe10452](https://github.com/Elgg/Elgg/commit/3fe10452163ee151ca3cb98323f1b4823d06f043))
  * do not attempt to populate groups_entity table if base entity fails to save ([f2cbb237](https://github.com/Elgg/Elgg/commit/f2cbb23722aa60ab9449eadd958d98e7b585cab1))
* **menus:** only display location menu item if value is string ([e3a39167](https://github.com/Elgg/Elgg/commit/e3a39167dcbd538e39fc5c4679402d5db01e5c37))
* **mysql:** Use explicit ext/mysql resource in initial query/escaping ([b7abe8eb](https://github.com/Elgg/Elgg/commit/b7abe8eb033832318a61ae0554613670557c1df1), closes [#8208](https://github.com/Elgg/Elgg/issues/8208))
* **notifications:** fixed deprecation notice elgg-require-confirmation ([79bf7d42](https://github.com/Elgg/Elgg/commit/79bf7d4230568cebb60cafac842584f7d0b9f0ec))
* **river:** Activity page for specific user shows that user’s owner block ([5ecfe41d](https://github.com/Elgg/Elgg/commit/5ecfe41d5970af6351148fb12d4ed38d3cf23485), closes [#8257](https://github.com/Elgg/Elgg/issues/8257))
* **session:** Remember me no longer results in occasional fatal errors ([b91620c1](https://github.com/Elgg/Elgg/commit/b91620c1f3d43bb5df4b43add506005259dc7b78), closes [#8104](https://github.com/Elgg/Elgg/issues/8104))
* **ui:** Checkboxes and labels are again separated by a space ([1b62dd20](https://github.com/Elgg/Elgg/commit/1b62dd20df4b62ac851a57b1318d25b2f986978e), closes [#8199](https://github.com/Elgg/Elgg/issues/8199))
* **widgets:** validate get_list,default_widgets hook output ([b1c16311](https://github.com/Elgg/Elgg/commit/b1c16311ea3a129e5b885d34765d6b892b42130e))


<a name="1.11.1"></a>
### 1.11.1  (2015-04-27)

#### Contributors

* Steve Clay (4)
* Brett Profitt (2)
* Ismayil Khayredinov (2)
* Juho Jaakkola (2)
* Jeroen Dalsem (1)
* Per Jensen (1)

#### Documentation

* **support:** Added 1.11's dates of support. ([4bd3144d](https://github.com/Elgg/Elgg/commit/4bd3144dcd258f8b38e3ea97acff87d7c1d5ef51))


#### Bug Fixes

* **aalborg_theme:** removes unwanted margin from elgg-list-river items ([c43371b5](https://github.com/Elgg/Elgg/commit/c43371b59566612dca3230d7a33083e60b4cc319), closes [#8124](https://github.com/Elgg/Elgg/issues/8124))
* **access:** do not use default access if access options are passed to the input view ([36a4d209](https://github.com/Elgg/Elgg/commit/36a4d2090889a3b41d8a5abf2ce0eb19d66c9cd4), closes [#8219](https://github.com/Elgg/Elgg/issues/8219))
* **core:** check for correct minimal php version in installer ([fcff9e5e](https://github.com/Elgg/Elgg/commit/fcff9e5e4d327ebf5301eea38f0e4f9bbb550dbf), closes [#8196](https://github.com/Elgg/Elgg/issues/8196))
* **deprecation:** visible deprecation errors aren't displayed to admin anymore ([2311d666](https://github.com/Elgg/Elgg/commit/2311d6669aae52135aa6deacd7cf5cf60f563409))
* **navigation:** Links to “Comments” again link directly to the comments section ([caea1ab2](https://github.com/Elgg/Elgg/commit/caea1ab262f0d517c3dd0d6111dfaf8b6e8975f8), closes [#8227](https://github.com/Elgg/Elgg/issues/8227))
* **plugins:**
  * Unloadable owner doesn’t WSOD displaying groupforumtopic ([8a082a3c](https://github.com/Elgg/Elgg/commit/8a082a3cdda7ac3e31b06189037f25cbae8c2bc2))
  * Fixes HTML toggle for CKEditor ([a45c4ca4](https://github.com/Elgg/Elgg/commit/a45c4ca45c824d716f103ef55b7fdd62e7d829e7), closes [#8193](https://github.com/Elgg/Elgg/issues/8193))
* **session:** Properly assigns PHP session settings from configuration ([d1ec08f3](https://github.com/Elgg/Elgg/commit/d1ec08f34b7a6520cf577ae30bcdad1c6c8b8427), closes [#8223](https://github.com/Elgg/Elgg/issues/8223))
* **tags:** Corrected cases of tags having leading or trailing spaces. ([67addf48](https://github.com/Elgg/Elgg/commit/67addf489c340f238002946560da958a5ddf0411), closes [#8123](https://github.com/Elgg/Elgg/issues/8123))


<a name="1.11.0"></a>
## 1.11.0  (2015-04-13)

#### Contributors

* Jeroen Dalsem (50)
* Steve Clay (37)
* Ismayil Khayredinov (15)
* Jerôme Bakker (11)
* Juho Jaakkola (6)
* Evan Winslow (3)
* Brett Profitt (2)
* Matt Beckett (2)
* Paweł Sroka (2)
* Mariano Aguero (1)
* Per Jensen (1)
* ray peaslee (1)

#### Features

* **access:** notify users when access change will affect comments ([09691cb1](https://github.com/Elgg/Elgg/commit/09691cb10944a599eda97c65c169da6d9824c218), closes [#8086](https://github.com/Elgg/Elgg/issues/8086))
* **admin:** add a warning when a physical robots.txt is present ([90ec514e](https://github.com/Elgg/Elgg/commit/90ec514ec899a4b0721d1257ddfd208a59ea8bbb))
* **comments:**
  * link in email notification now takes directly to the correct page ([914b492d](https://github.com/Elgg/Elgg/commit/914b492def07ffb703a0a320086e571c20efb640))
  * allows setting comments per page via hook ([879a3ef3](https://github.com/Elgg/Elgg/commit/879a3ef3cba3ab0d1604e51864c4ea4225685383))
  * river comments/discussion replies go to right page ([364894e2](https://github.com/Elgg/Elgg/commit/364894e257a64b3b9f58a5e439017420c85d09d3), closes [#7936](https://github.com/Elgg/Elgg/issues/7936))
* **context:** adds API to get/set the entire context stack ([d7ff355b](https://github.com/Elgg/Elgg/commit/d7ff355b458c909eccc3ef11b64c59df7bf84bff))
* **core:**
  * adds handling of 400 and 403 error codes ([243ca408](https://github.com/Elgg/Elgg/commit/243ca4086e1a870b5f08b3d38690c3c1bbe3cf23))
  * added a new admin widget to monitor cron jobs ([aeb26236](https://github.com/Elgg/Elgg/commit/aeb26236c4d95dc8f6e9164d7648969d818c20a1))
* **db:** remove access collection (membership) when an entity is removed ([f67d04fd](https://github.com/Elgg/Elgg/commit/f67d04fd1d65561fe721fe4881cf672163539bad))
* **developers:**
  * added userpicker with limit 1 to theme sandbox ([6d3ad5cf](https://github.com/Elgg/Elgg/commit/6d3ad5cf0ea1bbebf9316dede2acfe26576a7b0f))
  * show total DB queries in the developer screen log ([defbe1cc](https://github.com/Elgg/Elgg/commit/defbe1cc66b0b4c2dedfa02bc04613f0ea9e7f1a))
  * the inspector pages show a lot more info ([a4384438](https://github.com/Elgg/Elgg/commit/a4384438ca8422aad3cab95ed6d5dc88b0f1024a), closes [#4540](https://github.com/Elgg/Elgg/issues/4540))
  * improved readability of inspect pages ([a3e7f09d](https://github.com/Elgg/Elgg/commit/a3e7f09d016db2ea0027266fec95eaa1cec69a07), closes [#6484](https://github.com/Elgg/Elgg/issues/6484))
* **discussions:** link in email notification now takes directly to the correct page ([4565cc86](https://github.com/Elgg/Elgg/commit/4565cc8605f1426e25be4ee919168d744899e93e))
* **engine:**
  * added a canDelete function to the entity class ([6b12e45d](https://github.com/Elgg/Elgg/commit/6b12e45db14e635a1fca450f441ca0ff0fae20f0))
  * added a trigger to elgg_view_menu to adjust menu vars ([34ad5bee](https://github.com/Elgg/Elgg/commit/34ad5beedde570f8f1210529929c78a26e77a382))
* **externalpages:**
  * replaced tabs with menu on expages edit form ([d4d03d0a](https://github.com/Elgg/Elgg/commit/d4d03d0ad3b9a9d52ce3a2b4d5b6b490ee4c3582))
  * added a link on the edit form to view page on site ([1a6d8d79](https://github.com/Elgg/Elgg/commit/1a6d8d79e28f847604a9614540b75f743edaaf90))
  * added an edit button to the view of an external page ([cd1c58b8](https://github.com/Elgg/Elgg/commit/cd1c58b8695ab6e9064f4cc6eb7db951128b968b))
* **file:**
  * Add upload button to sidebar search pages ([290c498d](https://github.com/Elgg/Elgg/commit/290c498d8ae57033176d3874675ecb3bc0e41271), closes [#8110](https://github.com/Elgg/Elgg/issues/8110))
  * show image thumbnail in a lightbox in full view ([001e27eb](https://github.com/Elgg/Elgg/commit/001e27eb9dfee3fb54bfce38e0ecac4c746b5c0f))
* **groups:** group tool options are now checkboxes ([25532a91](https://github.com/Elgg/Elgg/commit/25532a914963227aa70a10e3f14c3bf92728b92d))
* **i18n:**
  * added function to check if a language key exists ([9684b37c](https://github.com/Elgg/Elgg/commit/9684b37cb2307c195dbedfd510584df561c5dabd))
  * allow option to force language with an url parameter ([afd9ad34](https://github.com/Elgg/Elgg/commit/afd9ad34721a65cd615426bb494829a503982240))
* **icons:** allow ElggEntity::getIconURL to accept an array ([7281ea01](https://github.com/Elgg/Elgg/commit/7281ea018e99c53279df2898d2213816df6bf059))
* **js:**
  * added a hook to the AMD config to control the configuration ([697bb841](https://github.com/Elgg/Elgg/commit/697bb841272dcbbb4d8aa19ff267ae964f86afe8))
  * datepicker will now show month and year selector ([1945c8ba](https://github.com/Elgg/Elgg/commit/1945c8ba8b765ff3d4f230b08da15fa1e13a67e4))
  * adds a fixed Ajax spinner module ([dd1b5bc2](https://github.com/Elgg/Elgg/commit/dd1b5bc23f8d6bca9f6a9395191fff6101fdcded))
* **login_as:** Added login_as plugin as bundled with the core. ([7ca66011](https://github.com/Elgg/Elgg/commit/7ca6601134d43531256d6a55ad032d08ab5e6c8f), closes [#7958](https://github.com/Elgg/Elgg/issues/7958))
* **navigation:** add hook to filter breadcrumbs ([f7cb4878](https://github.com/Elgg/Elgg/commit/f7cb4878be4e3bd277410362740e87972f6a114a), closes [#6419](https://github.com/Elgg/Elgg/issues/6419))
* **plugins:** adds several reported content features ([347683c1](https://github.com/Elgg/Elgg/commit/347683c1b6dba1740193b69054d9e1ad9dd4f96c), closes [#5379](https://github.com/Elgg/Elgg/issues/5379), [#6082](https://github.com/Elgg/Elgg/issues/6082), [#5380](https://github.com/Elgg/Elgg/issues/5380))
* **security:**
  * Adds component to create and validate HMAC tokens ([4c1b0740](https://github.com/Elgg/Elgg/commit/4c1b0740a924c381f9b87bd35e782375daf322b5), closes [#7824](https://github.com/Elgg/Elgg/issues/7824))
  * adds events around site secret regeneration ([25f177a3](https://github.com/Elgg/Elgg/commit/25f177a3892aae6aa9d63d85b50bb1303f466eec), closes [#6252](https://github.com/Elgg/Elgg/issues/6252))
* **ui:** allows highlighting an element whose id is found from the URL ([f7dd696a](https://github.com/Elgg/Elgg/commit/f7dd696a15b07fdf1d02417509ed3788707d7563))
* **views:**
  * added lazy loading of user hover menu ([a0267469](https://github.com/Elgg/Elgg/commit/a02674695e85d5f1f288cec8063f7ad8de1e4bd6))
  * add first and last page number to pagination ([4c9c1209](https://github.com/Elgg/Elgg/commit/4c9c120947e241e7dcf51dab12a21ccf3f4f7b32))
  * added the ability to translation the usersettings title ([00e9efce](https://github.com/Elgg/Elgg/commit/00e9efceaa81482f73eba38ed42874bd109bd0bb))
  * allow providing alternative views for list items ([85c22f35](https://github.com/Elgg/Elgg/commit/85c22f35801baa0ffd8c4b5226bffe903ac54b7a))
  * support for extra variables in elgg_view_icon function ([67006312](https://github.com/Elgg/Elgg/commit/670063129b01d7478f9c14fb540d4622e364806d))
  * move logged in check to topbar view ([08ae23f6](https://github.com/Elgg/Elgg/commit/08ae23f68baceb9c53136b3afb86755410986a18), closes [#6582](https://github.com/Elgg/Elgg/issues/6582))
  * plugin hooks can modify view $vars ([d493bf93](https://github.com/Elgg/Elgg/commit/d493bf933f300466d94e29ff781d86b4c19786f3), closes [#7736](https://github.com/Elgg/Elgg/issues/7736))
  * added support for other entity types to tagcloud block ([db0d9b04](https://github.com/Elgg/Elgg/commit/db0d9b048b2a750487b79ae899008b3035aed611))
  * added container guid support to sidebar comments block ([e70f2c98](https://github.com/Elgg/Elgg/commit/e70f2c9801009c58b50fa0ada44a04542e1580cb))
  * add container guid support to tagcloud block ([de92b4ec](https://github.com/Elgg/Elgg/commit/de92b4ec5608e749b01d7a470a8354721057332f))
  * passes more context info to input/access and access hooks ([437f9649](https://github.com/Elgg/Elgg/commit/437f9649a9204db632cae655bc88f6fbf0880b1c), closes [#4695](https://github.com/Elgg/Elgg/issues/4695))


#### Performance

* **entities:**
  * adds preload_containers option to elgg_get_entities ([65fe534f](https://github.com/Elgg/Elgg/commit/65fe534fb49589bd8b1c5e8ee26a5d00a9db4b33), closes [#7663](https://github.com/Elgg/Elgg/issues/7663))
  * loads more entities with a single query ([31058a09](https://github.com/Elgg/Elgg/commit/31058a094a50055898692f6930b47b18a4027b4f), closes [#7662](https://github.com/Elgg/Elgg/issues/7662), [#7659](https://github.com/Elgg/Elgg/issues/7659))
* **groups:** makes group invitations scalable ([6088b1a7](https://github.com/Elgg/Elgg/commit/6088b1a7b3804c8ac8e43c20fb79cce0fd6d849e))
* **i18n:** only check for admin once during getInstalledTranslations ([38dae267](https://github.com/Elgg/Elgg/commit/38dae2670fa02cedb49197cfc12790f2df3e8245))
* **languages:** improved js caching of languages by using simplecache ([ab17ee54](https://github.com/Elgg/Elgg/commit/ab17ee54dd3e71f8bb230ec3c9a4368c492b7cd1))
* **likes:** ajax load liking users and show in lightbox ([7a371477](https://github.com/Elgg/Elgg/commit/7a3714775d5f8c9c0cd3ffc25ec2765b9a176187))
* **plugins:** removes DB query to determine if a plugin is active ([0ed117d3](https://github.com/Elgg/Elgg/commit/0ed117d31301978f6c7ac9c00238777fd941cc30), closes [#7661](https://github.com/Elgg/Elgg/issues/7661))
* **search:** only query DB for fulltext min and max word length once ([5f6e1176](https://github.com/Elgg/Elgg/commit/5f6e1176f1e06a6632a154a3abdcffe8474a33cf), closes [#6707](https://github.com/Elgg/Elgg/issues/6707))


#### Documentation

* **rst:** documents new list item view parameter ([a4f51701](https://github.com/Elgg/Elgg/commit/a4f517017a7c637a79cc815e3ddb46f2d23073fa))
* **upgrading:** instructs how to enable comment highlighting in custom themes ([60eebdc2](https://github.com/Elgg/Elgg/commit/60eebdc24f34761595589e0911411e5803f78327))
* **views:** improves docs for views ([365f9058](https://github.com/Elgg/Elgg/commit/365f9058f1105486981d8dcb73919c52fb975a14))


#### Bug Fixes

* **access:** show all readable custom access collection names to admins ([fd1637f5](https://github.com/Elgg/Elgg/commit/fd1637f51ad15976494a074c6deb07d12d0fb324))
* **actions:** action scripts can return falsey values without causing errors ([35382fce](https://github.com/Elgg/Elgg/commit/35382fce5bcf0267c28c84cadab34350c22121dd), closes [#7209](https://github.com/Elgg/Elgg/issues/7209))
* **annotations:** simplifies ege* for annotation calculations ([b123f06d](https://github.com/Elgg/Elgg/commit/b123f06d165f77e69240052bfbc3e00b7ebab74f), closes [#7398](https://github.com/Elgg/Elgg/issues/7398), [#4393](https://github.com/Elgg/Elgg/issues/4393))
* **ckeditor:** updated to full ckeditor package version 4.4.7 ([ada19c9d](https://github.com/Elgg/Elgg/commit/ada19c9d49fb0244b7c13b5316e4917532b16e87))
* **comments:** keep comment access_id in sync with container ([066102ab](https://github.com/Elgg/Elgg/commit/066102aba3a75a813c1c579e6fa72145e939283a), closes [#7807](https://github.com/Elgg/Elgg/issues/7807), [#NaN](https://github.com/Elgg/Elgg/issues/NaN))
* **css:** Fix size of button elements in /admin ([6cb602c5](https://github.com/Elgg/Elgg/commit/6cb602c59d5b27c1446e349718cd4a7fefd7d5cc))
* **developers:** append the developers log as late as possible ([5b0d4c65](https://github.com/Elgg/Elgg/commit/5b0d4c652f3e5e014e8400297e387f9958449f81))
* **engine:**
  * eliminated potential deadloops in MenuBuilder::setupTrees ([3e5cf89a](https://github.com/Elgg/Elgg/commit/3e5cf89aee97c9aed046a34f637b616404a5d799))
  * return original val if not a string for string_to_tag_array ([1ef2b9e3](https://github.com/Elgg/Elgg/commit/1ef2b9e376eaa6e326a33dffb54f4f3650063510))
* **file:** always download as attachment when using file download action ([278fe010](https://github.com/Elgg/Elgg/commit/278fe0109766d5b5e7868da87f43d1fe6cee6c94))
* **filestore:** fixes file uploading broken by the transition to Symfony HttpFoundation ([d315aaaa](https://github.com/Elgg/Elgg/commit/d315aaaafeebf65488fce729aa124d8dbb387f9f))
* **i18n:**
  * ckeditor now uses user's own language instead of the site language ([aa63a911](https://github.com/Elgg/Elgg/commit/aa63a9112797b2bd18455aef70b8012256b2d2d9))
  * do not let empty translation arrays disable plugins ([10ba5d89](https://github.com/Elgg/Elgg/commit/10ba5d8932594cc4e35e9edf68c2c031db33b721))
  * make sure that all potential languages are loadable with js ([cfa860e6](https://github.com/Elgg/Elgg/commit/cfa860e6657dc9f14c9bc7fe232a74a829e21eea))
* **js:**
  * only show editor toggle link if editor is initialized ([d18f95cc](https://github.com/Elgg/Elgg/commit/d18f95cc0d445a9aded890eb4ed8dd19330eecf0))
  * increased AMD config waitSeconds to prevent timeout issues ([0bd6aef6](https://github.com/Elgg/Elgg/commit/0bd6aef60bc63b07233aa929058fdfb1feeb65c4))
  * correctly define amd dependencies for input/userpicker ([48f5c00a](https://github.com/Elgg/Elgg/commit/48f5c00ad7cbc538cf0b668b3f71788365b6ba3e))
* **messageboard:**
  * provide correct link to users messageboard ([04b86f56](https://github.com/Elgg/Elgg/commit/04b86f5631be00f5ce8f88b5753430b7dcf498f7))
  * correctly register deletePost on ajax created posts ([a50dbe3e](https://github.com/Elgg/Elgg/commit/a50dbe3e81fee9b991d56b68bb6b1ee6a8fe8e4b))
* **navigation:** strip tags before comparing menu item text ([c021e6a9](https://github.com/Elgg/Elgg/commit/c021e6a9fc47bfae077e4b54951e41d7cbc790fc))
* **notifications:** correctly use elgg_log instead of error_log ([43661c90](https://github.com/Elgg/Elgg/commit/43661c9061e39441b29ed4e972e3513c55cf8013))
* **profile:**
  * moved topbar profile menu registration to profile plugin ([2100c494](https://github.com/Elgg/Elgg/commit/2100c49446fbfbdd93f6bf4ba7190e1db22834a4))
  * adds the prepare hook for the profile page’s owner menu ([1d39ff8d](https://github.com/Elgg/Elgg/commit/1d39ff8ddca75aa107d6297094ebb701ce7fb8bc), closes [#6085](https://github.com/Elgg/Elgg/issues/6085))
* **security:** Eliminates auto-casting within HMAC token building ([2be74f05](https://github.com/Elgg/Elgg/commit/2be74f05b9a4deebb64da287f98d103d9751ee84))
* **tests:** fix failing SystemMessagesServiceTest ([d52515ba](https://github.com/Elgg/Elgg/commit/d52515baf563d8a5ccfb3b23c4e1e93e1f3e3e10))
* **views:**
  * show spinner when ajax loading walled garden forms ([1e503da4](https://github.com/Elgg/Elgg/commit/1e503da43f7bbf5e5fc7a79189d8b428fc6575c6))
  * prevent direct calls to an ajax view ([3b5993bb](https://github.com/Elgg/Elgg/commit/3b5993bb7ce2a2f2d59f25618594b1c89158ef66))
  * changed text of the # more comments text in the river ([f2f3c1dd](https://github.com/Elgg/Elgg/commit/f2f3c1dd05f6dd85313b3ebf2d51911526df1f31))
  * view can only exist if it is string ([4452b614](https://github.com/Elgg/Elgg/commit/4452b614b34e89000d0e9a73ff3fce5871a09a6e))
  * check item instance before rendering it ([f927f462](https://github.com/Elgg/Elgg/commit/f927f46243f40e608299cceeec5fc289d22f38f0))
  * always show all system messages (success and error) ([01156baa](https://github.com/Elgg/Elgg/commit/01156baa8baeef53e8b5c34079f387421e1d610a))
  * added avatar classnames to menu item for consistency ([d803c1aa](https://github.com/Elgg/Elgg/commit/d803c1aa5b40174e538a1f28ac4dae78f48137eb))
  * sidebar comments block data should be consistent with page ([f9e6efb2](https://github.com/Elgg/Elgg/commit/f9e6efb2529cc12002d3b122cf60930751225af8))
  * switch tagcloud blocks to list tags based on container_guid ([7915a668](https://github.com/Elgg/Elgg/commit/7915a668ef6de1cba4ca9f74f785d7831ba68297))

<a name="1.10.6"></a>
### 1.10.6  (2015-12-13)

#### Contributors

* Jerôme Bakker (5)
* Juho Jaakkola (2)
* Evan Winslow (2)
* Mariano Aguero (1)
* akudan (1)
* Steve Clay (1)
* Jeroen Dalsem (1)

#### Bug Fixes

* **views:** Sticky values now get passed into views extending register/extend ([e241e82e](https://github.com/Elgg/Elgg/commit/e241e82eef3ac57e8cffdfdad164fe49372ddfd7), closes [#8873](https://github.com/Elgg/Elgg/issues/8873))
* **memcache:** don't store a copy of $CONFIG in file objects ([beb90891](https://github.com/Elgg/Elgg/commit/beb9089129a0a06b36200f3f8d214c7ed8f94f42)), closes [#9081](https://github.com/Elgg/Elgg/issues/9081))
* **messageboard:** provide correct link to users messageboard (Fixes [#8170](https://github.com/Elgg/Elgg/issues/8170))
* **notifications:** correctly use elgg_log instead of error_log (Fixes [#8039](https://github.com/Elgg/Elgg/issues/8039))
* **i18n:**
  * ckeditor now uses user's own language instead of the site language
  * do not let empty translation arrays disable plugins (Fixes [#8116](https://github.com/Elgg/Elgg/issues/8116))

#### Chores

* **notification:** no more typehint errors when sending a notificationas an ElggGroup (Fixes [#7949](https://github.com/Elgg/Elgg/issues/7949))
* **thewire:** improved error handling when removing a wire post (Fixes [#7003](https://github.com/Elgg/Elgg/issues/7003))
* **core:** catch login exceptions during password change (Fixes [#7948](https://github.com/Elgg/Elgg/issues/7948))

<a name="1.10.5"></a>
### 1.10.5  (2015-04-05)

#### Contributors

* Per Jensen (1)
* Steve Clay (1)

#### Bug Fixes

* **aalborg_theme:** moves unextend/extend view into init ([3c5fb39b](https://github.com/Elgg/Elgg/commit/3c5fb39ba2c65127c5fc57f6e27eef5ac6127c92), closes [#8105](https://github.com/Elgg/Elgg/issues/8105))


<a name="1.10.4"></a>
### 1.10.4  (2015-03-22)

#### Contributors

* Evan Winslow (3)
* Jerôme Bakker (2)
* Juho Jaakkola (2)
* Matt Beckett (1)
* Paweł Sroka (1)

#### Bug Fixes

* **core:** don't trigger delete event when you can't edit the entity ([83c69c09](https://github.com/Elgg/Elgg/commit/83c69c09c1a163ae30507043a9c4eaaf9e627d89))
* **groups:**
  * respect previous modifications to the write access in group context ([11b55041](https://github.com/Elgg/Elgg/commit/11b55041df54f9c2d193427e7c0acf6a7175882b))
  * Hides group profile fields that don't have a value ([2bb13db8](https://github.com/Elgg/Elgg/commit/2bb13db8d96bd5a2307c009717476a67cc2698cd))


<a name="1.10.3"></a>
### 1.10.3  (2015-03-08)

#### Contributors

* Juho Jaakkola (5)
* Jeroen Dalsem (4)
* Ismayil Khayredinov (1)
* Jerôme Bakker (1)
* Matt Beckett (1)
* Cim (1)
* Rodrigo (1)
* Evan Winslow (1)

#### Documentation

* **helpers:** Adds missing underscores to elgg_get_loggedin_user_* functions ([02ef5d7b](https://github.com/Elgg/Elgg/commit/02ef5d7bf6aa70153d5ec9fb9aac1340cad87741))
* **views:** documented the difference between page/elements/foot and footer ([001be7e4](https://github.com/Elgg/Elgg/commit/001be7e4c19a63932abd1740071f17bdd20bc2b4))


#### Bug Fixes

* **upgrade:** reset system cache before upgrade ([468d1c40](https://github.com/Elgg/Elgg/commit/468d1c407ed1912bfdc5f059ba42c2d7af77f951), closes [#6249](https://github.com/Elgg/Elgg/issues/6249))
* **uservalidationbyemail:** only forward to emailsent page if email sent ([7d8cd3b8](https://github.com/Elgg/Elgg/commit/7d8cd3b83bc32648df3702d25f713f8a63bd399d))
* **views:**
  * always add the user guid param to the usersettings/save form ([9e1661d4](https://github.com/Elgg/Elgg/commit/9e1661d4189bc089e632b8ed9a30aabd80155730))
  * always submit element when there are no userpicker values ([61e295c9](https://github.com/Elgg/Elgg/commit/61e295c9c34e5e8a869f14610e32aa958d9a4720))


<a name="1.10.2"></a>
### 1.10.2  (2015-02-21)

#### Contributors

* Jeroen Dalsem (16)
* Steve Clay (6)
* Evan Winslow (2)
* Jerôme Bakker (2)
* Ismayil Khayredinov (1)
* Juho Jaakkola (1)

#### Performance

* **stats:** more efficient get_entity_statistics() ([f5ac3602](https://github.com/Elgg/Elgg/commit/f5ac3602048767761c3b843ca1becea6dbf26582))


#### Documentation

* **install:** Move environment-specific instructions to their own pages ([1b750298](https://github.com/Elgg/Elgg/commit/1b750298f4df5a585cabe521827a8071b95d2807), closes [#7834](https://github.com/Elgg/Elgg/issues/7834))


#### Bug Fixes

* **datepicker:** Prevents month navigation links from overlapping with other elements ([fb1596da](https://github.com/Elgg/Elgg/commit/fb1596daf1a8d18771e7a241392ad90edaf82619), closes [#7542](https://github.com/Elgg/Elgg/issues/7542))
* **groups:** also delete original icon when deleting group ([b8d1612e](https://github.com/Elgg/Elgg/commit/b8d1612ece88a52bb20e7009d2c7dffc2002dac5))
* **js:**
  * correctly init datepicker when ajax loaded ([aecc0047](https://github.com/Elgg/Elgg/commit/aecc0047f196355295e911e116475489acd84988))
  * fixes aalborg site menu by restoring 1.9 toggle behavior ([8ece7dd8](https://github.com/Elgg/Elgg/commit/8ece7dd89b1fabe11fb0983f9be1e5887a76e583), closes [#7790](https://github.com/Elgg/Elgg/issues/7790))
  * catch global ajax errors and report to the user ([dd52baeb](https://github.com/Elgg/Elgg/commit/dd52baebfcd2020aa77b14371fd986319ce4dfb9))
* **likes:**
  * only allow likes to be deleted by owner ([b47f0166](https://github.com/Elgg/Elgg/commit/b47f01661d6bd74453e54b27fa581753b3931305))
  * correctly register like button for ajax action ([d56b239d](https://github.com/Elgg/Elgg/commit/d56b239dbefeb6dd5bbf2d1c4ca5542d2b597302))
* **messages:** forward to inbox after deleting a message ([015baf62](https://github.com/Elgg/Elgg/commit/015baf6246f808fed1ff4d6163b0bf6f77d3242b))
* **metadata:** metadata values returned in more reliable order ([36517715](https://github.com/Elgg/Elgg/commit/36517715959773bb02d0aa57e1bd0ac012eb527b), closes [#5603](https://github.com/Elgg/Elgg/issues/5603))
* **plugins:** pages with no annotation no longer cause fatal errors ([ffdb908d](https://github.com/Elgg/Elgg/commit/ffdb908dd2ffa0a909f20519275f480e20f997a8), closes [#7793](https://github.com/Elgg/Elgg/issues/7793))
* **profile:** consider potential split db in profile icondirect ([bd8f3aed](https://github.com/Elgg/Elgg/commit/bd8f3aedc8290a580d7c8a43ffb29d286a2bf24f))
* **search:**
  * prevent search form submit if empty query ([becd5ba2](https://github.com/Elgg/Elgg/commit/becd5ba293013c73eef91640019671a13d8119f0))
  * correctly split search words on multiple spaces ([2bde4af1](https://github.com/Elgg/Elgg/commit/2bde4af1e612671b958a8bf7aa846934d4c015d1))
  * only query user metadata if there are profile fields ([6cdafa10](https://github.com/Elgg/Elgg/commit/6cdafa10c32c0ccfa26942d7006319a5a0dde0db))
* **ui:** using site menu too early no longer results in 404 page ([b11acee5](https://github.com/Elgg/Elgg/commit/b11acee5c555a926d62c48e18d561ca875762e3a), closes [#7861](https://github.com/Elgg/Elgg/issues/7861))
* **views:**
  * use named keys when registering meta tags and links in head ([2cbaa770](https://github.com/Elgg/Elgg/commit/2cbaa770458886d6d30dc7ed446bfe00729e1e8a))
  * improved check on non existing array keys ([bfc65a68](https://github.com/Elgg/Elgg/commit/bfc65a68a70a8b098ff2a3e3287915499f84e8b5))
  * adds excerpt to comments and discussions in activity context ([4e09115a](https://github.com/Elgg/Elgg/commit/4e09115addb1ea40e005abb36b10b1056e839f12))
  * deprecated notice no longer shows up in the wrong version ([3fcbee3f](https://github.com/Elgg/Elgg/commit/3fcbee3fad08ea1d3aaaa40d2c3865092cea3f7b))
  * use correct page offset for divisors that have a modulo ([cdc85dca](https://github.com/Elgg/Elgg/commit/cdc85dca62d339934721db27a75ff6210b4b4170))


<a name="1.10.1"></a>
### 1.10.1  (2015-01-26)

#### Contributors

* Steve Clay (10)
* Jerôme Bakker (2)
* Ismayil Khayredinov (1)
* Juho Jaakkola (1)

#### Documentation

* **routing:** Adds RST docs on routing ([fc3b0642](https://github.com/Elgg/Elgg/commit/fc3b064278841b55bb2fff1d641debf75b9d3484), closes [#7337](https://github.com/Elgg/Elgg/issues/7337))


#### Bug Fixes

* **blog:** correctly handle the archive listing if there is no archive ([71fbf79f](https://github.com/Elgg/Elgg/commit/71fbf79f4c7a977ec119b8f866e3b4d51c5c3860))
* **css:** add missing selector prefix ([af3f003d](https://github.com/Elgg/Elgg/commit/af3f003d66996aa96392947e4bccf2679284a0d4))
* **http:** don’t allow plugins to bypass a forward() call ([ac2d9f1e](https://github.com/Elgg/Elgg/commit/ac2d9f1e17e9ece15f485d395d90ef2b36141838), closes [#7637](https://github.com/Elgg/Elgg/issues/7637))
* **notifications:**
  * email replies again have “Re:” in subjects ([632c57d3](https://github.com/Elgg/Elgg/commit/632c57d39a22fa0a7977a58cad6dd4df2fc296ed))
  * correctly unregister the default notifications save function ([f2adb5e2](https://github.com/Elgg/Elgg/commit/f2adb5e2ad426400bfc5de68720e44372c764eb4))
* **plugins:**
  * discussion replies no longer missing/reversed order on river ([78af4b69](https://github.com/Elgg/Elgg/commit/78af4b6906061cad774cbe1f9b0b65002cd40345), closes [#7801](https://github.com/Elgg/Elgg/issues/7801), [#7668](https://github.com/Elgg/Elgg/issues/7668))
  * re-hides the likes button for groups ([f57d6ef8](https://github.com/Elgg/Elgg/commit/f57d6ef8532d72c2b9e531368c6a1a6b59ce35fa), closes [#7724](https://github.com/Elgg/Elgg/issues/7724))
  * eliminates notices for missing GET keys in profile icon ([98fb967d](https://github.com/Elgg/Elgg/commit/98fb967d0f3352245920f63b00c3295a31f02db4))
  * Eliminates deprecation notice on file plugin objects ([a0240add](https://github.com/Elgg/Elgg/commit/a0240added0159387e90a60d514a61d599eebb9d), closes [#7761](https://github.com/Elgg/Elgg/issues/7761))
* **travis:** eliminates composer install failures ([f96ea171](https://github.com/Elgg/Elgg/commit/f96ea17150a7b7b5910aaba10add973d017a6f6f))


<a name="1.10.0"></a>
## 1.10.0  (2015-01-11)

#### Contributors

* Paweł Sroka (12)
* Per Jensen (3)
* Steve Clay (3)
* Evan Winslow (2)
* Arsalan Shah (1)
* Juho Jaakkola (1)

#### Features

* **security:** No longer ship with vendors that have security advisories ([b193ebcf](https://github.com/Elgg/Elgg/commit/b193ebcf2cbfff13732303d3601a0d504c9f94a4), closes [#7738](https://github.com/Elgg/Elgg/issues/7738))
* **test:** Added rewrite rules for builtin PHP cli server execution ([a0ff98e2](https://github.com/Elgg/Elgg/commit/a0ff98e21175a010b15f3d98517aaa2be95c114b))


#### Documentation

* **nginx:** Added sample nginx configuration and moved sample configs to install/config/ ([dbcd7548](https://github.com/Elgg/Elgg/commit/dbcd754839796ea00fd711cb149c9c94eff8e2da))
* **requirements:** Updated PHP version used in docs as requirement to 5.4 ([5f4f8eea](https://github.com/Elgg/Elgg/commit/5f4f8eead513495a474b4eba4698c3c66795b0a0))


#### Bug Fixes

* **CSS:** adds margin between a file's text and image ([261e92b4](https://github.com/Elgg/Elgg/commit/261e92b40bad46455ec68bf2cfc695cef5cbf0dc), closes [#7712](https://github.com/Elgg/Elgg/issues/7712))
* **amd:** Added coverage tests and fixed minor bugs. ([6250fd76](https://github.com/Elgg/Elgg/commit/6250fd76ca72bc196788da2a4f83f562f99a5d42))
* **blog:** adds missing class to preview button ([be3b559b](https://github.com/Elgg/Elgg/commit/be3b559b20da20c08940c5a2623f5b817f0c3f12), closes [#7706](https://github.com/Elgg/Elgg/issues/7706))
* **http:** Send a minimal 404 header for /favicon.ico requests ([b8c8a280](https://github.com/Elgg/Elgg/commit/b8c8a280457e34c43b9bf8a83f51e845339202e7), closes [#7261](https://github.com/Elgg/Elgg/issues/7261))
* **settings:** It's again possible to set user specific setting for a plugin ([80e0c904](https://github.com/Elgg/Elgg/commit/80e0c904abafea70eb64b037f0e5d6f8144e7344))


<a name="1.10.0-rc.1"></a>
### 1.10.0-rc.1  (2014-12-15)

#### Contributors

* Evan Winslow (64)
* Steve Clay (30)
* Jeroen Dalsem (24)
* Per Jensen (10)
* Jerôme Bakker (9)
* Paweł Sroka (7)
* Ismayil Khayredinov (5)
* Matt Beckett (3)
* Juho Jaakkola (1)
* Jeff Tilson (1)
* Bruno (1)
* Satheesh PM (1)
* Sem (1)

#### Features

* **aalborg_theme:**
  * adds support for alert messages ([2e410f71](https://github.com/Elgg/Elgg/commit/2e410f71fed8cec4bd7235ffa76d327295d55302))
  * adds visual difference between submit and action buttons ([691470e6](https://github.com/Elgg/Elgg/commit/691470e64361eb1aa9cc7fd5b81a582df9d2ec2f), closes [#6929](https://github.com/Elgg/Elgg/issues/6929))
  * comments use triangle indicator instead of text label ([b2d55926](https://github.com/Elgg/Elgg/commit/b2d55926b53c794aab6fb82ad3ddbf9c596c73d8))
  * adds support for .elgg-button-special and button sizes ([2ca0dedd](https://github.com/Elgg/Elgg/commit/2ca0dedd1bc0cee901108ad6324871e2b4983886), closes [#2954](https://github.com/Elgg/Elgg/issues/2954))
* **admin:** Use elgg_view_menu to generate admin header ([411a9f39](https://github.com/Elgg/Elgg/commit/411a9f39abeb74c132d46edae9b6025bab01f1c6))
* **cache:** allows using ints as keys in Cache\Pool ([c36ec89d](https://github.com/Elgg/Elgg/commit/c36ec89d476232a8e5fd2e0b19bb07235e12a58a))
* **core:**
  * support for querying based on relationship create time ([db27abbd](https://github.com/Elgg/Elgg/commit/db27abbdcdb474e9b1d998b666b9e9f8c204b114))
  * adds edit avatar to admin section of user hover menu ([a003d840](https://github.com/Elgg/Elgg/commit/a003d8401b8898ff3829d1a0ac48efc1e2eaec18))
* **developers:** inspect menu item now has children for faster access ([314616d1](https://github.com/Elgg/Elgg/commit/314616d12060c32ce187e913a847cfe174c0f07b))
* **discussion:** Added some extension points at discussion sidebars. These changes allow 3rd party plugins to extend discussion sidebar, and add there features like a subscribe  ([db46100a](https://github.com/Elgg/Elgg/commit/db46100a570cc7b8d1dc2794da3d09bf751241c4))
* **file:** display file upload limit on file upload form ([09001b9d](https://github.com/Elgg/Elgg/commit/09001b9d1789756cb4d39c4b382268da30868533))
* **filestore:**
  * add elgg_get_file_simple_type() to core api ([69e54e4c](https://github.com/Elgg/Elgg/commit/69e54e4c737906638ad71b92a3a3ffcf908b7acc))
  * add a hook to fix detected mimetype ([4ddc7843](https://github.com/Elgg/Elgg/commit/4ddc7843474ede4e7b304c3d5b5d5a70ad638d99))
* **groups:** Added featured groups as a tab along with groups, popular, discussions ([f77356e3](https://github.com/Elgg/Elgg/commit/f77356e3eb93d4fa4a84457b40432913d7ed2fae))
* **js:** extended the usability of rel="toggle" ([1d89418e](https://github.com/Elgg/Elgg/commit/1d89418ed6cc6b564a9c478579df060f872d5e7d))
* **messages:** improved UI for messages listing ([46821a62](https://github.com/Elgg/Elgg/commit/46821a62b8b64a23036fa4a54325ef53a65df912))
* **php:** Require PHP 5.4+ ([42b76d37](https://github.com/Elgg/Elgg/commit/42b76d37429439b2d1473b824c2ccd8edd24009b), closes [#7090](https://github.com/Elgg/Elgg/issues/7090))
* **plugins:** added default param to elgg_get_plugin_user_setting ([13000c98](https://github.com/Elgg/Elgg/commit/13000c98a632d8dc2836c765a017b7df77060303))
* **requirements:** PHP 5.3.3+ is now required ([3a555512](https://github.com/Elgg/Elgg/commit/3a555512f2208d01cf191c5d0603090b8bbd9186), closes [#6165](https://github.com/Elgg/Elgg/issues/6165))
* **router:** add original params to route hook ([1b1026c3](https://github.com/Elgg/Elgg/commit/1b1026c3386a0f4affa6c28c1bdbf5756a8e92bc))
* **settings:** adds setting for default number of items per page ([d1d0a4e1](https://github.com/Elgg/Elgg/commit/d1d0a4e15bbbb3c784535f5d9e3b511a2cacdbfd), closes [#2650](https://github.com/Elgg/Elgg/issues/2650))
* **site_notifications:** option to mass delete site notifications … ([c28eaac7](https://github.com/Elgg/Elgg/commit/c28eaac764b468b6df526bc155b31e16f2afe879))
* **users:** Username character blacklist can now be altered via plugin hook ([7dc63eb2](https://github.com/Elgg/Elgg/commit/7dc63eb280c22982488984a1288c0e88c93c44eb), closes [#6189](https://github.com/Elgg/Elgg/issues/6189))
* **usersettings:** every user setting has its own menu item ([6c1631d1](https://github.com/Elgg/Elgg/commit/6c1631d17e2ef3d2669af9b080bcfd9338062789))
* **views:**
  * output/tag supports all output/url options ([d0c9c855](https://github.com/Elgg/Elgg/commit/d0c9c855fabb9a1d55f05169db522ed9bc10dd8a))
  * allows rendering empty results using an anonymous function ([a8f15ffa](https://github.com/Elgg/Elgg/commit/a8f15ffa76f96aebc70ff131bdb5b6e25af6bdfd))
  * output readable access level for any access_id ([c9c2e12c](https://github.com/Elgg/Elgg/commit/c9c2e12c889d8640f577c61bcaa10c1b98a25211), closes [#7133](https://github.com/Elgg/Elgg/issues/7133))
* **webapp:** Add support for a basic WebApp Manifest file ([27c9ef4a](https://github.com/Elgg/Elgg/commit/27c9ef4ab36c6b0123fa181b5b457d714e8e07a7), closes [#7493](https://github.com/Elgg/Elgg/issues/7493))


#### Performance

* **annotations:** increased performance of egef_annotations ([96e6bd37](https://github.com/Elgg/Elgg/commit/96e6bd37e71b957c2ffdebd5f1ec672e3ece05ae), closes [#6638](https://github.com/Elgg/Elgg/issues/6638))
* **db:** Disabled SQL DISTINCT in more cases. ([98a99c83](https://github.com/Elgg/Elgg/commit/98a99c836bdfb9ae09174c43a847123b8f95a709))
* **entities:** preloads owners when drawing lists of entities/likes ([82088d5e](https://github.com/Elgg/Elgg/commit/82088d5e40eb3025ed02a31f02f085dd6a2cda42), closes [#5949](https://github.com/Elgg/Elgg/issues/5949))
* **likes:** reduces number of queries when showing likes in lists ([90991256](https://github.com/Elgg/Elgg/commit/909912564d0425b050b24ae49cb90aba0727a2c8), closes [#6941](https://github.com/Elgg/Elgg/issues/6941))
* **session:** speed up elgg_is_admin_user() ([aed21337](https://github.com/Elgg/Elgg/commit/aed21337da1f65fd06084ce3ddb44584d1011b2c))
* **sql:** allows removing DISTINCT from some MySQL queries ([293317f2](https://github.com/Elgg/Elgg/commit/293317f214861e2ec66b09956668b99e29941d4e), closes [#4594](https://github.com/Elgg/Elgg/issues/4594))
* **views:** remove unneeded view calls in river/elements/body view ([4ef23b61](https://github.com/Elgg/Elgg/commit/4ef23b6105dbf0be2144756e939e1e9699cd0737))


#### Documentation

* **requirements:** Document new rolling support policy for browsers ([9ce72099](https://github.com/Elgg/Elgg/commit/9ce720998a364873ba712dfb93c0ec053f33bec0), closes [#5932](https://github.com/Elgg/Elgg/issues/5932))


#### Bug Fixes

* **ckeditor:** ckeditor now prevents image drag/drop/paste in editor ([47fecbea](https://github.com/Elgg/Elgg/commit/47fecbea50bb05dbb3a3010e8ad175e9cebb1fc0))
* **config:** path is derived from PHP, not database ([b756cbb4](https://github.com/Elgg/Elgg/commit/b756cbb4b71264c398ea15317005b944ffdc881b))
* **css:**
  * strings together elgg-button and button sizes ([3cbe5877](https://github.com/Elgg/Elgg/commit/3cbe58775759391b4dc81656b3d824e5e361adac))
  * removes link color from "comments" header in river, default theme ([f140ffb9](https://github.com/Elgg/Elgg/commit/f140ffb9fc0630f47ce3ffcd17d88dcf4cdcbe08), closes [#7137](https://github.com/Elgg/Elgg/issues/7137))
  * removes padding and margin from elgg-menu-entity items ([e732645b](https://github.com/Elgg/Elgg/commit/e732645b7f82aabc6870be9cb9fee8fc5f8bd6a2))
* **db:** elgg_get_metastring_id should always create an id ([423f1f6d](https://github.com/Elgg/Elgg/commit/423f1f6d13d5b8ca7cd136a4fcb2371a268311df))
* **deprecation:** deprecation warnings for 1.10 now work as expected ([3d8ada59](https://github.com/Elgg/Elgg/commit/3d8ada590ed9528b1411c6204603e4ac945aa7c5))
* **discussion:** also search in discussion replies when searching discussion topics ([604697f3](https://github.com/Elgg/Elgg/commit/604697f3a0ad8031be8d5c839502077706fd03e4))
* **entities:** system files removed for all entities on delete ([800d1f36](https://github.com/Elgg/Elgg/commit/800d1f3684420f969572bb5e61b5c1e0424fb59a), closes [#7130](https://github.com/Elgg/Elgg/issues/7130))
* **forms:** Login and account forms widened and centered by default ([5fc81511](https://github.com/Elgg/Elgg/commit/5fc81511babbff9e6e9428fc24725026c92b3022), closes [#6456](https://github.com/Elgg/Elgg/issues/6456))
* **groups:**
  * replaced deprecated entity loading with new method ([a8f73627](https://github.com/Elgg/Elgg/commit/a8f73627d57007146c337babdb3f1b03d4d5c72e))
  * adds wrapper to the message, This discussion is closed ([a336db85](https://github.com/Elgg/Elgg/commit/a336db856c9086b22042590077e69979ba40bec9))
* **pages:** add canEdit to page deletion permission check ([454deb63](https://github.com/Elgg/Elgg/commit/454deb638554533820afebf301c5fb9bc270358e))
* **river:**
  * allow everyone to look at everyones activity page ([f15e7ff8](https://github.com/Elgg/Elgg/commit/f15e7ff8df4e3a4b4f2ccd545fe0395e5213ea3f))
  * rss layout supports mulitple installations in the same host ([2e7262b4](https://github.com/Elgg/Elgg/commit/2e7262b4d5dbebbcb24aa1a2dc841bc30007a67f))
* **search:** respect entity type/subtype instead of params type/subtype ([758263a3](https://github.com/Elgg/Elgg/commit/758263a3c75521fae44d65f84b578d834178282e))
* **session:** correctly sets cookie params for sessions ([565dd08c](https://github.com/Elgg/Elgg/commit/565dd08c884cdb05b40d157472da8a84b0e606a6))
* **upgrade:** no longer try to process upgrade files from before installation version ([15c6f109](https://github.com/Elgg/Elgg/commit/15c6f10949732f68888f1b2674cd869fbee1e69a))
* **views:**
  * allows passing base_url through gallery view ([fb32d683](https://github.com/Elgg/Elgg/commit/fb32d68331f2f02c943c3eb271bb0af43539da5b), closes [#7669](https://github.com/Elgg/Elgg/issues/7669))
  * show different text on widgetpanel toggle button when opened ([b4e63b45](https://github.com/Elgg/Elgg/commit/b4e63b45c980fcfb39e5252ed4f8c47b99d8e935))
  * elgg_view_menu_item shows no link for items with null href ([a64432cf](https://github.com/Elgg/Elgg/commit/a64432cfd3e655ddf0a0c832519d3ba690d4c955))
  * move function and menu items out of file typecloud view ([e28bcd9e](https://github.com/Elgg/Elgg/commit/e28bcd9e038e60a3f15230d80472dae280b1ce38))
  * makes admin panel mobile friendly ([a8d9eeca](https://github.com/Elgg/Elgg/commit/a8d9eeca42e27f7f4e2289deba875d15667fd34b), closes [#6742](https://github.com/Elgg/Elgg/issues/6742))


#### Deprecations

* **access:** deprecates elgg_get_access_object() and refactors access lib ([d19cf2bf](https://github.com/Elgg/Elgg/commit/d19cf2bf564b56d01deb37f538fb1acc7e52aea9))
* **filestore:** deprecate file_get_simple_type() and file_get_general_file_type() ([c6042cbe](https://github.com/Elgg/Elgg/commit/c6042cbe650b0c65a6a79fd08ad24ecc071afd00))
* **plugins:** formally deprecates use of $CONFIG in start.php ([ee8f2edc](https://github.com/Elgg/Elgg/commit/ee8f2edc50c1f9bcf2c1186f3214cb43c5e4270e))
* **view:** deprecate output/confirmlink for consolidated output/url with 'confirm' option ([6e5e3910](https://github.com/Elgg/Elgg/commit/6e5e3910f11fae3dcec6c30fcfbe999e59cdfddb), closes [#5810](https://github.com/Elgg/Elgg/issues/5810))
* **views:** deprecates use of the core/settings/tools view ([239b730f](https://github.com/Elgg/Elgg/commit/239b730fa6f79d31dde4b7b42948fbb41b9bb533))


#### Breaking Changes

* The CSSMin class included via minify was renamed to CSSmin.
If you were referring to it with capital M, you'll have to
change that to lower-case m.

However, note that Elgg's dependencies are not considered
public API, so this notice is only a courtesy. Please explicitly
declare your dependencies on third party vendors, even ones that
you know Elgg already includes. We may remove or update them at any time.
 ([c3b0d8bc](https://github.com/Elgg/Elgg/commit/c3b0d8bcf700e978833d1785c23ae0dbefa2280c))
* If you are checking out Elgg directly from GitHub,
you will need to run `composer install` after `git checkout` to
get your installation to a working state.
 ([2e60327f](https://github.com/Elgg/Elgg/commit/2e60327f4d349e98035c9b2e27451f3b1787b47e))


<a name="1.9.8"></a>
### 1.9.8  (2015-01-11)

#### Contributors

* Juho Jaakkola (1)
* Matt Beckett (1)
* Steve Clay (1)
* iionly (1)

#### Bug Fixes

* **css:** Correct z-index for autocomplete form field when opened in lightbox ([e993141f](https://github.com/Elgg/Elgg/commit/e993141fb010f7cba6d9d134029a719ba625e0d5))
* **notifications:** subject of comment notification email always starts with "Re: " ([b5175b56](https://github.com/Elgg/Elgg/commit/b5175b56280c0903fc28ab1caa0106bf730343ef), closes [#7743](https://github.com/Elgg/Elgg/issues/7743))
* **profile:** admin defined profile fields are once again back-compatible ([8e577be4](https://github.com/Elgg/Elgg/commit/8e577be4aa77305f55e18394e2572d6d28fa5278), closes [#7634](https://github.com/Elgg/Elgg/issues/7634))


<a name="1.9.7"></a>
### 1.9.7  (2014-12-14)

#### Contributors

* Jerôme Bakker (5)
* iionly (3)
* Jeroen Dalsem (2)
* Juho Jaakkola (2)
* Matt Beckett (1)

#### Documentation

* **design:** added the data model image from docs ([680c3cf8](https://github.com/Elgg/Elgg/commit/680c3cf817314d338eeb275e04500872e1560b6a))
* **general:** moved pronuncation file from docs ([3718dac7](https://github.com/Elgg/Elgg/commit/3718dac70236b46d88fb3a781160bed39c14d62d))
* **support:** added documentation about the support policies of Elgg ([bdd7855c](https://github.com/Elgg/Elgg/commit/bdd7855c51ed0f86361936866185b14730ecd76c))


#### Bug Fixes

* **core:** deprecation notices thrown at login/logout even if there's no valid reason ([d22a6406](https://github.com/Elgg/Elgg/commit/d22a64062b989d80ac9016962e977b467d728e88))
* **likes:** Uses getDisplayName() instead of assuming the object has value in title property ([7ece624f](https://github.com/Elgg/Elgg/commit/7ece624f8e089aa3fb62c4d4108ab3a5612dfcbe))
* **notifications:** Verifies that a notification method is registered before using it ([4eddf313](https://github.com/Elgg/Elgg/commit/4eddf313abea3eddc5a7e286e6b8707e0ad79a75), closes [#7647](https://github.com/Elgg/Elgg/issues/7647))
* **pageowner:** allow unsetting of page owner guid ([a57e1fbe](https://github.com/Elgg/Elgg/commit/a57e1fbecb4d5fb215c9a71c2f0c827975514959))
* **uservalidationbyemail:** usage of deprecated ['login', 'user'] event ([23939b80](https://github.com/Elgg/Elgg/commit/23939b8023aceda1a7b22907d4dd60f1f104cf4a))
* **views:** correctly close the comment form contents ([0420bd00](https://github.com/Elgg/Elgg/commit/0420bd00947fd01623dedb46846612563ac929a5))


<a name="1.9.6"></a>
### 1.9.6  (2014-12-01)

#### Contributors

* Jerôme Bakker (74)
* Paweł Sroka (7)
* Jeroen Dalsem (2)
* Brett Profitt (1)
* Juho Jaakkola (1)
* iionly (1)

#### Documentation

* **admin:**
  * moved the finding plugins page from docs ([d054a5fd](https://github.com/Elgg/Elgg/commit/d054a5fd9d24077100df645c39cdde047f38531f))
  * moved the plugin order page from docs ([dfb68cb0](https://github.com/Elgg/Elgg/commit/dfb68cb0ee6d71fa4b03c518e1ab56a3fb9d7ba8))
  * moved the getting help page from docs ([2546fc9f](https://github.com/Elgg/Elgg/commit/2546fc9f6edcbc3cc83b7238ec272ae8d94fa04c))
  * moved duplicate installation from docs ([53dfaca8](https://github.com/Elgg/Elgg/commit/53dfaca85a65ebba492bef45947d935c037eb0f8))
  * moved backup and restore page from docs ([e66a2432](https://github.com/Elgg/Elgg/commit/e66a2432ba833209ca2be7e4af019872c3eaf5e4))
* **design:** moved the Loggable page from docs ([02f68068](https://github.com/Elgg/Elgg/commit/02f6806848b223f755d2734353648cfce0a59e4b))
* **faq:**
  * moved the Javascript not working page from docs ([94a00252](https://github.com/Elgg/Elgg/commit/94a00252d2c3e88ba32cceb8e4ce906090406b12))
  * moved the Deprecation warnings page from docs ([66374e0f](https://github.com/Elgg/Elgg/commit/66374e0fb6f2d9d12e5b48ef2b8674967440a025))
  * moved the No images page from docs ([2b261c8f](https://github.com/Elgg/Elgg/commit/2b261c8f6917f4cb89bed2bea403fbe164f04279))
  * moved the File is missing an owner page from docs ([46f71887](https://github.com/Elgg/Elgg/commit/46f718874c72939466b39a7d86443b1be08a0c17))
  * moved the Copy a plugin page from docs ([a0b4b27a](https://github.com/Elgg/Elgg/commit/a0b4b27a4337ac000b790ca7a3f934dcce4fad7e))
  * moved the session length page from docs ([c337b834](https://github.com/Elgg/Elgg/commit/c337b8347306e1c8418864990b6e14075bee34af))
  * moved Emails don't support non-Latin characters from docs ([c6001fba](https://github.com/Elgg/Elgg/commit/c6001fbade057dedddbefb6370cdf8184c06b19a))
  * moved the What variables are reserved by Elgg page from docs ([2d5a2a16](https://github.com/Elgg/Elgg/commit/2d5a2a16c8706677f9926696456d3ae049a63423))
  * moved the IE login problem page from docs ([7445c19c](https://github.com/Elgg/Elgg/commit/7445c19c8fc9109fb960e6956b066b45d42f587c))
  * moved the page not found page from docs ([d0435c55](https://github.com/Elgg/Elgg/commit/d0435c551138ee547e3e64b840ca820f46d53f13))
  * move the Should I edit the database manually page from docs ([d04a1383](https://github.com/Elgg/Elgg/commit/d04a13837c2d7534f8f0ade0fd5cbb146c61c3ce))
  * moved the css is missing page from docs ([5b54b38c](https://github.com/Elgg/Elgg/commit/5b54b38c0cbf3c4b5d9864e82281394018d5502e))
  * moved the filtering page from docs ([68baa0e6](https://github.com/Elgg/Elgg/commit/68baa0e6183d542b41328e957bf672baf4f84f4b))
  * moved the When I upload a photo or change my profile picture I get a white screen page from docs ([ffbdd0d2](https://github.com/Elgg/Elgg/commit/ffbdd0d27eea20a40953861c704459b5e670dfe6))
  * moved the security faq from docs ([627ff4f5](https://github.com/Elgg/Elgg/commit/627ff4f5b2af42613edc965b86972dd249570e91))
  * moved the 500 - Internal Server Error page from docs ([68a8ce19](https://github.com/Elgg/Elgg/commit/68a8ce19b8ceeab3b0e94698cd9c0c2955865649))
  * moved the What events are triggered on every page load page from docs ([be493213](https://github.com/Elgg/Elgg/commit/be493213962c66ac1f3a554fc4cdb92c5b3a1335))
  * moved the Using a test site page from docs ([dc2fe2a7](https://github.com/Elgg/Elgg/commit/dc2fe2a7b1d9317aad1a83ce1d6377faf6038b37))
  * moved the Https login turned on accidently page ([aeb32f65](https://github.com/Elgg/Elgg/commit/aeb32f65e95e8e61ec371f867a7fee00356e16f1))
  * moved the debug mode page from docs ([6b2d18e3](https://github.com/Elgg/Elgg/commit/6b2d18e380d3f1720438e8e8ba7810e47e8b0863))
  * split the faq page into different files for readability ([bb1de6a6](https://github.com/Elgg/Elgg/commit/bb1de6a6d24d4be3cb1a160baf69e6bd8d2e66c4))
  * moved Manually add user from docs ([0fa6c070](https://github.com/Elgg/Elgg/commit/0fa6c07035e1d38f639413137bba87a056276678))
  * moved How do I change PHP settings using .htaccess from docs ([0defcaaa](https://github.com/Elgg/Elgg/commit/0defcaaa788253738683c0cdfeb8615df182e9d6))
  * moved how does registration work page from docs ([13ac44d3](https://github.com/Elgg/Elgg/commit/13ac44d3685e5b77d29dc7568432ce222b002ae6))
  * moved How do I find the code that does x from docs ([ef30d048](https://github.com/Elgg/Elgg/commit/ef30d048e86c3f798b3d9243829e4c40aabe7855))
  * move the I don't like the wording of something in Elgg page from docs ([9c13832b](https://github.com/Elgg/Elgg/commit/9c13832bb48a3f7878256c1872bcf2995eac33f8))
  * moved the Changing registration page from docs ([6d7e4f48](https://github.com/Elgg/Elgg/commit/6d7e4f48edc68e86f08b478fbac3328c2b469495))
  * moved the changing profile fields page from docs ([151d25a0](https://github.com/Elgg/Elgg/commit/151d25a033c3f891c4de8073e2dc43a93df12688))
  * moved What should I use to edit php code from docs ([375869d1](https://github.com/Elgg/Elgg/commit/375869d1945d078a3fc17f432f461d289538bfd9))
* **features:** added a link to the Elgg showcas page ([334d2010](https://github.com/Elgg/Elgg/commit/334d20101928554a076afbd5126a609d0e0e7920))
* **general:** adds contents indexes to long pages ([ebf316c9](https://github.com/Elgg/Elgg/commit/ebf316c9964b4d76e8c1f7377fd833aa1f8a7c09))
* **guides:**
  * moved Walled Garden page from docs ([4100ccef](https://github.com/Elgg/Elgg/commit/4100ccef8cefd81415ae0003f204189af56c74ba))
  * moved the Accessibility Guidelines from docs ([5b687a42](https://github.com/Elgg/Elgg/commit/5b687a42c32461a3ed5cbfe8b030f603c05581b8))
  * moved the systemlog page from docs ([de73bb22](https://github.com/Elgg/Elgg/commit/de73bb2240716ca78fa68b48064157221f64fec5))
  * moved the How to restrict where widgets can be used from docs ([17ec2d35](https://github.com/Elgg/Elgg/commit/17ec2d358767ef979211ae63332a0a42663c9d1d))
  * moved the javascript hooks page from docs ([71551797](https://github.com/Elgg/Elgg/commit/715517971431e6f9f02e844ab5717cb5d5f80e54))
  * moved the PluginDependencies from docs ([e37d79a2](https://github.com/Elgg/Elgg/commit/e37d79a2790e646478fe48292f9f4c61221f9ee0))
  * moved hmac authentication page from docs ([7b37f083](https://github.com/Elgg/Elgg/commit/7b37f083d2c44ceb4f7638407b3dd5960b3232e6))
  * moved don't modify core page from docs ([c99e0008](https://github.com/Elgg/Elgg/commit/c99e0008aaa90e5346a73e579351bcdd288c7789))
  * moved the ajax page from docs ([b758c731](https://github.com/Elgg/Elgg/commit/b758c731faf11673aed40f213074ebed0eb7429c))
  * moved Engine/Controllers/BestPractices from docs ([26f77b0d](https://github.com/Elgg/Elgg/commit/26f77b0d83dd2459f36828e19790a46c154a185f))
  * move plugin coding guidelines from docs ([9c4ee9f9](https://github.com/Elgg/Elgg/commit/9c4ee9f996564833fcbb5b729d2fe11d660c28d5))
  * moved the gatekeeper page from docs ([686fb7b2](https://github.com/Elgg/Elgg/commit/686fb7b25a7cc177b65685d8bf89e0b8864a7c8d))
  * moved simplecache from docs ([a2d9b474](https://github.com/Elgg/Elgg/commit/a2d9b474bb347ca4de10068366208bc4ee993de4))
  * moved the authentication page from docs ([0e928075](https://github.com/Elgg/Elgg/commit/0e9280755f3cb7c6e2f4da12788411e2b475f953))
  * moved the permissions check documentation from docs ([d9a6a88a](https://github.com/Elgg/Elgg/commit/d9a6a88a7d3274fb04a2d5aa25c674e3041f7e06))
  * moved the plugin (user)settings documentation from docs ([bf2d984d](https://github.com/Elgg/Elgg/commit/bf2d984d34976c856a9deecf48c0a7efe17334cb))
  * moved the context documentation from docs ([87bd91f9](https://github.com/Elgg/Elgg/commit/87bd91f90340ccb1286292260ffe5ec9db70c762))
  * moved the helper functions page from docs ([96d7d374](https://github.com/Elgg/Elgg/commit/96d7d3745e8811d2c11a0fa3e7ddca4b16d2c1bd))
  * moved the page handler documentation from docs ([e327d354](https://github.com/Elgg/Elgg/commit/e327d3549c1ae63ad949f1a38f1dbdaf37ace106))
* **guids:** moved page ownership from docs ([223d668a](https://github.com/Elgg/Elgg/commit/223d668afd0ae1b165ed3d608cd6f1c7d22a12b2))
* **pdf:** Added LaTeX build testing to Travis ([021a95c5](https://github.com/Elgg/Elgg/commit/021a95c559784786b50905f8381f7973f270c843))
* **plugins:**
  * moved the System diagnostics page from docs ([df2062a7](https://github.com/Elgg/Elgg/commit/df2062a7bfbeb772b9bd87c65caa6e67939fca6c))
  * moved the diagnostics page from docs ([b69c978c](https://github.com/Elgg/Elgg/commit/b69c978c71fc155a95772b3b14dc811e0c758218))
  * completed the list of bundled plugins ([2a886a84](https://github.com/Elgg/Elgg/commit/2a886a8420b3441634a04b86195e1d0ac352283b))
  * moved the thewire plugin description from docs ([5443e715](https://github.com/Elgg/Elgg/commit/5443e7157a8cb5759ebdf2b647a66ffadeee15f7))
  * moved the blog plugin description from docs ([722d1202](https://github.com/Elgg/Elgg/commit/722d12029a9d710edac349d99f74610c9df78966))
  * moved the messages plugin description from docs ([450c00b5](https://github.com/Elgg/Elgg/commit/450c00b59caad755a4909d846e02d9c8104eecc8))
  * moved the messageboard plugin description from docs ([5d06e409](https://github.com/Elgg/Elgg/commit/5d06e409effd4779ab2dba327fd2ec51594f652b))
  * moved the pages plugin description from docs ([47f9d2c8](https://github.com/Elgg/Elgg/commit/47f9d2c8f416a860e052f9caa8260650cc3416f1))
  * moved the profile plugin description from docs ([3fd4168c](https://github.com/Elgg/Elgg/commit/3fd4168cec942a144e8fe149d2ac1662e995156f))
  * moved the groups plugin description from docs ([0e1a6bdb](https://github.com/Elgg/Elgg/commit/0e1a6bdb5194e2c2cf1d832664db64081bc3f856))
  * moved the file plugin description from docs ([140fb7ba](https://github.com/Elgg/Elgg/commit/140fb7bafc6fba9d6fde9f5f1d86d322492beaf8))
  * moved the dashboard plugin description from docs ([2b17c2ce](https://github.com/Elgg/Elgg/commit/2b17c2ce31fe3b5d45394058b269607370d29f9d))
  * moved the plugin skeleton documentation ([d8ae89c7](https://github.com/Elgg/Elgg/commit/d8ae89c75d1e6d75c73cdd053cf2b616d43dc29a))
* **travis:** Added validation of translated docs sources for es language to Travis ([40d284e1](https://github.com/Elgg/Elgg/commit/40d284e171900e314fcd47149eb2f75200866660))
* **views:** moved the page structure best practices page from docs ([c441a3f1](https://github.com/Elgg/Elgg/commit/c441a3f111d626bfb64bab41e8ca448e4e97237e))


#### Bug Fixes

* **core:** getFilenameOnFilestore() returns empty string if an ElggFile object has no filename set ([a03591e7](https://github.com/Elgg/Elgg/commit/a03591e7252ea89502a0fb60e604cea2d372f971))
* **docs:**
  * Fixed docs elements not allowing LaTeX builds to succeed. ([659d5796](https://github.com/Elgg/Elgg/commit/659d5796b0bdf7a21b0d08d6c552554b953158f2))
  * Fixed docs syntax for the PDF builds. ([e3683683](https://github.com/Elgg/Elgg/commit/e36836838da991719e6fc174a490f20cde53af1f))
* **forms:** Removes icon and title links from autocomplete results ([aff7e69e](https://github.com/Elgg/Elgg/commit/aff7e69ea37268c4e9d069d1c35cbbd95e9b30d5), closes [#5583](https://github.com/Elgg/Elgg/issues/5583))
* **livesearch:** removed custom queries with ege* functions ([d3656fa2](https://github.com/Elgg/Elgg/commit/d3656fa20c3584417b4791b08dbe061a072e1514))
* **plugins:** trigger plugin hooks when saving plugin settings ([19c31361](https://github.com/Elgg/Elgg/commit/19c31361557a04d047618f33e9d1ad8906d73dad), closes [#6820](https://github.com/Elgg/Elgg/issues/6820), [#7502](https://github.com/Elgg/Elgg/issues/7502))
* **session:** Explicitly closing the session in the shutdown hook to work around APC session problems. ([7dbe7c6d](https://github.com/Elgg/Elgg/commit/7dbe7c6d54ec337f3c2e0a05ae7dd5c3cd562363), closes [#7186](https://github.com/Elgg/Elgg/issues/7186))
* **views:** allow numeric 0 values to show on user and group profile ([edee47e5](https://github.com/Elgg/Elgg/commit/edee47e5c6fecd01d36edf58dfec84080356f32e))


<a name="1.9.5"></a>
### 1.9.5  (2014-11-17)

#### Contributors

* Jeroen Dalsem (18)
* Brett Profitt (7)
* Steve Clay (7)
* Evan Winslow (3)
* Ismayil Khayredinov (3)
* Juho Jaakkola (3)
* Per Jensen (3)
* Jerôme Bakker (2)
* Paweł Sroka (2)
* Stian Liknes (2)
* Diego Andrés Ramírez Aragón (1)
* Matt Beckett (1)
* iionly (1)

#### Performance

* **db:** correctly re-enable query cache after ElggBatch run ([a8c3fbd9](https://github.com/Elgg/Elgg/commit/a8c3fbd972d0c641e1fd5f7f58f8c8504f4fdaf1))
* **river:** only fetch comments if comment_count > 0 ([db64e16d](https://github.com/Elgg/Elgg/commit/db64e16d4a9640c8b9f61dcb7ee9308031c992d7))


#### Documentation

* **actions:** Migrated actions section from old Getting Started docs and cleaned up related sections. ([d47a980f](https://github.com/Elgg/Elgg/commit/d47a980f67f8965666d87a094032a7a7039c376e))
* **admin:** Migrated Getting Started guide from wiki. ([11e589f6](https://github.com/Elgg/Elgg/commit/11e589f66e1a1321e96813168bb73fb6c53d550b))
* **all:**
  * Cleanup docs. ([914fa69a](https://github.com/Elgg/Elgg/commit/914fa69aa94fc854150d061c5563f8af495966e6))
  * Added getting started for developers. ([848d0d51](https://github.com/Elgg/Elgg/commit/848d0d5114c350cafa93281c68fe1ca1aeeefc6d))
* **coding:** improves docs for commits/amending/standards ([e8166d78](https://github.com/Elgg/Elgg/commit/e8166d78c664aa6cfee1c6ba3da53fd350c85dad))
* **database:** updated and expanded information on entity icons ([7bb60185](https://github.com/Elgg/Elgg/commit/7bb601858851d37d371f6386199b787c95282ba4))
* **events:** Updated event list and cleaned up existing event docs. ([433ed90c](https://github.com/Elgg/Elgg/commit/433ed90cc5bcc2d9bdce47c92418fe1aa9845322))
* **faqs:** Started migrating some FAQs. ([cd3afdcc](https://github.com/Elgg/Elgg/commit/cd3afdcc6915453e2ec10a42ed6bf494991a4771))
* **hook:** Updated hooks docs. ([327ecb48](https://github.com/Elgg/Elgg/commit/327ecb48894d20b2c85be448180c52c5e67e222a))
* **menus:** improve docs for menu item factory ([61751db6](https://github.com/Elgg/Elgg/commit/61751db6ccd2acf5c276b1abe036872a0a7a2e52))
* **notifications:** documentation for the notifications system ([ac12ac99](https://github.com/Elgg/Elgg/commit/ac12ac990e9d950e8165fefb6b8c2f54026f7343), closes [#7308](https://github.com/Elgg/Elgg/issues/7308))
* **style:** documents trailing whitespace policy and script ([798810c7](https://github.com/Elgg/Elgg/commit/798810c70b4afba55182c52c684bbce08a57cbda))


#### Bug Fixes

* **aalborg:** More robust grid reflows for smaller screens ([8d8155e7](https://github.com/Elgg/Elgg/commit/8d8155e7948869325ae5886ea188b77e8d08f4d3), closes [#7393](https://github.com/Elgg/Elgg/issues/7393))
* **access:** always display readable access level for ACCESS_* constants ([a74421f9](https://github.com/Elgg/Elgg/commit/a74421f9c0d7cb06a19021d9e673b8a51a56cb8d), closes [#6801](https://github.com/Elgg/Elgg/issues/6801))
* **core:**
  * renaming to _elgg_namespace_plugin_private_setting forgotten in unsetAllSettings ([782b75f2](https://github.com/Elgg/Elgg/commit/782b75f2767482025110b4d7f902bd18d6937e72))
  * prevent sql exception when metastring is interpreted as very large number in egef_metadata ([bab43d60](https://github.com/Elgg/Elgg/commit/bab43d60b920d4cd2c33a9a61c72ececb2143d38), closes [#7009](https://github.com/Elgg/Elgg/issues/7009))
* **css:** markdown code blocks should not should nested borders ([8c736c2f](https://github.com/Elgg/Elgg/commit/8c736c2f28ce98223399a50453087025f52931c4))
* **friends:** show friends collections menu item in friend context ([5073deeb](https://github.com/Elgg/Elgg/commit/5073deebda5743d4934cdfaf43f340865d5418c2))
* **i18n:**
  * Commit docs/*.mo files on release so docs can be translated ([8ca2b6b6](https://github.com/Elgg/Elgg/commit/8ca2b6b6a1ebb72df64b9d919ecc52bb4af4aa98), closes [#7034](https://github.com/Elgg/Elgg/issues/7034))
  * improved removing profile field delete failure notice ([a6f561e2](https://github.com/Elgg/Elgg/commit/a6f561e2e7ad01df67a46e46f83ebaf5fb2386b5))
  * grammar fix in upgrade warning ([f5d4d35f](https://github.com/Elgg/Elgg/commit/f5d4d35f772caaa641a368b3251bb81686b91403))
* **login:** also allow login by email in maintenance mode ([4258bc3d](https://github.com/Elgg/Elgg/commit/4258bc3d6b8b39c9f5d5a9013b1397236d430251))
* **menu:** only show access entity menu item if logged in ([714b0834](https://github.com/Elgg/Elgg/commit/714b08340a697f79a44f55fccedfeda33afb059d))
* **menus:** allow max depth of 20 to prevent losing menu items ([d3e33db3](https://github.com/Elgg/Elgg/commit/d3e33db30a1560e81514d75ed30044f849b41fd3))
* **pagination:** removes hard-coded arrows from php file ([eb136ef1](https://github.com/Elgg/Elgg/commit/eb136ef1a580b7fb1172379ff79baa908c05b00b), closes [#5298](https://github.com/Elgg/Elgg/issues/5298))
* **plugins:** trigger plugin hooks when saving plugin settings ([5afadfc8](https://github.com/Elgg/Elgg/commit/5afadfc8ba6ba480d029a9fdc649f952f61c42b4), closes [#6820](https://github.com/Elgg/Elgg/issues/6820))
* **relationships:** distinct ege* results when relationship_guid is not set ([4d87b950](https://github.com/Elgg/Elgg/commit/4d87b950891fa80545ef680d10e2e68b1b6801cb), closes [#5775](https://github.com/Elgg/Elgg/issues/5775))
* **release:** Corrected release script Windows system compatibility. ([00012389](https://github.com/Elgg/Elgg/commit/0001238921a5c1a1bc9e7ad65aabc22158ba6530))
* **upgrade:**
  * Rechecks that all annotation comments have been migrated to entities ([7d81094c](https://github.com/Elgg/Elgg/commit/7d81094c10d60e613723b6eac0995dfdd350c1be), closes [#7486](https://github.com/Elgg/Elgg/issues/7486))
  * Ensure that `$CONFIG` is always available to upgrade scripts ([c102a713](https://github.com/Elgg/Elgg/commit/c102a7138180b3fa04ec78aacbdcacbe53da150e), closes [#7457](https://github.com/Elgg/Elgg/issues/7457))
* **uservalidationbyemail:** makes emailsent page public ([70bbdd65](https://github.com/Elgg/Elgg/commit/70bbdd652ce3485ab3151e696f22bc8cad966785), closes [#7334](https://github.com/Elgg/Elgg/issues/7334))
* **views:**
  * Revert erroneous changes made to input/userpicker ([e4008c65](https://github.com/Elgg/Elgg/commit/e4008c657a1680c47015ce632c47c470f138a562))
  * input/userpicker can now remove all users on edit ([4cf113ab](https://github.com/Elgg/Elgg/commit/4cf113ab60f6e3c5e0d445f70fdd8cd530917642), closes [#6982](https://github.com/Elgg/Elgg/issues/6982))
  * comma separating links to text files in plugin list ([4e9b8ad1](https://github.com/Elgg/Elgg/commit/4e9b8ad125e5025ed967e83c4a6cb47c71186cb1), closes [#7420](https://github.com/Elgg/Elgg/issues/7420))
  * usersettings form now has correct userguid set ([2c204200](https://github.com/Elgg/Elgg/commit/2c204200da2be41d981b437080582e5297e1cd19))
  * use elgg-button-action class on all cancel buttons ([857df27a](https://github.com/Elgg/Elgg/commit/857df27a176da9e1afb4888c9cc9c1e793218394))
  * prevent output of empty heading when there is no page title ([c3f7f225](https://github.com/Elgg/Elgg/commit/c3f7f225bf5c6e009aa22c7af10ae17cbac018da))
  * add apple-touch-icon ([3e4d2164](https://github.com/Elgg/Elgg/commit/3e4d2164eefa65e74773a224feb08770de2e69ad), closes [#6176](https://github.com/Elgg/Elgg/issues/6176))
* **widgets:** determine default values for num display in content view ([bd20730d](https://github.com/Elgg/Elgg/commit/bd20730d9cc6b925dc17e34d4e1ac41f58336a4c))


<a name="1.9.4"></a>
### 1.9.4  (2014-10-20)

#### Contributors

* Juho Jaakkola (6)
* Jeroen Dalsem (4)
* Steve Clay (4)
* Per Jensen (3)
* Stian Liknes (3)
* Jerôme Bakker (1)

#### Documentation

* **plugins:** Information on activation/deactivation ([4e58ad4d](https://github.com/Elgg/Elgg/commit/4e58ad4d88861819fe17bb0a4be498905907125b))
* **web_services:** Documentation for Elgg 1.9 ([7cf0f8fd](https://github.com/Elgg/Elgg/commit/7cf0f8fd8a75defed22de8a184bbba3a09f6c3f8))


#### Bug Fixes

* **aalborg_theme:** display search when logged out ([31d3d190](https://github.com/Elgg/Elgg/commit/31d3d1905a3c6426838b2c67f28c1aa14c2a76e1))
* **bookmarks:** fixes more link in group bookmarks widget ([adb46369](https://github.com/Elgg/Elgg/commit/adb463699a35cbe18c4b48408f554ce7d2395264), closes [#6583](https://github.com/Elgg/Elgg/issues/6583))
* **css:**
  * stop CSS from overwriting the width and height added in CKEditor ([428234c0](https://github.com/Elgg/Elgg/commit/428234c0dd407758f3ca1e3917c6a0e8636311fb), closes [#7269](https://github.com/Elgg/Elgg/issues/7269))
  * removed datepicker fixed width causing visual bug ([803e05f5](https://github.com/Elgg/Elgg/commit/803e05f5719fcaffac4e42272f2da344d8f8f745))
  * prevent select box from overflowing its container ([3b7e94d5](https://github.com/Elgg/Elgg/commit/3b7e94d53e1d4315a942247d64eedaa576b323ba), closes [#7290](https://github.com/Elgg/Elgg/issues/7290))
* **database:** More robust sql script execution. ([0c5ed4f2](https://github.com/Elgg/Elgg/commit/0c5ed4f220906823f4bdc9f76f7b54c49fd32826))
* **db:** query cache properly handles more callable types ([b8e58304](https://github.com/Elgg/Elgg/commit/b8e5830418ec1a336afcae383008385853d074fa))
* **discussion:** discussion replies respect previous subscribers ([d699fe63](https://github.com/Elgg/Elgg/commit/d699fe63f5aa5ba68f5b8935fc47c69f726bd475))
* **i18n:**
  * improved change password email subject and body text ([ade6d1c1](https://github.com/Elgg/Elgg/commit/ade6d1c1776b6de328abe8c638988f745425a017))
  * translate notification messages to the recipient's language ([071b2989](https://github.com/Elgg/Elgg/commit/071b298985599792da762791e659dbfca1124590), closes [#7241](https://github.com/Elgg/Elgg/issues/7241), [#NaN](https://github.com/Elgg/Elgg/issues/NaN))
  * allow core to load translations for a specific language on-demand ([6417d213](https://github.com/Elgg/Elgg/commit/6417d213c1fc7e4944714bcd718783ac95dec4f9))
* **install:** prevent WSOD caused by site default language not being defined early enough ([3b9dc902](https://github.com/Elgg/Elgg/commit/3b9dc902c6c56c98e274238536f3f7159f1ae483))
* **search:** keep container param intact when navigating search results ([3dd87ec1](https://github.com/Elgg/Elgg/commit/3dd87ec19de40d03fba53b704c84c1cadb745dfd))


<a name="1.9.3"></a>
### 1.9.3  (2014-10-06)

#### Contributors

* Juho Jaakkola (3)
* Jeroen Dalsem (1)
* Steve Clay (1)

#### Documentation

* **js:** Adds docs for more JS functions, improves docs for elgg.echo ([fa0d0fa8](https://github.com/Elgg/Elgg/commit/fa0d0fa873d674083f199a6f588d39edf2dc048c))
* **menus:** document how to use menus ([18ac4008](https://github.com/Elgg/Elgg/commit/18ac4008bf3f32663df4bffca7a211dc11d15b20))


#### Bug Fixes

* **icons:** some elgg icons were not using internal view ([493e5c9f](https://github.com/Elgg/Elgg/commit/493e5c9fd0402b14428e23f3dec9c33e841de247))


<a name="1.9.2"></a>
### 1.9.2  (2014-09-21)

#### Contributors

* Juho Jaakkola (8)
* Steve Clay (2)

#### Documentation

* **manifest:** document how to use manifest.xml ([f4fa7487](https://github.com/Elgg/Elgg/commit/f4fa7487f6befdeb09ee891a4867ebbd99fac688))
* **river:** adds documentation on how to use the river ([d8be198c](https://github.com/Elgg/Elgg/commit/d8be198c1f6b549856c61f316653634c468c229f))
* **upgrade:** clarifies upgrade instructions about updating Elgg codebase ([6a8fec02](https://github.com/Elgg/Elgg/commit/6a8fec02857f3df7dadc3a7876d936689f319138), closes [#7225](https://github.com/Elgg/Elgg/issues/7225))
* **views:** adds documentation for the views system ([ff6cf55b](https://github.com/Elgg/Elgg/commit/ff6cf55be3f85d3d00cd2d4cf511adb8f66e8462))


#### Bug Fixes

* **install:** confirm that settings.php exists and is readable before including it ([aaa828ed](https://github.com/Elgg/Elgg/commit/aaa828edd980bc7b3cb45fec67c78f6581195bc3))
* **style:** ordered list markers now always visible ([ecccafc3](https://github.com/Elgg/Elgg/commit/ecccafc356349372e60e7ba7e9075ad1f4b2e0a9), closes [#7206](https://github.com/Elgg/Elgg/issues/7206))
* **upgrades:** now stores ElggUpgrade by paths instead of full URLs ([39cf72f0](https://github.com/Elgg/Elgg/commit/39cf72f0a25e1d383dc8310f92e10572f9204e30), closes [#6838](https://github.com/Elgg/Elgg/issues/6838))


<a name="1.9.1"></a>
### 1.9.1  (2014-09-12)

#### Contributors

* Juho Jaakkola (2)

#### Bug Fixes

* **upgrade:** fixes erroneous values in the list of processed upgrades ([c6ebbdb2](https://github.com/Elgg/Elgg/commit/c6ebbdb28442927e2254b3a8942ae53eae9c01e7), closes [#7198](https://github.com/Elgg/Elgg/issues/7198))


<a name="1.9.0"></a>
## 1.9.0  (2014-09-07)

#### Contributors

* Juho Jaakkola (3)
* Ismayil Khayredinov (1)
* Matt Beckett (1)

#### Bug Fixes

* **embed:** embed jquery target is now searched for instead of assuming last class ([cfe605d4](https://github.com/Elgg/Elgg/commit/cfe605d48ef96e855015d2cb0b08dfb1d2e26347))
* **i18n:** system cache now supports regional designators in language codes ([735ceb4e](https://github.com/Elgg/Elgg/commit/735ceb4e3feb0ccbf34fd7b59d3133d8a956eaac), closes [#7187](https://github.com/Elgg/Elgg/issues/7187))
* **messages:** use recipient's language in the notification ([ee88054f](https://github.com/Elgg/Elgg/commit/ee88054f215fee8260ad698425025c667207aad0), closes [#6902](https://github.com/Elgg/Elgg/issues/6902))


<a name="1.9.0-rc.7"></a>
### 1.9.0-rc.7  (2014-08-25)

#### Contributors

* Steve Clay (5)
* Juho Jaakkola (3)
* Paweł Sroka (2)
* Per Jensen (2)
* Brett Profitt (1)

#### Bug Fixes

* **aalborg_theme:** broken layout on small screens ([a2e88157](https://github.com/Elgg/Elgg/commit/a2e88157fce471e96151b4f508d8f218a78ff620), closes [#7175](https://github.com/Elgg/Elgg/issues/7175))
* **access:**
  * has_access_to_entity() now respects ACLs also when set to be ignored ([bac9a80a](https://github.com/Elgg/Elgg/commit/bac9a80a4bbc425688a2bbbcbf9cdb6f961f6068), closes [#7159](https://github.com/Elgg/Elgg/issues/7159))
  * get_access_array() works correctly when logged out ([7fb67a29](https://github.com/Elgg/Elgg/commit/7fb67a2929605bcc040067ddbf61c8a7dedfe798))
* **css:** removes padding and margin from elgg-menu-entity items ([04c5e61f](https://github.com/Elgg/Elgg/commit/04c5e61f27ce12f16aab05dcc97db4225abe9655))
* **discussion:** Fixes inline edit of replies temporarily changing applied styles to the text ([fa8572cb](https://github.com/Elgg/Elgg/commit/fa8572cbf7812c5c7eb97fc7b0e698a39cc6341e), closes [#6879](https://github.com/Elgg/Elgg/issues/6879))
* **notification:** avoids fatal error if notification event lacks object ([5dfa343d](https://github.com/Elgg/Elgg/commit/5dfa343dd452033808c03dc9ebdc26515660b532), closes [#7157](https://github.com/Elgg/Elgg/issues/7157))
* **output:** elgg_normalize_url no longer mistakes querystrings for domains ([505d249b](https://github.com/Elgg/Elgg/commit/505d249b926e78ec622e7cee3d58680fa6d26459))
* **profile:** Making banned users more obvious when using custom profile fields. ([c8c7098a](https://github.com/Elgg/Elgg/commit/c8c7098a77e9a8a8347e7f64771e19d4f5c87aee))


<a name="1.9.0-rc.6"></a>
### 1.9.0-rc.6  (2014-08-11)

#### Contributors

* Juho Jaakkola (6)
* Evan Winslow (5)
* Ismayil Khayredinov (5)
* Brett Profitt (2)
* Jerôme Bakker (2)
* Per Jensen (1)

#### Features

* **ckeditor:** add "clear formatting" button ([0f5525df](https://github.com/Elgg/Elgg/commit/0f5525df336e567366de26dbf14dd0cba243ed6a), closes [#7105](https://github.com/Elgg/Elgg/issues/7105))
* **likes:** improves compatibility with notification plugins ([ccfb65c3](https://github.com/Elgg/Elgg/commit/ccfb65c322853dec1d4600690848b1a8ea90783f))
* **notifications:** site_notification about an annotation can now have an URL ([124190eb](https://github.com/Elgg/Elgg/commit/124190ebf38f4466de39561f3fd3c60156649681), closes [#7055](https://github.com/Elgg/Elgg/issues/7055))


#### Documentation

* **all:**
  * improves formatting and comprehensibility of docs ([de3837be](https://github.com/Elgg/Elgg/commit/de3837be898975a3cf21021935fd98ee428a980b))
  * fixes typos and improves readability ([a7ac76ce](https://github.com/Elgg/Elgg/commit/a7ac76ce1d7714e473701bb9e5c28ef2274a7dd0))
* **contribute:** Updated recommendations on which branch to submit against ([b84269ce](https://github.com/Elgg/Elgg/commit/b84269ce05350c49bcfe90b126f405f69d5075ea), closes [#6964](https://github.com/Elgg/Elgg/issues/6964))
* **cron:** adds RST documentation about cron jobs ([65b10fd8](https://github.com/Elgg/Elgg/commit/65b10fd848e3ccf43467a97a207fd2ec6dd4403e))
* **js:** corrects function name to shim AMD modules ([091c8b2e](https://github.com/Elgg/Elgg/commit/091c8b2ef76e87aaf869f3cbc4b63861a4c1f29a), closes [#7072](https://github.com/Elgg/Elgg/issues/7072))
* **notifications:** Adds docs for  'object', 'action' and 'summary' params used by notify_user() ([ad00612f](https://github.com/Elgg/Elgg/commit/ad00612f7b0443f0148c229b23d1e3b4f56ae462))


#### Bug Fixes

* **embed:**
  * Checking for lightbox and embed before loading JS libs when requested through AJAX. ([e8c1b4fd](https://github.com/Elgg/Elgg/commit/e8c1b4fd8b24d3d20addb9590eda80af1a013834))
  * Manually load CSS/JS libs for embed when editing comments on the activity page. ([6cc585c6](https://github.com/Elgg/Elgg/commit/6cc585c61b09a639f4a2e2388a144f1468877c1c), closes [#6422](https://github.com/Elgg/Elgg/issues/6422))
* **groups:** removes ACCESS_PUBLIC from visibility options if walled garden is enabled ([70c911ee](https://github.com/Elgg/Elgg/commit/70c911ee5cfe71931a966e85bfa46f35c10e8a62))
* **js:** elgg.normalize_url no longer modifies urls that begin with a recognized scheme ([b6dc613e](https://github.com/Elgg/Elgg/commit/b6dc613e1b5f565b9bc5bfb470e64a2923d8d49e), closes [#6000](https://github.com/Elgg/Elgg/issues/6000))
* **notification:** extract notification summary from $params ([c966fcae](https://github.com/Elgg/Elgg/commit/c966fcae3b7f0165c931e2ce5822fa8fec67875b), closes [#6885](https://github.com/Elgg/Elgg/issues/6885))
* **pages:** Stop registering undefined upgrade event callback ([53eba1e0](https://github.com/Elgg/Elgg/commit/53eba1e019dee04669610d57474615e8d757bcda), closes [#6780](https://github.com/Elgg/Elgg/issues/6780))
* **views:** respect icon_sizes config values when rendering icons ([54858e97](https://github.com/Elgg/Elgg/commit/54858e97dabb04d5ef4d0e91ae73d1ac6bc6eabc))
* **walled_garden:** ACCESS_PUBLIC no longer available in group context ([7c4ec694](https://github.com/Elgg/Elgg/commit/7c4ec694c5748c0ac42bfa6dca76e927cd46c775))


<a name="1.9.0-rc.5"></a>
### 1.9.0-rc.5  (2014-07-10)

#### Contributors

* Matt Beckett (3)
* Jerôme Bakker (1)

#### Bug Fixes

* **core:** output/iframe made to the w3c standard ([cb25d684](https://github.com/Elgg/Elgg/commit/cb25d68478ba78115d027d587981542467dee842))
* **river:** add enabled col to river table, update on enable/disable of referenced entities ([eb041ebd](https://github.com/Elgg/Elgg/commit/eb041ebd822eb461a008ef3da93ee35d613af973), closes [#6022](https://github.com/Elgg/Elgg/issues/6022))
* **upgrade:** use correct table prefixes on river upgrade script ([1c5c2b63](https://github.com/Elgg/Elgg/commit/1c5c2b632c790cef0d1e401f3f5493da785c13ec), closes [#7033](https://github.com/Elgg/Elgg/issues/7033))


<a name="1.9.0-rc.4"></a>
### 1.9.0-rc.4  (2014-07-10)

#### Contributors

* Evan Winslow (9)
* Paweł Sroka (6)
* Matt Beckett (3)
* Jeroen Dalsem (2)
* Paul Shepel (2)
* Steve Clay (2)
* Adrián Chaves Fernández (Gallaecio) (1)
* JoseLGM (1)
* Per Jensen (1)

#### Features

* **discussions:** Added email SMTP headers for better thread grouping. ([91755a86](https://github.com/Elgg/Elgg/commit/91755a86b7ea89db71e29d632c23120b9938e87b), closes [#6894](https://github.com/Elgg/Elgg/issues/6894))


#### Documentation

* **i18n:** internationalized the documentation ([ff5fd9be](https://github.com/Elgg/Elgg/commit/ff5fd9bee7ff956cf6089bfb7d15847406f205b4), closes [#5899](https://github.com/Elgg/Elgg/issues/5899))
* **upgrading:** Added upgrade instructions for 1.8 to 1.9 ([001e3ffa](https://github.com/Elgg/Elgg/commit/001e3ffa46688f4210e284458b5f72db106453aa), closes [#5900](https://github.com/Elgg/Elgg/issues/5900))


#### Bug Fixes

* **aalborg_theme:** selected page menu does not collapse sub menu ([53f696ce](https://github.com/Elgg/Elgg/commit/53f696ce36b6555ebc1766d77429f04242b7c88d), closes [#6979](https://github.com/Elgg/Elgg/issues/6979))
* **collections:**  make urls work regardless of username ([76827f22](https://github.com/Elgg/Elgg/commit/76827f22f7092608f02a560d7dc2bda93f6ca994), closes [#6059](https://github.com/Elgg/Elgg/issues/6059))
* **core:** Added missing options array support for ElggUser methods ([30d98c67](https://github.com/Elgg/Elgg/commit/30d98c67c1a097b57ad3e684c40d53edff312603), closes [#6994](https://github.com/Elgg/Elgg/issues/6994))
* **deprecation:** the deprecation wrapper correctly handles array access ([264fc5f2](https://github.com/Elgg/Elgg/commit/264fc5f2adcad7d4ed2a9d748add58a24437b39b), closes [#7017](https://github.com/Elgg/Elgg/issues/7017), [#6917](https://github.com/Elgg/Elgg/issues/6917))
* **discussion:** no longer show entity menu items on non-discussions ([d3c7c953](https://github.com/Elgg/Elgg/commit/d3c7c9535beedcd563ac3f1ae6e98e01a68e29d2), closes [#6508](https://github.com/Elgg/Elgg/issues/6508))
* **file:**
  * destroy output buffer before sending file ([007021ff](https://github.com/Elgg/Elgg/commit/007021ff67727e618d02a3fda05d78175f7ec082))
  * download adds header Content-Length ([8375eb09](https://github.com/Elgg/Elgg/commit/8375eb09d9daeddc818d99db481880eca4f24de6))
* **groups:** give feedback if a user cannot be added to a group ([07cddc61](https://github.com/Elgg/Elgg/commit/07cddc615b7791d9bff677f7efdd7e88ef7aac40), closes [#6081](https://github.com/Elgg/Elgg/issues/6081))
* **install:** Make installer usable on smartphones ([b528d988](https://github.com/Elgg/Elgg/commit/b528d98894061fcf3a162882418e98f72794c8c7))
* **members:** prevent members search with empty query ([12f7b88f](https://github.com/Elgg/Elgg/commit/12f7b88f28a60ff8348bc122884c7e8d6c183e4f))
* **notifications:** Corrected html entities handling for email subject and body ([4bfb849e](https://github.com/Elgg/Elgg/commit/4bfb849ecd0ec9ece59e445149dd252dfc352d32), closes [#6905](https://github.com/Elgg/Elgg/issues/6905))
* **release:** Corrected release script Windows system compatibility ([18f78403](https://github.com/Elgg/Elgg/commit/18f78403564e1432ff66d486d959c9e1a76fbd5e))
* **router:** Can return 'handler' param in `'route', $identifier` hook again ([6e09758f](https://github.com/Elgg/Elgg/commit/6e09758fe9bf43dd7ef8b648cc2afd7701f4d651), closes [#6696](https://github.com/Elgg/Elgg/issues/6696))
* **rss:** River entries include their full correct summaries again ([96679d8b](https://github.com/Elgg/Elgg/commit/96679d8b774048a5be7fde1da216cedbf6516253), closes [#6901](https://github.com/Elgg/Elgg/issues/6901))
* **thewire:** More effective textarea change detection ([e07f6975](https://github.com/Elgg/Elgg/commit/e07f697594996fc931a3cd1d2849480d83ff60f2))
* **ui:** Corrected bad stretching of non-square, large avatars. Now upscaling by width. ([71ea155b](https://github.com/Elgg/Elgg/commit/71ea155bf9188abc9683a81d7f2df38da4bc0104), closes [#5602](https://github.com/Elgg/Elgg/issues/5602))
* **upgrade:** test for ability to connect to localhost if rewrite test fails ([7c49e4ce](https://github.com/Elgg/Elgg/commit/7c49e4ceee996f53ef0120df4ff0c2850c63652b), closes [#6888](https://github.com/Elgg/Elgg/issues/6888))


<a name="1.9.0-rc.3"></a>
### 1.9.0-rc.3  (2014-06-23)

#### Contributors

* Evan Winslow (4)
* Paweł Sroka (1)
* Per Jensen (1)
* RiverVanRain (1)

#### Bug Fixes

* **a11y:**
  * Add semantic structure to installer page layout ([f446e6f1](https://github.com/Elgg/Elgg/commit/f446e6f1ad328fb8573b947fd7a2f0d52cb31955))
  * Use HTML5 form features on install forms ([434efa22](https://github.com/Elgg/Elgg/commit/434efa22228fa1217553951b68ccdff0959ed3a7))
  * Label form fields in installer correctly ([dff254a9](https://github.com/Elgg/Elgg/commit/dff254a9417525660234b7aab5f165cbf11b7bde))
* **aalborg_theme:** removes unwanted  margins ([b972402d](https://github.com/Elgg/Elgg/commit/b972402da3822abf59fdee5f6126a53f52c1fe48))
* **replies:** Show reply's link on river ([5fc031a5](https://github.com/Elgg/Elgg/commit/5fc031a574543f914ff0694b447a7ab399f0a2e5))


<a name="1.9.0-rc.2"></a>
### 1.9.0-rc.2  (2014-06-09)

#### Contributors

* Evan Winslow (11)
* Per Jensen (4)
* Paweł Sroka (2)
* Jeroen Dalsem (1)
* John Supplee (1)

#### Bug Fixes

* **UserPicker:** no messages in userpicker due to lack of i18n ([7d7a7d5e](https://github.com/Elgg/Elgg/commit/7d7a7d5eedb22d6370c3adb5118da27523c6e4fc))
* **aalborg_theme:**
  * emphasizes sidebar navigation ([6ae2148c](https://github.com/Elgg/Elgg/commit/6ae2148c6a7b8fde1ead97f3d90dc1a039ebf44f), closes [#6874](https://github.com/Elgg/Elgg/issues/6874))
  * Support fullscreen mode if user adds app to homescreen ([2a193078](https://github.com/Elgg/Elgg/commit/2a193078f86bc700311df5f95369b8bdd7110336), closes [#6896](https://github.com/Elgg/Elgg/issues/6896))
  * show dashboard menu item only when logged in ([c3e0fcb8](https://github.com/Elgg/Elgg/commit/c3e0fcb8a0f2928ba8ada6ce9fff677765d701c8))
  * inconsistency between owner-block and page menu ([f54048a5](https://github.com/Elgg/Elgg/commit/f54048a5511cf8054006d474a18ebdcfef233b6e))
  * only pass body_attrs if they are set ([6ab77862](https://github.com/Elgg/Elgg/commit/6ab77862ee899a54d59086d8cf625846210fea4b))
* **deprecated:** Corrected invalid deprecation notice and added more details to few others ([5d78e2b1](https://github.com/Elgg/Elgg/commit/5d78e2b13d886bfb02ec13a014116adb4aa123df), closes [#6869](https://github.com/Elgg/Elgg/issues/6869))
* **docs:** Inline refs use @link instead of @see ([50b0e39e](https://github.com/Elgg/Elgg/commit/50b0e39e8ed3e0bdc916327848c7a0e40ca426b0))


<a name="1.9.0-rc.1"></a>
### 1.9.0-rc.1  (2014-05-19)

#### Contributors

* Cash Costello (689)
* Steve Clay (226)
* Evan Winslow (150)
* Paweł Sroka (136)
* Sem (91)
* Brett Profitt (68)
* Jeroen Dalsem (59)
* Juho Jaakkola (54)
* Per Jensen (23)
* Ismayil Khayredinov (23)
* RiverVanRain (16)
* Matt Beckett (12)
* hellekin (12)
* Jerôme Bakker (8)
* Aday Talavera (7)
* Jeff Tilson (7)
* Marcus Povey (5)
* Rasmus Lerdorf (5)
* Brad Smith (5)
* Hayden Shaw (3)
* Ben Werdmuller (3)
* András Szepesházi (2)
* slyhne (2)
* Facyla (2)
* ManUtopiK (1)
* Emmanuel (1)
* Centillien (1)
* twentyfiveautumn (1)
* Janek Lasocki-Biczysko (1)
* Ash Ward (1)
* Arsalan Shah (1)
* Angel Gabriel Vargas Beltran (1)
* Tantek Çelik (1)
* Team Webgalli (1)
* bwoodnz (1)
* Danny Navarro (1)
* EC2 Default User (1)
* Kody Peterson (1)
* Liang Lee (1)

#### Features

* **admin:** Admin notices are removed when the actions requested actions has been taken. ([e6a46a84](https://github.com/Elgg/Elgg/commit/e6a46a84fa7c9b051fb85ec03ff0774f7708ab74), closes [#6453](https://github.com/Elgg/Elgg/issues/6453))
* **amd:** added some utils to Elgg_Amd_Config class ([c45d4d18](https://github.com/Elgg/Elgg/commit/c45d4d184abc7c8058cb40ea52f9ef48220290b3))
* **comments:** Added separate edit page for generic comments ([a5c73b6e](https://github.com/Elgg/Elgg/commit/a5c73b6e7bd6eb12ad669c9afd3ee27ba8996349), closes [#6666](https://github.com/Elgg/Elgg/issues/6666))
* **core:**
  * better registration of usersettings handlers ([6469d55d](https://github.com/Elgg/Elgg/commit/6469d55dab3c424307c7091cfc6133b14b7cc670))
  * allow custom local scripts to trigger on uncaught exceptions #6586 ([7e0794ca](https://github.com/Elgg/Elgg/commit/7e0794ca184ecb308ea51b2dfd61041dcc128c17))
  * Allowing upgrade.php to forward to custom URLs. ([e5c11d8c](https://github.com/Elgg/Elgg/commit/e5c11d8c5ba681a73dec20c963d58a6b55555b99), closes [#6442](https://github.com/Elgg/Elgg/issues/6442))
* **externalpages:** page layout changed to one_column ([909536f9](https://github.com/Elgg/Elgg/commit/909536f976af289560b5e474a4b0d0c1332db140))
* **graphics:** make logos transparent ([2fc838c0](https://github.com/Elgg/Elgg/commit/2fc838c011932dba4add9b12aa043d425bb9fc3f))
* **lightbox:** added binding for elgg-lightbox-photo CSS class ([6eb22a2d](https://github.com/Elgg/Elgg/commit/6eb22a2ddfea2ed1bd2bb7e47ac559f154987e0f))
* **output:** Added second parameter to elgg_strip_tags. ([39f8d80c](https://github.com/Elgg/Elgg/commit/39f8d80c6d8845194b8b7d928545534d39b7e574))
* **search:** Allows filtering/reordering types returned in search ([5eebf1e6](https://github.com/Elgg/Elgg/commit/5eebf1e60c0f0974479f7d531293c1b01b1daa3e), closes [#6118](https://github.com/Elgg/Elgg/issues/6118))
* **ui:**
  * adds fallback png favicons ([5168a576](https://github.com/Elgg/Elgg/commit/5168a576e6437438dcbe202c83721d68073e8a1a))
  * add svg favicon ([6c84d2f3](https://github.com/Elgg/Elgg/commit/6c84d2f394530bcaceb377e734c075c227923cb7))
* **upgrade:** Added ElggUpgrade object. ([3aae56b4](https://github.com/Elgg/Elgg/commit/3aae56b4c3f41c171e5e6eb0678b63e16d59da19))
* **users:** making nicer lost password process ([d7c6f850](https://github.com/Elgg/Elgg/commit/d7c6f850415b42a6ebaee254060874ff310d9de7), closes [#5886](https://github.com/Elgg/Elgg/issues/5886))
* **uservalidationbyemail:** forwarding to an info page after registration ([6fbb8c93](https://github.com/Elgg/Elgg/commit/6fbb8c935d29c891ef5ba07470a74ea3e0f7815c), closes [#6247](https://github.com/Elgg/Elgg/issues/6247))
* **ux:** Failed file uploads give better error messages. ([8eb652c2](https://github.com/Elgg/Elgg/commit/8eb652c2fce56dfb86c5f9180cb9ab7913648d1a), closes [#6593](https://github.com/Elgg/Elgg/issues/6593))
* **views:** bypasses minification for views like -min/.min ([0462bdff](https://github.com/Elgg/Elgg/commit/0462bdff6179c8c196861fb2cd2a1cbfd210559a), closes [#6260](https://github.com/Elgg/Elgg/issues/6260))


#### Performance

* **groups:** remove redundant filter of user-owner group acls ([a65df346](https://github.com/Elgg/Elgg/commit/a65df34610d983d2dad7fcb0dc443e0baebbc11f), closes [#6434](https://github.com/Elgg/Elgg/issues/6434))
* **upgrade:**
  * ajaxifies data directory migration ([031b77fc](https://github.com/Elgg/Elgg/commit/031b77fc7c5b0db57d7eb8b34d06e6f9e075d706), closes [#6202](https://github.com/Elgg/Elgg/issues/6202))
  * speeds up migrating remember me codes ([52f9fa4c](https://github.com/Elgg/Elgg/commit/52f9fa4c7c9bad28140596809b26a30a2b286abd), closes [#6204](https://github.com/Elgg/Elgg/issues/6204))


#### Documentation

* **aalborg_theme:** document change of content order ([0ed207d9](https://github.com/Elgg/Elgg/commit/0ed207d904fe5c53c3926bc11e45aae5321f85f9), closes [#5787](https://github.com/Elgg/Elgg/issues/5787))
* **about:** Add contributing, history, releases, and values docs ([1b67f575](https://github.com/Elgg/Elgg/commit/1b67f575d2e50e7e34d4ad252a07c181b33b0fbb))
* **admin:** Created new admin section for admin-specific docs ([abc55ef1](https://github.com/Elgg/Elgg/commit/abc55ef1b1443eaf364dd48dc0cd5510d097c9c9))
* **all:** Cut fluff ([bae2d199](https://github.com/Elgg/Elgg/commit/bae2d199addd85aeffcf6f5c642a5d59264b8e74))
* **amd:** Separated design and guides for AMD docs. ([d0ebcb7a](https://github.com/Elgg/Elgg/commit/d0ebcb7aa70add70f1b08b9a1dbcee89ac043e60))
* **appendix:** move about => appendix; add contribute guide ([118bfa16](https://github.com/Elgg/Elgg/commit/118bfa1613ad5aba4359e199798fbfff222ce038))
* **autoloader:** more accurate docs for autoloader ([5fdbc181](https://github.com/Elgg/Elgg/commit/5fdbc181b315c76762fce92db23cb19bc8d54d0d))
* **changelog:**
  * Fully updated CHANGELOG.md (to 1.9.0-dev) ([31d757dd](https://github.com/Elgg/Elgg/commit/31d757dd2d5a79f5952adafeef37a86ab283aeed), closes [#5798](https://github.com/Elgg/Elgg/issues/5798))
  * Better markdown formatting ([9e66e428](https://github.com/Elgg/Elgg/commit/9e66e428e28007f103da07381f67e6ab337fe6ea))
  * Move CHANGES.txt to CHANGELOG.md ([d13673c9](https://github.com/Elgg/Elgg/commit/d13673c951e746d2ff47c00cb631dae4d939469d))
* **code:**
  * fix whitespace warnings ([110a6844](https://github.com/Elgg/Elgg/commit/110a6844244af85f98e30981deefd3f23c93c9eb))
  * add docs on testing and cleanup ([d9f2cdca](https://github.com/Elgg/Elgg/commit/d9f2cdcab947d41240fb90273eba4a359fe5a2b0))
  * merge coding_standards into contribute/code.rst ([b752e6dd](https://github.com/Elgg/Elgg/commit/b752e6ddda0a7e9698e4fc0cbfea6800d3a58df7))
* **config:** document custom exception handling ([7dde7bf4](https://github.com/Elgg/Elgg/commit/7dde7bf41108827e20c275023254c441eee4bd0d))
* **contribute:**
  * add instructions for translators ([feb16f6a](https://github.com/Elgg/Elgg/commit/feb16f6a2d0de590b9272c6366a230a1393ad7d7))
  * add instructions for rewriting commit messages ([4e5d6e3c](https://github.com/Elgg/Elgg/commit/4e5d6e3c4e7b361bcf0af5b7c6d3d023b00d0711))
  * clean up PR instructions ([16308a46](https://github.com/Elgg/Elgg/commit/16308a46f12725933bd99ac3f88ea273b75d2335))
  * expanded contributors section ([b969080c](https://github.com/Elgg/Elgg/commit/b969080cf810a9f6eed7f808dd7dccbd7a464744))
* **events:** Reword docs for hooks ([3cb690fe](https://github.com/Elgg/Elgg/commit/3cb690fe8a6fde38662f6d5627fb8885aa609265))
* **fix:** Fixing MD links for new docs. ([04c399f3](https://github.com/Elgg/Elgg/commit/04c399f3ffd30aee41eeb2d8549c23d8f0e1b0a4))
* **guides:** add web services dev guide ([400a2453](https://github.com/Elgg/Elgg/commit/400a2453bd1e73f542dfd9266df06a754d471478))
* **hooks:** Corrects docs syntax error ([69ae152d](https://github.com/Elgg/Elgg/commit/69ae152db7ef43f324144a305a1e89cb8f2e6a1c))
* **i18n:** Add minimal i18n documentation ported from wiki ([6b0e58df](https://github.com/Elgg/Elgg/commit/6b0e58df5ec94fea3286ec6293770e8ee2340a59))
* **js:** use proper title markup ([77146f46](https://github.com/Elgg/Elgg/commit/77146f4675d69155a070a3dbf9cbdc68f781f7f5))
* **moved:** use :orphan: instead of lying toctree ([6544176d](https://github.com/Elgg/Elgg/commit/6544176d3cb7edf63517294bd65f827e457a841b))
* **outline:** make titles consistent with each other ([d554e9b0](https://github.com/Elgg/Elgg/commit/d554e9b0c8bef16caeacb17f495145b7236f7198))
* **performance:** add suggestions for performance and scalability ([76e3ecd1](https://github.com/Elgg/Elgg/commit/76e3ecd166e14b68b49829a3b0116984a335f542))
* **plugins:** added instructions on upgrading plugins for Elgg 1.9 ([b1c501c4](https://github.com/Elgg/Elgg/commit/b1c501c4704a3b30baff40e6b8fdfc9f28631892))
* **release:** add release process workflow ([5df29847](https://github.com/Elgg/Elgg/commit/5df29847b7a1293df0857e5bc4ee05d6dc65a4c8))
* **releases:** add commit access as requirement ([9821089c](https://github.com/Elgg/Elgg/commit/9821089ca8280e425ddb282c83b4b6cf1859206d))
* **rewrite:** Finish migration from what we had in GDocs ([ce8c40b3](https://github.com/Elgg/Elgg/commit/ce8c40b385131e79304df52e56a636c02ea5bcaf))
* **security:** Add security rst docs ([fc52baf3](https://github.com/Elgg/Elgg/commit/fc52baf37a51f2e9982b02f99d9562be21b2077e))
* **themes:** converts theming docs to rst ([fddd7686](https://github.com/Elgg/Elgg/commit/fddd76861b19fb7162f7f5cae0b789dcca0eb859))
* **tutorials:** Add blog, indexpage, widget, and wysiwyg ([faafc2e2](https://github.com/Elgg/Elgg/commit/faafc2e26afcab8bc0ef5a464d66664314fcc892))
* **updates:** Updating contributing docs to point to feedback and planning group and to mentio ([c10f09f8](https://github.com/Elgg/Elgg/commit/c10f09f868a3b7b6b00c2e9fe829284894fe125f))
* **views:** Updated docs for elgg_extend_view() to address uniqueness of extended views. ([06c95e4b](https://github.com/Elgg/Elgg/commit/06c95e4be9aa14329c380fc3a792e01a8aa5527e), closes [#6661](https://github.com/Elgg/Elgg/issues/6661))


#### Bug Fixes

* **a11y:** keep focus outlines by default ([56add7a6](https://github.com/Elgg/Elgg/commit/56add7a6eba3a28bd9dc2e7af22fb03d2b9a145d), closes [#6319](https://github.com/Elgg/Elgg/issues/6319))
* **aalborg_theme:** standardize padding on input and a buttons ([dbc510d7](https://github.com/Elgg/Elgg/commit/dbc510d79935f3ccbad8bbf3c825cc617851a50f))
* **admin:**
  * show plugin settings menu on markdown page ([19e3e8d3](https://github.com/Elgg/Elgg/commit/19e3e8d36c9612c041017127d852dd8881ddbf55))
  * fixed javascript error on toggle simple cache checkbox ([0533f2a3](https://github.com/Elgg/Elgg/commit/0533f2a3aac63d8b67a25525739777edc30e7437), closes [#6529](https://github.com/Elgg/Elgg/issues/6529))
* **amd:** removed elgg_require_js for backwards compatibility ([76584089](https://github.com/Elgg/Elgg/commit/76584089bee2b3246c736edb6b250e149acf906f), closes [#6496](https://github.com/Elgg/Elgg/issues/6496))
* **autocomplete:** use group summary instead of profile view ([82c6871c](https://github.com/Elgg/Elgg/commit/82c6871cd8daf9c06872ae2e09dda601324e8075))
* **ckeditor:**
  * create a new input element was re-enabling other input fields ([04ab5b65](https://github.com/Elgg/Elgg/commit/04ab5b656f0ee2333009d69ef844ef7c4dd96238))
  * makes sure basepath is set early enough ([9b84b0c2](https://github.com/Elgg/Elgg/commit/9b84b0c21178fa2310305946e1d40db9a47ac296))
* **comments:**
  * give comment authors edit privileges ([68c6ded7](https://github.com/Elgg/Elgg/commit/68c6ded7f6a1527fac0bb1f31e00cd780e27c5ed), closes [#6724](https://github.com/Elgg/Elgg/issues/6724))
  * fixes cancel button and forward URL on edit comment page ([2b76dad7](https://github.com/Elgg/Elgg/commit/2b76dad7ce82e497eca91e8f8aef67859e1e528f))
  * makes ElggComment E_STRICT compliant ([3f5f4728](https://github.com/Elgg/Elgg/commit/3f5f4728bb1dcd4a70cefdffd1ef9e18dfdd12be))
* **core:**
  * prevents upgrade scripts from attempting to create the same ElggUpgrade more tha ([3d5fc912](https://github.com/Elgg/Elgg/commit/3d5fc912e329e9033bbf06499c809581fc3386a0), closes [#6824](https://github.com/Elgg/Elgg/issues/6824))
  * no longer strip slashes on $_FILES and $_SERVER ([4a32796b](https://github.com/Elgg/Elgg/commit/4a32796b6bb1d217eef27c6f8e89f484db5e671a), closes [#6777](https://github.com/Elgg/Elgg/issues/6777))
  * Updated upgrade file for remember me cookies for 1.9's new table. ([c4b53e4f](https://github.com/Elgg/Elgg/commit/c4b53e4ff12d9e0b4256e770c0d786519aaf5700), closes [#6629](https://github.com/Elgg/Elgg/issues/6629))
  * MenuBuilder sortByName should use strnatcmp ([9f373b3e](https://github.com/Elgg/Elgg/commit/9f373b3eecaa9228b91f297af6df52f1bdce8d10))
  * Not redirecting in plugin and site entity views. ([1c027648](https://github.com/Elgg/Elgg/commit/1c0276481f3724ff2accf29d9f8f0063450d65cb), closes [#4439](https://github.com/Elgg/Elgg/issues/4439))
  * fault in ElggPlugin contructor ([41053468](https://github.com/Elgg/Elgg/commit/41053468ec381a4480b409d07d547d6c46a24ec4))
* **css:**
  * selected page menu does not collapse sub menu ([f9af6a66](https://github.com/Elgg/Elgg/commit/f9af6a668b7c2802886de632212ca32d76541e40))
  * add hover classes to hover icons ([fb2e9a36](https://github.com/Elgg/Elgg/commit/fb2e9a367661d0a4e4b21eb3ff368239db67001e), closes [#6737](https://github.com/Elgg/Elgg/issues/6737))
  * reposition powered by elgg ([9b3d43fc](https://github.com/Elgg/Elgg/commit/9b3d43fc7f9953e0a70be0839d1ed3dc809ba5d1))
  * prevent stretching images in IE8 ([61ac1874](https://github.com/Elgg/Elgg/commit/61ac1874ea8132fffa8dc73be789d2c42fb68f0f))
  * Added CSS for elgg-state-selected menu items in theme sandbox. ([e5741ce5](https://github.com/Elgg/Elgg/commit/e5741ce5250e1c721eca44ca25271475d057fc08))
* **developer_tools:** Added all of the defined icons to the theme preview. ([d0ccfc1b](https://github.com/Elgg/Elgg/commit/d0ccfc1b86f45479959bb4623b846bbdd8742714))
* **docs:**
  * Fixed links in mediawiki format instead of reST. Removed reference to Transifex ([b5c9f419](https://github.com/Elgg/Elgg/commit/b5c9f419ae18cb12f8d5ade56e1445d017eba2b9))
  * fix a couple of typos ([e34f57d7](https://github.com/Elgg/Elgg/commit/e34f57d752bf299bd540b11378caba346dfa865a))
* **embed:**
  * show error when when uploading too large file in embed form ([a661c65c](https://github.com/Elgg/Elgg/commit/a661c65c636272fd2a82265b0b5deffbc508ec85), closes [#4591](https://github.com/Elgg/Elgg/issues/4591))
  * file embedding wasn't working for textareas ([4f1ffdec](https://github.com/Elgg/Elgg/commit/4f1ffdecfb0d9b86ece36495c6ad1c0e3c8f6d1e), closes [#6160](https://github.com/Elgg/Elgg/issues/6160))
  * Allows embedding files from the containing group ([d5aea243](https://github.com/Elgg/Elgg/commit/d5aea243b7655efda4924f8b5ff9fa7a6c2aebea))
  * make pagination in embed colorbox usable ([4aeafa70](https://github.com/Elgg/Elgg/commit/4aeafa704dce751f24fbeea0b12f7cac8a64891f))
  * make tabs in colorbox popup usable ([16ca1fd1](https://github.com/Elgg/Elgg/commit/16ca1fd15386284f1753a4c6ec2083847c9152d1))
* **entities:** reverts to 1.8 behavior of ElggEntity->subtype reads ([2fa7c6ce](https://github.com/Elgg/Elgg/commit/2fa7c6cefd5429cb2c4b554eb55670335a9d7eec), closes [#5920](https://github.com/Elgg/Elgg/issues/5920))
* **events:** makes the plugin_id parameter reliable for plugin events ([8b62fb8e](https://github.com/Elgg/Elgg/commit/8b62fb8e4569c863618166d31636d532962624d8))
* **gatekeeper:** stop treating being logged out as an error state ([03df35cd](https://github.com/Elgg/Elgg/commit/03df35cdfb722cc9cd7063feb7f137e2cf2ac5d7))
* **git:** Igorning revert commits in Travis and in commit-message git hook. ([36acbbf0](https://github.com/Elgg/Elgg/commit/36acbbf0e2765c0ee909846fab4297f2851091b0))
* **groups:**
  * Run discussion reply migration regardless if groups plugin is enabled. ([02023f45](https://github.com/Elgg/Elgg/commit/02023f45066e48d9330e2f3c74d4baaf2401627c), closes [#6729](https://github.com/Elgg/Elgg/issues/6729))
  * check if handler is set in params before calling it ([9e2bcb6d](https://github.com/Elgg/Elgg/commit/9e2bcb6d6d23c321ef9c3b8bf44071a31df42832))
  * forces content accessibility to members_only for invisible groups ([47a8c7ab](https://github.com/Elgg/Elgg/commit/47a8c7ab02bcc3115a1eb5312125513923039429))
  * fix the group acl id in write access array ([de2b6a68](https://github.com/Elgg/Elgg/commit/de2b6a6881140c71523ce381148d3c9fe4806f94))
  * displays correct group content access options for each content access mode ([b99f475a](https://github.com/Elgg/Elgg/commit/b99f475ab18d8d0fdd7f11b440935505bc95e5d8))
* **hooks:**
  * handlers returning null/undefined don't change returnvalue in javascript ([b1af0b6d](https://github.com/Elgg/Elgg/commit/b1af0b6df31b7a1a3b87a908ca7d3752ddc2b15f), closes [#6531](https://github.com/Elgg/Elgg/issues/6531))
  * return values defaults to null in javascript ([ff095943](https://github.com/Elgg/Elgg/commit/ff09594344ed24fd3867c73a9114d7cc7fe134da), closes [#6499](https://github.com/Elgg/Elgg/issues/6499))
  * remove event handler registration ([dbcf8b48](https://github.com/Elgg/Elgg/commit/dbcf8b484a4d96d062033ef158814555102dafbf), closes [#6410](https://github.com/Elgg/Elgg/issues/6410))
* **htmlawed:** Setting the params argument to a defaut of null in htmlawed_filter_tags(). ([d337ceee](https://github.com/Elgg/Elgg/commit/d337ceee75062e33d91a4a3a57e2917638aa60f2), closes [#6614](https://github.com/Elgg/Elgg/issues/6614))
* **http:** makes HTTP request/parameter bag PHP 5.2 compatible ([21719be9](https://github.com/Elgg/Elgg/commit/21719be93708b98b1744d1230eb0a1fcbd22ad1a))
* **install:**
  * assume port 443 means HTTPS is in use ([df76005c](https://github.com/Elgg/Elgg/commit/df76005c34e0f3014a89f7fdfce26c43f98927be), closes [#6190](https://github.com/Elgg/Elgg/issues/6190))
  * Put all themes at bottom of plugins list during installation. ([ec5458d1](https://github.com/Elgg/Elgg/commit/ec5458d1f68b5f8843bb4147bb1748788135579a), closes [#6530](https://github.com/Elgg/Elgg/issues/6530))
  * fatal exception during installation ([7993273d](https://github.com/Elgg/Elgg/commit/7993273dc82ee9da8c3a09912bb659dca297132e))
* **invitefriends:**
  * make invite form sticky ([74b1556c](https://github.com/Elgg/Elgg/commit/74b1556c630105a6bf800fbf865743e343af9e79))
  * check if registration is allowed before display menu item and pages ([c83630ce](https://github.com/Elgg/Elgg/commit/c83630ceee2fb4bb0093d98dbfa1638ccf687b16), closes [#6400](https://github.com/Elgg/Elgg/issues/6400))
* **js:** Separated elgg_load_js() and elgg_define_js(). ([a73838d9](https://github.com/Elgg/Elgg/commit/a73838d98bcefc2c16004933220965fc4011ce7a))
* **lightbox:**
  * setting fancybox's z-index for colorbox ([51231f46](https://github.com/Elgg/Elgg/commit/51231f468e657bb12449b9fa9de918b7055f96cb))
  * make lightbox scrollbar look better ([aeaafa6d](https://github.com/Elgg/Elgg/commit/aeaafa6d2700c4b7f7ba12c2f3734232317cd368))
  * CKEditor was weird in lightbox ([0e4e3dd1](https://github.com/Elgg/Elgg/commit/0e4e3dd1c95c205b2e66323ea82d54127b682f73))
  * Correctly applies color box options on each element ([b2950027](https://github.com/Elgg/Elgg/commit/b2950027a3dbaf87fadbe44ddd41de0bf175f8a5), closes [#6107](https://github.com/Elgg/Elgg/issues/6107))
  * lightbox wasn't shown when generated from ajax view. ([937c8d1e](https://github.com/Elgg/Elgg/commit/937c8d1eb63f11dfc185fe99fb32a637b18a65c8), closes [#6304](https://github.com/Elgg/Elgg/issues/6304))
* **memcache:** Better logging of save/hits/misses ([6448bb95](https://github.com/Elgg/Elgg/commit/6448bb95497db21923542a10983915023c1c2d32), closes [#6243](https://github.com/Elgg/Elgg/issues/6243))
* **pages:** memory leaks in large page trees ([ab6ef0df](https://github.com/Elgg/Elgg/commit/ab6ef0dff9e8797304dd3e01c967cfad27328484), closes [#6477](https://github.com/Elgg/Elgg/issues/6477))
* **plugins:** Stops junk log entries created on plugins page ([f76312fd](https://github.com/Elgg/Elgg/commit/f76312fd2043d5ea6ecd53b0d9ccaab2f7313055), closes [#6066](https://github.com/Elgg/Elgg/issues/6066))
* **rewrite_tester:** more reliably sniffs active rewrite rules ([3090bf08](https://github.com/Elgg/Elgg/commit/3090bf08c9395fe5e8267951fdf502af3de8a770), closes [#6656](https://github.com/Elgg/Elgg/issues/6656))
* **routing:**
  * prevent upgrade if .htaccess needs updating ([1fdbf2dc](https://github.com/Elgg/Elgg/commit/1fdbf2dc5c4829edd42cfbd23ab0128172fc1d93), closes [#6521](https://github.com/Elgg/Elgg/issues/6521))
  * URL-decodes path segments like Elgg 1.8 ([6de77faa](https://github.com/Elgg/Elgg/commit/6de77faaa76fa369de4ea453244a23206f47b781), closes [#6218](https://github.com/Elgg/Elgg/issues/6218))
* **session:**
  * session unavailable in shutdown functions ([3d6c33e4](https://github.com/Elgg/Elgg/commit/3d6c33e48867c0f4d84bee94f13744481071a5ac))
  * fixes remember me functionality broken in 1.8.19 merge ([659ea108](https://github.com/Elgg/Elgg/commit/659ea1085d26f617f73dc10f2f7f16bb368508f0))
* **site_notifications:** added correct key for menu item ([186e7174](https://github.com/Elgg/Elgg/commit/186e71749da8a3aeeb23eb045e9564872475106d))
* **tests:** Corrected the way the commit message tests are run. ([9e0183f4](https://github.com/Elgg/Elgg/commit/9e0183f4dc7fa925f623ae26a6e8ca7656092fda), closes [#6507](https://github.com/Elgg/Elgg/issues/6507))
* **thewire:**
  * Restores functionality of JS max length limit parametrization ([66e478f5](https://github.com/Elgg/Elgg/commit/66e478f56d059cf9b29f6264203ce947eae070b3), closes [#6646](https://github.com/Elgg/Elgg/issues/6646))
  * Fix word count JS events tapping ([d3e3a30b](https://github.com/Elgg/Elgg/commit/d3e3a30bce30a230255e0e45423419b6a66a89de))
* **ui:**
  * mispositioned editor when editing a comment that contains a floated image ([5f52eb75](https://github.com/Elgg/Elgg/commit/5f52eb75c532f420ed085b9d41e73bef6bc102ec), closes [#6576](https://github.com/Elgg/Elgg/issues/6576))
  * use correct logo in favicon ([1c98fdac](https://github.com/Elgg/Elgg/commit/1c98fdaca4b08ed3b38f7305dcc414c5d14276d9), closes [#6446](https://github.com/Elgg/Elgg/issues/6446))
  * Added CSS to make the site menu show up correctly in theme sandbox. ([e7ac3aeb](https://github.com/Elgg/Elgg/commit/e7ac3aeb500e12c54941ccfa5cb77d6cbf143d02))
* **upgrade:**
  * Corrects query to clear admin remember me cookies ([7ee022b6](https://github.com/Elgg/Elgg/commit/7ee022b6c15daa06ea0cda4b54c616158dd46082))
  * Adds an admin notice when a new ElggUpgrade object is created ([84959e75](https://github.com/Elgg/Elgg/commit/84959e75ff4e7e3aa52a56d9a91009afbf31db58))
  * Corrected the way ignore access and show hidden entities is applied ([ccec25ac](https://github.com/Elgg/Elgg/commit/ccec25ac07fd9f20ee02d7fdf1102ecebfb60038))
  * Added upgrade to deactivate TinyMCE and activate CKEditor. ([b6970f1c](https://github.com/Elgg/Elgg/commit/b6970f1cb93f09e8ce6a083f33949da4bfd19433), closes [#6653](https://github.com/Elgg/Elgg/issues/6653))
  * Fixed a typo in the comments upgrade that broke the ajax upgrade. ([fa0340ad](https://github.com/Elgg/Elgg/commit/fa0340ada24c53ca18a7b0d3c3c90ef90ba6419f))
  * Only running comment migration timestamp fix if comments exist. ([5901995d](https://github.com/Elgg/Elgg/commit/5901995ddfc7c111c4030cbdf14aea0b0bcf8284), closes [#6621](https://github.com/Elgg/Elgg/issues/6621))
  * Correctly settings container guids' last_action times during comment migration. ([9df2367c](https://github.com/Elgg/Elgg/commit/9df2367c792f31aaefbdaa2d99b28a0bff31319d), closes [#6528](https://github.com/Elgg/Elgg/issues/6528))
  * Setting time_updated and last_action for migrated comment and discussion entitie ([ed7cf3bc](https://github.com/Elgg/Elgg/commit/ed7cf3bcca5c899618dca2279962ebc3b43893ea), closes [#6395](https://github.com/Elgg/Elgg/issues/6395))
* **uservalidationbyemail:** do not show email sent page to logged in users. ([5534a576](https://github.com/Elgg/Elgg/commit/5534a57686460824400967ccb2e3fab11b4fa6c2), closes [#6649](https://github.com/Elgg/Elgg/issues/6649))
* **ux:** Server-side validation for email fields in profile edit action. ([7d70c6df](https://github.com/Elgg/Elgg/commit/7d70c6df6be3b1444da397de9e0f5afecb3e3d11))
* **vendors:** corrected version for requirejs ([22cf6d64](https://github.com/Elgg/Elgg/commit/22cf6d64bb687ff5899b38228441612f63d200ec), closes [#6735](https://github.com/Elgg/Elgg/issues/6735))
* **views:**
  * removes notices from views used in theme sandbox ([9141ecd1](https://github.com/Elgg/Elgg/commit/9141ecd12e8975ae5e90318c27e93022e52ab339))
  * fix typo in $attrs var name ([224a7729](https://github.com/Elgg/Elgg/commit/224a7729426b67b10db38eceb05678135b1176d6))
  * only pass body_attrs if they are set ([3749dda1](https://github.com/Elgg/Elgg/commit/3749dda1411437bc8029b1facfe5922059a247f1))
  * check if body_attrs are set before attempting to format them ([baf2df93](https://github.com/Elgg/Elgg/commit/baf2df9355a5fc63679ad1aa80f363d00a51572b), closes [#6298](https://github.com/Elgg/Elgg/issues/6298))
  * Using sitedescription in meta description tag. ([66f06919](https://github.com/Elgg/Elgg/commit/66f06919735e3de97b8262cc13c7044df755795b))
  * Correct default title for confirmlink ([dd1e83c3](https://github.com/Elgg/Elgg/commit/dd1e83c3da61f8fb0dd75152a899d8ca8e8ce7a6), closes [#6375](https://github.com/Elgg/Elgg/issues/6375))



## Performance
* Using dataroot and simplecache_enabled if set in settings.php
* Changes simplecache caching so that it is performed on demand
* Adds support for simplecache minification of CSS and JavaScript
* Adds ability to enable the query cache after being disabled
* Don't call getter after a previous count call returned 0 items
* Make sure Apache2 is configured so .ico can be cached
* Adds deflate Apache filter to SVG images
* Log display no longer emit deprecation warnings and uses fewer queries
* speeds up user location upgrade
* Progress toward HHVM compatibility

## UI changes
* Lots of spit and polish
* New responsive theme - aalborg_theme
* Drops support for IE6
* Replaces fancybox lightbox with colorbox
* Replaces Tinymce editor with CKEditor
* Liking and friending use ajax
* Removes topbar Elgg logo and made "powered by" themable
* Allows keeping group content limited to the group
* Site notifications moved into separate plugin from messages
* Shows owner block when viewing own content
* Focus styles for accessible keyboard navigation
* Improved theme sandbox
* Session expired message
* Ajaxified the discussion reply edit form.
* Alphabetize friends/friends-of, group notifications, group owned/member lists
* Added support for greying out the label of disabled input
* Added more microformats to the profile page
* Automatically configure autocorrect and autocapitalize for input views
* Using unified language strings for several plugins
* Adds focus outlines to all focusable elements

## Admin changes
* Adds new notification system
* Makes the wire message length configurable
* Changes user directories use GUIDs rather than join date
* Adds banned user widget
* Adds legacy_url plugin for supporting legacy URLs
* Adds robots.txt configuration
* Adds maintenance mode
* Added automatic configuration of RewriteBase during fresh install.

## New developer features
* HTML5
* New mysql-based async queue
* AMD modules using require.js
* New notification system
* New class loader that is PSR-0 compliant
* Improves control over cookies
* Adds plugin manifest fields (id, php_version, contributors)
* Static files recognized as views
* Adds support for multi-select
* JSON rendered through views system rather than using global
* Links in login box use menu system
* Upgrades jQuery and includes the jquery migrate plugin
* Widgets can set their titles
* New JavaScript unit test library
* Front page and actions go through page handling system
* Group edit form easier to extend
* More specific list item classes
* Page layouts more standardized with same elements
* Allows customizing colorbox instances
* Views system recognizes static files as views in addition to PHP files
* Adds ability to turn off query cache
* Can change time_created if set explicitly
* Allows update event to alter attributes and checks canEdit() on DB copy
* add more specific list item classes
* moved elgg_view_icon html to own view for more flexibility
* Allow body attributes
* Eases extending the input/view view
* Split group edit form into seperate parts
* Moved group_activity widget from dashboard to groups plugin
* Adds warnings for uncallable handlers in hooks/events.
* Members list pages (tabs/content/titles) can now be extended via plugins
* Adds configuration support for remember me cookie

## API changes
* Comments and discussion replies are entities
* New notification system
* Changes elgg_register_widget_type() to expect contexts to be an array
* New session API accessible via elgg_get_session()
* Moves many functions into methods on ElggEntity and related classes
* Adds support for returning translations as arrays from language files
* Adds ElggEntity::getDisplayName()
* Adds ElggEntity::toObject()
* Adds target_guid to the river
* Adds elgg_get_entities_from_attributes()
* Adds ElggMenuItem::addItemClass()
* Adds elgg_get_menu_item()
* Adds elgg_format_element() for creating HTML elements
* ElggFile::getSize() replaces ElggFile::size()
* Defaults to full_view = false in elgg_list_entities* functions
* Allows views to be accessed via URL and cacheable
* Columns added to entity query functions are available in returned entities
* Separates some events into :before/:after
* Adds elgg_entity_gatekeeper()
* get_online_users() and find_active_users() now use $options arrays
* Adds default option to elgg_get_plugin_setting
* namespaced the gatekeeper functions (but made it optional)
* Added URL fragment (#anchors) support to elgg_http_build_url
* made elgg_unregister_menu_item() more useful

## New hooks/events
* plugin hook: simple_type, file
* plugin hook: default, access
* plugin hook: login:forward, user
* plugin hook: layout, page
* plugin hook: shell, page
* plugin hook: head, page
* plugin hook: get_sql, access
* plugin hook: maintenance:allow, url
* notifications plugin hooks
* event: init:cookie, name

## Deprecated functionality
* calendar library (was not maintained)
* web services library (now plugin distributed with Elgg)
* export, import, and opendd libraries (see ElggEntity:toObject())
* location library
* xml library
* Split logout event to before/after events
* Split login event to before/after events
* Added a deprecate notice to the elgg_view_icon use of a boolean
* Deprecated get_annotation_url() in favor of ElggAnnotation::getURL()
* Deprecated full_url() in favor of current_page_url()
* Deprecated "class" in ElggMenuItem::factory in favor of "link_class"
* Deprecated passing null to ElggRelationship constructor
* Deprecated .elgg-autofocus in favor of HTML5 autofocus
* Deprecated ElggUser::countObjects (part of Friendable interface)
* Deprecated favicon view in favor of head, page plugin hook
* Deprecated analytics view in favor of page/elements/foot
* Deprecated availability of $vars keys (url, config) and $CONFIG
* Deprecated ElggEntity::get()/set() in favor of property access
* Deprecated cron, reboot event
* Deprecated add_to_river() in favor of elgg_create_river_item()
* Renames many functions to begin with "elgg_" (with deprecated versions)

## Removed functionality
* xml-rpc library (now plugin: https://github.com/Elgg/xml-rpc)
* xml, php, and ical views (now plugin: https://github.com/Elgg/data_views)
* foaf views (now plugin: https://github.com/Elgg/semantic_web)
* Default entity page handler

## Documentation
* Shiny new rST docs (hosted at http://learn.elgg.org)
* Various improvements to source code comments

## Security Enhancements
* Using SSL for setting password when https login enabled
* Make several views files non-executable

## Bugfixes
* HTMLawed Strips html comments and CDATA from input
* Hundreds of miscellaneous fixes
* users can edit metadata that they created by default
* removes special check to allow access override
* if no container, default to false for writing to container
* fixes default user access
* returning false to create events forces delete regardless of access
* Fix json and xml views broken by wrap view of developer tools
* Do not use link with file icon when using full_view.
* made page shells consistent for $vars parameters
* show owner block also if looking at owned pages
* Pagination uses HTTP referrer as default base_url for Ajax requests
* Added several missing translation strings
* standardizes layouts so that they all have title buttons and the same basic sections
* entity list limit respects passed limits and just provides defaults
* fixes setting page owner due to routing change
* Fixed batch install usage of createHtaccess
* fixed typo that prevented context for front page from being set
* Make sure empty string return is interpreted as "handling" the list hook
* replaced double search box with a single box and a single searchhook
* Login, user event code can use elgg_get_logged_in_user_*()
* Make sure user has access to both river object and target
* Uses correct default value for find_active_users 'seconds' parameter
* Added jquery map file and unminified version to make Chrome dev tools happy and not throw 404 error
* Corrects container write permissions bug
* Sends correct Content-Length with profile icon
* Getting correct client IP behind proxy.
* Fixed old function name for batch metastring operations
* allow full access to the metadata API through setMetadata() rather than requiring use of create_metadata()
* catching when the base entity is not created due to permissions override
* message if no results found
* all link should reset entity type/subtype
* forces lastcache to be an int
* Many more miscellaneous improvements...


# v1.8.19 (March 12, 2014)

## Contributing Developers
* Brett Profitt
* Centillien
* Evan Winslow
* Ismayil Khayredinov
* Jerome Bakker
* Juho Jaakkola
* Matt Beckett
* RiverVanRain
* Sem
* Steve Clay
* pattyland

## Security enhancements
* Implements stronger remember me cookie strategy to prevent brute force attacks.

## Bugfixes
* Fixed numerous PHP warnings.
* Groups: Corrected breadcrumb for group discussion pages.
* Fixed RSS validation for the River RSS feed.

## Improvements
* Moved Site Secret update to configure -> advanced.
* Added more comprehensive tests for HTMLAwed.

## Documentation
* Added better deprecation warnings for use of certain attributes in views.


# v1.8.18 (January 11, 2014)

## Contributing Developers
* Juho Jaakkola
* Steve Clay

## Bugfixes
* Fixes notify_user() broken in 1.8.17


# v1.8.17 (January 1, 2014)

## Contributing Developers
* Brett Profitt
* Cash Costello
* Ed Lyons
* Evan Winslow
* Jeroen Dalsem
* Jerome Bakker
* Juho Jaakkola
* Matt Beckett
* Paweł Sroka
* Sem
* Steve Clay

## Security Fixes
* Specially-crafted request could return the contents of sensitive files.
* Reflected XSS attack was possible against 1.8 systems.
* The cryptographic key used for various purposes may have been generated with weak entropy, particularly on Windows.

## Bugfixes
* URLs with non-ASCII usernames again work
* Floated images are now properly cleared in content areas
* The activity page title now matches the document title
* Search again supports multiple comments on the same entity
* Blog archive sidebar now reverse chronological
* URLs with matching parens can now be auto-linked
* Log browser links for users now work
* Disabling over 50 objects should no longer result in an infinite loop
* Radio/checkbox inputs no longer have border radius (for IE10)
* User picker: the Only Friends checkbox again works
* Group bookmarklet no longer shown to non-members
* Widget reordering fixed when moving across columns
* Refuse to deactivate plugins needed as dependencies

## Enhancements
* Group member listings are ordered by name
* The system_log table can now store IPv6 addresses
* Web services auth_gettoken() now accepts email address
* List functions: no need to specify pagination for unlimited queries
* Htmlawed was upgraded to 1.1.16


# v1.8.16 (June 25, 2013)

## Contributing Developers
* Brett Profitt
* Cash Costello
* Jeff Tilson
* Jerome Bakker
* Paweł Sroka
* Steve Clay

## Security Fixes
* Fixed avatar removal bug (thanks to Jerome Bakker for the first report of this)

## Bugfixes
* Fixed infinite loop when deleting/disabling an entity with > 50 annotations
* Fixed deleting log tables in log rotate plugin
* Added full text index for groups if missing
* Added workaround for IE8 and jumping user avatar
* Fixed pagination for members pages
* Fixed several internal cache issues
* Plus many more bug fixes


# v1.8.15 (April 23, 2013)

## Contributing Developers
* Cash Costello
* Ismayil Khayredinov
* Jeff Tilson
* Juho Jaakkola
* Matt Beckett
* Paweł Sroka
* Sem
* Steve Clay
* Tom Voorneveld

## Bugfixes
* Not displaying http:// on profiles when website isn't set
* Fixed pagination display issue for small screens
* Not hiding subpages of top level pages that have been deleted
* Stop corrupting JavaScript views with elgg deprecation messages
* Fixed out of memory error due to query cache
* Fixed bug preventing users authorizing Twitter account access
* Fixed friends access level for editing pages
* Fixed uploading files within the embed dialog

## Enhancements
* Added browser caching of language JS files
* Adding nofollow on user posted URLs for spam deterrence (thanks to Hellekin)
* Auto-registering views for simplecache when their URL is requested
* Display helpful message for those who have site URL configuration issues
* Can revert to a previous revision with pages plugin
* Site owners can turn off posting wire messages to Twitter
* Search results are sorted by relevance

## Removed Functionality
* Twitter widget due to changes in Twitter API and terms of service
* OAuth API plugin due to conflicts with the Twitter API plugin


# v1.8.14 (March 12, 2013)

## Contributing Developers
* Aday Talavera
* Brett Profitt
* Cash Costello
* Ed Lyons
* German Bortoli
* Hellekin Wolf
* iionly
* Jerome Bakker
* Luciano Lima
* Matt Beckett
* Paweł Sroka
* Sem
* Steve Clay

## Security Fixes
* Fixed a XSS vulnerability when accepting URLs on user profiles
* Fixed bug that exposed subject lines of messages in inbox
* Added requirement for CSRF token for login

## Bugfixes
* Strip html tags from tag input
* Fixed several display issues for IE7
* Fixed several issues with blog drafts
* Fixed repeated token timeout errors
* Fixed JavaScript localization for non-English languages

## Enhancements
* Web services fall back to json if the viewtype is invalid


# v1.8.13 (January 29, 2013)

## Contributing Developers
* Cash Costello
* Juho Jaakkola
* Kevin Jardine
* Krzysztof Różalski
* Steve Clay

## Security Fixes
* Added validation of Twitter usernames in Twitter widget

## Bugfixes
* CLI usages with walled garden fixed
* Upgrading from < 1.8 to 1.8 fixed
* Default widgets fixed
* Quotes in object titles no longer result in "qout" in URLs
* List of my groups is ordered now
* Language string river:comment:object:default is defined now
* Added language string for comments: generic_comment:on

## Enhancements
* Added confirm dialog for resetting profile fields (adds language string profile:resetdefault:confirm)


# v1.8.12 (January 4th, 2013)

## Contributing Developers
* Brett Profitt
* Cash Costello
* Jerome Bakker
* Matt Beckett
* Paweł Sroka
* Sem
* Steve Clay

## Bugfixes
* Added an AJAX workaround for the rewrite test.
* Code cleanup to prevent some notices and warnings.
* Removed "original_order" in menu item anchor tags.
* Site menu's selected item correctly persists through content pages.
* Static caches rewritten and improved to prevent stale data being returned.
* Installation: Invalid characters in admin username are handled correctly.
* Messages: Fixed inbox link in email notifications.
* The Wire: Fixed objects not displaying correctly when upgrading from 1.7.

## Enhancements
* Performance improvements and improved caching in entity loading.
* Added upgrade locking to prevent concurrent upgrade attempts.
* Replaced xml_to_object() and autop() with GPL / MIT-compatible code.
* Error messages (register_error()) only fade after being clicked.
* Groups: Added a sidebar entry to display membership status and a link to
 group notification settings.
* Groups: Added pending membership and invitation requests to the sidebar.
* Groups: Better redirection for invisible and closed groups.
* Search: User profile fields are searched.
* Pages: Subpages can be reassigned to new parent pages.
* Twitter: Login with twitter supports persistent login and correctly forwards
 after login.


# v1.8.11 (December 5th, 2012)

## Bugfixes
* Fixed fatal error in group creation form


# v1.8.10 (December 4th, 2012)

## Contributing Developers
* Krzysztof Różalski
* Lars Hærvig
* Paweł Sroka
* RiverVanRain
* Sem
* Steve Clay

## Security Enhancements
* Cached metadata respects access restrictions to fix problems with profile
 field display.
* Group RSS feeds are restricted to valid entities

## Enhancements
* UX: Added a list of Administrators in the admin area
* UX: Limiting message board activity stream entries to excerpts
* Performance: Prefetching river entries
* Performance: Plugin entities are cached

## Bugfixes
* Removed superfluous commas in JS files to fix IE compatibility.
* API: Fixed Twitter API.
* Performance: Outputting valid ETags and expires headers.


# v1.8.9 (November 11, 2012)

## Contributing Developers
* Brett Profitt
* Cash Costello
* Evan Winslow
* Jeroen Dalsem
* Jerome Bakker
* Matt Beckett
* Paweł Sroka
* Sem
* Steve Clay

## Security Enhancements
* Sample CLI installer cannot break site
* Removed XSS vulnerabilities in titles and user profiles

## Enhancements
* UX: A group's owner can transfer ownership to another member
* UX: Search queries persist in the search box
* Several (X)HTML validation improvements
* Improved performance via more aggressive entity and metadata caching
* BC: 1.7 group profile URLs forward correctly

## Bugfixes
* UX: Titles containing HTML tokens are never mangled
* UX: Empty user profile values saved properly
* UX: Blog creator always mentioned in activity stream (not user who published it)
* UI: Fixed ordering of registered menu items in some cases
* UI: Embed dialog does not break file inputs
* UI: Datepicker now respects language
* UI: More reliable display of access input in widgets
* UI: Group edit form is sticky
* UI: Site categories are sticky in forms
* API: Language fallback works in Javascript
* API: Fallback to default viewtype if invalid one given
* API: Notices reported for missing language keys
* Memcache now safe to use; never bypasses access control
* BC: upgrade shows comments consistently in activity stream


# v1.8.8 (July 11, 2012)

## Contributing Developers
* Cash Costello
* Miguel Rodriguez
* Sem

## Enhancements
* Added a delete button on river items for admins

## Bugfixes
* Fixed the significant bug with htmlawed plugin that caused duplicate tags


# v1.8.7 (July 10, 2012)

## Contributing Developers
* Cash Costello
* Evan Winslow
* Ismayil Khayredinov
* Jeroen Dalsem
* Jerome Bakker
* Matt Beckett
* Miguel Rodriguez
* Paweł Sroka
* Sem
* Steve Clay

## Enhancements
* Better support for search engine friendly URLs
* Upgraded htmlawed (XSS filtering)
* Internationalization support for TinyMCE
* Public access not available for walled gardens
* Better forwarding and messages when they cannot view content because logged out

## Bugfixes
* Fatal errors due to type hints downgraded to warnings
* Group discussion reply notifications work again
* Sending user to inbox when deleting a message
* Fixed location profile information when it is an array
* Over 30 other bug fixes.


# v1.8.6 (June 18, 2012)

## Contributing Developers
* Cash Costello
* Evan Winslow
* Ismayil Khayredinov
* Jeff Tilson
* Jerome Bakker
* Paweł Sroka
* Sem
* Steve Clay

## Enhancements
* New ajax spinner
* Detecting docx, xlsx, and pptx files in file plugin
* Showing ajax spinner when uploading file with embed plugin

## Bugfixes
* Fixed some language caching issues.
* Users can add sub-pages to another user's page in a group.
* Over 30 other bug fixes.


# v1.8.5 (May 17, 2012)

## Contributing Developers
* Brett Profitt
* Evan Winslow
* Sem
* Steve Clay
* Jeroen Dalsem
* Jerome Bakker

## Security Enhancements
* Fixed possible XSS vulnerability if using a crafted URL.
* Fixed exploit to bypass new user validation if using a crafted form.
* Fixed incorrect caching of access lists that could allow plugins
to show private entities to non-admin and non-owning users. (Non-exploitable)

## Bugfixes
* Twitter API: New users are forwarded to the correct page after creating
             an account with Twitter.
* Files: PDF files are downloaded as "inline" to display in the browser.
* Fixed possible duplication errors when writing metadata with multiple values.
* Fixed possible upgrade issue if using a plugin uses the system_log hooks.
* Fixed problems when enabling more than 50 metadata or annotations.

## API
* River entries' timestamps use elgg_view_friendly_time() and can be
 overridden with the friendly time output view.


# v1.8.4 (April 24, 2012)

## Contributing Developers
* Adayth Talavera
* Brett Profitt
* Cash Costello
* Evan Winslow
* Ismayil Khayredinov
* Janek Lasocki-Biczysko
* Jerome Baker
* Sem
* Steve Clay
* Webgalli

## Security Enhancements
* Fixed an issue in the web services auth.get_token endpoint that
would give valid auth tokens to invalid credentials. Thanks to
Christian for reporting this!
* Fixed an that could show which plugins are loaded on a site.

## Enhancements
* UI: All bundled plugins' list pages display a no content message if there is nothing to list.
* UI: Site default access is limited to core access levels.
* UI: Showing a system message to the admin if plugins are disabled with the "disabled"
magic file.
* UI: Added transparent backgrounds for files and pages icons.
* External (Site) Pages: If in Wall Garden mode, Site Pages use the Walled Garden
theme when logged out.
* UI: Database errors only show the query to admin users.
* UI: Cannot set the data path to a relative path in installation or site settings.
* UI: Cleaned up notifications for bundled plugins.
* UI: Hiding crop button if no avatar is uploaded.
* UI: Bundled plugins are displayed with a gold border in the plugin admin area.
* UI: Can see all the categories a plugin belongs to.
* Web Services: Multiple tokens allowed for users.
* API: More efficient entity loading.
* API: Added IP address to system log.
* API: Languages are cached.
* API: ElggBatch supports disabling offsets for callbacks that delete entities.
* API: Cleaned up the boot process.
* API: Fixed situation in which the cache isn't properly cleared if a file can't be unlinked.

## Bugfixes
* UI: Tags display in the case they were saved.
* UI: Friendly titles keep -s.
* UI: Removed pagination in friends widget.
* UI: Profile settings actions correctly displays error messages as errors.
* UI: Tag search works for tags with spaces.
* UI: Fixed river display for friending that happens during registration.
* Groups: Link for managing join requests is restored in the sidebar.
* Walled Garden: Cron and web services endpoints are exposed as public sites.
* The Wire: UTF usernames are correctly linked with @ syntax.
* The Wire: No longer selecting the "Mine" tab for users who aren't you.
* Blogs: Notifications restored.
* Message Board: Fixed delete.
* Groups: Forwarding to correct page if trying to access closed group.
* API: entities loaded via elgg_get_entities_from_relationship() have the correct time_created.
* API: Deleting entities recursively works when code is logged out.
* API: Fixed multiple uses of deprecated functions.


# v1.8.3 (January 12, 2012)

## Enhancements
* Adds a white list for ajax views
* Improved navigation tab options
* Added group specific search
* Added button for reverting avatar
* Improved documentation for core class attributes
* Adds a server info page under administer -> statistics
* Improving caching of icons and js/css
* Deprecation notices not displayed to non-admin users

## Bugfixes
* Fixed upgrade scripts for blog posts and groups forum posts
* Can now delete invitations to invisible groups
* Fixed several widget bugs
* Fixed access level on add to group river item
* Fixed recursive entity enabling
* Fixed limit on pages in sidebar navigation
* Fixed deletion of large numbers of annotations


# v1.8.2 (December 21, 2011)

## Enhancements
* Added a 404 page
* Widgets controls now using the menu system
* Admins can edit users' account information
* Embed uploader supports uploading into groups
* Add a control panel widget for easy access to cache flushing and upgrading
* Comments now have a unqiue URL with fragment identifier
* JavaScript language files are cacheable
* jQuery form script only loaded when required

## Bugfixes
* Fixed default widgets
* Fixed activity filtering
* Embedding an image now inserts a medium sized image
* Search plugin only uses mbstring extension if enabled
* Site pages links returned to footer
* Fixed URL creation for users with non-ASCII characters in username
* The wire username parsing supports periods in usernames
* Returned the posting area to the main wire page
* Fixed layout issue on pages with a fragment identifier in URL
* Added support for call elgg_load_js() in header and footer
* Fixed user picker
* Fixed uservalidationbyemail plugin ignoring the actions of other plugins
* Fixed bug preventing the creation of admin users
* Fixed deleting a widget with JavaScript disabled
* Fixed many bugs in the unit/integration tests


# v1.8.1 (November 16, 2011)

## Enhancements
* Completed styling of user validation admin page
* Adding rel=nofollow for non-trusted links
* Added direct icon loading for profile avatars in profile plugin
* Improved the structure of content views to make styling easier
* Updated version of jQuery to 1.6.4
* Added basic support for icon size customization
* Added a toggle for gallery/list view in file plugin
* Added support for passing CSS classes to icon views
* Added support for non http URLs to Elgg's normalize functions
* Added better support for the 404 forward if a page handler does handle a request

## Bugfixes
* Fixed autocomplete and userpicker
* Fixed RSS and web service-related view types
* Fixed walled garden display issues
* Added work around for IE/TinyMCE/embed insert problem
* Implemented ElggUser.isAdmin() JavaScript method
* Fixed the date views and JavaScript datepicker
* Fixed horizontal radio buttons styling
* Modules only display header if there is content for it


# v1.8.1b (October 11, 2011)

## Enhancements
* New group activity widget for user dashboard.
* Added more sprites.
* version.php information cached instead of loaded 100s of times.
* Added class elgg-autofocus to add focus on inputs when the page loads.
* Admins can edit user avatars again.
* Added a filter for non-bundled plugins in plugin admin.
* Improvements to admin area theme.

## Bugfixes
* Fixed site dropdown menu for IE.
* ElggEntity->deleteMetadata() no longer deletes all metadata ever if
called on an unsaved entity.
* Fixed Embed plugin.
* Fixed activate and deactivate all plugins.
* Fixed URL for group membership request in notification email.
* Fixed log browser plugin's admin area display.
* Fixed RSS icon not showing up on some pages.
* Fixed river entries for forum posts that were lost if upgrading from 1.7.
* Better displaying of errors when activating, deactivating, or
reordering plugins.
* Fixed Developer Plugin's inspection tool.
* Fixed avatar cropping on IE 7.
* Bookmarks plugin accepts URLs with dashes.
* "More" menu item on site menu hidden if items are manually specified.
* Fixed hover menu floating if unrestrained.
* JS init, system fired when DOM and languages are read.
* Fixed the date picker input view.
* Fixed stack overflow when calling elgg_view() from a pagesetup
event.
* Menu links no longer have empty titles and confirm attributes.
* Fixed crash when attempting to change password to an invalid value.
* Fixed "More groups" link for groups widget.
* Fixed output/confirmlink to use a default question if not specified.
* Added missing language strings. Also added "new", "add", and "create".
* Registered security token refresh page as external to avoid token refresh
problems on Walled Garden sites.
* Displaying more accurate message if uploading an avatar fails.
* "Leave group" button doesn't display for group owners.
* Request group membership button displays only when logged in.
* Fixed the number of displayed items for Bookmarks widget.
* Fixed fallback to deprecated views for widgets.

## API Changes
* Menus names must be unique to the entire menu, not just section.
* Input views that encode text use the option 'encode_text'.
* Added ElggPlugin->getFriendlyName().
* elgg_view_icon() accepts a class.
* Added hook output:before, page.
* Added hook output:before, layout.
* elgg_get_entities() and related functions return false if passed
valid options with invalid values.
* Can disable the user hover menu by passing hover => false to
elgg_view_icon(). Previously it was override => true.
* Embed plugin uses menu system. See readme for embed plugin.
* Manifest attributes are no longer translated via elgg_echo().
* Fixed livesearch ajax endpoint.
* Fixed site unit test.
* Unit tests tidy up after themselves better.
* forward() throws an exception if headers are already sent.
* Better errors if adding a user through admin area fails.
* Localized profile fields.
* Added 'is_trusted' parameter output/url to avoid escaping and filtering.
Defaults to false.
* Added elgg_unregister_action()
* Fixed ElggPriorityList::rewind().
* Fixed forwarding after login for login-protected pages.
* get_site_by_url() respects class inheritance for subclassing ElggSite.

## Internal changes
* Updated deprecated uses of internalname/id.
* Using wwwroot instead of www_root because of inconsistencies.


# v1.8.0 (Jackie) (September 5th, 2011)

## Notes
Elgg 1.8 contains the most changes in Elgg since the transition from Elgg
0.9 to Elgg 1.0. The core team tried to make the transition as smooth as
possible, but in the interest of following standards and simplifying the
development process for core and third party developers, we have made
changes that will require updating plugins. We believe these changes
will help Elgg development be easier for everyone.

It is unreasonable and unhelpful to list the full details of all changes in
this file. Instead, we will list the high level, overarching changes to
systems. If you are interested in the specifics, Elgg 1.8's source code is
highly documented and serves as a good guide and the git commit log can
provide excruciating details of what has changed between 1.7 and 1.8.

Please post your feedback, questions, and comments to the community site
at http://community.elgg.org. As always, thank you for using Elgg!

--The Elgg Core Development Team

A tip about updating plugins:

It's not difficult to update 1.7 plugins for 1.8. There is a detailed
document outlining this process on the wiki:
http://learn.elgg.org/en/stable/guides/upgrading.html#from-1-7-to-1-8

The basic process is:

1. Clean up the plugin to make sure it conforms to coding standards,
 official structure, and best practices.
2. Update any uses of deprecated functions. Functions deprecated in 1.7 will
 produce visible notices in 1.8!
3. Use the new manifest format.
4. Use the new menu functions.
5. Use the new JS features.
6. Update the views to use core CSS helper functions and classes instead of
 writing your own.

The documentation directory and the wiki has more information.

## User-visible changes
* New default theme.
* New installation.
* Separate and updated admin interface.
* Updated plugin themes.

## Generic API changes
* Improved the markup and CSS.
* Restructured and simplified the views layouts.
* Added a new menu system.
* Added new CSS and JS file registration functions.
* Added a JS engine.
* Added a breadcrumb system.
* Added a sticky forms system.

## New plugins
* Dashboard - The activity stream is now the default index page. A 1.7-style
dashboard is provided through the dashboard plugin.
* Developers Plugins - Developer tools.
* Likes - Allows users to "like" other users' content.
* oAuth API - A generic, reusable oAuth library.
* Tag Cloud - A widget-based tag cloud generator.
* Twitter API - A generic Twitter library that allows signin with Twitter
and pushing content to tweets. Replaces twitter_service.

## Deprecated plugins
* captcha - Captchas have long since stopped being useful as a deterrent
against spam.
* crontrigger - Real cron should be used.
* default_widgets - This functionality is now part of core.
* friends - This functionality is now part of core.
* riverdashboard - Displaying the river (activity stream) is default in
core. The original dashboard can be restored by the new Dashboard plugin.
* twitter_service - Replaced by Twitter API.

Elgg 1.8.0.1 was released immediately after 1.8.0 to correct a problem in
installation.
<|MERGE_RESOLUTION|>--- conflicted
+++ resolved
@@ -1,4 +1,3 @@
-<<<<<<< HEAD
 <a name="1.12.10"></a>
 ### 1.12.10  (2016-05-29)
 
@@ -153,15 +152,10 @@
 
 <a name="1.12.4"></a>
 ### 1.12.4  (2015-09-20)
-=======
-<a name="1.11.6"></a>
-### 1.11.6  (2016-06-12)
->>>>>>> f92ac5f8
 
 #### Contributors
 
 * Steve Clay (3)
-<<<<<<< HEAD
 * Juho Jaakkola (2)
 * Matt Beckett (2)
 
@@ -291,13 +285,19 @@
 * **views:**
   * elgg_get_view_location is going away in 2.0 ([b4347fb4](https://github.com/Elgg/Elgg/commit/b4347fb4209dd1a09d5ad0d1ef2d546169aeb5b9))
   * Support for custom template handlers will end soon ([0dc67698](https://github.com/Elgg/Elgg/commit/0dc67698f6def5fa6cea32dd1171d1166e9c4e29))
-=======
+
+
+<a name="1.11.6"></a>
+### 1.11.6  (2016-06-12)
+
+#### Contributors
+
+* Steve Clay (3)
 
 #### Breaking Changes
 
 * The JS function `elgg.security.setToken` is now formally marked private and
 its parameters are not backwards compatible. ([9d8ddecb](https://github.com/Elgg/Elgg/commit/9d8ddecb90b9e160ad85610592c5808e7e8f0c3f))
->>>>>>> f92ac5f8
 
 
 <a name="1.11.5"></a>
