<<<<<<< HEAD
<a name="3.0.0-rc.1"></a>
### 3.0.0-rc.1  (2018-07-24)

#### Contributors

* Ismayil Khayredinov (102)
* Jeroen Dalsem (84)
* Jerôme Bakker (74)
* Hao.Chen (1)
* Ismayil Khayredinov (1)

#### Features

* **accounts:** adds new account registration service ([022e26fa](https://github.com/Elgg/Elgg/commit/022e26fa0dfdd8e926f50935e828b4e9be4dbaf5))
* **actions:**
  * controllers/middleware can now share parameter validation state ([deb8e3e6](https://github.com/Elgg/Elgg/commit/deb8e3e6ce89d13378a4981cb34a960fcb641fb7))
  * adds API to easily ajaxify form submission ([8ca2698c](https://github.com/Elgg/Elgg/commit/8ca2698c84007d150b301c1b668f010c827793b7))
  * register, user hook now includes all request data ([f0161ae4](https://github.com/Elgg/Elgg/commit/f0161ae43e3e95447535f91fd7abf31c0ac35719))
  * deprecate action hook in favor of action:validate hook ([428d6669](https://github.com/Elgg/Elgg/commit/428d666928bb01bf0c5698638a3a1cd08cb62460))
* **ajax:** adds elgg/Ajax#forward method ([7fd6e577](https://github.com/Elgg/Elgg/commit/7fd6e577499d6b04123e661e4e72d791832a971d))
* **app:** consistent handling of requests and responses ([af785ffc](https://github.com/Elgg/Elgg/commit/af785ffc098f88240f7cb0b70fdf330fa6011162))
* **assets:** composer asset plugin no longer required ([884379e3](https://github.com/Elgg/Elgg/commit/884379e33dd16b0a1aa62e899d38d408e4bd907e))
* **blog:** added archive sidebar to friends listing ([866e5ab4](https://github.com/Elgg/Elgg/commit/866e5ab439f1427b3c837b9e51a8372a8d3ec101))
* **caches:** add Redis statistics to the admin UI ([3e6f804a](https://github.com/Elgg/Elgg/commit/3e6f804a18fc0adcc3a53018ac2e2bc66ee952f8))
* **cli:**
  * add commands to list, activate and deactivate plugins ([09a4b89a](https://github.com/Elgg/Elgg/commit/09a4b89a1252bba78effc90038633f60b0bfa892))
  * adds database:optimize command ([9ff5ffa8](https://github.com/Elgg/Elgg/commit/9ff5ffa8ca9ef496f628148cf6914cdd8c910ef2))
  * add flush and upgrade commands ([22bd0672](https://github.com/Elgg/Elgg/commit/22bd067267833db2ed6aa6e70e4405a8f614e5b5), closes [#11849](https://github.com/Elgg/Elgg/issues/11849), [#11683](https://github.com/Elgg/Elgg/issues/11683), [#11540](https://github.com/Elgg/Elgg/issues/11540), [#11553](https://github.com/Elgg/Elgg/issues/11553))
* **comments:** the comments form is collapsed if there are comments ([c168a45d](https://github.com/Elgg/Elgg/commit/c168a45d2790f4124fa80ccded3e99e39a040f6a))
* **core:**
  * added a private settings preloader ([eefdcd0d](https://github.com/Elgg/Elgg/commit/eefdcd0d21633dd4737d9f1a864bce91d6e05ab8))
  * persistent login table records get removed after expiration ([9d13932e](https://github.com/Elgg/Elgg/commit/9d13932e8fa7cece8409ed2369174b4aa13ef995))
  * added easy way to add default notfound text to listings ([64aabbb8](https://github.com/Elgg/Elgg/commit/64aabbb85315170877e7efc05800694a36a12978))
* **cron:** log cron output to file ([114890f1](https://github.com/Elgg/Elgg/commit/114890f139eebfbd6dce71082a798a0dfdad876d))
* **css:**
  * centralized z-index css rules ([6575fd2b](https://github.com/Elgg/Elgg/commit/6575fd2b9b485eb5893f8093246f9b86c4a03854))
  * set body background color via CSS variables ([6f4823f5](https://github.com/Elgg/Elgg/commit/6f4823f5770ef8c7ae38af918c7720c037f927a2))
* **data:** normalize data exports and serialization ([4e70b843](https://github.com/Elgg/Elgg/commit/4e70b8431f35df78ca9873abdc687821ef1b14bc), closes [#8708](https://github.com/Elgg/Elgg/issues/8708))
* **db:** query builder now supports EXISTS comparison clause ([eebaaeb2](https://github.com/Elgg/Elgg/commit/eebaaeb2521f65a0a052382cccfa3f9d200c2afc))
* **developers:**
  * screen logging is now written to file ([12644880](https://github.com/Elgg/Elgg/commit/12644880acb60bbfe47e5039e59b16b05bb3ae13), closes [#10787](https://github.com/Elgg/Elgg/issues/10787))
  * add Services inspector ([f2544321](https://github.com/Elgg/Elgg/commit/f2544321190f2ca7aaef61c35a9ec1ed90bc751f))
  * allow extending theme sandbox form preview ([b3fd5bc1](https://github.com/Elgg/Elgg/commit/b3fd5bc1e7e83c3e630709822209763cfbdb403e))
* **entities:** get_entity_dates support all ege options ([57ab421b](https://github.com/Elgg/Elgg/commit/57ab421b1de63c8ce38ca3daaf39549dc62b1054))
* **forms:**
  * option to not show 'Only friends' in userpicker ([e06372ea](https://github.com/Elgg/Elgg/commit/e06372eae8feda67ac57632e976f24e8374b76eb))
  * default all POST forms to multipart/form-data encoding ([6f95cc1d](https://github.com/Elgg/Elgg/commit/6f95cc1d30cb24baee059d50462ab7bec88f1be6))
* **friends:** added add/remove friend action to title menu ([b0069a6f](https://github.com/Elgg/Elgg/commit/b0069a6f25202ad8c1488cd9e80f66a070303a95))
* **groups:**
  * edit/delete links now show in group entity menu ([f860a2a5](https://github.com/Elgg/Elgg/commit/f860a2a502787f64d4e06e60330154cdc7e30ae6))
  * improve usability of group tools ([aa3f36f7](https://github.com/Elgg/Elgg/commit/aa3f36f747fe2f8faff315c2809b1c349cac4810))
  * replaced group owner transfer with userpicker ([e8814f89](https://github.com/Elgg/Elgg/commit/e8814f89b85b7b74371e329d1a38a40be48e3603))
* **hooks:** added elgg_trigger_deprecated_plugin_hook ([8ee35234](https://github.com/Elgg/Elgg/commit/8ee35234a5e98c8569d2ffc4db1eb03264412c9c))
* **icons:**
  * allow use_cookie param to be passed through getIconURL ([abc2f342](https://github.com/Elgg/Elgg/commit/abc2f34292ae3a9eb08e1da3ae421d13274c3e4c))
  * upgrade FontAwesome library to 5.x series ([d679f4ea](https://github.com/Elgg/Elgg/commit/d679f4ea57c5f564db4369e866e189bc0d8ca2f3))
  * replace ajax gif loader with css animations ([c3d12615](https://github.com/Elgg/Elgg/commit/c3d12615241bf1b289e1430c64576e3a9e76a502))
* **imprint:** allow passing additional imprint elements to summary view ([6d8906ad](https://github.com/Elgg/Elgg/commit/6d8906ad5fd222c7bcdca8c83b19d2d7c66a35b7))
* **input:** added input/objectpicker and input/grouppicker ([3f32c53b](https://github.com/Elgg/Elgg/commit/3f32c53b8394488d27cf82baa1829fdbabb73b1d))
* **logger:**
  * decouple exception handling from Application ([b2a420fa](https://github.com/Elgg/Elgg/commit/b2a420fa497046a34826dd93bc54dce16027c422))
  * Logger now uses Monolog ([52c4785c](https://github.com/Elgg/Elgg/commit/52c4785ca84464ea05a104377caa870564406a2a), closes [#6244](https://github.com/Elgg/Elgg/issues/6244), [#11899](https://github.com/Elgg/Elgg/issues/11899))
* **menus:** wrap menu items as collections ([5e96d864](https://github.com/Elgg/Elgg/commit/5e96d86426d5182ee9ac1e89972297347e968611))
* **messages:** add helper functions to get sender/recipient ([14fe0bdc](https://github.com/Elgg/Elgg/commit/14fe0bdc3ce2ea807f8e08ce850b3dd20ca15184))
* **navbar:** properly handle second and third level child menus ([4a7d2088](https://github.com/Elgg/Elgg/commit/4a7d20883cf3ec115e7a608341bd04d59e12d8da))
* **navigation:**
  * entity_navigation menu items now are aware of entity ([b609be0f](https://github.com/Elgg/Elgg/commit/b609be0fe981b1732dcae1f517877dfedabdcb47))
  * added icons to site menu items ([1ddb25f5](https://github.com/Elgg/Elgg/commit/1ddb25f559f4da5c4f85d3504ec385475d8c9f89))
* **output:** adds HTML formatting service ([5d1d94a4](https://github.com/Elgg/Elgg/commit/5d1d94a461c7f34b5f37e750428843f8d10e164c))
* **plugins:** plugins can now define a bootstrap class ([20180468](https://github.com/Elgg/Elgg/commit/20180468e79678a190d7529ab72f784c1dc742d4))
* **request:** add public API to retrieve all request parameters ([6494dd92](https://github.com/Elgg/Elgg/commit/6494dd92e9dad33453f0ea7c2a2f6759d4701b3c))
* **router:** allow HttpException to have context ([3aeecd08](https://github.com/Elgg/Elgg/commit/3aeecd0884f385e775a2adbe8cc5059d574c1e3f))
* **seeder:** seeders can now use progress bar helper ([3845cd55](https://github.com/Elgg/Elgg/commit/3845cd55a373be7a47926fc47b2f3a27465a1cf4))
* **session:** delay session boot until all plugins are loaded ([dd81b847](https://github.com/Elgg/Elgg/commit/dd81b847a97bb229a01efdb8391d5b72f87b443a))
* **simplecache:** allow specifying custom simplecache path ([f0c47749](https://github.com/Elgg/Elgg/commit/f0c47749cf19b8a99ea42c043bc89bb8716ca38d))
* **upgrade:** upgrade service now uses promises ([aa85cf99](https://github.com/Elgg/Elgg/commit/aa85cf99e416e4a21d5d60f5c954118f5abace6a), closes [#11888](https://github.com/Elgg/Elgg/issues/11888), [#11825](https://github.com/Elgg/Elgg/issues/11825))
* **user:** remove persistent cookie data when removing user ([be055496](https://github.com/Elgg/Elgg/commit/be0554966094e707d5e3a5a03314248921f9572d))
* **util:** adds API for managing collections of items ([efbdf71b](https://github.com/Elgg/Elgg/commit/efbdf71b53175d1a97f120a0bdfea3af23b310bf))
* **views:**
  * simplefied redering object summary in full view ([6d15b06a](https://github.com/Elgg/Elgg/commit/6d15b06a6fd0207999238c22c6ed2b2eaf7d9946))
  * added ability to control layout attributes via view vars ([54278764](https://github.com/Elgg/Elgg/commit/54278764567cd5a4952ffd373693facd3d4ebdf1))
* **widgets:** control widget availability by setting a required plugin ([3335b30b](https://github.com/Elgg/Elgg/commit/3335b30b8217b9d0e55943bd951f517140375c3e))


#### Performance

* **core:** load plugin data cache before requesting plugin data ([03383bca](https://github.com/Elgg/Elgg/commit/03383bca5dd0dbf004158a411d2f226264fdd209))
* **entities:** entity preloader now correctly fetches entities ([c379dcd1](https://github.com/Elgg/Elgg/commit/c379dcd1cbdf744857dc3a6327ee84ecce368f26))
* **metadata:** also store entities without metadata in metadata cache ([b291c149](https://github.com/Elgg/Elgg/commit/b291c14945d244e535b9961a05c6fd04ec27bc57))
* **migrations:** improved performance of migrations ([4f00e31e](https://github.com/Elgg/Elgg/commit/4f00e31e28bb03ab82f7c118e38d2c2f36a00414))
* **privatesettings:** getting a single settings uses cached data ([21be3e89](https://github.com/Elgg/Elgg/commit/21be3e8906f8839216576150d6c6dff19ffc107d))


#### Documentation

* **composer:** document Elgg installation using composer ([62c7cdf6](https://github.com/Elgg/Elgg/commit/62c7cdf64ec75037b4963b49b21fb44c2e5d9458))
* **core:** updated function docs to mention metadata casts bool ([437a152b](https://github.com/Elgg/Elgg/commit/437a152befdeb1d9934072b174018bb2eb734030))
* **i18n:** added instruction for translating special docs syntax ([2e544f60](https://github.com/Elgg/Elgg/commit/2e544f60b43bdb79cc45e6bab073fc9eb6c592c8))
* **plugins:** explain Composer support for plugin development ([bfc1d64d](https://github.com/Elgg/Elgg/commit/bfc1d64df514fccdec1c3914e455ca9d9939dd5c))


#### Bug Fixes

* **actions:**
  * registration failure no longer leaves behind partial users ([2548a709](https://github.com/Elgg/Elgg/commit/2548a7091d44948a6e1c75e6f157e067bdc24093))
  * invokable classes can now be used as action controllers ([4d586960](https://github.com/Elgg/Elgg/commit/4d58696009937c6da74b58befd8cfaf519c073b0))
* **ajax:** correctly report HTTP errors ([b0f48470](https://github.com/Elgg/Elgg/commit/b0f48470ac4edb86d8d30f724869c1cf9b1f9bc2), closes [#11911](https://github.com/Elgg/Elgg/issues/11911))
* **blog:** auto save draft refactored to use Ajax API ([00ab2a3f](https://github.com/Elgg/Elgg/commit/00ab2a3fb3a412ca861d8169b6b774b503255fa5))
* **bootdata:** correctly order plugins when loaded from bootcache ([e59c80f6](https://github.com/Elgg/Elgg/commit/e59c80f6971bdb17122264e53e57a8ed0cc825a3))
* **cache:**
  * do not mutate config on temporary system/simple cache disable ([fd6edf1f](https://github.com/Elgg/Elgg/commit/fd6edf1f23bfec3150721c02dc0943aece513d6f), closes [#11954](https://github.com/Elgg/Elgg/issues/11954))
  * refuse to cache unsaved entities ([742e28fd](https://github.com/Elgg/Elgg/commit/742e28fd0bb75b0575eb109a7bd34c5e24e3b7ff))
* **caches:**
  * metadata is now accessible with data cache disabled ([14acc289](https://github.com/Elgg/Elgg/commit/14acc289ebbb8a81d0a67ba29b2e7aef7f785791), closes [#12014](https://github.com/Elgg/Elgg/issues/12014))
  * disable caches during flush and upgrade ([bef2dcf3](https://github.com/Elgg/Elgg/commit/bef2dcf3f854404b15a5a8929d7909aa79cf7cc6), closes [#11940](https://github.com/Elgg/Elgg/issues/11940), [#10616](https://github.com/Elgg/Elgg/issues/10616), [#11205](https://github.com/Elgg/Elgg/issues/11205))
* **ckeditor:** site background should not affect the editor ([7902eb99](https://github.com/Elgg/Elgg/commit/7902eb99fa72989f46c4190a603a49fac0e050c9))
* **core:** delay setting last action for users ([a6ebfe03](https://github.com/Elgg/Elgg/commit/a6ebfe03bf3a105983b04863f7cf905877f9cbbd))
* **css:**
  * don't let elgg-badge influence text alignment ([b22cfc8c](https://github.com/Elgg/Elgg/commit/b22cfc8c644c4f81ebc827f89d522df8f26503e9))
  * added margin to elgg-menu-hz items ([6c7689c1](https://github.com/Elgg/Elgg/commit/6c7689c1fa2220e408ef11bbf38e46c03655035a))
  * lightbox loader now matches ajax loader ([0f155247](https://github.com/Elgg/Elgg/commit/0f1552479e974361adf865409bc939b364361dbd))
  * reset fieldset min-width ([62b13352](https://github.com/Elgg/Elgg/commit/62b133526d9589969a8ec3f051d985c7b869c35f))
  * apply hover-card menu section styling consistently ([f32cf115](https://github.com/Elgg/Elgg/commit/f32cf115b70de48d4dc7d5da1563da91bf52fb88))
  * added bottom margin to fieldsets with a legend ([a69a35c8](https://github.com/Elgg/Elgg/commit/a69a35c8fd81db828ac30faa9cf463becf3b3905))
* **db:**
  * default ordering of entities relies less on internals of MySQL ([16682c2c](https://github.com/Elgg/Elgg/commit/16682c2ce5147bcfaa8194c0fdd31eac2403230f))
  * query counter also counts QueryBuilder queries ([054b4af8](https://github.com/Elgg/Elgg/commit/054b4af8a6fe461e8eb8e311222f24b621bcdbee))
* **developers:**
  * prevent missing language key notice recursion ([a46ddce0](https://github.com/Elgg/Elgg/commit/a46ddce0091494a8601ac28e0edfb7f74bac8697))
  * prevent 'view not found' deadloops ([7846efac](https://github.com/Elgg/Elgg/commit/7846efacdfee543bcd7d877c72bf359ee858aded))
  * register custom logger only in default viewtype ([a79f8dbe](https://github.com/Elgg/Elgg/commit/a79f8dbe98f940cf909d327420321fca362c0539))
  * leave system logging intact ([5ea40d7a](https://github.com/Elgg/Elgg/commit/5ea40d7ac65d1c256e613e64012a84152de37991))
* **forms:** improve appearance of file input with value ([7ff6f165](https://github.com/Elgg/Elgg/commit/7ff6f1650e8684ec23ab9c0b08af620d0b34082c))
* **group_tools:** getting all tools is also passed through hook ([080a8ed8](https://github.com/Elgg/Elgg/commit/080a8ed84a151992240f7cf6329bf9f67b224b8c))
* **groups:**
  * correctly resolve tools when populating form vars ([1b7a755e](https://github.com/Elgg/Elgg/commit/1b7a755e115e0f82cde57f054cd04acf29be9653), closes [#12049](https://github.com/Elgg/Elgg/issues/12049))
  * respect subtype specific permissions in group modules ([3bd90073](https://github.com/Elgg/Elgg/commit/3bd90073b9a5699dba54ad32b5102b5b2171f048))
  * don't allow content access outside of group scope ([435d237c](https://github.com/Elgg/Elgg/commit/435d237ce4ee32fdd5860b99cddf894152451e6e))
  * entity gatekeeper should respect entity access ([94402127](https://github.com/Elgg/Elgg/commit/94402127c33e1922f1a3c8e276e2136bd7b7251e))
  * correctly register site menu item route ([77062a27](https://github.com/Elgg/Elgg/commit/77062a274e2459c945579cca57afe7aae1241bf1))
  * remove excessive info from group listing imprint ([a7d6f17c](https://github.com/Elgg/Elgg/commit/a7d6f17c3ceb7b7197f487dbddd3d7f982909842))
* **i18n:** correctly load plugin translations when caches are off ([4a561903](https://github.com/Elgg/Elgg/commit/4a561903db075b0b9d9958f2d8e7de1888e89407), closes [#11916](https://github.com/Elgg/Elgg/issues/11916))
* **icons:**
  * also check default view if subtype icon is not present ([e7f36c54](https://github.com/Elgg/Elgg/commit/e7f36c542f1f8951ebc23984f6358a50269887bf), closes [#11908](https://github.com/Elgg/Elgg/issues/11908))
  * align use of hyperlinks in nentity icon views ([d3a2b548](https://github.com/Elgg/Elgg/commit/d3a2b548e14bebc8ec4aeca3823d66219828b8de))
* **installer:**
  * fix various installer issues ([65d32149](https://github.com/Elgg/Elgg/commit/65d321499fee02cefe7cc449136f62537af3e5e1), closes [#11935](https://github.com/Elgg/Elgg/issues/11935), [#11553](https://github.com/Elgg/Elgg/issues/11553))
  * installer works again ([ba4d57c6](https://github.com/Elgg/Elgg/commit/ba4d57c6c72c86c0f6369513e62ef94d72d29e61), closes [#11852](https://github.com/Elgg/Elgg/issues/11852))
* **js:**
  * userpicker now works in lightboxes ([797d69fb](https://github.com/Elgg/Elgg/commit/797d69fb8aa9690eb0f1886c7190b2026d4e0455))
  * prevent event bubbling up when requiring confirmation ([c6fa5de2](https://github.com/Elgg/Elgg/commit/c6fa5de2e8d1157c35eb1bf1d7db97a87da63916))
* **layouts:** filter part of the layout can be disabled ([a4840f6c](https://github.com/Elgg/Elgg/commit/a4840f6ce5be0eff93e07a00208e4a29a4d503eb))
* **longtext:** do not render empty tag if there is not output ([d58e0cdc](https://github.com/Elgg/Elgg/commit/d58e0cdcf75e37e4316abafdb487d4a258b9e79b))
* **members:** correctly add menu items to filter tabs ([83789995](https://github.com/Elgg/Elgg/commit/8378999549d62b5e94f73e35853c923829398faa))
* **menu:** correctly auto-detect selected menu items ([7a02a600](https://github.com/Elgg/Elgg/commit/7a02a600229542d81b3a14df73dd4a42ad4489cb))
* **menus:**
  * remove extraneous margin from site menu ([ad1e17af](https://github.com/Elgg/Elgg/commit/ad1e17afb16d97f2f600825736856aa3f3808e33))
  * consistent handling of child menus across navigation system ([1793f51b](https://github.com/Elgg/Elgg/commit/1793f51b8213583be979329620d3fb2c0a9864f7))
* **output:** only escape values that are strings ([11d3e207](https://github.com/Elgg/Elgg/commit/11d3e207a9f54bd15f902e7178919ea4a26eec5b))
* **perm:** allow ownership if editing is allowed ([c5bfb6de](https://github.com/Elgg/Elgg/commit/c5bfb6de377c1027c0be92a0d2aa3a4e259f0c2d), closes [#11213](https://github.com/Elgg/Elgg/issues/11213))
* **plugins:**
  * fetch priority directly from private settings ([67bc0ca5](https://github.com/Elgg/Elgg/commit/67bc0ca52f31c25acfd8831d1def9b389b2f177f))
  * dependency notice was missing some text ([df21f777](https://github.com/Elgg/Elgg/commit/df21f777de15ffbeb8291c36d53679fc6ee88ea5))
  * avoid multiple executions of runtime logic in plugin files ([7a54ef6d](https://github.com/Elgg/Elgg/commit/7a54ef6d8ca44cc384ebff711b7c5b41c7ef7856), closes [#11946](https://github.com/Elgg/Elgg/issues/11946))
* **profile:** set page_owner_guid if no username is set ([30365150](https://github.com/Elgg/Elgg/commit/30365150af533389d70a0ac7c58a68aaf1b8db9e))
* **qb:**
  * search_name_value_pairs now work as expected ([a490255b](https://github.com/Elgg/Elgg/commit/a490255b204458fb02de6772a5ecfe06d166ccd1), closes [#12068](https://github.com/Elgg/Elgg/issues/12068))
  * correctly normalize private settings prefix ([7c12b629](https://github.com/Elgg/Elgg/commit/7c12b629cef5b4afe00fe186bbda5a3ea2808972), closes [#11739](https://github.com/Elgg/Elgg/issues/11739))
  * use correct aliases in query predicates ([d6c3a5bf](https://github.com/Elgg/Elgg/commit/d6c3a5bf4ca6c2dbbac7dc4550850f0b7808796c))
  * set table alias when querying entities table ([fe8ccc62](https://github.com/Elgg/Elgg/commit/fe8ccc628e85aefd80a68e879e264d2ecb00708c))
  * preserve 0 guid when normalizing query options ([85d8023a](https://github.com/Elgg/Elgg/commit/85d8023ae664a24727eba691f8c174ee3674e331), closes [#11992](https://github.com/Elgg/Elgg/issues/11992))
* **router:** correctly detect if request body has been truncated ([6bde4f9e](https://github.com/Elgg/Elgg/commit/6bde4f9eb29e9e75ab137093126064bc9e0b659b))
* **routes:** defer route and action registration until plugins are loaded ([2a2c1e46](https://github.com/Elgg/Elgg/commit/2a2c1e46a8e8c6868cc4075848ed51df2ca492fc))
* **search:** consistent behaviour for search ([57f67578](https://github.com/Elgg/Elgg/commit/57f67578c8a45f0a0ba2304b2196bb57b0d7a880))
* **tests:** corrected return value in getAllForEntity mock ([e26c5b71](https://github.com/Elgg/Elgg/commit/e26c5b71928c8c1e33d4a467d0c2c0e070e8d04b))
* **theme_sandbox:** make sure dummy users have usernames ([95052728](https://github.com/Elgg/Elgg/commit/95052728bc73744aa1c8dad1872f31f68b3eb822))
* **thewire:** corrected delete actions ([7a5991d0](https://github.com/Elgg/Elgg/commit/7a5991d0fc05735ad313fe1acb32183c5b0e1305))
* **upgrades:**
  * make sure all friends are migrated to the new ACL ([0da30367](https://github.com/Elgg/Elgg/commit/0da303673553a1ff1ff75562cd73573b53047ea6))
  * logging is now more meaningful during upgrades ([0f376b60](https://github.com/Elgg/Elgg/commit/0f376b60e16cd9c4ea253f9130c993654eca4839), closes [#11936](https://github.com/Elgg/Elgg/issues/11936))
  * delete entities associated with removed plugins ([33daa7b5](https://github.com/Elgg/Elgg/commit/33daa7b5b836e9d176a4968fce013182c4f75ece), closes [#11289](https://github.com/Elgg/Elgg/issues/11289))
  * remove pending upgrades notice upon completion ([6947fb6a](https://github.com/Elgg/Elgg/commit/6947fb6a8ee133097a2604496b16f88187531ad8), closes [#10647](https://github.com/Elgg/Elgg/issues/10647))
  * activate new plugins on system upgrade ([62746292](https://github.com/Elgg/Elgg/commit/62746292c9448d066dfd75b3fabcd236e0d05481), closes [#10603](https://github.com/Elgg/Elgg/issues/10603), [#11915](https://github.com/Elgg/Elgg/issues/11915), [#11891](https://github.com/Elgg/Elgg/issues/11891), [#11699](https://github.com/Elgg/Elgg/issues/11699))
* **users:**
  * correctly register user as searchable ([1f582ed6](https://github.com/Elgg/Elgg/commit/1f582ed6faeda2d7e08709b37f9a6759cbc2216a))
  * avatar menu js is no longer blocking link only avatar icons ([a2ef492a](https://github.com/Elgg/Elgg/commit/a2ef492aba2f2945b3dc01d8ff30bd63bc7cbc25))
  * get user by username or email is case-insensitive ([00747e8c](https://github.com/Elgg/Elgg/commit/00747e8c6682d1faec872071dd9461d65ee0fb98))
* **views:**
  * boot core views before plugins are loaded ([5bd26442](https://github.com/Elgg/Elgg/commit/5bd2644224ad418ef0c43f9df5a94dabe2f4dd93))
  * allow scalar values in output/text ([13d7656e](https://github.com/Elgg/Elgg/commit/13d7656e386154eef43a3195886e2012d536ba77), closes [#12081](https://github.com/Elgg/Elgg/issues/12081))
  * correctly handle text input for output/url ([af8a2736](https://github.com/Elgg/Elgg/commit/af8a273674047bae678e9ac834d74b097acadc70))
  * online users now show no results text if noone online ([2c472596](https://github.com/Elgg/Elgg/commit/2c4725964baf7608b1c202f494ca600db23f3ca0))
  * make sure the AMD ViewFilter is always applied ([1d7905cc](https://github.com/Elgg/Elgg/commit/1d7905cc4eeb6b502236ea0ce7b6cb889af9634b))
  * do not render empty listing navigation ([3365d51d](https://github.com/Elgg/Elgg/commit/3365d51dbf7a14ef8efbf6540114ac5b2c8b8462))
  * do not render image block if object summary is empty ([0ccfb8bd](https://github.com/Elgg/Elgg/commit/0ccfb8bde51596a6daccea8d07701c75b27c4c5b))
* **widgets:** show a no results text if there are no banned users ([5c503eca](https://github.com/Elgg/Elgg/commit/5c503eca450e7b92b346edecf09739503465c6d8))


#### Deprecations

* **core:**
  * get_entity_dates replaced by elgg_get_entity_dates ([2e8b0530](https://github.com/Elgg/Elgg/commit/2e8b053076dbf9249d087a895fe0ad8166d4a41a))
  * elgg_list_registered_entities is deprecated ([86c13cef](https://github.com/Elgg/Elgg/commit/86c13cef1e2add9798b4842836bd87e15b9ac305))


<a name="3.0.0-beta.3"></a>
### 3.0.0-beta.3  (2018-03-08)

#### Contributors

* Jeroen Dalsem (38)
* Ismayil Khayredinov (29)
* Jerôme Bakker (14)

#### Features

* **actions:**
  * it is possible to return a response in the action hook ([562eb031](https://github.com/Elgg/Elgg/commit/562eb031945c8df9c4f781d96411e6b2de8f4235))
  * individual actions are now routes, support controllers ([32a07bc0](https://github.com/Elgg/Elgg/commit/32a07bc0f32353293e06e20a015964df217b5e9a))
* **ajax:** add support for FormData and multipart form data requests ([46590359](https://github.com/Elgg/Elgg/commit/46590359b9a93aebcc078927407a9c0fc64994f6))
* **cache:** added api to remove single item from systemcache ([7da2f561](https://github.com/Elgg/Elgg/commit/7da2f561d7e62dbae0c4add84ca64b9f938b7c72))
* **di:**
  * add config to public services ([6d1bd17b](https://github.com/Elgg/Elgg/commit/6d1bd17b1355e65cb425ff97b1cc0ffc445e1c72))
  * add system messages to public services ([65b8140f](https://github.com/Elgg/Elgg/commit/65b8140f5b2d3c02aade559712b8c258c34aadf0))
  * add hooks and events to public services ([a9fbebca](https://github.com/Elgg/Elgg/commit/a9fbebcaaa75a40851e377a3d1c81353e6f7555c))
  * add translator to public services ([b46e11f1](https://github.com/Elgg/Elgg/commit/b46e11f19b7d1351d610f7178ccb76bbd0c902d5))
  * make gatekeeper a public service ([8d19fc42](https://github.com/Elgg/Elgg/commit/8d19fc42655a47e799f68bd4a34f609131e7b39c))
  * make session a public service ([5ca2ff8b](https://github.com/Elgg/Elgg/commit/5ca2ff8b9bbc7e363dc069d9e0991c9434a32455))
* **forms:** added not-allowed cursor to disable input elements ([cc09c77d](https://github.com/Elgg/Elgg/commit/cc09c77dbe58487f340106589a7b5e8c8cce3cbc))
* **input:** longtext editor opts now store required status ([fae01474](https://github.com/Elgg/Elgg/commit/fae01474a111c94160f1c1c3f25e256774033352))
* **plugins:** added a settings field that triggers cache flush ([d18c0310](https://github.com/Elgg/Elgg/commit/d18c0310d413a04ae91f833e1fcea3ba7988ca7a))
* **profile:** the user profile page now uses a regular title menu ([57efaa5f](https://github.com/Elgg/Elgg/commit/57efaa5fa7178a8c335b64e9ca1f76cad33584d1))
* **route:** add support for handling routes using files ([c4fafb3b](https://github.com/Elgg/Elgg/commit/c4fafb3bcfad2b7d0e675d7cbb61c0dc7d819249))
* **router:** add support for controllers ([11f84355](https://github.com/Elgg/Elgg/commit/11f84355166e7ab808d36af9c6f041dbcc7d5fce))
* **routes:**
  * elgg_generate_url returns false for unknown routes ([6421c422](https://github.com/Elgg/Elgg/commit/6421c422669d818ca533af5ae3cca4adbc024401))
  * add support for route middleware ([0f199324](https://github.com/Elgg/Elgg/commit/0f199324dd3ccd041cc3628b1cc806b610246ac3))
* **system_log:** refactor system log API into a service ([c5846aa8](https://github.com/Elgg/Elgg/commit/c5846aa8d6cf48836d136e8b9af2cd956d285eeb))
* **widgets:** ElggWidget now has getDisplayName instead of getTitle ([12455356](https://github.com/Elgg/Elgg/commit/12455356afa2ea8ecb69608afdbd2790da56c87e))


#### Bug Fixes

* **actions:**
  * fixes error message on missing action file ([554c2e2e](https://github.com/Elgg/Elgg/commit/554c2e2edac27e8ce603f5a1fabfc6927a544834))
  * defining controller in static config works again ([2622fd1e](https://github.com/Elgg/Elgg/commit/2622fd1e08390e67c2d4611188ecd7db5021fbf0))
* **admin:** correctly set action path for settings forms ([5a021d7d](https://github.com/Elgg/Elgg/commit/5a021d7d4449dec5ac484b5c478802c03cc98f3e))
* **core:**
  * canComment now returns false for ElggSite entities ([6f2a2edb](https://github.com/Elgg/Elgg/commit/6f2a2edb9686eddd13f96b8f96aaa011320d745d))
  * directly call EventsService in shutdown function ([48d74a65](https://github.com/Elgg/Elgg/commit/48d74a65ab630feaf2578b77e9543af11d8417f3))
  * make sure minusername and passwordlength are always in config ([ec3b4e94](https://github.com/Elgg/Elgg/commit/ec3b4e944379ab2f8ce9fa0d6591bd480681321d))
* **css:**
  * make sure jquery positioning has correct information ([290aeee3](https://github.com/Elgg/Elgg/commit/290aeee3873ea363a4a04e2a3280b4a2b0e8b74b))
  * correct behaviour of elgg-level in all browsers ([258e9d36](https://github.com/Elgg/Elgg/commit/258e9d36a3ce6f428019a95c392881bfe3bd688e))
  * walled garden background correctly positioned in IE ([a527ebdd](https://github.com/Elgg/Elgg/commit/a527ebdd3d0b6ae52726f9b5386ea5f2cb41646f))
  * set correct margin on admin content layout ([5accfeaf](https://github.com/Elgg/Elgg/commit/5accfeafe25675387b9eda6c9f491de60f0fb557))
  * only apply module header font color to first level elements ([c180b203](https://github.com/Elgg/Elgg/commit/c180b2038807d4c648923aa4d1aabdb0ed509421))
  * correct alignment of pageheader and module header elements ([5fe78207](https://github.com/Elgg/Elgg/commit/5fe78207dadfdc8ec6e8d11b2ce1dca00d33a003))
* **email:**
  * add sender to Zend mail message envelope ([58c1fdea](https://github.com/Elgg/Elgg/commit/58c1fdea52889d20cae4f68c9d4337e0447aae16))
  * always default to site email ([23ffef3d](https://github.com/Elgg/Elgg/commit/23ffef3d0e9a2b9cefd0727afc727c1eb5b06283))
* **embed:** make embed route pattern greedy ([4346ea9b](https://github.com/Elgg/Elgg/commit/4346ea9b4ff1ee34637c22f60fc664a0774fda1c))
* **forms:**
  * switched styled checkbox without label now is clickable ([2d2c79c5](https://github.com/Elgg/Elgg/commit/2d2c79c58eeb8f7ac63363755c7eb36102cafa08))
  * select alues are now correctly selected with array elements ([d2dcb978](https://github.com/Elgg/Elgg/commit/d2dcb978dd11831493ba8eb732f66e79321da6df))
  * userpicker works again when friends constraint is set ([a4d80c58](https://github.com/Elgg/Elgg/commit/a4d80c582fab3a4a93956f044f5606159e7fd7ce), closes [#11697](https://github.com/Elgg/Elgg/issues/11697))
* **groups:**
  * show group dropdown at correct position ([a781f1dc](https://github.com/Elgg/Elgg/commit/a781f1dcc3253a15787aa0f989151d6fe5d4ff99))
  * only show toggle indicator if there is a submenu ([6aa05764](https://github.com/Elgg/Elgg/commit/6aa057646c021df736dadc1a445c541c3ca26812))
* **js:**
  * ajaxed login form now correctly returns to REFERER ([605089af](https://github.com/Elgg/Elgg/commit/605089af991d4e5e7f639960e70bc1e4444ee4b8))
  * close system messages when opening a lightbox ([67ed9a1e](https://github.com/Elgg/Elgg/commit/67ed9a1edc06a5a7947f173fcdf80af93fafd10f))
* **navigation:** metadata and river menu sections are positioned inline ([30b90d00](https://github.com/Elgg/Elgg/commit/30b90d00e56a290790a37a9d68e5db1e3903d89e))
* **notifications:** set correct subtype for user notifications ([6e30ceac](https://github.com/Elgg/Elgg/commit/6e30ceac9d2b47e412a8b7668cc7e65e8a91282a))
* **profile:** custom profile fields can be saved again ([2d773027](https://github.com/Elgg/Elgg/commit/2d7730271a16d12231852e0dafa63cd6b99a66ce))
* **river:** core should register the river/delete action ([0a4956a4](https://github.com/Elgg/Elgg/commit/0a4956a4a0d38cc562b02d66a5711182b9a73ac6))
* **system_log:** correctly extend login_history view to settings ([1543c201](https://github.com/Elgg/Elgg/commit/1543c20178dc21fcacc97c6ac82ff74b4ef79cb2))
* **views:** numentities statistics view correctly gets user entity ([3de7dca2](https://github.com/Elgg/Elgg/commit/3de7dca2c3b4d5c0cebaf8ca353db60b0ddc26b5))


<a name="3.0.0-beta.2"></a>
### 3.0.0-beta.2  (2018-01-31)
=======
<a name="2.3.10"></a>
### 2.3.10  (2018-12-21)
>>>>>>> e3982cb6

#### Contributors

* Jerôme Bakker (5)
<<<<<<< HEAD
* Ismayil Khayredinov (2)

#### Features

* **db:** use public service container for database operations ([4015b8ce](https://github.com/Elgg/Elgg/commit/4015b8ceafbf0cb4c7a7c05323f032b188d13356))
* **di:** plugins now have access to DI container ([8cdff630](https://github.com/Elgg/Elgg/commit/8cdff63092788fbb9d2527c9e155cf46d7fe1555))


#### Documentation

* **release:** updated release docs ([d035c9d6](https://github.com/Elgg/Elgg/commit/d035c9d6ea4a68849cd2ecfd6692c15082677a21))


#### Bug Fixes

* **activity:** use correct route name for owner_block menu item ([989eb5b2](https://github.com/Elgg/Elgg/commit/989eb5b24ef3a0421589eda8c9968e4fa8b994c2))
* **cli:** correcly load Elgg in cli ([aecd6df7](https://github.com/Elgg/Elgg/commit/aecd6df7644a39f1087cfef0877bcea5ac87b088))
* **views:** correctly register core views ([82423b30](https://github.com/Elgg/Elgg/commit/82423b30f2b2275eacada157b63642b233da964a))


<a name="3.0.0-beta.1"></a>
### 3.0.0-beta.1  (2018-01-29)

#### Contributors

* Jeroen Dalsem (268)
* Ismayil Khayredinov (180)
* Jerôme Bakker (133)
* Steve Clay (123)
* jdalsem (56)
* Juho Jaakkola (7)
* Ismayil Khayredinov (3)
* iionly (2)
* Juho Jaakkola (1)
* Phanoix (1)
* Wouter van Os (1)
* Yaco (1)
* piet0024 (1)
* raghukul01 (1)
* sebz (1)

#### Features

* **access:**
  * the friends access is now an access collection ([eccc9713](https://github.com/Elgg/Elgg/commit/eccc97137d6dbdf57a5a2422cd8d1a7704cb2ac6), closes [#3391](https://github.com/Elgg/Elgg/issues/3391), [#5038](https://github.com/Elgg/Elgg/issues/5038))
  * readable access level can now be filtered ([240d19df](https://github.com/Elgg/Elgg/commit/240d19df4313540d4ee2a03fc38766962fd820cd), closes [#8491](https://github.com/Elgg/Elgg/issues/8491), [#6402](https://github.com/Elgg/Elgg/issues/6402))
* **account:** allow admins to change usernames of users ([2bcecfd0](https://github.com/Elgg/Elgg/commit/2bcecfd0957e1ef2b9467429429a2a644fd91eb7))
* **acl:** added subtype to access collections ([450aaa4c](https://github.com/Elgg/Elgg/commit/450aaa4cf028419eb41a25ca2e26d9559d5a0069))
* **actions:**
  * added $CONFIG->action_time_limit to set a custom execution timeout for all actions #7204 ([3682a3c6](https://github.com/Elgg/Elgg/commit/3682a3c655c35755b5ad2c630d7c85702c08c3b2))
  * user login action now is ajaxed ([82d40345](https://github.com/Elgg/Elgg/commit/82d40345f8ba82031148720a514e3e4e54d38026))
  * added the ability to configure actions in elgg-plugin.php ([299df3cd](https://github.com/Elgg/Elgg/commit/299df3cdbf513a5cef54b33e3fc602ee265ba447))
* **activity:**
  * moved group related pages into the activity plugin ([f8f2ebd3](https://github.com/Elgg/Elgg/commit/f8f2ebd344b4d43acdb2d409e7e08ce1b39426e7))
  * options for river filter can now be provided as view_var ([04888ae4](https://github.com/Elgg/Elgg/commit/04888ae4da8fb6faf2a1f82f119f0ff725283517), closes [#9918](https://github.com/Elgg/Elgg/issues/9918))
* **admin:**
  * add an option to delete all notices ([d5f342d1](https://github.com/Elgg/Elgg/commit/d5f342d1ee33da8520885f155fffe9ad78eaa398))
  * admin area improvements ([b5167124](https://github.com/Elgg/Elgg/commit/b51671244847f9efd418ccfa3e78069e06527475), closes [#10325](https://github.com/Elgg/Elgg/issues/10325), [#11028](https://github.com/Elgg/Elgg/issues/11028))
  * content stats are separated in searchable and other content ([263bd28d](https://github.com/Elgg/Elgg/commit/263bd28dcd3a87a7b3418be5f95acb7b24f8e314), closes [#7862](https://github.com/Elgg/Elgg/issues/7862))
* **blog:**
  * use best practices in rendering resources ([55f8d95b](https://github.com/Elgg/Elgg/commit/55f8d95b66bed81189621f873d779d8c172a3342))
  * archive sidebar is now using a menu to show archive links ([06e7c499](https://github.com/Elgg/Elgg/commit/06e7c4992206874c8b01767b30ec41bf8389df85))
* **bookmarks:** update bookmarks plugin to comply with best practices ([49e4c7ff](https://github.com/Elgg/Elgg/commit/49e4c7ff1432392d71b07312f7751790e72563d6))
* **cache:**
  * boot cache is now enabled by default ([575c6fc5](https://github.com/Elgg/Elgg/commit/575c6fc5c6bcc12414649b07c30890e9fd7a3b26))
  * consolidate caching API ([1aa04eca](https://github.com/Elgg/Elgg/commit/1aa04eca49e71885421da3242ac7997676be8982))
  * added json file types as cacheable ([2f380b2e](https://github.com/Elgg/Elgg/commit/2f380b2ecaabd2611117be649745c8308f24689b), closes [#9041](https://github.com/Elgg/Elgg/issues/9041))
* **ckeditor:**
  * updated to full ckeditor v4.7.3 using composer ([dbedc19b](https://github.com/Elgg/Elgg/commit/dbedc19b9b8d81c45e62bd130690afe86c00eedb))
  * changed style of editor to be more minimalistic ([5c19b59e](https://github.com/Elgg/Elgg/commit/5c19b59eb7da392c990406a5d0e354c3997ac192))
* **cli:**
  * allow to set dbhost with CLI installer ([b452f750](https://github.com/Elgg/Elgg/commit/b452f750214577054dab9b0f9cc36b9a4dc78fac))
  * adds elgg-cli seed and unseed commands ([ded471f1](https://github.com/Elgg/Elgg/commit/ded471f12375a42eb18b5df5a324d6e12d75c4fc))
  * adds elgg-cli command line tool ([65007269](https://github.com/Elgg/Elgg/commit/65007269415c197770e79974babfe64a854bc66e), closes [#6612](https://github.com/Elgg/Elgg/issues/6612))
* **collections:** rewrite friends collections, friendspicker ([ec40d1a5](https://github.com/Elgg/Elgg/commit/ec40d1a5d3f121189ab7c158b9f61307badd28d2), closes [#9092](https://github.com/Elgg/Elgg/issues/9092), [#9026](https://github.com/Elgg/Elgg/issues/9026))
* **comments:**
  * comments are configurable per entity ([c407af05](https://github.com/Elgg/Elgg/commit/c407af05729b2b5a61ac6445b237500144fb8ab3))
  * submitting comments is now ajaxed ([c875b2ce](https://github.com/Elgg/Elgg/commit/c875b2ce1d2ec9873f954949a9995c78f0bb2c8d))
  * offloaded comment creation notification ([78a60a62](https://github.com/Elgg/Elgg/commit/78a60a6208da30cbd04b9e2db7612de3550560f6))
* **components:** a menu can now be added to module header ([cd7ea08a](https://github.com/Elgg/Elgg/commit/cd7ea08a815a201a3702b4bd4efb051725482bee))
* **core:**
  * only show language selection if more than 1 option ([4eb7ab36](https://github.com/Elgg/Elgg/commit/4eb7ab36bf4080646c20fc6db6638505d8ac75e7))
  * elgg_get_config supports a default value if config not set ([6693b8ad](https://github.com/Elgg/Elgg/commit/6693b8ad5ad1f58699dd7167b206a3c39a7e5517))
  * added config to disable RSS feeds and Elgg branding ([e6ae6056](https://github.com/Elgg/Elgg/commit/e6ae6056a5af7ae92b64054269d9fc60689a116e))
  * normalized system messages using elgg_view_message ([1c64d898](https://github.com/Elgg/Elgg/commit/1c64d8984e1ab08f4c0269d79c2a66007e23a66c))
  * added API for temporary ElggFile ([89071ffe](https://github.com/Elgg/Elgg/commit/89071ffe69b2e77c88f76033322a018510d5fff1))
  * orientation of uploaded images will be fixed if possible ([a80306f4](https://github.com/Elgg/Elgg/commit/a80306f4c7758a8f2cd5858a02b73749b26597ba))
  * added the ability to use Imagick as the image processor ([a6629ec3](https://github.com/Elgg/Elgg/commit/a6629ec310953d2642640e448b890659687c09ba))
  * add phpinfo page ([e8e45afa](https://github.com/Elgg/Elgg/commit/e8e45afa1d54260a4a881601b5bdea26d1095bf9))
  * autoregister simplecache views for elgg_load_js/css ([57c29b6e](https://github.com/Elgg/Elgg/commit/57c29b6e8707c8a5ae1e97443628d49170198bc0))
  * reworked the walledgarden layout ([d73e59fa](https://github.com/Elgg/Elgg/commit/d73e59fa906979eae81f815cfd67dd0e5474b14a))
* **cron:** adds cron service ([8941965d](https://github.com/Elgg/Elgg/commit/8941965dc979fe202718c4efb72fe29d197d5bb5))
* **css:**
  * switch to using variables in css files ([d189a199](https://github.com/Elgg/Elgg/commit/d189a19936f93f061225b036434240d8fd8bc6da))
  * CSS is pre-processed by css-crush, all /cache output is filterable ([e5ac8842](https://github.com/Elgg/Elgg/commit/e5ac884239b9584bb1db37665719abc51894a929), closes [#10625](https://github.com/Elgg/Elgg/issues/10625))
* **dashboard:** only show blurb if there are no widgets ([8a45cee7](https://github.com/Elgg/Elgg/commit/8a45cee7ecf98d0fd699fa28c839356d2ff4a27d))
* **database:** plugins can now register their own database seeds ([e167092d](https://github.com/Elgg/Elgg/commit/e167092dd3d1a4f393b0f74ed3f6c166e14b75d4), closes [#11129](https://github.com/Elgg/Elgg/issues/11129))
* **db:**
  * rewrite metadata and annotation getters with QueryBuilder ([74174e7f](https://github.com/Elgg/Elgg/commit/74174e7fc975d441b5fec28677e12bc9f664599d))
  * rewrite elgg_get_entities* using QueryBuilder ([1b80a963](https://github.com/Elgg/Elgg/commit/1b80a9631942dd3a5a5584dad55e42187fb3498d), closes [#5071](https://github.com/Elgg/Elgg/issues/5071), [#6798](https://github.com/Elgg/Elgg/issues/6798))
  * database migrations are now managed by phinx ([55236d98](https://github.com/Elgg/Elgg/commit/55236d98f9570b1acfa6a50ac9cce63a27e45564), closes [#7947](https://github.com/Elgg/Elgg/issues/7947), [#5442](https://github.com/Elgg/Elgg/issues/5442))
  * new installations use utf8mb4 and longtext columns ([5e75e7cf](https://github.com/Elgg/Elgg/commit/5e75e7cfe3c597faff2b587fa281e5415ae2b349), closes [#10863](https://github.com/Elgg/Elgg/issues/10863))
* **developers:**
  * add route inspector ([38372e26](https://github.com/Elgg/Elgg/commit/38372e26827103daf5166fb6f47552ea2a504bc6))
  * theme sandbox now users core layout elements ([b2af689a](https://github.com/Elgg/Elgg/commit/b2af689a2375c58721d6db827419a54775dca960))
  * added settings to block or forward email notifications (#11265) ([5063d9db](https://github.com/Elgg/Elgg/commit/5063d9dbf6691d8c61304109540c4fd38e742c6e))
* **discussion:** replies have been moved to comments ([9549d7e8](https://github.com/Elgg/Elgg/commit/9549d7e8f8e369256bcfacbb3dbc5d7d5cb8c34c))
* **discussions:** update reply form to latest forms API ([98a6aaec](https://github.com/Elgg/Elgg/commit/98a6aaec28dfe0d47b33d5b5f7c190fee8a640b6))
* **email:**
  * email address helper class for formatting ([972a8906](https://github.com/Elgg/Elgg/commit/972a8906c12abec4fd48af8eec3a191c12107efc))
  * support e-mail attachments ([f6f9a025](https://github.com/Elgg/Elgg/commit/f6f9a02543b72d8b7f7be03883a5f2368208c384))
  * more granular API for handling system emails ([43709e79](https://github.com/Elgg/Elgg/commit/43709e796faacb448922994179fe78f5f9a237ba))
  * adds a plugin hook to alter the contents of an email ([c5642515](https://github.com/Elgg/Elgg/commit/c56425159e61ff582da8a9ce310924e3d82397bf))
  * recipient and sender email address formatted ([9c48ccc0](https://github.com/Elgg/Elgg/commit/9c48ccc0a80d0a60806b7f0cad8fa3edd10a62ff))
* **entities:** denormalize entity subtypes ([ed318565](https://github.com/Elgg/Elgg/commit/ed3185653bd2a994b8c09e6cbc062a0a9a93f467))
* **events:** Adds new handler API available for events and hooks ([5f334783](https://github.com/Elgg/Elgg/commit/5f334783ea37544918529b4ad1c1cc17fac80de8))
* **file:**
  * remove elgg:file library ([c54b88a6](https://github.com/Elgg/Elgg/commit/c54b88a6221432383f39ba2a1e7ceed5ef8c9362))
  * default icon sizes are now available for new image thumbs ([cb19affe](https://github.com/Elgg/Elgg/commit/cb19affe5940426747a459c96219f1e2f1e6393b))
* **files:**
  * add download permission checks ([fb8c3e04](https://github.com/Elgg/Elgg/commit/fb8c3e04e4a7bb60972e5ea0e3bb2bfc33f1d279))
  * update file plugin to new file serving API ([1e736aeb](https://github.com/Elgg/Elgg/commit/1e736aebb953051ec1b8a2c165ab3c9595e72b40))
* **forms:**
  * fields can now render custom html ([171e1b32](https://github.com/Elgg/Elgg/commit/171e1b322238d1041a36ee7107db90e6cc71fe9b), closes [#10090](https://github.com/Elgg/Elgg/issues/10090))
  * allow specifying a custom view for fields ([ecfe4ac7](https://github.com/Elgg/Elgg/commit/ecfe4ac787ea73a7884baa71ad7b08e39316af4b))
  * pass all vars prefixed with # to field view ([99bb2d07](https://github.com/Elgg/Elgg/commit/99bb2d0725593f6aa05ff0a8b57bc6fcb4b1e79b))
  * add time input, support DateTime values ([25ddb36c](https://github.com/Elgg/Elgg/commit/25ddb36ca99027dbdbcfa753382a48f00c43e760), closes [#11227](https://github.com/Elgg/Elgg/issues/11227), [#7476](https://github.com/Elgg/Elgg/issues/7476), [#4506](https://github.com/Elgg/Elgg/issues/4506))
  * form_vars and body_vars are now available in the footer ([b823e609](https://github.com/Elgg/Elgg/commit/b823e609ecccdc61dd6dfb40eb942dd8cb0b8a31))
  * input/radio and input/checkboxes support options_values ([908972c0](https://github.com/Elgg/Elgg/commit/908972c024a9a70c4a12158377ab245b1aa305cf), closes [#6043](https://github.com/Elgg/Elgg/issues/6043), [#3483](https://github.com/Elgg/Elgg/issues/3483))
  * forms without a body will no longer output a form element ([d29ce0b3](https://github.com/Elgg/Elgg/commit/d29ce0b3a53a5a1d4c1d82fab87da2f9e5d1dd7d), closes [#8459](https://github.com/Elgg/Elgg/issues/8459))
  * input/select now support optgroups ([10bb273a](https://github.com/Elgg/Elgg/commit/10bb273a56e2a02dea5b83ffbd2da66fb7fa25b4))
  * input/checkbox view support 'switch' styling ([9be6f53f](https://github.com/Elgg/Elgg/commit/9be6f53f3d69ce315cf5a93a72a12a4ae2da97a0))
  * input/longtext now support editor variations ([5f3d6b05](https://github.com/Elgg/Elgg/commit/5f3d6b050b122565c2e47ca93b92c7d7d9130120))
  * buttons are now rendered with a <button> tag ([fc680658](https://github.com/Elgg/Elgg/commit/fc680658c8b12bea1e74fe44f25195eb2936f804))
* **gatekeeper:** implement stricter banned user checks ([d0deb646](https://github.com/Elgg/Elgg/commit/d0deb646bbf7d6771ccf6f602a33096bf5be3714))
* **groups:**
  * improved group title menu and reorganized group stats ([d611eeb5](https://github.com/Elgg/Elgg/commit/d611eeb5d180f44803defe8a03f93121d59e34c9))
  * clearer join/owner status and less prominent leave button ([41fb03ea](https://github.com/Elgg/Elgg/commit/41fb03ea4d29206c4a1deffd06f1535cf851ba84), closes [#8872](https://github.com/Elgg/Elgg/issues/8872))
  * added topbar menu item for pending invitations ([82c60c99](https://github.com/Elgg/Elgg/commit/82c60c99bf8d98a4100dab193d5a5c24c941ac6f))
  * added generic ElggGroup functions for tool availability ([246db29f](https://github.com/Elgg/Elgg/commit/246db29f92f42094c5718ef3045b49ce07d897b2))
  * consolidate API for joining groups ([8d57dfd3](https://github.com/Elgg/Elgg/commit/8d57dfd3e3e50f8aaf92ab7a04b0f918597c959d), closes [#10659](https://github.com/Elgg/Elgg/issues/10659))
  * allow group invitations to be resend ([7206894b](https://github.com/Elgg/Elgg/commit/7206894bd34c44479344580d16e8ed053491211a))
  * validate container permissions when creating a new group ([8a3a8787](https://github.com/Elgg/Elgg/commit/8a3a8787bd865b21119ea9602ac24bdb8d175898))
  * group metadata ownership in now in sync with group ownership ([62a14f27](https://github.com/Elgg/Elgg/commit/62a14f27cfafc7e620b77ecc552dd870d7c4adc3))
  * group ACL name is now always in sync with the group name ([e758ef62](https://github.com/Elgg/Elgg/commit/e758ef62e25d0d58663ba6c8057b9f89d0cb65c9))
  * transfer icon files to a new location ([adbc5198](https://github.com/Elgg/Elgg/commit/adbc519855de0d5d01dc198f77b6044e279969ea), closes [#4683](https://github.com/Elgg/Elgg/issues/4683))
  * update group listings to new layout API ([22658ee5](https://github.com/Elgg/Elgg/commit/22658ee5273d850dfdb581da552e612feb2ae2aa))
* **htmlawed:**
  * now using htmlawed v1.2 with html5 support ([43cf04cd](https://github.com/Elgg/Elgg/commit/43cf04cd13ab19383cc9f771ddf91523783cb825))
  * Expose plugin hook for spec parameter ([9aebac50](https://github.com/Elgg/Elgg/commit/9aebac50b266f9cf56f74cda9bc573bc1cc9de4d))
* **i18n:**
  * added a function to retrieve available languages ([8f9c1092](https://github.com/Elgg/Elgg/commit/8f9c1092a0f02c79cbcc538cd7e9cf3185b85a47))
  * core triggers an event after translations are reloaded ([56812eff](https://github.com/Elgg/Elgg/commit/56812effa22d07cebd5175fae296abbad8b3f1aa), closes [#8119](https://github.com/Elgg/Elgg/issues/8119))
* **icons:**
  * large icons are now default upscaled and square ([86c3a8ee](https://github.com/Elgg/Elgg/commit/86c3a8ee28bc6535b3034fa75fe1e5a7e16a2f2f))
  * lazy generate entity icons on demand ([29e92b67](https://github.com/Elgg/Elgg/commit/29e92b670a5be41a15e1d44064880c7c15c8cd01))
  * make it easier to replace default entity icons ([b1efd68f](https://github.com/Elgg/Elgg/commit/b1efd68f77685b9a40a38a77e7b776c8528b55a9))
* **input:**
  * show default help text about upload limit on input/file ([a15a7ecf](https://github.com/Elgg/Elgg/commit/a15a7ecf937bb869d59447fc9ee887130a9157ae))
  * Adds function to get HTML-escaped input ([f1819935](https://github.com/Elgg/Elgg/commit/f18199353bbb9583f11f3575522e718288c28e8d))
* **install:** installation changes ([57ac75ec](https://github.com/Elgg/Elgg/commit/57ac75ecfec978e8f46ffa6687d9dd78022e776b), closes [#5871](https://github.com/Elgg/Elgg/issues/5871))
* **js:**
  * added ability to register toggleable menu items server side ([e974f3a7](https://github.com/Elgg/Elgg/commit/e974f3a771e2a3423fe9dd813a5cc75e9dccdf9c))
  * all core js is now part of the views system ([761a4bf5](https://github.com/Elgg/Elgg/commit/761a4bf5c679958bc7f91102e32c3ce9ed193a42))
  * lightbox href calls now uses elgg/Ajax ([888969b7](https://github.com/Elgg/Elgg/commit/888969b7755279e8c05c3930cf06b29b435f943e))
* **labels:** adopt entity and collection labelling convention ([da1c1054](https://github.com/Elgg/Elgg/commit/da1c1054e294fb778d112071461c82ac85e77ffa))
* **layout:**
  * alt sidebar width is now fluid ([47a5e79a](https://github.com/Elgg/Elgg/commit/47a5e79a6c8c4da8d0b28e34888553ebe175c336))
  * alt sidebar no longer depends on sidebar ([d20f2d9a](https://github.com/Elgg/Elgg/commit/d20f2d9a36151850b220b88b0f1b0e7a428caa12))
* **layouts:** decompose and centralize layout views ([2e52ed91](https://github.com/Elgg/Elgg/commit/2e52ed9138d6c77010d31cd656fa9366c842789f))
* **lib:**
  * remove support for plugin libraries ([533fb7a9](https://github.com/Elgg/Elgg/commit/533fb7a9584f1e00940722c0151e677f799b7fb6), closes [#11176](https://github.com/Elgg/Elgg/issues/11176))
  * make calls with ignored access easier ([f714da6c](https://github.com/Elgg/Elgg/commit/f714da6cd2e03e1ee96d584e45ec69792088617e), closes [#6694](https://github.com/Elgg/Elgg/issues/6694))
* **lightbox:** add responsive imageless lightbox theme ([02b4a142](https://github.com/Elgg/Elgg/commit/02b4a142ecaeca5dcac758f6d043181f335d1a0a))
* **likes:**
  * like annotation access is no longer linked to entity access ([ab7336b2](https://github.com/Elgg/Elgg/commit/ab7336b20de0f82dca0fbb8ff8ee4dbb8cb93afe))
  * show likes in river for logged out users ([10ef9b53](https://github.com/Elgg/Elgg/commit/10ef9b535f4101afe01110c02e5737b28a0c602c), closes [#10897](https://github.com/Elgg/Elgg/issues/10897))
  * updates are page-wide and can come from any ajax response ([96207369](https://github.com/Elgg/Elgg/commit/962073696d2599ad6f78f6d54e858294ba037457), closes [#9698](https://github.com/Elgg/Elgg/issues/9698))
* **listing:** move access info from menu to byline ([9f31969b](https://github.com/Elgg/Elgg/commit/9f31969b1cc12829d615e8bf8c3ab3a1b653513b))
* **lists:** list component view now handles all data types ([7b7d3349](https://github.com/Elgg/Elgg/commit/7b7d3349b4beac4b1a74a5135b7abf5e000a6c6f))
* **members:**
  * added admin link to create new user on members listing ([1e6b6a68](https://github.com/Elgg/Elgg/commit/1e6b6a68537480ccfe399f51c420f6a5415f4934))
  * added members tabs to member search page ([27274acd](https://github.com/Elgg/Elgg/commit/27274acde2894bc8bc57a831bd91a3af325cfc3a))
  * use filter menu and resource views for the pages ([f4b780ab](https://github.com/Elgg/Elgg/commit/f4b780ab408deb222ad115dde8cb10e7f7776727))
* **menus:**
  * set default menu order to priority ([8b355878](https://github.com/Elgg/Elgg/commit/8b355878d14632a4d3cfec90b0237a2024bf46d6))
  * standardized usage of entity menu and added a social menu ([f7e881db](https://github.com/Elgg/Elgg/commit/f7e881dbb064ff4917fa9f11bf50824e5ae0ee79))
  * added icons to user hover menu items ([ffa267d0](https://github.com/Elgg/Elgg/commit/ffa267d043cecee74d37d6d2e9b532953f844ef3))
  * consolidate child menu behavior and UI ([24218e39](https://github.com/Elgg/Elgg/commit/24218e3910493accf51ca9ecc9bba561ef444610))
  * anchors now support icons and badges ([0af43627](https://github.com/Elgg/Elgg/commit/0af4362756c5b41ffec667571bc858b8eee9f70e))
* **messages:** message presentation uses standard summary/full views ([87a8e834](https://github.com/Elgg/Elgg/commit/87a8e834b468dd3b460e17a64baf239b03118f2e))
* **messaging:** improves admin notices and system messages ([28d297f1](https://github.com/Elgg/Elgg/commit/28d297f126e4522ab70e1aca81309c5a5c58e376), closes [#10917](https://github.com/Elgg/Elgg/issues/10917))
* **navigation:**
  * added view vars to toggle entity/social menu ([07b87da0](https://github.com/Elgg/Elgg/commit/07b87da06fbdc300b83df2d5484395738063b2c0))
  * added icon to generic add title menu item ([239f65ee](https://github.com/Elgg/Elgg/commit/239f65ee4ccae9eaf7eeeece2a357aab7ea28e79))
  * breadcrumbs is now a menu ([b6ba0435](https://github.com/Elgg/Elgg/commit/b6ba04353c027fa7558479e22a03a1d6a5f781ae))
* **notifications:**
  * target URLs for notifications are now set explicitly ([1b73ed89](https://github.com/Elgg/Elgg/commit/1b73ed89c231dbdfed62998732af83b0812c9c85))
  * rewrite notification settings interface ([22afc923](https://github.com/Elgg/Elgg/commit/22afc9236358e336c7a4ed76e3bcb9e88ea67e54))
* **output:**
  * passing href false sets href to javascript:void(0) ([951d5239](https://github.com/Elgg/Elgg/commit/951d5239d44fdcd4ba59cd4d1d623002b21bc382))
  * inline rendering of tags ([12af7270](https://github.com/Elgg/Elgg/commit/12af727037174e2c88d780c130ebf39d24dc1ffe))
* **pages:**
  * use best practices in pages plugin ([3040b569](https://github.com/Elgg/Elgg/commit/3040b5693b83abdd0aef7fbe372a9c48dbdb5e31))
  * migrate page_top subtype into pag ([e88b5707](https://github.com/Elgg/Elgg/commit/e88b5707a60761ea26026109072624bec832ce0e))
  * replaces inline js with an AMD module ([362855d6](https://github.com/Elgg/Elgg/commit/362855d6535916bfe4f01635a58d35368d7f6285))
  * some improvements to resource and form views ([cb4f2733](https://github.com/Elgg/Elgg/commit/cb4f273397d80352e2d2cab1b3df6ba2806b4655))
  * Combine search results output of top pages and subpages ([109923ef](https://github.com/Elgg/Elgg/commit/109923ef77b98690f1e68a33b7ce9a56e108165c))
* **permissions:** permissions for admin users or with ignored access are now universal ([d5c9fdf7](https://github.com/Elgg/Elgg/commit/d5c9fdf7a590ee185518cc170dc0e49575ee2c77), closes [#7999](https://github.com/Elgg/Elgg/issues/7999))
* **php:** require PHP 7.0 ([7aa2b370](https://github.com/Elgg/Elgg/commit/7aa2b3702f8d4d503ef6e3a257bfda1a7ee31288))
* **plugins:**
  * use elgg-plugin for entity class and search registration ([4e088246](https://github.com/Elgg/Elgg/commit/4e088246262861958f9303255356b192e352c1ad))
  * widgets can be added using elgg-plugin.php ([a26c5d5a](https://github.com/Elgg/Elgg/commit/a26c5d5a3baf4fe03805f77312ac964414d74564), closes [#10348](https://github.com/Elgg/Elgg/issues/10348))
  * set default (user)plugin settings in elgg-plugin.php ([a8779635](https://github.com/Elgg/Elgg/commit/a8779635aa957626fe4dcb087f5767cd6232edfe))
  * autoload plugin composer autoloader ([ff63f9b8](https://github.com/Elgg/Elgg/commit/ff63f9b8529177905410e13a53d1692480a1ed10))
  * plugins no longer require a start file ([8a8a0283](https://github.com/Elgg/Elgg/commit/8a8a02835bf8a2f0a813e9d5d65b9e54e9be5fb2))
  * moves UI of friends and activity to plugins ([1a923804](https://github.com/Elgg/Elgg/commit/1a923804bad9c41f2cc391bf1fd9d81c153b64ee))
* **profile:**
  * add generic field output ([95028745](https://github.com/Elgg/Elgg/commit/950287453142e5ef9d8e770d2b74e4c2b846b89c), closes [#10412](https://github.com/Elgg/Elgg/issues/10412))
  * rebuild profile layout ([c0d4189c](https://github.com/Elgg/Elgg/commit/c0d4189cc93299d0a45fa09186111317fac860b0), closes [#11557](https://github.com/Elgg/Elgg/issues/11557))
  * the profile layout page now uses a 2 column widget layout ([9ec0dbc1](https://github.com/Elgg/Elgg/commit/9ec0dbc1c75915245f80c24083c7c7d340f06d7c))
* **river:**
  * remove type/subtype and access columns from river table ([861c20d3](https://github.com/Elgg/Elgg/commit/861c20d37f9b98327684a6c0224f4be24adf36d3), closes [#11346](https://github.com/Elgg/Elgg/issues/11346))
  * creating a river item defaults subject_guid to current user ([6426cdd0](https://github.com/Elgg/Elgg/commit/6426cdd0407bc16deb776588877106795cc53374))
  * elgg_view_river_item has a fallback logic for view ([1c91f716](https://github.com/Elgg/Elgg/commit/1c91f7169d52d41684f28aa7dda7d041ec9b98e6))
  * elgg_delete_river checks permissions and fires events ([892cbee3](https://github.com/Elgg/Elgg/commit/892cbee38428e3b986c964550094b2b2e1929d79))
* **router:** adds routing based on URL templates ([9fbd4a84](https://github.com/Elgg/Elgg/commit/9fbd4a841197252e8065928bfafd3576babfc824), closes [#4820](https://github.com/Elgg/Elgg/issues/4820))
* **routes:**
  * adds gatekeeper service ([dbff5bc8](https://github.com/Elgg/Elgg/commit/dbff5bc872d45400b7c2258d1c7091eabddb334c))
  * use named routes in web_services ([f7a27b62](https://github.com/Elgg/Elgg/commit/f7a27b62f2aaab0bf1945623f4df9f96719befce))
  * use named routes in embed ([bf333ee6](https://github.com/Elgg/Elgg/commit/bf333ee646a9ae29433ae9cec4805319d974a0e0))
  * use named routes in uservalidationbyemail ([065e80fc](https://github.com/Elgg/Elgg/commit/065e80fc842feef3c8e8a8664b3be79580f6f8d3))
  * use named routes in thewire ([cd1cb11f](https://github.com/Elgg/Elgg/commit/cd1cb11f61775185283d123707d31c5de6f33c6a))
  * use named routes in tagcload ([10d6d5a4](https://github.com/Elgg/Elgg/commit/10d6d5a4d315a294d8790358594e2d4ddf22570f))
  * use named routes in site_notifications ([b69e5cbe](https://github.com/Elgg/Elgg/commit/b69e5cbe0174603018e57f7aee82b09907251592))
  * use named routes in search ([6f085cd8](https://github.com/Elgg/Elgg/commit/6f085cd8909debc590b868644bc9392a1512ddbd))
  * use named routes in pages ([3abd9cd2](https://github.com/Elgg/Elgg/commit/3abd9cd2a41a69df938853faa0d06874ef6ce706))
  * use named routes for notifications ([60daa1d4](https://github.com/Elgg/Elgg/commit/60daa1d41d7dfafbffaea4c478fe457d6cfbf00b))
  * use named routes for messages ([6073279d](https://github.com/Elgg/Elgg/commit/6073279dae997bb7bb5a57fd529615a87b523dfc))
  * use named routes in messageboard ([11ee1ed6](https://github.com/Elgg/Elgg/commit/11ee1ed647d1bec627e3283329abd248b8f717cf))
  * use named routes in members ([e7d970a9](https://github.com/Elgg/Elgg/commit/e7d970a9d7b6b594140810f69c0a16a1eb74d49d))
  * use named routes in invitefriends ([c07ddf27](https://github.com/Elgg/Elgg/commit/c07ddf270182309b4c8c9ea240227c7e2e560aa8))
  * use named routes in groups ([adc4d1ab](https://github.com/Elgg/Elgg/commit/adc4d1abe477618ea7e42cd0c93bc9ac0886cfc8))
  * use named routes in friends_collections ([ba3880ea](https://github.com/Elgg/Elgg/commit/ba3880eacbe0b6184e002b3d665c0f608f4915c9))
  * use named routes in friends ([821b4a29](https://github.com/Elgg/Elgg/commit/821b4a29086f1044fde6ac6c28f954f3073647ab))
  * use named routes in expages ([63c5d7a8](https://github.com/Elgg/Elgg/commit/63c5d7a8f8742411767943d0c11747f5ff4ce896))
  * use named routes in developers ([486f0906](https://github.com/Elgg/Elgg/commit/486f0906bfb732500acdca5d626ac0a82e2aa54c))
  * use named routes in dashboard ([effdd372](https://github.com/Elgg/Elgg/commit/effdd372cc619fb95d07f9f79c18ac6ce082a754))
  * use named routes in bookmarks ([64075726](https://github.com/Elgg/Elgg/commit/640757264171c9fa5dafdb6f7fe2b8f70335cf81))
  * add utilities for setting breadcrumbs ([18e9aecc](https://github.com/Elgg/Elgg/commit/18e9aeccd4f1ef092268f2ad800ac822527a8078), closes [#10818](https://github.com/Elgg/Elgg/issues/10818))
  * use named routes in core ([f04c3925](https://github.com/Elgg/Elgg/commit/f04c3925c99817ec836046c3bb89c24128284a2d), closes [#9126](https://github.com/Elgg/Elgg/issues/9126))
* **search:**
  * adds a new core search service ([c359fec2](https://github.com/Elgg/Elgg/commit/c359fec229fb9bea0ee80bc8d274dc2bba089cfe), closes [#7392](https://github.com/Elgg/Elgg/issues/7392), [#11274](https://github.com/Elgg/Elgg/issues/11274), [#7062](https://github.com/Elgg/Elgg/issues/7062))
  * outputting a searchbox is now part of the default sidebar ([fe9eec0d](https://github.com/Elgg/Elgg/commit/fe9eec0d72dd0646b045d3e9d6af7cdfe52ef271))
* **security:** add security settings page ([a7ab8ecb](https://github.com/Elgg/Elgg/commit/a7ab8ecbc86030adf44b623e1e600d229c7c640f))
* **site:** added class function to get site email address ([fe005ba5](https://github.com/Elgg/Elgg/commit/fe005ba55bf721298a2eae49126f65ae33eb8505))
* **standards:**
  * apply new coding standards to entire code base ([5a63b3ca](https://github.com/Elgg/Elgg/commit/5a63b3ca541c799bfe17227f970e113acd9fb27e))
  * update to new Elgg coding standards ([582e0458](https://github.com/Elgg/Elgg/commit/582e0458a05675d7c600f36ccd99be3b461d34e8), closes [#10825](https://github.com/Elgg/Elgg/issues/10825))
* **system_log:** move system log to its own plugin ([39401bee](https://github.com/Elgg/Elgg/commit/39401beead88fdeb32c9f2e60cbd2b0f7d0eb37e))
* **tests:**
  * travis now also test on PHP 7.2 ([5089dcb7](https://github.com/Elgg/Elgg/commit/5089dcb7f86877c96e0a16854bb8ba946506b6d6))
  * migrate simpletest suite to phpunit integration tests ([0c2c756f](https://github.com/Elgg/Elgg/commit/0c2c756f44d313b4fbb8a22371dc2df33a013dac))
  * adds integration and plugin testing bootstrap ([471de772](https://github.com/Elgg/Elgg/commit/471de772c26dab83e30cb4451509704364e80496))
  * adds elgg-cli simpletest command ([7b2d459b](https://github.com/Elgg/Elgg/commit/7b2d459b6223a550a38869ecaed0cc670fb68b0b))
* **theme:**
  * new theme ([521041d3](https://github.com/Elgg/Elgg/commit/521041d340dbc7d9b6dfba3cd0ecef18f38efc7b), closes [#11134](https://github.com/Elgg/Elgg/issues/11134), [#10201](https://github.com/Elgg/Elgg/issues/10201), [#7658](https://github.com/Elgg/Elgg/issues/7658), [#10857](https://github.com/Elgg/Elgg/issues/10857), [#10316](https://github.com/Elgg/Elgg/issues/10316), [#4762](https://github.com/Elgg/Elgg/issues/4762), [#11245](https://github.com/Elgg/Elgg/issues/11245), [#6912](https://github.com/Elgg/Elgg/issues/6912))
  * icons now inherit styles from parent items ([ca43d290](https://github.com/Elgg/Elgg/commit/ca43d29098096bb0761308f5cc9ef6b84e86901f))
  * move aalborg theme into core ([0182128d](https://github.com/Elgg/Elgg/commit/0182128d271490fdaed6798591d4f1d9f44cbe08))
* **ui:** new layout of user hover menu contents ([6fe6b2ad](https://github.com/Elgg/Elgg/commit/6fe6b2ada00b762da53506b1b436b7596da8005c))
* **upgrades:** Introduces a new upgrading feature ([6e221f0e](https://github.com/Elgg/Elgg/commit/6e221f0eae01583c2825896503715cb8afed89d1))
* **users:**
  * added generic unvalidated users page/actions ([faa8fe1c](https://github.com/Elgg/Elgg/commit/faa8fe1c4c5f6999fe6015070b5778d11c7b26c8))
  * added a default page handler for viewing users ([962b3a4a](https://github.com/Elgg/Elgg/commit/962b3a4ae58044f5a1c3dfc99fe12d4666f571d7))
  * trigger events for user (in)validation ([3b4fcbb2](https://github.com/Elgg/Elgg/commit/3b4fcbb2e67a51419ee64becb3d405071e5db689), closes [#10576](https://github.com/Elgg/Elgg/issues/10576))
* **vendor:** jquery-treeview is now bundled in core ([a3cf8272](https://github.com/Elgg/Elgg/commit/a3cf82722c21ae526082cabb126b4fd6e906d2b5))
* **views:**
  * output/date & output/time are now wrapped in a time element ([3d348429](https://github.com/Elgg/Elgg/commit/3d34842930d010ee00570ac96e6cd19dc16d1e32), closes [#11576](https://github.com/Elgg/Elgg/issues/11576))
  * friendly time switches to date format after a few days ([85abca36](https://github.com/Elgg/Elgg/commit/85abca3698fa6a83309cede8428668b6a2cbee76), closes [#9897](https://github.com/Elgg/Elgg/issues/9897))
  * object/elements/imprint/time now support a href on the time ([7db48117](https://github.com/Elgg/Elgg/commit/7db481170068ff92e9a561293b30b817d1761b10))
  * added a default hook callback to prevent view output ([3ede3073](https://github.com/Elgg/Elgg/commit/3ede307305517ee99d7b549858704bb2c116521c))
  * view extensions are handled as normal views ([f35b6118](https://github.com/Elgg/Elgg/commit/f35b6118189856acc13033944feb282afaefd0f3))
  * added a generic entity navigation view for full views ([ccb9a74f](https://github.com/Elgg/Elgg/commit/ccb9a74fc70491ac6287169d764bb501c780f1c5))
  * added option to hide the owner_block menu ([bb7b31c6](https://github.com/Elgg/Elgg/commit/bb7b31c6f9f3a394ff3a631488467083091e5928))
  * a more flexible extendable html page shell ([550aeb89](https://github.com/Elgg/Elgg/commit/550aeb89b0cace60f78bc89dcc7d2147e1cb04c9))
  * make layout header responsive ([f3109ec4](https://github.com/Elgg/Elgg/commit/f3109ec41c1a0dd8d58a407df7dc97dd07712a03))
  * add attachments and responses to full object listing ([7808db76](https://github.com/Elgg/Elgg/commit/7808db76311978b13de3759b6b8445755b835e8f))
  * input/password only populates value if explicitely set ([cde67a2c](https://github.com/Elgg/Elgg/commit/cde67a2cd4af7f033b49c93c90038475294658f3))
* **walledgarden:** router now respects walled garden policies ([e71784d2](https://github.com/Elgg/Elgg/commit/e71784d2872c50d957b4470aaf9e9f16d25d5e88), closes [#7235](https://github.com/Elgg/Elgg/issues/7235), [#9881](https://github.com/Elgg/Elgg/issues/9881))
* **widgets:**
  * using input/number to select number of displayed items in widget edit views ([a60da40a](https://github.com/Elgg/Elgg/commit/a60da40a9d77be9900f0f0b8ea66bc1e3b960d84))
  * widget titles are linkable ([8a850486](https://github.com/Elgg/Elgg/commit/8a8504862664a3b104e6aff561638870535d3cc8))
  * adding widgets now opens in a lightbox with more info ([dc1e84fe](https://github.com/Elgg/Elgg/commit/dc1e84fe451721d877b9d013fc3d7be370c694e1))


#### Performance

* **config:** removes config "siteemail" value ([05184ae2](https://github.com/Elgg/Elgg/commit/05184ae21d99b4e137fc24e458985667469f760e), closes [#9096](https://github.com/Elgg/Elgg/issues/9096))
* **entities:** no count query if no pagination in elgg_list_entities ([dae5566a](https://github.com/Elgg/Elgg/commit/dae5566ad7f7f9049d184e36b160cd8ddf4d9901), closes [#9403](https://github.com/Elgg/Elgg/issues/9403))
* **metadata:** memcache most metadata ([01074610](https://github.com/Elgg/Elgg/commit/01074610db25ef99eb35cd4f993d097380baa983))


#### Documentation

* **i18n:**
  * Adds instructions for setting up Transifex for new major Elgg version ([803bd5ad](https://github.com/Elgg/Elgg/commit/803bd5ad463d99458ae18f6f80f99de7999d44e0))
  * Adds instructions for pulling translations from Transifex ([a18f24a8](https://github.com/Elgg/Elgg/commit/a18f24a8fea5059056f7ca22dc656419b9bab5e8))
* **plugins:** describe the steps to move a plugin to own repo ([9b3a8ee7](https://github.com/Elgg/Elgg/commit/9b3a8ee7f47dbf70e66b18fa7ab67cbb9b3c9622))


#### Bug Fixes

* **cache:** remove trailing slashes in cache symlink paths ([1e05f24e](https://github.com/Elgg/Elgg/commit/1e05f24e009b10807887a3537631e29de5a4d054))
* **ckeditor:** fixes basepath issues on some systems ([a5097efc](https://github.com/Elgg/Elgg/commit/a5097efc75e16fe50c5e604f96f6267712ad8004), closes [#10724](https://github.com/Elgg/Elgg/issues/10724))
* **core:**
  * get_registered_entity_types now returns empty array for type ([cc14cb0e](https://github.com/Elgg/Elgg/commit/cc14cb0e8a866b944f65cece43324e5aa020a2ec))
  * clear entity temp_metadata before setting a new value ([8bd1b296](https://github.com/Elgg/Elgg/commit/8bd1b2962db8caeabf7a254ce4c089d67d35813c))
  * unsetting metadata from unsaved entity now works ([67203cc1](https://github.com/Elgg/Elgg/commit/67203cc1c90e181da5bfb64c7c8bc0e0722d850b))
  * elgg_http_add_url_query_elements keeps '//' protocol intact ([c53d5c6d](https://github.com/Elgg/Elgg/commit/c53d5c6dfff6debfbb39a325da91348d47d258dc), closes [#9874](https://github.com/Elgg/Elgg/issues/9874))
  * error pages respect walled garden pageshell ([0312852a](https://github.com/Elgg/Elgg/commit/0312852a2c56225456f4cf65a9aa359e00ef9e26))
  * favicon.ico page handler now serves an icon ([d8ce2235](https://github.com/Elgg/Elgg/commit/d8ce2235bd586527c32438a58c67a28ac3eb9e97))
  * gatekeepers now forward with a 403 reason ([94ca91f2](https://github.com/Elgg/Elgg/commit/94ca91f2e418790f89d0fd8ab9a65041914da25c))
* **cron:**
  * cron/run endpoint calls intervals reliably ([9c37d927](https://github.com/Elgg/Elgg/commit/9c37d92737366629d0bae455a7dc7642b35232a9))
  * log correct completed time in cron monitor ([e4a66193](https://github.com/Elgg/Elgg/commit/e4a661933cfba0b77e3405a73ff75989afa5a418))
* **css:** elgg-body elements no longer clip form and positioned elements ([afb99a20](https://github.com/Elgg/Elgg/commit/afb99a2047d8b21f1cdd8206410fafccdf313a5c), closes [#5197](https://github.com/Elgg/Elgg/issues/5197))
* **db:** add missing subtype index to river table ([61747836](https://github.com/Elgg/Elgg/commit/61747836168186c5745cd346ca2017c1fd69b4fb), closes [#10896](https://github.com/Elgg/Elgg/issues/10896))
* **developers:** exclude view wrapping for results from the cachehandler ([d8ff5c39](https://github.com/Elgg/Elgg/commit/d8ff5c393594891f7e86404aafcd98ff542e8716))
* **discussions:** fix comments URL fragment ([c2a781f2](https://github.com/Elgg/Elgg/commit/c2a781f295575557d420c71850d950572ad0ce3d))
* **embed:** correct replace icon size with a non thumbnail size ([f0616d8e](https://github.com/Elgg/Elgg/commit/f0616d8ee5b25ae0d0359747707d6c82808c83ea))
* **entities:** memcache no longer returns disabled entities ([78d20ac2](https://github.com/Elgg/Elgg/commit/78d20ac225aafe1c60402fd7455727a525ca44fa), closes [#10970](https://github.com/Elgg/Elgg/issues/10970))
* **expages:** don't log notice if pages aren't created ([cdc28968](https://github.com/Elgg/Elgg/commit/cdc289680a61676bffb86e5ad63ec086bf696492))
* **file:** display owner icon in file summary of the full listing ([42898271](https://github.com/Elgg/Elgg/commit/428982710d51d24e165559acf1e9239bf7001486))
* **forms:** input/checkbox now applies disabled to hidden default value ([d3ea2025](https://github.com/Elgg/Elgg/commit/d3ea20252ee88b809c511672acad7beed2b7995c))
* **groups:** ensure that user has sufficient permissions to update group_acl ([49fed9b6](https://github.com/Elgg/Elgg/commit/49fed9b6c41fbaea9836083b5b0041e257a25cc7))
* **http:** Use Symfony to parse PATH_INFO ([822696b9](https://github.com/Elgg/Elgg/commit/822696b9bf2502eff3ca47549529c7444bbe1edb), closes [#10608](https://github.com/Elgg/Elgg/issues/10608))
* **i18n:**
  * fallback to site language before English ([e9f5d9d3](https://github.com/Elgg/Elgg/commit/e9f5d9d37cd712970c5b41ae2e1da823c39d8070))
  * set language via GET var works for client-side translation ([ee023ef1](https://github.com/Elgg/Elgg/commit/ee023ef1d3785759fbde0fea513d2f9e1cedd042))
* **input:** better handling of invalid UTF-8 characters ([2283a289](https://github.com/Elgg/Elgg/commit/2283a289e2ffd4ac580736a62fa4eb66a5cca2a3), closes [#5790](https://github.com/Elgg/Elgg/issues/5790))
* **install:** don't block install if can't make internal requests ([591c2806](https://github.com/Elgg/Elgg/commit/591c280673aa756acd2a303372866dd1ad189a06))
* **installer:**
  * sanitize dataroot before writing to settings file ([0eeb141d](https://github.com/Elgg/Elgg/commit/0eeb141d644f374999c0a68c23f477f968d678a0))
  * fix installer and add tests ([baa7040d](https://github.com/Elgg/Elgg/commit/baa7040ddf5a2c3db7b56cc5339736dc5d18bb1f), closes [#11433](https://github.com/Elgg/Elgg/issues/11433))
* **js:**
  * popup showing in wrong location in Opera ([164ae44c](https://github.com/Elgg/Elgg/commit/164ae44ce7ec1aabecfa6cc21e15a2fea75f0f79), closes [#6452](https://github.com/Elgg/Elgg/issues/6452))
  * hook trigger calls handlers in expected priority order ([1b0cc64d](https://github.com/Elgg/Elgg/commit/1b0cc64d708d351f1b2dd1a5b25fad1b40ccb7b0))
* **menu:** load AMD dependencies for the user_hover menu on load ([39d2ef20](https://github.com/Elgg/Elgg/commit/39d2ef2009e3bf42dd764fb28f1010990e588cac))
* **menus:**
  * allow rendering entity menu without a dropdown ([ff791563](https://github.com/Elgg/Elgg/commit/ff79156356e4badfffdfa697fa803e3a692b6b92))
  * menu items will always output an anchor ([cba37560](https://github.com/Elgg/Elgg/commit/cba37560f08745ca7edf82b6adc29b2e667af1d7))
  * provide admin link in case JS fails ([948e3bd6](https://github.com/Elgg/Elgg/commit/948e3bd66a5b1cc0f9c448c16820256599d546c4))
* **metadata:** warn devs when saving data longer than column holds ([eef89d26](https://github.com/Elgg/Elgg/commit/eef89d26f7e581131e908e03fc5b3d509b2613a3), closes [#10861](https://github.com/Elgg/Elgg/issues/10861))
* **navigation:**
  * assume default filter if filter value is set without id ([38df55f0](https://github.com/Elgg/Elgg/commit/38df55f02cdba9ff1b092da72c5de56fa6f76ee5))
  * correct container set on title menu button ([77c8f001](https://github.com/Elgg/Elgg/commit/77c8f001e8c5a52ef8f71a43afa79d02855bad63))
* **notifications:**
  * pass correct params to Email class ([a5ef05ad](https://github.com/Elgg/Elgg/commit/a5ef05ad9ab07ab6d5e69b84e93bb9e97998fe32))
  * fixes banned user notification language/name ([065b8496](https://github.com/Elgg/Elgg/commit/065b849633d7529ec4ad889994d8a3d1851e462a))
  * no notifications about private content ([075d2615](https://github.com/Elgg/Elgg/commit/075d2615106861b1b6bd118cf54dba8c8d28e1e0))
* **plugins:**
  * load elgg-plugin.php after classes and translations ([0397c91b](https://github.com/Elgg/Elgg/commit/0397c91b543baaba2a26b46423877da1c24fc80b))
  * start.php is now only required once, other plugin files included as requested ([875ff66c](https://github.com/Elgg/Elgg/commit/875ff66c2e28ed2bb58854fea18ed69cd4ad5283))
  * unfreeze plugin list after (de)activate no plugins ([939adff4](https://github.com/Elgg/Elgg/commit/939adff4a22e876d809bdeeac107bd3bc7153395))
* **river:** populate type and subtype of the river object ([101d0b74](https://github.com/Elgg/Elgg/commit/101d0b746788d9160047955fb47b16d83e5bb3a4))
* **search:**
  * validate comment ownership in format hook ([b39bbc2c](https://github.com/Elgg/Elgg/commit/b39bbc2c08d270dc76a755b538f50e5a9055bf91))
  * search fields are now reset for typeless search ([4f305de0](https://github.com/Elgg/Elgg/commit/4f305de04762af81c8b227154ca067c1cc532b3a), closes [#11483](https://github.com/Elgg/Elgg/issues/11483))
* **upload:** only prepare files if uploaded ([3c6c8f76](https://github.com/Elgg/Elgg/commit/3c6c8f763582f9602b7f6041dbaab5ebae0fc50f))
* **uservalidationbyemail:** email sent page respects walledgarden shell ([b972b0d2](https://github.com/Elgg/Elgg/commit/b972b0d21221d498c5dbceba3adc9a2fb48819c7))
* **views:**
  * clean up of class attribute usage ([6b3edaf2](https://github.com/Elgg/Elgg/commit/6b3edaf2998c101bba6a6b3ad80198d1e012350a), closes [#11468](https://github.com/Elgg/Elgg/issues/11468))
  * do not wrap tabs in a heading ([fb80a68a](https://github.com/Elgg/Elgg/commit/fb80a68af5e86f5c02febf9fce73b2b048e6ac79), closes [#10764](https://github.com/Elgg/Elgg/issues/10764))
  * output/tag shows text if there is no href present ([e7dfa2a0](https://github.com/Elgg/Elgg/commit/e7dfa2a000b4ddf13e0b88560037298a7778bc83))
  * owner links in by line now always point to user ([2a70902b](https://github.com/Elgg/Elgg/commit/2a70902bc17ea0d69e201e061f175a144dbf09df))


#### Deprecations

* **breadcrumbs:** breadcrumbs now use href instead of link ([6e7235a2](https://github.com/Elgg/Elgg/commit/6e7235a27d00e67608295b40fe3bc32ee57a8eea), closes [#10345](https://github.com/Elgg/Elgg/issues/10345))
* **core:**
  * the use of the function create_metadata is deprecated ([a60ed182](https://github.com/Elgg/Elgg/commit/a60ed1824fecebe35635fb1acdb20a92cd7ebad6))
  * the use of the update_metadata function is deprecated ([fb97d13a](https://github.com/Elgg/Elgg/commit/fb97d13a8cb94e8058d3dcd0a43dffa97f7845a6))
  * removed the site_guid entity attribute from datamodel ([45b2dcc4](https://github.com/Elgg/Elgg/commit/45b2dcc4ea1e6da87b10f4e1c8f3f1800b211fa8))
* **metadata:** removed independent metadata functions (#11086) ([d82b9e1d](https://github.com/Elgg/Elgg/commit/d82b9e1d231d8b8e4c2eedde833d815921ad1727), closes [#11075](https://github.com/Elgg/Elgg/issues/11075))
* **plugins:** no longer use getFriendlyName in ElggPlugin ([69976069](https://github.com/Elgg/Elgg/commit/69976069bc2d24915d6b2b512423817c129c16fa))


#### Breaking Changes

* The legacy_urls plugin is no comes bundled with Elgg, if you need it
load it as a composer dependency.

fixes #11097 ([a3cf1141](https://github.com/Elgg/Elgg/commit/a3cf11417fbb2fbeb47b65ef1e83c502cd8ebf57))
* The pagehandler for reportedcontent has been removed in favour of using
an Ajax form view. This can cause problems when loading JS is slow. ([8edbceb1](https://github.com/Elgg/Elgg/commit/8edbceb12015b25514528286818757933d802c1a))
* dropped the expages page handler ([63c5d7a8](https://github.com/Elgg/Elgg/commit/63c5d7a8f8742411767943d0c11747f5ff4ce896))
* If you extended the usersettings form by extending the view
'forms/account/save' you should update to extend
'forms/usersettings/save' ([5c0b8e5e](https://github.com/Elgg/Elgg/commit/5c0b8e5e5a71a2f7f3c38e5c707fad090be44ac3))
* The unvalidated users page and some actions have been
moved to core and are no longer present in the uservalidationbyemail
plugin.

fixes #4561 ([faa8fe1c](https://github.com/Elgg/Elgg/commit/faa8fe1c4c5f6999fe6015070b5778d11c7b26c8))
* The `elgg:bookmarks` PHP library and bookmarklet GIF were removed.
 ([5d4d66f4](https://github.com/Elgg/Elgg/commit/5d4d66f4b7200c59e61d14ad2c843bf681e7e5b6))
* `reverse_order_by` in $options is ignored. ([f1555502](https://github.com/Elgg/Elgg/commit/f1555502be7b177ac7e659138163078595fa169d))
* HTML of system messages have been changed so they are reusable as inline
message boxes. ([1c64d898](https://github.com/Elgg/Elgg/commit/1c64d8984e1ab08f4c0269d79c2a66007e23a66c))
* The groups specific function 'groups_get_group_tool_options' has been
replaced with the generic 'elgg_get_group_tool_options' function. ([246db29f](https://github.com/Elgg/Elgg/commit/246db29f92f42094c5718ef3045b49ce07d897b2))
* The view ```object/widget/edit/num_display``` now uses an ```input/number``` field instead of an ```input/select``` field to set the number of displayed items. Widget edit views might need to be updated if a custom max number (higher than default_limit or 20) is used or if a custom stepsize of selectable item numbers is wanted.
 ([a60da40a](https://github.com/Elgg/Elgg/commit/a60da40a9d77be9900f0f0b8ea66bc1e3b960d84))
* 
The subtype 'page_top' has been removed from the pages plugin. All top
pages are migrated to the subtype 'page'. Related views and helper
functions have been dropped.

fixes: #11329 ([e88b5707](https://github.com/Elgg/Elgg/commit/e88b5707a60761ea26026109072624bec832ce0e))
* The group metadata has been removed in favor of a access collection
subtype. ([450aaa4c](https://github.com/Elgg/Elgg/commit/450aaa4cf028419eb41a25ca2e26d9559d5a0069))
* use the `upgrade`, `system` event instead

ref: #3655 ([eeb21271](https://github.com/Elgg/Elgg/commit/eeb212715f6bfcfba891bbf2674878311755ec6d))
* 
The create_metadata_from_array function is no longer available. Use your
own foreach loop to create multiple metadata fields. ([caf22201](https://github.com/Elgg/Elgg/commit/caf222011c8fb1f9fc8db448284958c3691c47b1))
* The users_entity table no longer exists. Update your queries if
needed. ([3d5901a4](https://github.com/Elgg/Elgg/commit/3d5901a4729bfe25f524a87526ed43991d9dfafa))
* The elgg_get_entities_from_attributes function is no longer usable to
get entities based on attributes. ([2483b670](https://github.com/Elgg/Elgg/commit/2483b670b36c25e1cd827d411751928fcbce77d3))
* The objects_entity table no longer exists. Update your queries if
needed. ([19926b38](https://github.com/Elgg/Elgg/commit/19926b38233f7e1ed3fd6302d8afb5186638bfcf))
* The groups_entity table no longer exists. Update your queries if needed. ([67eaae29](https://github.com/Elgg/Elgg/commit/67eaae299924a6dc860b680e3c8493efa3aac80f))
* icons are no longer generated buring upload, but on
demand. On demand generated icons are based on master not on an original
file. ([29e92b67](https://github.com/Elgg/Elgg/commit/29e92b670a5be41a15e1d44064880c7c15c8cd01))
* The sites_entity table no longer exists. Update your queries if needed. ([74663893](https://github.com/Elgg/Elgg/commit/74663893595072c4fa8fa90aa19ffcbdfb6aa9a3))
* The file_delete function is no longer available. Take a look at
ElggFile->deleteIcon for an alternative. ([55352578](https://github.com/Elgg/Elgg/commit/5535257869a392492c4a318ad5e664a8935f9468))
* Switch to PSR-0 registration of classes or use composer autoload to
register classes.

Fixes #9753 ([5b8beafa](https://github.com/Elgg/Elgg/commit/5b8beafab23ae6df6f42cf14988e0879c44522b1))
* The `groups:my_status` menu is no longer available. Register your menu
items somewhere else. ([68e4eec7](https://github.com/Elgg/Elgg/commit/68e4eec73bbb4405b99b6f116393bc1fe70e9bde))
* The twitter_api plugin has been moved to a separate repository which can
be found at https://github.com/Elgg/twitter_api The plugin will no
longer be actively maintained by the Elgg core team.

fixes: #5927 ([a1c5a1bf](https://github.com/Elgg/Elgg/commit/a1c5a1bfa7d1502b92f9418ed5ceaa8ea24aae79))
* Admin menu items and some admin menu item views are no longer present or
have been moved to other locations. Update usage accordingly. ([0809709c](https://github.com/Elgg/Elgg/commit/0809709cdfc6baa260c48c09a7ba59a7b4542a8d))
* The extras menu is no longer used. Register your menu items to other
menus.

Fixes #7729
Fixes #8718 ([b62d6247](https://github.com/Elgg/Elgg/commit/b62d624743c15b9f243c59afcee68bf055319d2b))
* The profile/status view is no longer called. You can extend/prepend the
profile/fields view if you need a similar feature. Thewire is no longer
adding the last wirepost to the profile. A wire widget could offer
similar features. ([47741728](https://github.com/Elgg/Elgg/commit/47741728733a68035259dd380daa0bcaef6d3d8f))
* As widget edit forms could not be on the current page it is a bad
practice to rely on widget config values to be always available. This PR
corrects this behaviour. If you override core widget content views you
may need to update these views.

Fixes #10244 ([98c96b60](https://github.com/Elgg/Elgg/commit/98c96b60f6e10734d394d89b977f12aac964f2ab))
* Instead of a span with class elgg-non-link now a regular anchor will be
outputted with the class elgg-non-link ([cba37560](https://github.com/Elgg/Elgg/commit/cba37560f08745ca7edf82b6adc29b2e667af1d7))
* `$CONFIG->input` is no longer set or read. Use `set_input`/`get_input`. ([1e7192b8](https://github.com/Elgg/Elgg/commit/1e7192b8d5213f68c28bf470c56603e80eb1c011))
* `elgg_get_admin_notices()` accepts only an array. ([28d297f1](https://github.com/Elgg/Elgg/commit/28d297f126e4522ab70e1aca81309c5a5c58e376))
* Plugins can no longer rely on Elgg to "hide" metadata in queries. All metadata is
assumed to be public. Plugins that read user profile fields in metadata will see
all fields every time, and plugins that write user profile fields in metadata will
have no effect. These plugins should instead access fields via annotations; see
the profile edit actions and forms for reference.
 ([2567640d](https://github.com/Elgg/Elgg/commit/2567640d40747e6333732fc1efebbf33ca7c65be))
* View `river/item` is removed. Use `elgg_view_river_item()`. ([313585a0](https://github.com/Elgg/Elgg/commit/313585a06dec7347911520c6c736a895bc2c0347))
* `.elgg-body` elements by default no longer stretch to fill available space in
a block context. They still clear floats and allow breaking words to wrap text.

Elements matching `.elgg-module`, `.elgg-head`, and `.elgg-menu-hover` no longer
hide overflowing content. and those matching `.elgg-image`, `#profile-owner-block`,
and `elgg-sidebar` (inside layouts) no longer float, but are now positioned with
flexbox. ([afb99a20](https://github.com/Elgg/Elgg/commit/afb99a2047d8b21f1cdd8206410fafccdf313a5c))
* Entities no longer have an `isFullyLoaded()` method. ([231be2aa](https://github.com/Elgg/Elgg/commit/231be2aac7b65a8e8c66e51bfe60a4f19139683b))
* User icons no longer include a `hover-menu` icon that's displayed on
mouseover. The click event is bound to the surrounding anchor.
 ([7601f863](https://github.com/Elgg/Elgg/commit/7601f863cdc396585b356164bfbc9037687d4056))
* `elgg_format_url()` has been removed. Use `elgg_format_element()` or the
"output/text" view for HTML escaping. ([db746843](https://github.com/Elgg/Elgg/commit/db746843aca1a560b5c8b67d1aa3f12e5b7dc16a))
* The view invitefriends/form no longer exists ([d322bbb6](https://github.com/Elgg/Elgg/commit/d322bbb6ff81aca6e83311ce15fbb04fc04d555b))
* Metadata and annotations name and values are no longer normalized.
Metastrings related functions have been removed. ([53fec72e](https://github.com/Elgg/Elgg/commit/53fec72e9134b5454e4885684ac4d7bd0ccb8627))
* The datalists table functionality has been merged into the config table.
Related datalist functions have been replace by their config equals. ([adcc4974](https://github.com/Elgg/Elgg/commit/adcc49740e80c5edbec4b3fbb86bb04ef696d0f8))
* Because of the removal of the multisite concept in entities, this
relationship makes no sense.

Fixes #10473 ([41ffbd9f](https://github.com/Elgg/Elgg/commit/41ffbd9f1ce15c84c8be6bc614820ed3804372a1))
* To be able to still provide support for MySQL 5.5 combined with InnoDB
the FULLTEXT indices have been dropped. This effects how search works
internally. ([44d987a5](https://github.com/Elgg/Elgg/commit/44d987a56c48f391c472ac86890cd722f695a12e))
* This breaks a lot of site_guid related features, like all the
elgg_get_entities functions. Entities will no longer have a site_guid
attribute.

See http://learn.elgg.org/upgrading#Elgg3.0 for more details on all the
deprecated features regarding this change ([45b2dcc4](https://github.com/Elgg/Elgg/commit/45b2dcc4ea1e6da87b10f4e1c8f3f1800b211fa8))
* If you were relying on group entities attribute 'username' you need to
update your code, as this attribute will no longer be magically returned
as 'group:<group_guid>'. ([d562efbf](https://github.com/Elgg/Elgg/commit/d562efbf881d18cabad0683e8443815ab975ca0b))
* If you rely on a class check for your content, please use the PHP
instanceof type operator ([ca56d46d](https://github.com/Elgg/Elgg/commit/ca56d46d8736ba8d6f317111bdee16c73b3c0142))
* This function can no longer be used. Use Elgg\Upgrade\Batch interface
instead. ([39455bd9](https://github.com/Elgg/Elgg/commit/39455bd9a27b15bc7cb9c88d30d108f95292e9df))
* Stock Elgg does not need these files. If you need them, you have to
adapt the config accordingly. ([1f65142e](https://github.com/Elgg/Elgg/commit/1f65142e40935f27524cead60b28b81a0867c175))
* The event `login, user` is removed. ([461e5e76](https://github.com/Elgg/Elgg/commit/461e5e76e3714a5dc1aee8be947eb88629534934))
* You can no longer use the `system, pagesetup` event ([353d522a](https://github.com/Elgg/Elgg/commit/353d522a8bea0aaac207baea6a4a02a0ba1177ee))
* This change applies the best practice to not populate password fields.
If you really need to set the value of a password field, you need to set
$vars['always_empty'] to false. ([cde67a2c](https://github.com/Elgg/Elgg/commit/cde67a2cd4af7f033b49c93c90038475294658f3))
* `htmlawed` is no longer a plugin. See `docs/guides/upgrading.rst`.
 ([da14997a](https://github.com/Elgg/Elgg/commit/da14997a491beeed8bbb9a88398354d1c0166871))
* `messageboard.js` and `elgg.messageboard` are removed. The
`elgg/messageboard` module is no longer inlined on every page. ([4c8c7b68](https://github.com/Elgg/Elgg/commit/4c8c7b68ccf8d8eb878bc0e47a98e53ea75bef09))
* `likes.js` and `elgg.ui.likesPopupHandler` are removed. The `elgg/likes` module
is no longer inlined on every page, but is required by its menu items.
 ([0121cee7](https://github.com/Elgg/Elgg/commit/0121cee7db4a799edc9ecde01168403332a90b44))
* The `password` and `hash` columns are emptied in the `users_entity` table
and no longer used. The attributes are removed from `ElggUser`. The function
`generate_new_password` is also removed. ([200cf6e7](https://github.com/Elgg/Elgg/commit/200cf6e726280391dccd24a9de63a3057cd6a623))
* In `elgg()->getDb()` (the public DB API), method `getTablePrefix()` is no longer
available. Read the `prefix` property instead. ([a69ecc03](https://github.com/Elgg/Elgg/commit/a69ecc0340b65bfed119273fb2d5d14e26e1808d))
* Elgg no longer serves views via the endpoints `js/` and `css/`. Use
`elgg_get_simplecache_url()` to generate static view URLs. ([6b0a4b89](https://github.com/Elgg/Elgg/commit/6b0a4b89b3d063c592a4682dc87b95b7c764bfaf))
* `elgg_get_config('siteemail')` no longer returns the site email address.
 ([05184ae2](https://github.com/Elgg/Elgg/commit/05184ae21d99b4e137fc24e458985667469f760e))
* `$CONFIG` is no longer available as a local variable inside plugin `start.php` files.
 ([c2cd81d9](https://github.com/Elgg/Elgg/commit/c2cd81d953793a0829f9f359148ded7da3885a56))
* `$SESSION` is removed. Use the API given by `elgg_get_session()` ([99048a39](https://github.com/Elgg/Elgg/commit/99048a397e8a9e47a405c5fb182047bb586c2e09))
* If you registered a hook on the forward you need to update your code if
you checked for the 'admin' and/or 'login' reason ([94ca91f2](https://github.com/Elgg/Elgg/commit/94ca91f2e418790f89d0fd8ab9a65041914da25c))
* To ensure your handler is called last, you must give it the highest priority
of all matching handlers. To ensure your handler is called first, you must
give it the lowest priority of all matching handlers. Registering with the
keyword `all` no longer has any effect on calling order. ([1b0cc64d](https://github.com/Elgg/Elgg/commit/1b0cc64d708d351f1b2dd1a5b25fad1b40ccb7b0))
* The pages plugin no longer renders the `input/write_access` view.
 ([8075fdea](https://github.com/Elgg/Elgg/commit/8075fdea4e9a580d4569c4784b42f2305668595c))
* Removes `ElggFile::setFilestore`, `ElggFile::size`, `get_default_filestore`,
`set_default_filestore`, `ElggDiskFilestore::makeFileMatrix`, and the global
var `$DEFAULT_FILE_STORE`.
 ([618c79d3](https://github.com/Elgg/Elgg/commit/618c79d301eda1b265441b14f3bfbda2235ee3fd))
* The `resources/file/download` view is no longer used. ([1e736aeb](https://github.com/Elgg/Elgg/commit/1e736aebb953051ec1b8a2c165ab3c9595e72b40))
=======

#### Bug Fixes

* **js:** input datepicker can be cleared using delete or backspace ([54b76928](https://github.com/Elgg/Elgg/commit/54b769286745e5e6fb0d5255645eab66144c6cc9))

>>>>>>> e3982cb6

<a name="2.3.9"></a>
### 2.3.9  (2018-11-14)

#### Contributors

* Jerôme Bakker (6)
* Ismayil Khayredinov (1)
* Jeroen Dalsem (1)

#### Performance

* **entities:** limit entity preloading by max entity cache size ([7619c1f7](https://github.com/Elgg/Elgg/commit/7619c1f79ee59eff5e413bb66d576159905fd1cd))


#### Bug Fixes

* **db:** improved handling of duplicate relationship creation ([418e6a81](https://github.com/Elgg/Elgg/commit/418e6a81414e420d406806e505a0f3445f7aa239))
* **developers:** correctly register ajax view ([c188342d](https://github.com/Elgg/Elgg/commit/c188342d718201879988badea7a77bf3f88c03c0))
* **files:** only try to generate thumbs for image uploads ([36de95f3](https://github.com/Elgg/Elgg/commit/36de95f38cc2dd2887ced951fcb1a2d03b7eafc4))
* **output:** correctly output non string tags ([a2722ff2](https://github.com/Elgg/Elgg/commit/a2722ff268ee8966ed67e82b1c728934d708126b))
* **security:** tokenize outgoing no-reply email address ([bed58cd7](https://github.com/Elgg/Elgg/commit/bed58cd75f43f045bdb743be9ee09159727d3307))


<a name="2.3.8"></a>
### 2.3.8  (2018-07-20)

#### Contributors

* Jerôme Bakker (4)

#### Documentation

* **install:** updated installation requirements ([48de11e1](https://github.com/Elgg/Elgg/commit/48de11e130b034fe9db6ad35a3d06d99af54df0b))
* **web_services:** removed outdated webservices documentation ([6372fa8b](https://github.com/Elgg/Elgg/commit/6372fa8b465e092a92588aa582204ff7a676456b))


#### Bug Fixes

* **core:** revert original libxml_use_internal_errors value after use (#12008) ([69c422c9](https://github.com/Elgg/Elgg/commit/69c422c9c64b55bd8c46a110ec205d73fcb91548))


<a name="2.3.7"></a>
### 2.3.7  (2018-05-24)

#### Contributors

* Jerôme Bakker (6)
* Ismayil Khayredinov (1)

#### Bug Fixes

* **developers:** set correct link to simpletest suite ([b2b9c0b4](https://github.com/Elgg/Elgg/commit/b2b9c0b4ce4f0a18870f6b90a55fa926c7e2e66f))
* **friends:** check friendship relationship before change ([ccd6fbbb](https://github.com/Elgg/Elgg/commit/ccd6fbbbb3efd628b871f2548263d0d9ff3ef7ae))
* **pages:** order of parent page selector reflects tree ([1e22a581](https://github.com/Elgg/Elgg/commit/1e22a5811d2ea60da91d1e3a28cbe50d73f1cf57))
* **views:** prevent unwanted information on user listing elements ([2c74c2ac](https://github.com/Elgg/Elgg/commit/2c74c2ac6e630150808fb1fc953bb06c2eeee3f0))


<a name="2.3.6"></a>
### 2.3.6  (2018-03-27)

#### Contributors

* Jerôme Bakker (5)
* Jeroen Dalsem (1)

#### Bug Fixes

* **config:** control bootdata plugin cache ([60b15b76](https://github.com/Elgg/Elgg/commit/60b15b768de84ffde58a35374f766f0e4a1e6606))
* **db:** correctly default subtypes to prevent PHP warning ([c10a6a4f](https://github.com/Elgg/Elgg/commit/c10a6a4fdc78f0474c7ca026c057e89071773838))
* **memcache:** use correct Memcache class ([8b073aad](https://github.com/Elgg/Elgg/commit/8b073aad1a78365d8633ee329607f7218c9b2b65))
* **rss:** correctly list comments ([892672cf](https://github.com/Elgg/Elgg/commit/892672cf590fef47f3f740ed932c3328ad76da57))
* **views:** listing of entities and river no longer count if not needed ([ee6a043e](https://github.com/Elgg/Elgg/commit/ee6a043eb57abb4e93594643b5b484ebe55a239f))
* **walled_garden:** register plugin hook during init ([f9880cbf](https://github.com/Elgg/Elgg/commit/f9880cbf0ace53c27688830ead0bdec531f5c405))

<a name="2.3.5"></a>
### 2.3.5  (2017-12-06)

#### Contributors

* Jerôme Bakker (7)

#### Bug Fixes

* **tests:**
  * correct validation of action path ([232a87b8](https://github.com/Elgg/Elgg/commit/232a87b84f2e40a6e0f5bda3cb52b63fbb81877d))
  * correct registration of view path ([950da0dc](https://github.com/Elgg/Elgg/commit/950da0dce83eb39e859da6dbc67c0b77c8445038))
  * incorrect filename for test registration ([9af357be](https://github.com/Elgg/Elgg/commit/9af357be3ffe5e43045c0cf417585080d7f58fdb))
  * moved incorrect registered test to correct location ([ba7c894d](https://github.com/Elgg/Elgg/commit/ba7c894d6ce0c86b7c8296d8a255da26fdf71766))


<a name="2.3.4"></a>
### 2.3.4  (2017-09-21)

#### Contributors

* Jerôme Bakker (17)
* Ismayil Khayredinov (5)
* Steve Clay (2)
* jdalsem (2)

#### Documentation

* **composer:** explain how dependencies are managed in Elgg ([f6b30d45](https://github.com/Elgg/Elgg/commit/f6b30d45468607c5a5e82677397d2aa012528fad))
* **icon:** use correct functions for saving entity icon ([2e1b6a47](https://github.com/Elgg/Elgg/commit/2e1b6a473750637931abab2c41f14e1b92338756))
* **install:** bootstrapping Elgg in Laravel Homestead ([84399394](https://github.com/Elgg/Elgg/commit/84399394b7c5da657df10e642d775b11f8cc81c9))


#### Bug Fixes

* **composer:** no longer use deprecated class ([d5e8acbf](https://github.com/Elgg/Elgg/commit/d5e8acbfe7401e961c39025184731df44ad0fc1a))
* **core:** correctly manipulate ini setting to return readable bytes ([bc61a3b9](https://github.com/Elgg/Elgg/commit/bc61a3b942b0afd848496b6bba6bbff95d1033a6))
* **developers:** incorrect header title link in theme sandbox ([583badbe](https://github.com/Elgg/Elgg/commit/583badbe22ac85cd5bed7cf9a07dc2bdbb3f2272))
* **email:** improved formatting of email headers ([cc590e6a](https://github.com/Elgg/Elgg/commit/cc590e6af59fa2bc1b40b0a6d4de62b671258d2f))
* **entities:** batch count now works when $options already count set to false ([62ecabed](https://github.com/Elgg/Elgg/commit/62ecabedff179b3f1f2bc2e261dfbfa77d1c9122), closes [#10992](https://github.com/Elgg/Elgg/issues/10992))
* **groups:**
  * group delete button no longer misaligned ([4bdf92d9](https://github.com/Elgg/Elgg/commit/4bdf92d9dd3f9f43620cf1a4aada28b4cbdfd46e))
  * check for existence of custom icon before generating url ([e6270945](https://github.com/Elgg/Elgg/commit/e6270945263c4eae27295f06b641a3c6282eb52a))
* **plugins:**
  * only include plugin files once ([49d4ce50](https://github.com/Elgg/Elgg/commit/49d4ce50139e595505a6b6b9f872d76438646000))
  * issue error about saving array values at correct location ([ef753ebf](https://github.com/Elgg/Elgg/commit/ef753ebf5ecbe3c94f0a969ed89a14e2268a8751))
* **profile:** now able to remove the first custom profile field ([3d7258ec](https://github.com/Elgg/Elgg/commit/3d7258ec3315b48608f85f10160a8e4a22fdb114))
* **river:** comments no longer show full text in river ([e0669219](https://github.com/Elgg/Elgg/commit/e0669219e6cead6b587de695d15f0fdde0d81790))
* **simplecache:** expires and symlinking cache works on nginx ([fe220126](https://github.com/Elgg/Elgg/commit/fe220126435021e9a53dbe6b46a59d3f6907c786), closes [#9054](https://github.com/Elgg/Elgg/issues/9054))


<a name="2.3.3"></a>
### 2.3.3  (2017-05-16)

#### Contributors

* Steve Clay (9)
* Jerôme Bakker (4)
* iionly (2)

#### Documentation

* **ajax:** normalize code whitespace ([e8437621](https://github.com/Elgg/Elgg/commit/e8437621d03c26cd5a247de09e3beefb06c0d5cb))


#### Bug Fixes

* **db:** warn devs about sanitizing array values ([0e7347b8](https://github.com/Elgg/Elgg/commit/0e7347b869142ab68814f59897ff19400c144f69), closes [#10921](https://github.com/Elgg/Elgg/issues/10921))
* **discussions:** ajax reply form is again a textarea ([cb77158b](https://github.com/Elgg/Elgg/commit/cb77158b003cc4408f2138cdcd356407c4b767d5), closes [#10936](https://github.com/Elgg/Elgg/issues/10936))
* **forms:** no label but normal text styling for checkboxes and radio input field options text ([9fdaefeb](https://github.com/Elgg/Elgg/commit/9fdaefeb24e9ed9b8a6d5d3c7cf73795e7dd1850))
* **groups:** group activity widget can be added as default dashboard widget again without error ([1f468ac9](https://github.com/Elgg/Elgg/commit/1f468ac98df04b0cff4edddcef45e545623b5cc9))
* **installer:** now sees settings file in old location ([be80d39e](https://github.com/Elgg/Elgg/commit/be80d39e0687cb9941eb6fbbe8257d475a2c2e89), closes [#10942](https://github.com/Elgg/Elgg/issues/10942))
* **js:** set correct options for each individual lightbox ([a82eab75](https://github.com/Elgg/Elgg/commit/a82eab7580ea96eacf3109eb4fa12721cb44ce9f))
* **menus:**
  * log error if factory missing 'name' or 'text' ([23f68fe2](https://github.com/Elgg/Elgg/commit/23f68fe22276b0a7d74ba499f8309b954316c675))
  * fixes combineMenus() in menu service ([b0708798](https://github.com/Elgg/Elgg/commit/b0708798bf2b114c911df241ab1daf4414feaf1f))
* **routing:** no longer forwards to ajax/file service URLs after login ([af6e2a68](https://github.com/Elgg/Elgg/commit/af6e2a68cfce696a94341e27e09d009004f22bba), closes [#10695](https://github.com/Elgg/Elgg/issues/10695))


<a name="2.3.2"></a>
### 2.3.2  (2017-03-16)

#### Contributors

* Steve Clay (5)
* Ismayil Khayredinov (1)
* Jerôme Bakker (1)
* Matt Beckett (1)

#### Performance

* **db:** improved performance of disable/delete of an entity ([5adf2ecf](https://github.com/Elgg/Elgg/commit/5adf2ecfcb211cc473beadd06d83dbf7da558f14))


#### Documentation

* **security:** explains current password hashing ([d3affbd9](https://github.com/Elgg/Elgg/commit/d3affbd9287c197daba58b26d45bdd086a90f552), closes [#10778](https://github.com/Elgg/Elgg/issues/10778))


#### Bug Fixes

* **install:** explicitly allow .well-known in rewrite rules ([bb35cb9c](https://github.com/Elgg/Elgg/commit/bb35cb9c317c1176542b76592c7e70805a91b9d9))
* **js:** make sure elgg.forward() always reloads the page ([c42b9c9c](https://github.com/Elgg/Elgg/commit/c42b9c9c8fda8508300db347ee6399a75a87eaf7))
* **output:** elgg_normalize_url() again handles multibyte chars and spaces ([62bf31c0](https://github.com/Elgg/Elgg/commit/62bf31c0ccdaab549a7e585a4412443e09821db3), closes [#10771](https://github.com/Elgg/Elgg/issues/10771))
* **twitter_api:** do not feed remote URLs to icon resize API ([bad30edc](https://github.com/Elgg/Elgg/commit/bad30edca34f09d5ce1f8a0d95d717c0f369964d))


#### Deprecations

* **logging:** removes warnings about metadata/annotation value casting ([97b2b51f](https://github.com/Elgg/Elgg/commit/97b2b51fc7bd049c5c8b66579a1921ae1ff84ee3), closes [#10749](https://github.com/Elgg/Elgg/issues/10749))


<a name="2.3.1"></a>
### 2.3.1  (2017-02-14)

#### Contributors

* Steve Clay (8)
* Jerôme Bakker (5)
* Jeroen Dalsem (2)
* Ismayil Khayredinov (1)
* Yanwei Jiang (1)
* iionly (1)

#### Bug Fixes

* **access:** use ignore access only when querying the database ([fb57c02c](https://github.com/Elgg/Elgg/commit/fb57c02c7bc9fed92c848a6ceeac7d9d5a0866fe))
* **admin:** prevents simultaneous plugin (de)activation/reordering ([907c9b67](https://github.com/Elgg/Elgg/commit/907c9b6714c4457dbb86c2aa6e692d20c9a009ea), closes [#10706](https://github.com/Elgg/Elgg/issues/10706))
* **ajax:** elgg/Ajax now uses spinner if 2nd fetch occurs in done handler ([afef3c4e](https://github.com/Elgg/Elgg/commit/afef3c4e2f115b2365c9af179d678e2ba74b9318))
* **comments:** use elgg/Ajax to load inline comment form ([17d93a5b](https://github.com/Elgg/Elgg/commit/17d93a5bd370a325ea21a81680b19b2c0a517437))
* **discussions:** river entries are once again visible to logged out users ([65e6664d](https://github.com/Elgg/Elgg/commit/65e6664de7c3004e6c59a9ab8c637ef47b549568))
* **embed:** Inserting medium thumbnail size again instead of small on embedding images ([aea45030](https://github.com/Elgg/Elgg/commit/aea45030e3618b5c449f5294cc8d18ec40fb01a0))
* **html:** elgg_normalize_url() handles tel: links ([48a51709](https://github.com/Elgg/Elgg/commit/48a51709c956b5a676711a3febb32c65a5df1e0e), closes [#10689](https://github.com/Elgg/Elgg/issues/10689))
* **icons:**
  * detect image format for resizing ([dd9af8a9](https://github.com/Elgg/Elgg/commit/dd9af8a9fb72723e8b1e724c37d3e2343e157116))
  * set correct filename for temp resizing file ([aeed7060](https://github.com/Elgg/Elgg/commit/aeed7060c394284758b899a021a4328c59571fd3))
* **menus:** return to default of sorting menus by text ([9636790f](https://github.com/Elgg/Elgg/commit/9636790fc84c685e2f0c92fd65ea85d8eb63ea19), closes [#10737](https://github.com/Elgg/Elgg/issues/10737))
* **security:** random byte generation improved on some systems ([03285ba7](https://github.com/Elgg/Elgg/commit/03285ba7c7090f4881797bb74c14aaf74b48c47e), closes [#10750](https://github.com/Elgg/Elgg/issues/10750))
* **uservalidationbyemail:** unset emailsent after showing it once ([4e16cc9b](https://github.com/Elgg/Elgg/commit/4e16cc9b093f6f004dc9af426cb9c9acce00aa96))
* **views:**
  * elgg_view_field no longer leaves #type in attributes ([e4e316e9](https://github.com/Elgg/Elgg/commit/e4e316e9e699e0083b85559a3e707af0341eb19f), closes [#10699](https://github.com/Elgg/Elgg/issues/10699))
  * in table lists, rows now have IDs ([e42fa636](https://github.com/Elgg/Elgg/commit/e42fa636ab73102ad55ef60463f1eeb309211f52), closes [#10696](https://github.com/Elgg/Elgg/issues/10696))


<a name="2.3.0"></a>
## 2.3.0  (2016-12-27)

#### Contributors

* Ismayil Khayredinov (4)
* Steve Clay (3)
* Jerôme Bakker (2)
* iionly (2)

#### Documentation

* **core:** Improve docs about creation of cache symlink ([f984a051](https://github.com/Elgg/Elgg/commit/f984a051e3e14cc316f312475396a3222138c2e6))


#### Bug Fixes

* **ajax:** elgg/Ajax view() and form() set $vars as expected ([abf8a9ce](https://github.com/Elgg/Elgg/commit/abf8a9ce87117ab24cb62e937805750eca780de1), closes [#10667](https://github.com/Elgg/Elgg/issues/10667))
* **core:** Check existence of cache symlink without usage of readlink() ([3e4dc6a1](https://github.com/Elgg/Elgg/commit/3e4dc6a1f2e2b20c5e31800e925ca5779a6f40cf))
* **entities:** entity is now loaded from cache during save operations ([009f74da](https://github.com/Elgg/Elgg/commit/009f74dac2ab5c1834ec672a82e5642dc7c3ab75), closes [#10612](https://github.com/Elgg/Elgg/issues/10612))
* **files:** mitigate issues with special chars in file names ([4a7b74ea](https://github.com/Elgg/Elgg/commit/4a7b74ea27b31be159fba9fb5c3dda405da15409))
* **forms:** fieldset with a legend no longer overrides the class ([726cca18](https://github.com/Elgg/Elgg/commit/726cca18e23510ae1b473f3cfd8b408e557a4c83))
* **http:** elgg/Ajax error responses with 200 status use Ajax wrapper ([1cae50cf](https://github.com/Elgg/Elgg/commit/1cae50cf025a75f32500836f3cd885fedb720b9a))
* **notifications:** incorrect use statement no longer throws ([2a6d782b](https://github.com/Elgg/Elgg/commit/2a6d782b2978cf670a89f0fd9cb5b0ce2820a37d))
* **web_services:** handle string params with proper escaping ([702ce46c](https://github.com/Elgg/Elgg/commit/702ce46c44aec2546f953902061166bf3f48a5af))


<a name="2.3.0"></a>
## 2.3.0  (2016-12-27)

#### Contributors

* Ismayil Khayredinov (4)
* Steve Clay (3)
* Jerôme Bakker (2)
* iionly (2)

#### Documentation

* **core:** Improve docs about creation of cache symlink ([f984a051](https://github.com/Elgg/Elgg/commit/f984a051e3e14cc316f312475396a3222138c2e6))


#### Bug Fixes

* **ajax:** elgg/Ajax view() and form() set $vars as expected ([abf8a9ce](https://github.com/Elgg/Elgg/commit/abf8a9ce87117ab24cb62e937805750eca780de1), closes [#10667](https://github.com/Elgg/Elgg/issues/10667))
* **core:** Check existence of cache symlink without usage of readlink() ([3e4dc6a1](https://github.com/Elgg/Elgg/commit/3e4dc6a1f2e2b20c5e31800e925ca5779a6f40cf))
* **entities:** entity is now loaded from cache during save operations ([009f74da](https://github.com/Elgg/Elgg/commit/009f74dac2ab5c1834ec672a82e5642dc7c3ab75), closes [#10612](https://github.com/Elgg/Elgg/issues/10612))
* **files:** mitigate issues with special chars in file names ([4a7b74ea](https://github.com/Elgg/Elgg/commit/4a7b74ea27b31be159fba9fb5c3dda405da15409))
* **forms:** fieldset with a legend no longer overrides the class ([726cca18](https://github.com/Elgg/Elgg/commit/726cca18e23510ae1b473f3cfd8b408e557a4c83))
* **http:** elgg/Ajax error responses with 200 status use Ajax wrapper ([1cae50cf](https://github.com/Elgg/Elgg/commit/1cae50cf025a75f32500836f3cd885fedb720b9a))
* **notifications:** incorrect use statement no longer throws ([2a6d782b](https://github.com/Elgg/Elgg/commit/2a6d782b2978cf670a89f0fd9cb5b0ce2820a37d))
* **web_services:** handle string params with proper escaping ([702ce46c](https://github.com/Elgg/Elgg/commit/702ce46c44aec2546f953902061166bf3f48a5af))


<a name="2.3.0"></a>
## 2.3.0  (2016-11-09)

#### Contributors

* Ismayil Khayredinov (74)
* Steve Clay (34)
* Jeroen Dalsem (18)
* jdalsem (8)
* iionly (6)
* Jerôme Bakker (3)
* Ismayil Khayredinov (2)
* Brett Profitt (1)
* Matt Beckett (1)
* Pete L (1)
* V. Lehkonen (1)

#### Features

* **account:** login history is added to account statistics page ([3e30ab26](https://github.com/Elgg/Elgg/commit/3e30ab261ffd9e9f19f4b733f4c2bc49582931cd))
* **admin:**
  * add memcache stats to server info page ([6b19ced0](https://github.com/Elgg/Elgg/commit/6b19ced0e431bfb948ec422e44e7d3c7374379d9))
  * move plugin toggle buttons to title menu ([5d75f6db](https://github.com/Elgg/Elgg/commit/5d75f6dbbe43584e256f2ed4a9a6cb7d34883ed9))
  * single plugin toggles done via Ajax ([c46ccb80](https://github.com/Elgg/Elgg/commit/c46ccb8099de55141deb4a05ee2b608f771d34df))
  * makes it easier to navigate plugin dependencies ([4caf7769](https://github.com/Elgg/Elgg/commit/4caf7769953d9b1a4bbb505acd21c482cc2b31ba))
* **api:** allow convenience methods to return ElggBatch as a result ([5618d3c5](https://github.com/Elgg/Elgg/commit/5618d3c5f4289dacb16f0f5121665bd8b9ab912b), closes [#6676](https://github.com/Elgg/Elgg/issues/6676))
* **ckeditor:** better control over ckeditor initialization and behavior ([57ededb0](https://github.com/Elgg/Elgg/commit/57ededb0b75c8d6d978536e0dfebc1ab75563e8f), closes [#9391](https://github.com/Elgg/Elgg/issues/9391))
* **comments:** entities can now inherit canComment permissions ([b1614671](https://github.com/Elgg/Elgg/commit/b1614671be25811d3079a8e778d17519af258e13))
* **components:** add inline tabs component with ajax support ([4de1cd28](https://github.com/Elgg/Elgg/commit/4de1cd286d4fd83c6e4159e88bc4ff07ecbed73f))
* **composer:** brings back composer.lock ([0b07d9a8](https://github.com/Elgg/Elgg/commit/0b07d9a84ef631fd5b8e7564cac7db1752f0d41d), closes [#9430](https://github.com/Elgg/Elgg/issues/9430))
* **core:** Use input/number input view for default_limit input field in basic settings form ([3c6bce2d](https://github.com/Elgg/Elgg/commit/3c6bce2d95033340d99d0110c0037cd3b3dd0ca8))
* **css:**
  * input/button with disabled state is now styled as disabled ([3aec56a6](https://github.com/Elgg/Elgg/commit/3aec56a65c053ce71ad0f4034b2b8e36bdd74440))
  * elgg-state-disabled class now is applied to all buttons ([bb70a507](https://github.com/Elgg/Elgg/commit/bb70a50773865eb5574369fce35a2e69d66f45ab))
* **developers:**
  * explorer entity information in developer tools ([251f4067](https://github.com/Elgg/Elgg/commit/251f4067b32589042ba44b18f7c9b9a54b6db7a4))
  * add object full listing to theme sandbox ([85b67b90](https://github.com/Elgg/Elgg/commit/85b67b90bc9e91028fbf1bdf1429fe3dda7525c4))
  * add object summary listing view to theme sandbox ([878dbc8e](https://github.com/Elgg/Elgg/commit/878dbc8e4891a4659d19d4761288fe2b9982964e))
  * add custom attributes to image block sandbox view ([92d86a67](https://github.com/Elgg/Elgg/commit/92d86a6737e7c27dada53efe1b139ec14a530a4e))
* **entities:** container logic is now checked before permissions ([c87dc7d1](https://github.com/Elgg/Elgg/commit/c87dc7d172f233d2429b1e94d165f64316e8a84b), closes [#9695](https://github.com/Elgg/Elgg/issues/9695))
* **events:** added elgg_clear_event_handlers function ([110497b7](https://github.com/Elgg/Elgg/commit/110497b709522589858ca6c2c9c26a0f16a44c42))
* **export:** now triggers a generic to:object hook for annotation and metadata ([5adc6771](https://github.com/Elgg/Elgg/commit/5adc67713847ff60a96aab01ee44ac24b3e75b18))
* **files:** adds new API for handling file uploads ([09499677](https://github.com/Elgg/Elgg/commit/09499677fa11b468c6a0771082d35ecdf73c02d4), closes [#7778](https://github.com/Elgg/Elgg/issues/7778), [#9876](https://github.com/Elgg/Elgg/issues/9876), [#9934](https://github.com/Elgg/Elgg/issues/9934))
* **forms:**
  * replaces elgg_view_input, adds support for fieldsets ([100bd412](https://github.com/Elgg/Elgg/commit/100bd412ca00a1369873c7a33fb6d63f21e2f656))
  * update login form to use new forms API ([ef69171c](https://github.com/Elgg/Elgg/commit/ef69171c7acbeffa0d9419440082eb23c9240f10))
  * update registration form to use new forms API ([5eb8ce25](https://github.com/Elgg/Elgg/commit/5eb8ce2536a8e4782ba4555226b6feaee7950ba8))
  * adds input/number view for numeric values input fields ([b7960635](https://github.com/Elgg/Elgg/commit/b7960635089bb85da0fb1cae5bb539f89a42439b))
  * makes form views extendable by deferring footer rendering ([bbb392e0](https://github.com/Elgg/Elgg/commit/bbb392e0eea27731324fd7223e4dff5739e41703))
* **groups:** break down groups/all page in smaller views ([c6de14c2](https://github.com/Elgg/Elgg/commit/c6de14c2f974f85147b06bc0f085fcc492c6bed2))
* **http:**
  * no longer sends HTTP headers to CLI requests ([d95a5101](https://github.com/Elgg/Elgg/commit/d95a5101793c3d73cfb1f37928316e8d27340fa1))
  * now triggers before and after events for HTTP responses ([42839af3](https://github.com/Elgg/Elgg/commit/42839af35f5c2b574bad430d75d7c5b888943a45))
  * adds API for handling HTTP responses ([bfc860c8](https://github.com/Elgg/Elgg/commit/bfc860c81622350e3c8f7fe7863b18aeaeab34c9))
  * adds a service for signing and validating URLs ([15071018](https://github.com/Elgg/Elgg/commit/150710184b27990dbce31d4d37c87029fff7a6d1), closes [#9884](https://github.com/Elgg/Elgg/issues/9884))
* **images:** adds a new image manipulation service ([9dcd7fb2](https://github.com/Elgg/Elgg/commit/9dcd7fb26397fefdff175cf5c82fa23b526e501d))
* **js:** add support for inline popup modules ([e467a755](https://github.com/Elgg/Elgg/commit/e467a755123d9fe81b33bb86100b9d4af604d84d))
* **lists:** list item views are now aware of their position in the list ([9dab204b](https://github.com/Elgg/Elgg/commit/9dab204b5bbdb6b0df0c627fe237f9624456baab))
* **menus:**
  * elgg_view_menu() can now render menus with custom views ([1cd65c60](https://github.com/Elgg/Elgg/commit/1cd65c60d7b793c899f244c6c3a370c5c6721a99))
  * elgg_view_menu() now accepts an array of menu items ([7a8dad2b](https://github.com/Elgg/Elgg/commit/7a8dad2b0011fba629755ab878c0990f5ce60232))
* **notifications:**
  * refactor notification system for improved usability ([11dd562c](https://github.com/Elgg/Elgg/commit/11dd562cd625ffca797563b4c2b411537e66681a))
  * make it easier to alter core instant notifications ([094d63b2](https://github.com/Elgg/Elgg/commit/094d63b2b32d7166663242f61e656910da4f1f63))
* **passwords:** strengthen change password link with a HMAC signature ([6ad8ff94](https://github.com/Elgg/Elgg/commit/6ad8ff9431c97838ac6aa3aa30e923dbedda8a13))
* **php:** Require PHP 5.6+ ([e35f3ed0](https://github.com/Elgg/Elgg/commit/e35f3ed044100d72dfb3f942aaaead376e7c09dc))
* **plugins:** adds static config file for plugins ([8bf14546](https://github.com/Elgg/Elgg/commit/8bf1454698f23ef73f9645880deb294280b158ef), closes [#5947](https://github.com/Elgg/Elgg/issues/5947))
* **profile:** profile fields can contain more than 250 characters ([2b6a7497](https://github.com/Elgg/Elgg/commit/2b6a7497e1e3a6b63ea5ab884d86f295989e0a90))
* **river:** Adds hook-based permissions for river item delete action ([364d7e94](https://github.com/Elgg/Elgg/commit/364d7e94915c997892ce2a25f4737a174814541e), closes [#8936](https://github.com/Elgg/Elgg/issues/8936))
* **tests:** make it easier to bootstrap PHPUnit ([c3ea0173](https://github.com/Elgg/Elgg/commit/c3ea01730b98fbe15809903c5452822652eb2c84))
* **users:** unifies login and registration URL generation ([9e499f6a](https://github.com/Elgg/Elgg/commit/9e499f6a321aedbb9c2cfb7fa2c2d402bf96b52a), closes [#9896](https://github.com/Elgg/Elgg/issues/9896))
* **uservalidationbyemail:** validation URLs are now signed with a HMAC key ([111f72d8](https://github.com/Elgg/Elgg/commit/111f72d8b68e72fe453fa1f0b2cbdcd5dd116e76))
* **view:** function to get the extensions for a view ([a0f39b3e](https://github.com/Elgg/Elgg/commit/a0f39b3ede113edd5198061e0e11dd5d1d6f4707), closes [#9921](https://github.com/Elgg/Elgg/issues/9921))
* **views:**
  * added elgg_parse_emails to output/longtext ([c1a600ca](https://github.com/Elgg/Elgg/commit/c1a600ca026b2350eaa05bd1f58e1d9a2e197381), closes [#7052](https://github.com/Elgg/Elgg/issues/7052))
  * more flexible output/longtext view ([6229f811](https://github.com/Elgg/Elgg/commit/6229f811fca4ce6e404b534f3c95e2f30dc268bf))
  * lists can be rendered as tables ([d941fa83](https://github.com/Elgg/Elgg/commit/d941fa838aaced7c81f59849fd77b783d9c965df), closes [#7684](https://github.com/Elgg/Elgg/issues/7684), [#9629](https://github.com/Elgg/Elgg/issues/9629))
  * adds function for extracting $vars['class'] more cleanly ([b0dab038](https://github.com/Elgg/Elgg/commit/b0dab038cd65dedc8239c84f53a97aa91269486c))
  * object summary listing now accepts an icon ([09649f57](https://github.com/Elgg/Elgg/commit/09649f576d111b5668819ee6c89cc2baeb61b149))
  * image block wrapper attributes can now be passed with $vars ([8f6a5753](https://github.com/Elgg/Elgg/commit/8f6a5753034aa6ce1e033698b2d14fc7985ffce7))
  * improves usability of object listing views ([8ae5b1da](https://github.com/Elgg/Elgg/commit/8ae5b1da98ec417122d7c70cd18bee51a06892df))
* **walledgarden:** convert walled garden JS to AMD ([890b4a77](https://github.com/Elgg/Elgg/commit/890b4a770cf70033b4571778df5ff4412684b38c))
* **widgets:** added a generic view for selecting 'number to display' ([b845343f](https://github.com/Elgg/Elgg/commit/b845343f31171b2a032db5ab79e0a159bdef8264))


#### Performance

* **db:** no longer queries DB when entity access is predictable ([5c93f07d](https://github.com/Elgg/Elgg/commit/5c93f07d030dc820b7ed99014118ede411414994))


#### Documentation

* **core:** Misc docs fixes ([0c8e1acc](https://github.com/Elgg/Elgg/commit/0c8e1acc82927f92679c3e86ff4fa68f85a371da))
* **tutorials:** updated Blog tutorial ([9a813e86](https://github.com/Elgg/Elgg/commit/9a813e86bd9e17a476d865a965222161d4c839d7))


#### Bug Fixes

* **cli:** Application::run() returns a value for PHP CLI server to serve static files ([a4fa2749](https://github.com/Elgg/Elgg/commit/a4fa2749af496af855301f56d63d396021297b85))
* **comments:** comment redirector URL no longer contain double fragments ([37f578e4](https://github.com/Elgg/Elgg/commit/37f578e49d0fe016f31596c539c5c8d4db98e18c))
* **discussions:** reply form is now only rendered when container permissions are satisfied ([6ac48700](https://github.com/Elgg/Elgg/commit/6ac487000b27572c825b0a44c64359aee8e5e601))
* **entities:** classnames for entity subtypes can be up to 255 chars ([45d7abbd](https://github.com/Elgg/Elgg/commit/45d7abbdb6d060d96e05794fcf579f7dd6803146), closes [#6802](https://github.com/Elgg/Elgg/issues/6802))
* **icons:** cropping mode is now determined by actual cropping coords ([5e4742e8](https://github.com/Elgg/Elgg/commit/5e4742e842be4369575ad0713a635c64729b2fd6))
* **output:** switch to Misd\Linkify library for parsing urls in text ([e2baa855](https://github.com/Elgg/Elgg/commit/e2baa855f9a9512ba3846cc77eb4d86a27cff1d1))
* **pages:** do not show duplicate title on full view of a page ([a049586a](https://github.com/Elgg/Elgg/commit/a049586addd84687c6de9eb0cfa14817a51c298e))


#### Deprecations

* **events:** deprecates the `pagesetup, system` event ([cf77fc07](https://github.com/Elgg/Elgg/commit/cf77fc07806c601d40508fbaf43f6d14b8dceeee))
* **metadata:** metadata access control is deprecated ([a9523d97](https://github.com/Elgg/Elgg/commit/a9523d979431016352a424fd3580ffad717c4d6b))


<a name="2.2.4"></a>
### 2.2.4  (2017-01-27)

#### Contributors

* Steve Clay (2)
* Ismayil Khayredinov (1)
* iionly (1)

#### Bug Fixes

* **ajax:** elgg/Ajax view() and form() set $vars as expected ([abf8a9ce](https://github.com/Elgg/Elgg/commit/abf8a9ce87117ab24cb62e937805750eca780de1), closes [#10667](https://github.com/Elgg/Elgg/issues/10667))
* **core:** Check existence of cache symlink without usage of readlink() ([3e4dc6a1](https://github.com/Elgg/Elgg/commit/3e4dc6a1f2e2b20c5e31800e925ca5779a6f40cf))
* **files:** mitigate issues with special chars in file names ([4a7b74ea](https://github.com/Elgg/Elgg/commit/4a7b74ea27b31be159fba9fb5c3dda405da15409))
* **web_services:** handle string params with proper escaping ([702ce46c](https://github.com/Elgg/Elgg/commit/702ce46c44aec2546f953902061166bf3f48a5af))


<a name="2.2.3"></a>
### 2.2.3  (2016-11-08)

#### Contributors

* Jerôme Bakker (5)
* Steve Clay (4)
* Ismayil Khayredinov (1)
* Jeroen Dalsem (1)
* jdalsem (1)

#### Bug Fixes

* **blog:** correctly check if owner is a group in owner_block menu ([7f253c58](https://github.com/Elgg/Elgg/commit/7f253c5861d1e34a9d170c435dbc701941115c65))
* **cache:** ElggFileCache now handles arbitrary cache keys ([e60b8368](https://github.com/Elgg/Elgg/commit/e60b83683a2acfb61e4e66ce901d4b02e3ce54fa))
* **ckeditor:** ensure basepath is set before CKeditor is loaded ([d60389d2](https://github.com/Elgg/Elgg/commit/d60389d25c033addbb18faf1cd1d0eb43b5b6d7f), closes [#10304](https://github.com/Elgg/Elgg/issues/10304))
* **composer:** composer post-update script no longer crashes ([be4235a0](https://github.com/Elgg/Elgg/commit/be4235a0a75d6bbb8f95f823dd5eff52ed27c2d6))
* **groups:** multiple membership requests don't trigger messages ([287e6448](https://github.com/Elgg/Elgg/commit/287e64489a8a343fabbc6cf6e12dba86ea7a51b7))
* **js:** bind to correct element for inline comment edit ([e15cba9d](https://github.com/Elgg/Elgg/commit/e15cba9db569d7f3b0cc5e8982757cd04b67942d))
* **likes:**
  * notification subject too long ([fc5667dc](https://github.com/Elgg/Elgg/commit/fc5667dcf83887b6a35d45bac91512ca58999843))
  * check for a valid entity in menu setup ([9ae99e84](https://github.com/Elgg/Elgg/commit/9ae99e84f31be25d339d84393000a05527fb377b))
* **profile:** allow admin menu items to be toggled ([ba20ce42](https://github.com/Elgg/Elgg/commit/ba20ce42168edeb72e67694cf88881d558470539))
* **reportedcontent:** show spinner during ajax delete/archive ([5de1c90a](https://github.com/Elgg/Elgg/commit/5de1c90a7b9bd3a0ec0a52da8cb42f9e46abbb7a))


<a name="2.2.2"></a>
### 2.2.2  (2016-10-02)

#### Contributors

* Jerôme Bakker (4)
* Ismayil Khayredinov (2)
* Juho Jaakkola (2)
* Steve Clay (2)
* Jeroen Dalsem (1)
* iionly (1)

#### Documentation

* **events:** prefered use of the shutdown event vs shutdown function ([c62b307d](https://github.com/Elgg/Elgg/commit/c62b307d4898f4774592d52922560fd3380f8a8b))
* **install:** warn composer users they have to "install" twice ([7c8fd239](https://github.com/Elgg/Elgg/commit/7c8fd23982c2b013810c7d1476d53526cfa4cc18))


#### Bug Fixes

* **css:** apply hidden class to menu items ([5281199b](https://github.com/Elgg/Elgg/commit/5281199b852f930b23466b4d211c21874a9bc567))
* **i18n:** validate the translation key ([76d7ac69](https://github.com/Elgg/Elgg/commit/76d7ac69b5932f526dca1b02fb2882701369f118))
* **mysql:** adds MySQL 5.7 compatibility ([3198d84a](https://github.com/Elgg/Elgg/commit/3198d84a5d000a48388bc39e0c08bdc2b1e63ee5), closes [#8121](https://github.com/Elgg/Elgg/issues/8121))
* **views:** no results listing output should show if empty item views ([a3d4f8c8](https://github.com/Elgg/Elgg/commit/a3d4f8c81132cd34b8152d08b18d1bcd6cd2a2e3))


<a name="2.2.1"></a>
### 2.2.1  (2016-09-21)

#### Contributors

* Steve Clay (16)
* iionly (5)
* Ismayil Khayredinov (2)
* Wouter van Os (1)

#### Documentation

* **license:** clarifies dual licensing in LICENSE.txt ([1db4994f](https://github.com/Elgg/Elgg/commit/1db4994f8bab11898153c4c9e6e2898c0549714f))
* **support:** updates support policy and tentative release schedule ([71aab2c6](https://github.com/Elgg/Elgg/commit/71aab2c65c36265af2309954018806b91b40ecd8))


#### Bug Fixes

* **access:** updates no longer mistakenly blocked in some scenarios ([01f4f1df](https://github.com/Elgg/Elgg/commit/01f4f1df12d95c9828c5e7581b5352c7953e8109))
* **boot:**
  * boot cache now respects system cache setting ([f90b1eb1](https://github.com/Elgg/Elgg/commit/f90b1eb162968077be9d125437a8aa2e77e129ae))
  * make sure boot cache updated when subtype data changes ([c80f6e64](https://github.com/Elgg/Elgg/commit/c80f6e64701320fdc83904719ca4bb2305079a5c))
* **core:** boot no longer throws DB exception in some edge cases ([c7c44763](https://github.com/Elgg/Elgg/commit/c7c44763a58b41440fd5d1f321a511468018220f), closes [#10119](https://github.com/Elgg/Elgg/issues/10119))
* **discussions:** removes site "Discussions" menu item added in 2.2.0 ([34678299](https://github.com/Elgg/Elgg/commit/346782993fbb3e5f6e5c56a6b16038cc4f6de275), closes [#9731](https://github.com/Elgg/Elgg/issues/9731))
* **js:**
  * output deprecation messages to admins in browser console only ([a8052f9c](https://github.com/Elgg/Elgg/commit/a8052f9cd5e2cbc120a6d5b7b3664049d569011e))
  * popup no longer reopens after a second click on the trigger ([6dc8012b](https://github.com/Elgg/Elgg/commit/6dc8012b9bb4ca2c374b67f9cc88582bbd832a10), closes [#10063](https://github.com/Elgg/Elgg/issues/10063))
* **likes:** don't emit notice if a listing's `$vars['list_class']` isn't set ([f2882158](https://github.com/Elgg/Elgg/commit/f2882158eed56c42c938b69d7e7caa53485284a5))
* **members:** Don't rely on newest members tab set as default tab in pagehandler for members page ([a78aa354](https://github.com/Elgg/Elgg/commit/a78aa354ffa79f9f8fb90ad8aa3cccdf4554b034))
* **pages:** operations keep track of more than 10 child pages ([bc5f414b](https://github.com/Elgg/Elgg/commit/bc5f414bf597fe440ca096333fafea330746a323))
* **plugins:** Make activate/deactivate all plugins to work also on Firefox ([915865b9](https://github.com/Elgg/Elgg/commit/915865b9009bdbf9b47307ee908883874957cf0b))
* **reportedcontent:** Reported Content admin widget works again ([739259fc](https://github.com/Elgg/Elgg/commit/739259fcb52e7400d1156635345067d381f36b6d), closes [#10151](https://github.com/Elgg/Elgg/issues/10151))
* **river:** ensure unique comment form id ([80e508ae](https://github.com/Elgg/Elgg/commit/80e508ae1dc85db9aebb2b32dab904f1ea2b2674))
* **ui:** hover menus no longer open outside viewport ([edd3740a](https://github.com/Elgg/Elgg/commit/edd3740a7203b8c287ae76b44fae1ec3e535fca1), closes [#10214](https://github.com/Elgg/Elgg/issues/10214))
* **views:**
  * input/select view can select options more reliably ([af103c7e](https://github.com/Elgg/Elgg/commit/af103c7ec700c2d6ca39f29e9ff57f71ef08447c), closes [#10154](https://github.com/Elgg/Elgg/issues/10154))
  * some functions that use views fallback to default viewtype ([5a58317e](https://github.com/Elgg/Elgg/commit/5a58317eeee52e2a2e49df1a2f987c163ec25f93), closes [#10114](https://github.com/Elgg/Elgg/issues/10114))
* **web_services:** create_api_user() and create_user_token() work again ([1ee8fe96](https://github.com/Elgg/Elgg/commit/1ee8fe9613435a637e2460b20e6b591541ae4039))


<a name="2.2.0"></a>
## 2.2.0  (2016-08-05)

#### Contributors

* Juho Jaakkola (3)
* Steve Clay (3)
* jdalsem (2)

#### Features

* **iconservice:** it is possible to save unaltered version of an image ([7157a33f](https://github.com/Elgg/Elgg/commit/7157a33f647a937191c6961d960b4e76d325edd4), closes [#9970](https://github.com/Elgg/Elgg/issues/9970))


#### Bug Fixes

* **js:**
  * add missing elgg/lightbox#resize method ([4f6a0174](https://github.com/Elgg/Elgg/commit/4f6a0174779abc11c6d92e54a107899aa30ef5a3))
  * correctly report success in admin profile field reorder action ([b63396a7](https://github.com/Elgg/Elgg/commit/b63396a7f1ab572925e35b3fb5bb23e3f98e1e3e))


<a name="2.2.0-rc.1"></a>
### 2.2.0-rc.1  (2016-06-16)

#### Contributors

* Ismayil Khayredinov (43)
* Steve Clay (37)
* Jeroen Dalsem (22)
* jdalsem (6)
* Wouter van Os (2)
* Brett Profitt (1)
* Jerôme Bakker (1)
* V. Lehkonen (1)
* lehkonev (1)

#### Features

* **ajax:**
  * better elgg/Ajax handling of form data and URLs ([8795b9f4](https://github.com/Elgg/Elgg/commit/8795b9f43893842f3ecc6ab4e323c8a5bd5be00a), closes [#9534](https://github.com/Elgg/Elgg/issues/9534), [#9564](https://github.com/Elgg/Elgg/issues/9564))
  * Ajax service now loads required AMD modules ([292dc391](https://github.com/Elgg/Elgg/commit/292dc391355b9fc6c5116f54b2d8ce20770469af))
* **avatar:** user avatars are now served by serve-file handler ([a55d746a](https://github.com/Elgg/Elgg/commit/a55d746acd2b81c0bb36e32b147ebc97b6ef5cd6))
* **cache:**
  * allow admin to attempt an automatic symlink to cache ([b06a1cb3](https://github.com/Elgg/Elgg/commit/b06a1cb3e799d3863126bc279d202e25ed96aea9), closes [#8639](https://github.com/Elgg/Elgg/issues/8639), [#8638](https://github.com/Elgg/Elgg/issues/8638))
  * allows specifying cache directory in settings.php ([4b2ed514](https://github.com/Elgg/Elgg/commit/4b2ed514e20c7da8c6a1e40a3886c6671c9b62ef))
* **ckeditor:**
  * improved elgg/ckeditor AMD module ([a0ff70ec](https://github.com/Elgg/Elgg/commit/a0ff70ec3af2c784054e1e2f328c4504458b8978))
  * added editor autogrow plugin ([771abac8](https://github.com/Elgg/Elgg/commit/771abac8a2130a83629fa3be8ba16161c36fc4fa))
  * allowed resizing of editor window ([f43a6565](https://github.com/Elgg/Elgg/commit/f43a65658f44d7ee9b209b97e8da888846223ff9))
* **core:**
  * added a CONFIG flag to control auto-disabling plugins ([17363a50](https://github.com/Elgg/Elgg/commit/17363a50baf32ed0699673356e89e439eff961f0))
  * added a new function to check if system_cache is enabled ([f3bbff32](https://github.com/Elgg/Elgg/commit/f3bbff32ef8c0620ebb9ccd93b82504e8a1f6634))
* **cron:** improved cron logging ([5305b60d](https://github.com/Elgg/Elgg/commit/5305b60dadceb9056b684d7359ffd389b4d50f8b), closes [#9474](https://github.com/Elgg/Elgg/issues/9474))
* **db:**
  * access sql parts are named in the clauses array ([50ffcf24](https://github.com/Elgg/Elgg/commit/50ffcf249cf6da2bd0b07a35b06e15c986c1e80d))
  * allows using parameterized queries in core DB functions ([a9e51682](https://github.com/Elgg/Elgg/commit/a9e516826f8ee8bb763e12b3451aee96436ae985))
* **developers:** add view_vars hook to views inspector ([41e9e1ef](https://github.com/Elgg/Elgg/commit/41e9e1ef9462dedae00b49079ec5b3b4619cfb75))
* **discussions:**
  * added a site menu item for discussion/all ([79809b78](https://github.com/Elgg/Elgg/commit/79809b785b5ee5defa2184c7debd24d580e0e234))
  * allow plugins to use custom discussion reply object class ([ac55f8f4](https://github.com/Elgg/Elgg/commit/ac55f8f48cbc17c45db7ebab52e2c95c7594022c))
* **embed:**
  * adds elgg/embed AMD module ([1f1dad12](https://github.com/Elgg/Elgg/commit/1f1dad12c0ce30ef426893802f46dd1c5f5114e1))
  * adds serve-icon page handler ([e4d09f82](https://github.com/Elgg/Elgg/commit/e4d09f82e5d3a1029864c35a90668dbe5ff596a8), closes [#9582](https://github.com/Elgg/Elgg/issues/9582))
* **entities:** adds user capabilities service ([81f05058](https://github.com/Elgg/Elgg/commit/81f05058223df1657bbd87474d8a68906573ea6c))
* **file:**
  * adds ElggFile::transfer() for reliable renaming of files ([bf50c5d0](https://github.com/Elgg/Elgg/commit/bf50c5d0d1ff5151e87c38438f312e25409bec1e))
  * more consistency in mime and simple type values ([3e09fa15](https://github.com/Elgg/Elgg/commit/3e09fa15865360335ef4d3fde002d7684a582c28), closes [#9614](https://github.com/Elgg/Elgg/issues/9614))
* **files:** update file plugin to new file serving API ([a9d409ee](https://github.com/Elgg/Elgg/commit/a9d409eeb7fdd9c651bde31575cc37d05db86985))
* **filestore:**
  * bootstrap default filestore early in the boot sequence ([c85fa0ee](https://github.com/Elgg/Elgg/commit/c85fa0ee65c04b51f65e4cd9202f8c6382afced6), closes [#9873](https://github.com/Elgg/Elgg/issues/9873))
  * adds API to reliably set file modification time ([476b6d29](https://github.com/Elgg/Elgg/commit/476b6d293c8671d1856443b6804f861dbc539406))
* **forms:**
  * Add new user now has an option to autogenerate the password ([ee4758d3](https://github.com/Elgg/Elgg/commit/ee4758d3c053e5b22827f368ebf1546dc41208a6))
  * input/checkbox is now usable with elgg_view_input() ([82bbf49b](https://github.com/Elgg/Elgg/commit/82bbf49bd9da83fbc160f5c83c241db772d1ae8d), closes [#9808](https://github.com/Elgg/Elgg/issues/9808))
* **gatekeeper:** entity gatekeeper result can now be filtered ([75af2fd5](https://github.com/Elgg/Elgg/commit/75af2fd54d5e5e2be629b205babc486085e685df))
* **groups:**
  * group icons are now handled by the new icon service ([e809f5fd](https://github.com/Elgg/Elgg/commit/e809f5fde978dcb790dc7e81d3341e54fc4b5533))
  * introduced a hook to influence group tool options ([b6617e5e](https://github.com/Elgg/Elgg/commit/b6617e5ea33609ae32dfd9f9af404b42e85609dd))
  * allow the group river to be filtered by content type ([0d8f9364](https://github.com/Elgg/Elgg/commit/0d8f93641ec69b13b81902dee6645cf4fbf8fce1))
  * group avatars now use serve-file handler ([ac57e990](https://github.com/Elgg/Elgg/commit/ac57e99002a1c1490b7dd2f348845cbf7653ed8b))
* **html:**
  * allows cleaner elgg_format_element usage ([425f57d7](https://github.com/Elgg/Elgg/commit/425f57d7d2f49c06631ca0300ba77d1f101fe211), closes [#9766](https://github.com/Elgg/Elgg/issues/9766))
  * moves favicon registration to a hook ([a4a35362](https://github.com/Elgg/Elgg/commit/a4a35362eefbfa8449648b9834f29b9da0a7703c))
* **http:** allow use of X-Sendfile/X-Accel web server feature ([a88db207](https://github.com/Elgg/Elgg/commit/a88db207aa39351eb26855fe9125cdaf287a1e03), closes [#4898](https://github.com/Elgg/Elgg/issues/4898))
* **icons:**
  * udpate file plugin to use new icon service ([2c9f5c0a](https://github.com/Elgg/Elgg/commit/2c9f5c0a47bf81b6291384145b5fe01ff7e17b72))
  * user avatars are now handled by the icon service ([36c8b465](https://github.com/Elgg/Elgg/commit/36c8b465e0f8c39a1f83f74fb9cf3562d1467c17))
  * adds a service for handling entity icons ([72b8a2c7](https://github.com/Elgg/Elgg/commit/72b8a2c78d997277f24e57db834f96f6fd779e92))
* **js:**
  * Adds hooks to pass site and page-level data client-side ([cec6b42b](https://github.com/Elgg/Elgg/commit/cec6b42b2ec6b86bc3530f6233b7d8dfb8c05328), closes [#8997](https://github.com/Elgg/Elgg/issues/8997))
  * elgg/Ajax users get more access to underlying resources ([39a3fbce](https://github.com/Elgg/Elgg/commit/39a3fbced333dc093e45a655d8d417b359ce92c4), closes [#9767](https://github.com/Elgg/Elgg/issues/9767))
  * elgg/spinner now supports optional text to be displayed ([da5c5b06](https://github.com/Elgg/Elgg/commit/da5c5b06cb665ddec7ab10802dd5c499f61474a6))
  * adds elgg/lightbox AMD module, loaded on all pages ([9135ad26](https://github.com/Elgg/Elgg/commit/9135ad26633b76eab3e8a642b14a34487c539a7e), closes [#7895](https://github.com/Elgg/Elgg/issues/7895), [#8309](https://github.com/Elgg/Elgg/issues/8309), [#6991](https://github.com/Elgg/Elgg/issues/6991))
  * user hover menu now uses elgg/popup module ([d0dffca6](https://github.com/Elgg/Elgg/commit/d0dffca6f44009012b5ce3371e4a5a125a5f5344))
  * adds elgg/popup AMD module ([fd75da60](https://github.com/Elgg/Elgg/commit/fd75da601ce6aaac4853ba4406f6141e1d17917c))
  * requiresConfirmation now returns false if not confirmed ([cac5c0fd](https://github.com/Elgg/Elgg/commit/cac5c0fd1fa6b8dd5861cbcf7e76efeb6a855714))
* **menus:**
  * elgg_register_title_button() can now check entity type and subtype ([a0c118ad](https://github.com/Elgg/Elgg/commit/a0c118ad46f3038a027c1d56313b9369c5ec6ae8))
  * required AMD modules can now be defined at item registration ([46c3ead8](https://github.com/Elgg/Elgg/commit/46c3ead835d728b7afec70fc6c0aa01d152e4ea1))
  * adds menu service for more orderly menu construction ([38ecfc6b](https://github.com/Elgg/Elgg/commit/38ecfc6ba9b3aa431e9b553651e26c3dd10bbc18), closes [#9508](https://github.com/Elgg/Elgg/issues/9508))
* **reportedcontent:** only load javascript when needed ([29c39cd7](https://github.com/Elgg/Elgg/commit/29c39cd79b13abc6787e805f83747e035f981b56))
* **river:** convert river JS to AMD modules ([790a1a00](https://github.com/Elgg/Elgg/commit/790a1a008eda55424d857c779ef475c85e59512c))
* **thewire:** allow multiple add forms to exist on the same page ([9f72e287](https://github.com/Elgg/Elgg/commit/9f72e2874912d50c917b466a8a4ac2f512f69aa2))
* **ui:** Allows modifying system messages/errors ([eee183c5](https://github.com/Elgg/Elgg/commit/eee183c549320eff63406cfa825679b7260b2653))
* **views:**
  * view_vars handlers can preset view output ([68fde7b6](https://github.com/Elgg/Elgg/commit/68fde7b6f0002afe01080adda1f7f8699a9cf903))
  * elgg_get_excerpt output now comes from a view ([4d6ec3f2](https://github.com/Elgg/Elgg/commit/4d6ec3f272ebed3ebf6abe2e0439e596e69fc6e1))
  * allows changing relative URLs in CSS files ([70d3aab7](https://github.com/Elgg/Elgg/commit/70d3aab719ade13804428b7b90bd848a28891f91))
  * allow multiple paths in views.php files ([7672d754](https://github.com/Elgg/Elgg/commit/7672d7542f322322b5a4868a8af4e61e8a9a702b))
* **web_services:** allows API function to be given an associative array ([cd80863a](https://github.com/Elgg/Elgg/commit/cd80863a5e91e4184080bdf451c26ee10058febd), closes [#9411](https://github.com/Elgg/Elgg/issues/9411))
* **widgets:**
  * widget types can now be extended with a hook ([3c76194c](https://github.com/Elgg/Elgg/commit/3c76194c02274c09a3097168280950e7d6699456))
  * widget title and description can be autodetected ([3c61e2f0](https://github.com/Elgg/Elgg/commit/3c61e2f0b2b21cac8ab538e5ede76f647f4217ed))
  * added a helper class and factory for defining widgets ([bc56fafd](https://github.com/Elgg/Elgg/commit/bc56fafd81c362964ac0764ec4641023d06560aa))
  * widget layout owner can now be set explicitly ([b3bd2a84](https://github.com/Elgg/Elgg/commit/b3bd2a84e44c0e1f4aff96eb5bcdc5b7b1186417), closes [#7023](https://github.com/Elgg/Elgg/issues/7023))
  * added isset on \ElggWidget objects to check settings ([7b095208](https://github.com/Elgg/Elgg/commit/7b0952088d94f2132917f2b3cdd9f328726595be))
  * added unset on \ElggWidget objects to remove settings ([f99e4f5d](https://github.com/Elgg/Elgg/commit/f99e4f5debea861aede1e3009b11f07f917b0b06))


#### Performance

* **db:** improved session write db query for InnoDB ([3b55226d](https://github.com/Elgg/Elgg/commit/3b55226d43d0feaea75488d19c8b8e8a6fd1d941))
* **reportedcontent:** only load JS if menu item is rendered ([ececa98d](https://github.com/Elgg/Elgg/commit/ececa98d3520483d0d4f956f0461e8d30d2db3f2))


#### Documentation

* **core:** fixes docs for ElggFilestore::seek return value ([fe310c31](https://github.com/Elgg/Elgg/commit/fe310c313aba11e0439be9aaf46a5030c0b4c031))
* **faqs:** fixed typo in IDE section ([a1ed1305](https://github.com/Elgg/Elgg/commit/a1ed130584e65535f47e037bfd9ff7bbf833963b))
* **tutorials:** updated Hello world ([dc5a4ade](https://github.com/Elgg/Elgg/commit/dc5a4ade129f2ef2c7c8defae23e5498946078bf), closes [#9875](https://github.com/Elgg/Elgg/issues/9875))
* **widgets:** updated the widget registration documentation ([3410e1ec](https://github.com/Elgg/Elgg/commit/3410e1ec4f20d0a8dfbf49595b2bf865b76ba5d1))


#### Bug Fixes

* **avatars:** avatars are no longer served with public URLs in a walled garden mode ([4c8a7ced](https://github.com/Elgg/Elgg/commit/4c8a7ced7ec56637dd836f2854df9f276893b876))
* **core:**
  * get class from subclass instead of base ([8b3e17fa](https://github.com/Elgg/Elgg/commit/8b3e17facef15a0349401695408c7b0faf3ed594))
  * allows ElggFile to append files not yet existing ([ac0ba3f2](https://github.com/Elgg/Elgg/commit/ac0ba3f214a24c10255aa3836e11d31a310e3089))
* **file:** ElggFile::delete() now removes target files if filename is a symlink ([facc13fe](https://github.com/Elgg/Elgg/commit/facc13fe13f8719204c85b7f7334acfa5e8f06da))
* **files:** use actual file modification time as an etag value ([17c5dcaf](https://github.com/Elgg/Elgg/commit/17c5dcaf2d505b20913b1689d22906394896e682))
* **js:** ui bindings now wait for system init event to fire ([5794e027](https://github.com/Elgg/Elgg/commit/5794e0275629e14830e6c464460056c4bc6f5bd3))
* **mime:** fall back to detection based on extension for octet-stream ([0b1f4539](https://github.com/Elgg/Elgg/commit/0b1f45396aa0f147a7ae6b957d61fbd2854f5d30))
* **reportedcontent:** forward to address if not submitted in lightbox ([ee63b1d8](https://github.com/Elgg/Elgg/commit/ee63b1d8ea94cdd26f43591cc01fd00747efb9d9))
* **views:** elgg_view_form now accepts class to be an array in form_vars ([4133b516](https://github.com/Elgg/Elgg/commit/4133b51657971a22af6a29f32adfdd69fd533dc5))


#### Deprecations

* **db:** deprecates many methods on the `Application::getDb` object ([2ba9a876](https://github.com/Elgg/Elgg/commit/2ba9a8761875fc1061d74ec699ff79ce4c4df95a))
* **entities:**
  * adds entityCache service and deprecates old global ([9fa45b62](https://github.com/Elgg/Elgg/commit/9fa45b62a03c3b4ec282042ca5cdbebe5ee0f451))
  * deprecate can_write_to_container ([ee473b37](https://github.com/Elgg/Elgg/commit/ee473b371949b475e2cdafbbe53cb93965a22735))
* **file:** new file service deprecates file download and thumbnail handlers ([90925fab](https://github.com/Elgg/Elgg/commit/90925fab4f6e67750e5f21eeb52ecf67711c2a95))
* **groups:**
  * groups/js view deprecated by groups/navigation AMD module ([975014bb](https://github.com/Elgg/Elgg/commit/975014bb1e799be93c04ef493edba8d3649e64ef))
  * new file service deprecated avatar/view resource ([5c535271](https://github.com/Elgg/Elgg/commit/5c535271a8d89b6d012541657c2c3cd091585873))
  * new file service deprecated groupicon page handler ([0721023b](https://github.com/Elgg/Elgg/commit/0721023be4e83de81492254262d5628a0dce5193))


<a name="2.1.3"></a>
### 2.1.3  (2016-08-05)

#### Contributors

* Ismayil Khayredinov (2)
* Steve Clay (1)

#### Bug Fixes

* **output:** attribute formatter now skips arrays with non-scalar values ([fbe1cd34](https://github.com/Elgg/Elgg/commit/fbe1cd3451a8ea2020118c980c1d394304e9766f), closes [#10010](https://github.com/Elgg/Elgg/issues/10010))
* **views:** issue unique IDs in elgg_view_input() ([f20f0603](https://github.com/Elgg/Elgg/commit/f20f0603de19211d4a2ae5597fc182cd83aa3a93), closes [#9955](https://github.com/Elgg/Elgg/issues/9955))


<a name="2.1.2"></a>
### 2.1.2  (2016-06-13)

#### Contributors

* Steve Clay (5)
* Ismayil Khayredinov (4)
* Brett Profitt (1)
* Jerôme Bakker (1)
* iionly (1)

#### Documentation

* **ajax:** fixes constructor usage of elgg/Ajax ([07c7ce49](https://github.com/Elgg/Elgg/commit/07c7ce49538ae8b61b3c48cd1e5a8287dc777e5b), closes [#9533](https://github.com/Elgg/Elgg/issues/9533))


#### Bug Fixes

* **core:**
  * elgg_get_plugin_setting() respects defaults for values that haven't been cached or created. ([1e141d46](https://github.com/Elgg/Elgg/commit/1e141d468c75a64bd9068908380e034765772ea6), closes [#9781](https://github.com/Elgg/Elgg/issues/9781))
  * Elgg again uses the dataroot given in settings.php ([64c23f70](https://github.com/Elgg/Elgg/commit/64c23f703b9515c30089470da2899f105de99333), closes [#9602](https://github.com/Elgg/Elgg/issues/9602))
* **errors:** nested forward 404 calls are less likely to abruptly fail ([068711fa](https://github.com/Elgg/Elgg/commit/068711fad3680f5d9d431759ed895b6a48d78076), closes [#9476](https://github.com/Elgg/Elgg/issues/9476))
* **files:** file service now sends 304 and 403 headers more reliably ([c9af1790](https://github.com/Elgg/Elgg/commit/c9af179092be61e50acc17603a8fbf3dd9e22272), closes [#9571](https://github.com/Elgg/Elgg/issues/9571))
* **js:** deprecate elgg.ui.widgets more reliably ([c25c5211](https://github.com/Elgg/Elgg/commit/c25c5211c307fc0b4c869f3e098c5002494d77cf), closes [#9523](https://github.com/Elgg/Elgg/issues/9523))
* **logger:** logger no longer pollutes serve-file response ([8209a38b](https://github.com/Elgg/Elgg/commit/8209a38b01b89bea65b696db3662962a8f332ebd), closes [#9657](https://github.com/Elgg/Elgg/issues/9657))
* **profile:** able to store more information in tag fields ([0467e3ff](https://github.com/Elgg/Elgg/commit/0467e3ffcc35e0cf88a476dfbbc15a669dbdad80))
* **reportedcontent:**
  * report form opens in lightbox ([6db794ac](https://github.com/Elgg/Elgg/commit/6db794ac689322ba07f884e30766c755a6026968))
  * clicking on reported content links again opens lightbox ([55fa9d5c](https://github.com/Elgg/Elgg/commit/55fa9d5ce2b4a589187e6186e842718e212175c1))
* **site:** allow access to serve-file handler in walled garden mode ([1a8d33a1](https://github.com/Elgg/Elgg/commit/1a8d33a16ee1dca272a5cd0861f657b799f841d7))


<a name="2.1.1"></a>
### 2.1.1  (2016-03-20)

#### Contributors

* Steve Clay (4)
* Jeroen Dalsem (2)
* iionly (1)

#### Documentation

* **contributing:** clarifies release periods and branches for PRs ([b82d1592](https://github.com/Elgg/Elgg/commit/b82d1592d0b584c4e90a6d863eaa7c9803623b5d))
* **groups:** removed discussion reference in groups manifest ([249334ef](https://github.com/Elgg/Elgg/commit/249334ef57f6bc6c1197219040cf583d0938294c))
* **release:** improves docs for release process ([96681b5b](https://github.com/Elgg/Elgg/commit/96681b5ba419ad268df8a1cdcd9860ed95b68bcc))
* **views:** added page/components/list docs to elgg_view_entity_list ([76fea973](https://github.com/Elgg/Elgg/commit/76fea973adc7d2a14033eacea898129539dc7e5a))


#### Bug Fixes

* **core:** do not implode already imploded categories array in plugin object details view ([666333cf](https://github.com/Elgg/Elgg/commit/666333cfbf8c28c571679dbc146720400d0ed995))
* **installer:** no longer redirects in loop during installation ([78d31799](https://github.com/Elgg/Elgg/commit/78d31799843c27fd89f659b38fe5a2954f78296b), closes [#9486](https://github.com/Elgg/Elgg/issues/9486))


<a name="2.1.0"></a>
## 2.1.0  (2016-03-13)

#### Contributors

* Steve Clay (40)
* Ismayil Khayredinov (25)
* Juho Jaakkola (10)
* Jeroen Dalsem (2)
* Hereward Mills (1)
* Wade Benson (1)
* Wouter van Os (1)

#### Features

* **actions:** adds a generic delete action ([4c35fe26](https://github.com/Elgg/Elgg/commit/4c35fe26b26e8f76919b4ac08e9b0246c047497e))
* **ajax:**
  * improves the elgg/Ajax API and adds docs ([4211155e](https://github.com/Elgg/Elgg/commit/4211155eb223fdd3bc67534377757453ba2de398), closes [#9404](https://github.com/Elgg/Elgg/issues/9404))
  * Adds a new elgg/Ajax AMD module with unified API ([2a132ae8](https://github.com/Elgg/Elgg/commit/2a132ae87749f1aec8f9f78d7106cee982e7cce9), closes [#8323](https://github.com/Elgg/Elgg/issues/8323))
* **cron:** allows for a more systematic way of calling cron using one url ([3c947fc1](https://github.com/Elgg/Elgg/commit/3c947fc1621a9f6b0dbe0fb3176b05354e415cd4))
* **discussions:** makes "last reply" text into a link ([9c1d543a](https://github.com/Elgg/Elgg/commit/9c1d543ae865f5958e9705971dd7a2fe1735c9ba))
* **engine:**
  * use elgg_log prior to error_log in custom error handler ([6b483b08](https://github.com/Elgg/Elgg/commit/6b483b081f12f989c9053e80435b2c2df10e2fa5))
  * also log to php error_log when log is shown on screen ([9f630e58](https://github.com/Elgg/Elgg/commit/9f630e58b948ea981ae4bf8893818a343518db2d))
* **entities:** give access to original values of modified attributes ([56ddabbc](https://github.com/Elgg/Elgg/commit/56ddabbcbd450f6726ae23840f3c7a22bf86fafe), closes [#9187](https://github.com/Elgg/Elgg/issues/9187))
* **files:** adds a service for serving files from filestore ([1d6b23c7](https://github.com/Elgg/Elgg/commit/1d6b23c704495603f862d4189fd135992cc71f32))
* **forms:**
  * moves datepicker init to AMD and improves dev usability ([15c2686b](https://github.com/Elgg/Elgg/commit/15c2686b846a82d4a634bcba4e3b7adf99d057b1))
  * elgg_view_input() can now be used to render hidden inputs ([8d996cd1](https://github.com/Elgg/Elgg/commit/8d996cd115e47211e1f631b77f3f269f8fc2674a))
  * allow custom required indicators for field labels ([f29fbb6f](https://github.com/Elgg/Elgg/commit/f29fbb6fb759ac4eb4c353eb3ad335c6655be607))
  * adds elgg_view_input() to the views api ([70b35bd7](https://github.com/Elgg/Elgg/commit/70b35bd731810f15330ae51cff5bffb940ba5601), closes [#6356](https://github.com/Elgg/Elgg/issues/6356))
* **groups:** profile buttons can now be filtered with a hook ([52e82943](https://github.com/Elgg/Elgg/commit/52e82943f64a2dd0883866f0e5ec97230990f319))
* **js:**
  * elgg.ui.toggle now triggers jQuery event ([941b49ad](https://github.com/Elgg/Elgg/commit/941b49adabbe846f83c1fd259baded8d9a19d2aa))
  * adds plugin boot modules and modules based on system events ([924355a7](https://github.com/Elgg/Elgg/commit/924355a7e52c359f430ff1be04ec968286c64480), closes [#7131](https://github.com/Elgg/Elgg/issues/7131), [#7926](https://github.com/Elgg/Elgg/issues/7926))
  * Allow canceling a previous elgg_require_js() call ([375be5ff](https://github.com/Elgg/Elgg/commit/375be5ffddfb9dc598d3d15bf1d6069f2eb88c8c), closes [#9074](https://github.com/Elgg/Elgg/issues/9074))
* **menus:** delete menu item now checks if delete action exists ([84cbb151](https://github.com/Elgg/Elgg/commit/84cbb1518e021cc7d17aee4bc83c30b2d10edfe0))
* **metastrings:** add function to get map of strings to metastring IDs ([8d28a8dd](https://github.com/Elgg/Elgg/commit/8d28a8dd4eacfc427d925166885fa68081f42b4b))
* **notifications:** it's now easier to alter translations for notifications ([4677d482](https://github.com/Elgg/Elgg/commit/4677d482864095ae59b98b191a9a95d659af5ba1))
* **profiler:** allow capture/display of crude profiling data ([6ce01fad](https://github.com/Elgg/Elgg/commit/6ce01fadd8993eb1f834344cc9c2d5aac74f5534), closes [#9293](https://github.com/Elgg/Elgg/issues/9293))
* **routing:** allow more reliable URL path rewriting ([853fc0ef](https://github.com/Elgg/Elgg/commit/853fc0ef65356b72ad19d62331ac6e539ca02b4f), closes [#9388](https://github.com/Elgg/Elgg/issues/9388))
* **rss:** adds functions for adding/removing the RSS link ([ae765e19](https://github.com/Elgg/Elgg/commit/ae765e1907b2967991706bb992ceee6b136bccc1))
* **search:** search hooks now preserve custom joins and wheres ([65041619](https://github.com/Elgg/Elgg/commit/650416192092b3dbbaa63e441a435fce1abd3d93))
* **views:** add attributes to input select options ([63b04d6a](https://github.com/Elgg/Elgg/commit/63b04d6ab7af21c43df97efc04012c7575889cd5))


#### Performance

* **boot:** we order plugins in PHP because MySQL order by CAST is slow ([c4b10c1c](https://github.com/Elgg/Elgg/commit/c4b10c1c51e9205b0e448ce5c4e0b1b494517013), closes [#8183](https://github.com/Elgg/Elgg/issues/8183))
* **files:** ElggFile no longer queries metadata for filestore data ([d9243002](https://github.com/Elgg/Elgg/commit/d92430027393fb6d6657af72867f65e31e713ac0), closes [#9138](https://github.com/Elgg/Elgg/issues/9138))
* **http:** serve-file URLs can respond without booting core ([4f587df0](https://github.com/Elgg/Elgg/commit/4f587df02062c7d8f6b239041789030299af2bd6))


#### Documentation

* **js:** modernizes the JS docs to emphasize AMD usage ([d66cae64](https://github.com/Elgg/Elgg/commit/d66cae64c597bc87b8a10c18d0ae21394cbe6398))


#### Bug Fixes

* **actions:** referrer path is now parsed correctly ([6b1bfe26](https://github.com/Elgg/Elgg/commit/6b1bfe2631b1c367252e6feb967b63211527b098))
* **ajax:** iframe-based submissions can again be recognized as XHR requests ([c25962a0](https://github.com/Elgg/Elgg/commit/c25962a02d29ad00f304918c29f44f05e76186b6), closes [#8735](https://github.com/Elgg/Elgg/issues/8735))
* **files:** files with custom filestore can now be served via file service ([1a2b0ca7](https://github.com/Elgg/Elgg/commit/1a2b0ca7170e7bbe949208de8d8321278cb4843d))
* **forms:**
  * remove extra spacing between longtext field label and menu ([23edb5ad](https://github.com/Elgg/Elgg/commit/23edb5adbf57acc8d4eab14c9d1e2d3604f78f7c))
  * elgg_view_input() now passes input type to the field view ([63013725](https://github.com/Elgg/Elgg/commit/63013725c7f3ac00fb5f0e0699c2ede4422236d6))
* **i18n:** admin-created accounts now get site language instead of admin's language ([561bad37](https://github.com/Elgg/Elgg/commit/561bad37580406b3298f816e12956283d826c602), closes [#9454](https://github.com/Elgg/Elgg/issues/9454))
* **js:**
  * don't show ajax error message when aborting request ([5aea301f](https://github.com/Elgg/Elgg/commit/5aea301f901be1a2c5984264f8ecf19a2138c45c), closes [#9372](https://github.com/Elgg/Elgg/issues/9372))
  * client-side hooks can now handle periods in hook names ([9f70099f](https://github.com/Elgg/Elgg/commit/9f70099f5ecec3deacd666195cb7751eef77ce17), closes [#9160](https://github.com/Elgg/Elgg/issues/9160))
* **menus:** delete menu item is only registered if canDelete is fullfilled ([e13ba511](https://github.com/Elgg/Elgg/commit/e13ba51182fed1deed1774840601733e299d5195))
* **permissions:** All permissions functions handle user fetches consistently ([b875fd33](https://github.com/Elgg/Elgg/commit/b875fd33a5d018fd72b4f062225c1fee18cdceda), closes [#8941](https://github.com/Elgg/Elgg/issues/8941), [#8038](https://github.com/Elgg/Elgg/issues/8038), [#8945](https://github.com/Elgg/Elgg/issues/8945))
* **river:** opening comment form auto-focuses input ([5b68badc](https://github.com/Elgg/Elgg/commit/5b68badcaae36724d3b00406711bef7b30744615))
* **search:**
  * search hooks no longer reset subtypes ([5d6987ce](https://github.com/Elgg/Elgg/commit/5d6987ceee63c0975811196a66f2d7f4a52e661a))
  * hooks no longer reset order_by clauses ([b15b9e94](https://github.com/Elgg/Elgg/commit/b15b9e946c66c3afe2721d2160ea1db742e0a6a8))


#### Deprecations

* **assets:** Deprecates URLs like /js/ and /css/ in favor of simplecache ([91daac90](https://github.com/Elgg/Elgg/commit/91daac904475cd0bc78e464eb6a97ac61d325a0c))
* **config:** deprecates config value "siteemail" ([cdd4bb5f](https://github.com/Elgg/Elgg/commit/cdd4bb5f6dd12252aeb36e9ec025acc2f68e5072))
* **entity:** removes the tables_split and tables_loaded properties ([4d469183](https://github.com/Elgg/Elgg/commit/4d469183f1ca21d2a494b1ac2b65cd95a47581bc))
* **filestore:** deprecates giving files custom filestores ([0050b1db](https://github.com/Elgg/Elgg/commit/0050b1dbf21961ab24f4046c2f2aa62fa7177080), closes [#9352](https://github.com/Elgg/Elgg/issues/9352))


<a name="2.0.4"></a>
### 2.0.4  (2016-06-13)

#### Contributors

* Jeroen Dalsem (13)
* Ismayil Khayredinov (4)
* Steve Clay (2)
* iionly (2)
* jdalsem (1)

#### Bug Fixes

* **ckeditor:** do not draw a menu item if id is missing ([edf382b0](https://github.com/Elgg/Elgg/commit/edf382b0d8dda49bc0938524b494a0e9253bd73a))
* **core:**
  * prevent undefined variable notices advanced caching form ([f3459110](https://github.com/Elgg/Elgg/commit/f345911053179a199b569fc022dc4039b9ee6f5b))
  * view inspector now can use simplecache views again ([6c39e573](https://github.com/Elgg/Elgg/commit/6c39e57367231dbccf818b83ac8da655e7e55e15))
  * prevent inspector producing notices inspecting webservices ([3862ffcd](https://github.com/Elgg/Elgg/commit/3862ffcde22c3837d04aca901d3ba12c9f7a57e6))
  * menu inspector provides id in longtext menu ([61c0a549](https://github.com/Elgg/Elgg/commit/61c0a549818f5efa7eea88ae22c0628487c7ff04))
* **css:** correctly positioned the user hover menu icon ([e5566c1a](https://github.com/Elgg/Elgg/commit/e5566c1add0c3276dcc6ff8fe0046c413e571e54))
* **developers:**
  * replaced get_language with get_current_language ([b6bcc579](https://github.com/Elgg/Elgg/commit/b6bcc5796ebe6da491371619014386dc11dc3003))
  * restores missing event/hook handlers in inspector ([70ca4264](https://github.com/Elgg/Elgg/commit/70ca4264195c3d05f12f241d0f051896468fe3c9), closes [#9527](https://github.com/Elgg/Elgg/issues/9527))
* **discussion:** correctly check permissions before showing reply form ([8e64d44d](https://github.com/Elgg/Elgg/commit/8e64d44df5f647ac4cee4b3e60ba7c4e0739e540))
* **embed:** do not draw a menu item if id is missing ([69ca6b51](https://github.com/Elgg/Elgg/commit/69ca6b5111fc29adf0fafb337fb4c944138c5ce2))
* **i18n:** prevent php notices about language translations missing ([1f9916e7](https://github.com/Elgg/Elgg/commit/1f9916e71ddc35d1261b8572f80da2fb2c75a487))
* **js:** replace deprecated jquery .attr usage with .prop ([a95ecc6c](https://github.com/Elgg/Elgg/commit/a95ecc6c854ebf236eea56666f0116ead91154ba))
* **members:** search page now has pagination ([d42611c2](https://github.com/Elgg/Elgg/commit/d42611c28f5209f5185c6dff2046d7c208db9a94))
* **notifications:**
  * use the correct way to check if checkbox is checked ([4c7b8b65](https://github.com/Elgg/Elgg/commit/4c7b8b653407b4f253ec53d31c830f4296429976))
  * users are again unsubscribed when friendship and membership are deleted ([8990ab53](https://github.com/Elgg/Elgg/commit/8990ab535f0bf6763bc412e94bebd5ec699dcece))
* **pages:** use elgg_extract to prevent php notice fetching parent_name ([c8710c9b](https://github.com/Elgg/Elgg/commit/c8710c9bea9963d5f1425ce670608aeed97b3ba9))
* **views:** passing 'default' to input/checkboxes now works ([efa6395f](https://github.com/Elgg/Elgg/commit/efa6395f575973c0f588028c81acdc5446421970))


<a name="2.0.3"></a>
### 2.0.3  (2016-03-06)

#### Contributors

* Ismayil Khayredinov (3)
* Steve Clay (3)
* Juho Jaakkola (1)
* Niraj Kaushal (1)

#### Bug Fixes

* **comments:** unifies behavior after adding new comment/discussion reply ([8ff2b295](https://github.com/Elgg/Elgg/commit/8ff2b2950c7da783e7cb89f5a6eb9bb9cad54e59), closes [#8130](https://github.com/Elgg/Elgg/issues/8130))
* **discussions:** put new discussion page behind gatekeeper ([a583f65b](https://github.com/Elgg/Elgg/commit/a583f65b6e5051d8d79f49aa16d455b24aebeedc), closes [#9383](https://github.com/Elgg/Elgg/issues/9383))
* **events:** the pagesetup event timing is more like 1.x ([38b12288](https://github.com/Elgg/Elgg/commit/38b122888df42599be0c1ab47333c356822fbb2f))
* **groups:**
  * clarify notification status strings ([20059a89](https://github.com/Elgg/Elgg/commit/20059a89f110b27085bfe42ce742270f7110e46e))
  * page owner is now correctly resolved prior to pagesetup ([9a8ba277](https://github.com/Elgg/Elgg/commit/9a8ba27765c831f29db89ed98678a03572eaaf9a))
* **web_services:** web services again can output xml/php ([9bf27a4b](https://github.com/Elgg/Elgg/commit/9bf27a4b56be335b42d923ac62155cfe7437ddfb), closes [#8053](https://github.com/Elgg/Elgg/issues/8053))


<a name="2.0.2"></a>
### 2.0.2  (2016-02-03)

#### Contributors

* Steve Clay (10)
* Juho Jaakkola (3)
* Ismayil Khayredinov (2)
* Wouter van Os (1)

#### Documentation

* **events:** Clarify scope of HooksRegistrationService::hasHandler ([498abdde](https://github.com/Elgg/Elgg/commit/498abdde342cdf29a32bcd2dfef1c6f3176fc314), closes [#9325](https://github.com/Elgg/Elgg/issues/9325))
* **js:** warn devs that that elgg_define_js() configuration is cached ([a078c030](https://github.com/Elgg/Elgg/commit/a078c030346e5d67aba216631f44a788c0b273cb), closes [#9302](https://github.com/Elgg/Elgg/issues/9302))
* **notifications:** Updated subject variable to body ([0cde3006](https://github.com/Elgg/Elgg/commit/0cde30064f828b94ce0a72a334d2cca3b1adbb85))
* **routing:** clarify use of default_page_owner_handler in core ([5d647d18](https://github.com/Elgg/Elgg/commit/5d647d18056bf1eef644dd30c9920df9a78d2f8d))


#### Bug Fixes

* **installer:**
  * don't fatal trying to rewrite the .htaccess file ([5e74932b](https://github.com/Elgg/Elgg/commit/5e74932b525beb8cdc26353e9e084612cc699e06), closes [#9334](https://github.com/Elgg/Elgg/issues/9334))
  * detect PDO MySQL extension instead of ext/mysql ([98c8e418](https://github.com/Elgg/Elgg/commit/98c8e418482b5aa517aa5198f02043e0dabb0e93), closes [#9313](https://github.com/Elgg/Elgg/issues/9313))
  * installer no longer fails on PHP 7 ([4d796279](https://github.com/Elgg/Elgg/commit/4d796279d6e2be3c2609c408ecd3d875e4062525), closes [#9314](https://github.com/Elgg/Elgg/issues/9314))
* **javascript:** replaces calls to obsolete $.die() method with $.off() ([82a08f56](https://github.com/Elgg/Elgg/commit/82a08f56af29fc1e7dd7822dcaa0171aa9fe8275), closes [#9309](https://github.com/Elgg/Elgg/issues/9309))
* **menus:** menu item labels now match page titles in tool settings ([bc8f8dd3](https://github.com/Elgg/Elgg/commit/bc8f8dd3a6054e7c7c589fe45a0d49dd6bca1653))
* **notifications:** set page context before pagesetup is fired ([d4c86cde](https://github.com/Elgg/Elgg/commit/d4c86cde521956632c73c4858c1d27ad1d0f406d))
* **profile:** don't show removed description field ([9846c4a4](https://github.com/Elgg/Elgg/commit/9846c4a462e1b2648eec03a4285f89b9c7af53f0), closes [#8984](https://github.com/Elgg/Elgg/issues/8984))
* **views:**
  * resources/error view now renders sanely within /admin ([c0b1a703](https://github.com/Elgg/Elgg/commit/c0b1a70336ba501ef2ee8074c39d2bbef5aec98b), closes [#9327](https://github.com/Elgg/Elgg/issues/9327))
  * don't pass null to array arguments (for PHP 7) ([e0d5433f](https://github.com/Elgg/Elgg/commit/e0d5433fd69875e5e9fd8ca823f74e8b7715c5f8), closes [#9318](https://github.com/Elgg/Elgg/issues/9318))
  * locations specified in /engine/views.php are modifiable ([3cc5b5b3](https://github.com/Elgg/Elgg/commit/3cc5b5b3a7d71341b36fb5a1b42a6678f2d8060e), closes [#9308](https://github.com/Elgg/Elgg/issues/9308))


<a name="2.0.1"></a>
### 2.0.1  (2016-01-03)

#### Contributors

* Matt Beckett (4)
* Juho Jaakkola (3)
* Ismayil Khayredinov (2)
* Juho Jaakkola (2)
* Steve Clay (1)

#### Bug Fixes

* **admin:** Allow plugins to extend js/admin but deprecate it ([a5c2abdf](https://github.com/Elgg/Elgg/commit/a5c2abdf9669db75a4d080e274c0fe78851a7cf8), closes [#9238](https://github.com/Elgg/Elgg/issues/9238))
* **collections:** only register collections menu items when logged in ([1b88d43a](https://github.com/Elgg/Elgg/commit/1b88d43a9b0033d7f1681eec4d70644e6396369a), closes [#9249](https://github.com/Elgg/Elgg/issues/9249))
* **comments:** validate array structure before calling elgg_extract() ([1078b65d](https://github.com/Elgg/Elgg/commit/1078b65de759c662318f03e90b50ee3e7fdd2bad))
* **entities:** fix php notice when editing metadata while not-logged-in ([64bb369f](https://github.com/Elgg/Elgg/commit/64bb369fd83be95fa46fc41aa4849d747ea03437), closes [#9256](https://github.com/Elgg/Elgg/issues/9256))
* **groups:** link to membership requests page is visible again ([8e3bb84a](https://github.com/Elgg/Elgg/commit/8e3bb84a8bac739354664b08f9f3bc2324ce9978))
* **install:** Set default timezone on installation ([7d5a2b05](https://github.com/Elgg/Elgg/commit/7d5a2b05d15956c70bd325e246fd0af89f305023), closes [#8845](https://github.com/Elgg/Elgg/issues/8845))
* **js:** prevent multiple togglable menu item bindings ([e7f33013](https://github.com/Elgg/Elgg/commit/e7f330134e28a8fe2753c0943599eb50ea5512df), closes [#9151](https://github.com/Elgg/Elgg/issues/9151))
* **notifications:**
  * default settings now get enabled also for new friends ([e84fc160](https://github.com/Elgg/Elgg/commit/e84fc160b99a66816f70674e497acabfdd73a4bb))
  * notifications about new friends work again ([a23683ee](https://github.com/Elgg/Elgg/commit/a23683ee5e3a06fbb0d1234e5a9fea0ac49947fc))
* **relationships:** prevent sql exception on duplicate relationships race condition ([9e469da9](https://github.com/Elgg/Elgg/commit/9e469da988d288969706ef61970e2044a442d162), closes [#9179](https://github.com/Elgg/Elgg/issues/9179))
* **simplecache:** removes warning about using mkdir() when cache directory exists ([3bae0bf5](https://github.com/Elgg/Elgg/commit/3bae0bf58d7809b430cb4708b13a0b79c2d361c4), closes [#9219](https://github.com/Elgg/Elgg/issues/9219))


<a name="2.0.0"></a>
## 2.0.0  (2015-12-14)

#### Contributors

* Steve Clay (3)
* Juho Jaakkola (3)

#### Documentation

* **notifications:** documents workflow of the asynchronous notification system ([209b6a51](https://github.com/Elgg/Elgg/commit/209b6a51bcb0a76cffefe0e732d1bae216386e31), closes [#7496](https://github.com/Elgg/Elgg/issues/7496))


#### Bug Fixes

* **a11y:** aalborg mobile site menu uses the Font Awesome fa-bars icon ([a6a512e3](https://github.com/Elgg/Elgg/commit/a6a512e30f7298736566977f8d943d7f35be489e), closes [#9110](https://github.com/Elgg/Elgg/issues/9110))


#### Deprecations

* **file:** Deprecates accessing filestore metadata ([363b461d](https://github.com/Elgg/Elgg/commit/363b461d51508ea8b9ba30a89de97c6433a34907))


#### Breaking Changes

* In aalborg_theme, the view `page/elements/navbar` now uses an icon for the
mobile menu selector (formerly an image). The `bars.png` image and supporting
CSS for the 1.12 rendering has been removed.

Fixes #9110 ([a6a512e3](https://github.com/Elgg/Elgg/commit/a6a512e30f7298736566977f8d943d7f35be489e))


<a name="2.0.0-rc.2"></a>
### 2.0.0-rc.2  (2015-11-29)

#### Contributors

* Steve Clay (10)
* Ismayil Khayredinov (4)
* Juho Jaakkola (4)

#### Performance

* **river:** no longer needlessly render river responses ([97df230f](https://github.com/Elgg/Elgg/commit/97df230f4c496d773e50060bf84fef5ae7052b24), closes [#9046](https://github.com/Elgg/Elgg/issues/9046))


#### Bug Fixes

* **files:** make sure method is callable on a concrete object instance ([740d3108](https://github.com/Elgg/Elgg/commit/740d3108a30733d02a98e9aed7516f92033cd8a9), closes [#9010](https://github.com/Elgg/Elgg/issues/9010))
* **i18n:** avoids using mbstring.internal_encoding in PHP >= 5.6 ([c0ff79de](https://github.com/Elgg/Elgg/commit/c0ff79de100cc8e48fd69d01883c946669b5b275), closes [#9031](https://github.com/Elgg/Elgg/issues/9031))
* **likes:** count is updated after liking/unliking ([dae30cb7](https://github.com/Elgg/Elgg/commit/dae30cb71e8d1900bac8730e594ca8d5ea8d0154), closes [#9100](https://github.com/Elgg/Elgg/issues/9100))
* **memcache:** don't store a copy of $CONFIG in file objects ([beb90891](https://github.com/Elgg/Elgg/commit/beb9089129a0a06b36200f3f8d214c7ed8f94f42), closes [#9081](https://github.com/Elgg/Elgg/issues/9081))
* **pages:** removes deprecated notices regarding input/write_access ([fdcab74b](https://github.com/Elgg/Elgg/commit/fdcab74b1e9069736f88f7e9aa36aeb15067b8fe), closes [#8327](https://github.com/Elgg/Elgg/issues/8327))
* **river:** floated river selector no longer breaks layout ([2745c914](https://github.com/Elgg/Elgg/commit/2745c91460915ae47519d79f70aa71736eda3449), closes [#9091](https://github.com/Elgg/Elgg/issues/9091))


#### Breaking Changes

* The report content icon is now a FontAwesome icon, however the GIF used in 1.x
is still available. ([96d258fa](https://github.com/Elgg/Elgg/commit/96d258fa0083b73ce86aa2532838ece3aaa8a30d))
* Plugins that override the ``input/autocomplete`` view will need to include the
source URL in the ``data-source`` attribute of the input element, require the
new ``elgg/autocomplete`` AMD module, and call its ``init`` method. The 1.x
javascript library ``elgg.autocomplete`` is no longer used.
 ([2a0cf9a5](https://github.com/Elgg/Elgg/commit/2a0cf9a5bf628f2be0a13c95226e2b85c57f13a9))


<a name="2.0.0-rc.1"></a>
### 2.0.0-rc.1  (2015-11-07)

#### Contributors

* Steve Clay (12)
* iionly (3)

#### Bug Fixes

* **http:** allows sending gzipped JavaScript on nginx < 1.5.4 ([4c4b8ab7](https://github.com/Elgg/Elgg/commit/4c4b8ab7aee765d09bc59d541693e5a2643bb3ba))
* **likes:** likes preloader and entity menus now consider likability ([de81d7da](https://github.com/Elgg/Elgg/commit/de81d7daf1f49eba179ec6acea4cf633d14ec803), closes [#9065](https://github.com/Elgg/Elgg/issues/9065))
* **views:** input/userpicker API more BC with 1.8 plugins ([0651a5fd](https://github.com/Elgg/Elgg/commit/0651a5fdc075bde1f09f6ee27252a7ba471216f1), closes [#6079](https://github.com/Elgg/Elgg/issues/6079))


#### Breaking Changes

* To allow for usage of the z-index property for elements in the content area without the More menu dropdown being displayed behind these elements the z-index value in the elgg-menu site class has been increased to 50
 ([34af1d71](https://github.com/Elgg/Elgg/commit/34af1d71ab57110128c6d44f2b7af53c7c29c873))


<a name="2.0.0-beta.3"></a>
### 2.0.0-beta.3  (2015-10-04)

#### Contributors

* Steve Clay (6)
* Juho Jaakkola (2)
* iionly (1)

#### Features

* **views:** allow getting all view locations ([7a699f3c](https://github.com/Elgg/Elgg/commit/7a699f3c11dd8668b06323617730dbdfb12a566f), closes [#8947](https://github.com/Elgg/Elgg/issues/8947))


#### Bug Fixes

* **bookmarks:** bookmark pin copies title into form ([50881370](https://github.com/Elgg/Elgg/commit/50881370cac4fd10ca707aea2c83a25659eef03a), closes [#8995](https://github.com/Elgg/Elgg/issues/8995))
* **file:** thumbnails are visible again ([7f46db8e](https://github.com/Elgg/Elgg/commit/7f46db8e4002732d3616a08c6bd82718e4bf3333))
* **site_notifications:** no ajax error without reason on auto-deletion of site notifications ([7aa55a81](https://github.com/Elgg/Elgg/commit/7aa55a819c0824dc97a5752658260cea6b2f1a2f))


<a name="2.0.0-beta.2"></a>
### 2.0.0-beta.2  (2015-09-21)

#### Contributors

* Steve Clay (7)
* Juho Jaakkola (2)
* iionly (2)
* Matt Beckett (1)

#### Documentation

* **upgrading:** Warn site owners about MultiViews and /settings URLs ([0ada89d6](https://github.com/Elgg/Elgg/commit/0ada89d68c69e6185cf3c1165f759780de8967c3), closes [#8806](https://github.com/Elgg/Elgg/issues/8806))


#### Breaking Changes

* Relationship deletions only fire the "delete", "relationship" event. ([9c148994](https://github.com/Elgg/Elgg/commit/9c148994bf14edcbaebf7c097d42f26faf083a5b))


<a name="2.0.0-beta.1"></a>
### 2.0.0-beta.1  (2015-09-06)

#### Contributors

* Juho Jaakkola (4)
* Juho Jaakkola (3)

<a name="2.0.0-alpha.3"></a>
### 2.0.0-alpha.3  (2015-08-23)

#### Contributors

* Evan Winslow (6)
* Jeroen Dalsem (3)
* Juho Jaakkola (3)
* Steve Clay (3)
* Jerôme Bakker (1)
* Juho Jaakkola (1)
* Matt Beckett (1)

#### Features

* **developers:** Always show human-readable translations ([43c19644](https://github.com/Elgg/Elgg/commit/43c19644aa7a30525990c2b24770056273e6c7d0), closes [#8834](https://github.com/Elgg/Elgg/issues/8834))
* **i18n:** abbreviations for months and weekdays ([889617ed](https://github.com/Elgg/Elgg/commit/889617edf01820a4b69b98f4c8bcbf3232b6a16f))
* **views:**
  * added html5 audio support to the file plugin ([e5a32390](https://github.com/Elgg/Elgg/commit/e5a32390885c99d65ebf5a937f0e29abe983e4de))
  * Allow sites to specify views.php at root ([625c1ddd](https://github.com/Elgg/Elgg/commit/625c1dddfc4bc6f65a2f6bd5555b805dcd4a2495))


#### Performance

* **nginx:** Turn on gzip by default ([49f776d3](https://github.com/Elgg/Elgg/commit/49f776d3c3764fed67c21e7121736b27aaa126d4))


#### Bug Fixes

* **cli:** Rewrite `::installDir()` to `Directory\Local::root()` in CLI server ([1e1f446b](https://github.com/Elgg/Elgg/commit/1e1f446b76ef976c35c8c0d4edb4b69a06e531f4))
* **discussions:** Body of discussion notification mail is not empty anymore ([23ab3e51](https://github.com/Elgg/Elgg/commit/23ab3e51e5282b5c54bd8538561e8ea56f13c02e))
* **entities:** Entity creation no longer needlessly checks owner container ([5adf98fd](https://github.com/Elgg/Elgg/commit/5adf98fd83e6c15a6f417b63e02f1fb4f0c3fcb4), closes [#4231](https://github.com/Elgg/Elgg/issues/4231))
* **icons:** sizes of Font awesome icons are now more consistent with old icons ([11386003](https://github.com/Elgg/Elgg/commit/11386003f9793fda1ce11c1ef59de9027dac99ee), closes [#8733](https://github.com/Elgg/Elgg/issues/8733), [#8861](https://github.com/Elgg/Elgg/issues/8861))


#### Breaking Changes

* If a plugin has removed or replaced messages_notifier to hide/alter the
inbox icon, the plugin must instead do the same for the topbar menu handler
(messages_register_topbar).

Fixes #8862 ([67cff474](https://github.com/Elgg/Elgg/commit/67cff4746d38c54905ba6ad3b8cc8f771d50feec))
* When creating within a group, ElggEntity::create used to always separately
check if the current user can use the owner's account as a container. This
made sure that one group member could not post to the group using another
member as owner. This separate check led to confusion, as handlers of the container_permissions_check hook were told that the owner was to be the
container, when it was actually the group.

Here we bypass the separate owner container check if the desired owner_guid
is the logged in user GUID. This eliminates the check under all normal
circumstances but leaves it in place in case a poorly coded plugin allows
the impersonation described above.

This also denies creation if the owner/container GUIDs are set but can't
be loaded. Before, create() would simply bypass the permissions check if
it couldn't load the owner/container.

Fixes #4231 ([5adf98fd](https://github.com/Elgg/Elgg/commit/5adf98fd83e6c15a6f417b63e02f1fb4f0c3fcb4))
* We've removed the "categories" plugin from core.

You may access it at https://github.com/Elgg/categories

Fixes #7584
 ([ba0c12f2](https://github.com/Elgg/Elgg/commit/ba0c12f227e0d2df64722d364af34b6c00e3bfbb))
* The zaudio plugin is no longer part of the bundled plugins. The plugin
has been moved to a seperate repository. You can find it here:
https://github.com/Elgg/zaudio
 ([ace52256](https://github.com/Elgg/Elgg/commit/ace522564c8c09703836591243b3e5e88d15bc6a))


<a name="2.0.0-alpha.2"></a>
### 2.0.0-alpha.2  (2015-08-05)

#### Contributors

* Steve Clay (14)
* Evan Winslow (13)
* Jeroen Dalsem (4)
* Ismayil Khayredinov (3)
* iionly (1)

#### Features

* **core:** Makes several commonly-used functions public ([4b58e4f5](https://github.com/Elgg/Elgg/commit/4b58e4f5db3a1411e891ca34754e9a5c9c4d9681), closes [#7838](https://github.com/Elgg/Elgg/issues/7838))
* **groups:** group owner transfer lists users alphabetically ([a8bc79c2](https://github.com/Elgg/Elgg/commit/a8bc79c262f1ec4c82c2d575c0d72b790c6c4635))
* **hooks:** Adds indication in container permissions hook of checking owner ([298b5231](https://github.com/Elgg/Elgg/commit/298b5231b549739a1a6fc831d249fa708310750d), closes [#8774](https://github.com/Elgg/Elgg/issues/8774))
* **web_services:** filter method output with a plugin hook ([5ff308c5](https://github.com/Elgg/Elgg/commit/5ff308c53f130d0319e4b168972aaaba172d82ec))

#### Documentation

* **releases:** Clarify BC policy for major releases ([a636bf86](https://github.com/Elgg/Elgg/commit/a636bf8610e26e45e8960af3600dcebe16e135b9), closes [#7080](https://github.com/Elgg/Elgg/issues/7080))
* **web_services:** document ws hooks ([5430e032](https://github.com/Elgg/Elgg/commit/5430e032aba0d8496a81e8467b1b643ea88b9cdc))

#### Bug Fixes

* **composer:** Symlink plugins from root mod dir ([436fb4a2](https://github.com/Elgg/Elgg/commit/436fb4a2e29017fe740c2e02be2da8824f63d37d))
* **nginx:** Update rewrite rules for 2.0 ([aa082a5c](https://github.com/Elgg/Elgg/commit/aa082a5cdec3e0158bfcd298994a269f313a28c7), closes [#8750](https://github.com/Elgg/Elgg/issues/8750))
* **profile:** Support composer for icondirect requests ([7610552b](https://github.com/Elgg/Elgg/commit/7610552b22f203f3d2eadb1f20e28b2429e0d234))
* **upgrade:** Point UpgradeService to correct upgrades dir ([b3a31868](https://github.com/Elgg/Elgg/commit/b3a31868a73e32dcc02b922d996b345cd287d786))
* **web_services:** do not leak internal function names via system.api.list method ([9415c413](https://github.com/Elgg/Elgg/commit/9415c4136849028304327e097c84ac707c21d833), closes [#8574](https://github.com/Elgg/Elgg/issues/8574))


#### Deprecations

* **discussion:** Deprecates the elgg:discussion library ([bf741815](https://github.com/Elgg/Elgg/commit/bf741815e36ac72a95adf290764cddf05bc568ab), closes [#8760](https://github.com/Elgg/Elgg/issues/8760))


<a name="2.0.0-alpha.1"></a>
### 2.0.0-alpha.1  (2015-07-07)

#### Contributors

* Steve Clay (64)
* Evan Winslow (55)
* Jeroen Dalsem (28)
* Jerôme Bakker (14)
* Juho Jaakkola (4)
* Ismayil Khayredinov (2)
* Paweł Sroka (2)
* Juho Jaakkola (1)
* Juho Jaakkola (1)

#### Features

* **application:**
  * Allows fetching dataroot statically from Application ([bed2e09b](https://github.com/Elgg/Elgg/commit/bed2e09b31945fd1cca3908a985f84294fd191f2), closes [#8653](https://github.com/Elgg/Elgg/issues/8653))
  * adds elgg() and makes Application a service provider ([d43de92f](https://github.com/Elgg/Elgg/commit/d43de92fe0a10673fd28ed2cb4b209751e9a4d17))
  * Introduces Elgg\Application for loading/booting Elgg ([ae5ece22](https://github.com/Elgg/Elgg/commit/ae5ece225c26650de8386371c5073209de41d2ca))
* **assets:**
  * Get rid of js/ and css/ directories ([881e2128](https://github.com/Elgg/Elgg/commit/881e212864dca61b1e1e1bd4240adacc64456ea2), closes [#8382](https://github.com/Elgg/Elgg/issues/8382))
  * Move all core static assets to views ([c44740d5](https://github.com/Elgg/Elgg/commit/c44740d59be73bf531cd1d311b85c00278fd0c3c), closes [#5105](https://github.com/Elgg/Elgg/issues/5105))
* **comments:** Comment/reply timestamps are now permalinks ([4596e00b](https://github.com/Elgg/Elgg/commit/4596e00b6b9dbc37b8bc14ab844de4a66f9a4fd4), closes [#8407](https://github.com/Elgg/Elgg/issues/8407))
* **composer:** Fully support installing Elgg as a composer dependency ([fceafea6](https://github.com/Elgg/Elgg/commit/fceafea600b1b7067dd19cc005352b04a7921d65), closes [#8431](https://github.com/Elgg/Elgg/issues/8431))
* **discussions:** discussions feature has been moved to its own plugin ([a4e484e6](https://github.com/Elgg/Elgg/commit/a4e484e62db117531763c0487c4b04c098bfb909))
* **groups:**
  * adds alphabetical sorting to all groups page ([ba82c682](https://github.com/Elgg/Elgg/commit/ba82c6827ad6839b64cabf56de8a08695992bc34))
  * sidebar members show recently joined members ([fcf6e19a](https://github.com/Elgg/Elgg/commit/fcf6e19aeabc3895fe316655b74c0d7b73910203))
  * group members page can be sorted on newest members ([2eb5e5ea](https://github.com/Elgg/Elgg/commit/2eb5e5eaac9fee0f06e04d2f5d09d19433552018))
  * Only submitted group profile fields are updated ([c3d11285](https://github.com/Elgg/Elgg/commit/c3d11285cb257fb36a4f79231fb8047d92101847))
* **hooks:** a new function to clear all callbacks for a given hook ([bd511763](https://github.com/Elgg/Elgg/commit/bd5117636c901ea47e07a9f7cefce3ae5854cccd))
* **icons:** use FontAwesome icons ([ea7b17d5](https://github.com/Elgg/Elgg/commit/ea7b17d5575c28ed3013e20bbe4d776e31d174a2))
* **javascript:** admin panel javascript is now loaded asynchronously ([7141da5f](https://github.com/Elgg/Elgg/commit/7141da5fe2038baa6eb5e38faad479da935f44eb))
* **js:** Adds temporary require() shim for deferring inline scripts ([65fddb00](https://github.com/Elgg/Elgg/commit/65fddb002e0231b141acd4e25cd8546da245db0b))
* **likes:** Entities are no longer likable by default ([cb6ebcc9](https://github.com/Elgg/Elgg/commit/cb6ebcc9703ab6c979cff22ca3a6a92025d5eee2), closes [#5996](https://github.com/Elgg/Elgg/issues/5996))
* **members:** add alphabetical member listing ([0ad75efe](https://github.com/Elgg/Elgg/commit/0ad75efe1d5315697fa7950010df2203fd2b4d55))
* **memcache:** support Memcache namespace prefix ([8baae3f3](https://github.com/Elgg/Elgg/commit/8baae3f3658c48a6bac81671513e67a561cbd464))
* **messages:** recipient selection by userpicker ([932e974c](https://github.com/Elgg/Elgg/commit/932e974cdf7c41b40f213f8dec4dd0972a550123))
* **php:** Require PHP 5.5+ ([52da9d98](https://github.com/Elgg/Elgg/commit/52da9d98ea7c711e72b38e1dd7e40effeaef0dc8))
* **plugins:**
  * listing of 'my' content shows content you own ([20e606b7](https://github.com/Elgg/Elgg/commit/20e606b79fcb97d7969c82ad5650b32e47acb225), closes [#4878](https://github.com/Elgg/Elgg/issues/4878))
  * (de)activate_all action defaults to (in)active plugins ([0ea152f0](https://github.com/Elgg/Elgg/commit/0ea152f0ec1ba45702cf0fd3450a683cca0589e1))
  * Improved plugin listing ([bde2c394](https://github.com/Elgg/Elgg/commit/bde2c39490ff0c5a5f322eeceb36e0fc6c657d81), closes [#8412](https://github.com/Elgg/Elgg/issues/8412), [#4158](https://github.com/Elgg/Elgg/issues/4158), [#4301](https://github.com/Elgg/Elgg/issues/4301), [#6778](https://github.com/Elgg/Elgg/issues/6778))
* **profile:** only submitted profile fields are updated ([fd7b8e0a](https://github.com/Elgg/Elgg/commit/fd7b8e0afc8e4dfadaed4b0fbe8919ccd7e0d27f))
* **routing:**
  * Removes /export and all secondary front controllers ([ab3c879f](https://github.com/Elgg/Elgg/commit/ab3c879f8828d4a951a968d1589ca6da9e436447), closes [#8425](https://github.com/Elgg/Elgg/issues/8425), [#5017](https://github.com/Elgg/Elgg/issues/5017))
  * Render blog pages with views ([9f1d9316](https://github.com/Elgg/Elgg/commit/9f1d931679031647c83ca82813f10687ffb9f45d))
  * Render email validation page with view ([b1060e52](https://github.com/Elgg/Elgg/commit/b1060e52f14de33d59cf3106da768d62768c2774))
  * Render twitter_api interstitial with view ([a06a7e27](https://github.com/Elgg/Elgg/commit/a06a7e27f2c45bcbdd5f5b0e0a1332e3f0bf14b3))
  * Render thewire pages with views ([e126b2f6](https://github.com/Elgg/Elgg/commit/e126b2f69ce8a1b03e5ced034be1fb52b172d926))
  * Render tagcloud page with view ([ad0d4cc0](https://github.com/Elgg/Elgg/commit/ad0d4cc08ebd24fe16c6119b09d96a045f482f02))
  * Render site notifications page with view ([5e3cb646](https://github.com/Elgg/Elgg/commit/5e3cb64640bda48be5e1e5e3bd1b712f93e69383))
  * Render search page with view ([aff84bc7](https://github.com/Elgg/Elgg/commit/aff84bc7a189d3c332feba6f3114bebae4595fb5))
  * Render reportedcontent pages with views ([315ce166](https://github.com/Elgg/Elgg/commit/315ce166a394578b55359b50abcae51e182a2087))
  * Render profile pages with views ([125844aa](https://github.com/Elgg/Elgg/commit/125844aa1ac63ee9aaf38ea3ebf1475714ce27d0))
  * Render pages pages with views ([ec060fb6](https://github.com/Elgg/Elgg/commit/ec060fb689c8d206296872a95463f0504aec8ed2))
  * Render notification pages with views ([dcfb1761](https://github.com/Elgg/Elgg/commit/dcfb17617c87febab9e92433230f085beaa94026))
  * Render messages pages with views ([91b52801](https://github.com/Elgg/Elgg/commit/91b52801ad45f480df52f99cd052303a67e23875))
  * Render messageboard pages with views ([c77d4e03](https://github.com/Elgg/Elgg/commit/c77d4e03df82750ada7ad99ebb4ebc36f8d80ad0))
  * Render members pages with views ([75c3fcda](https://github.com/Elgg/Elgg/commit/75c3fcda35854a086fe5602871e94bf90163f2b8))
  * Render groups pages with views ([89651a3a](https://github.com/Elgg/Elgg/commit/89651a3a322d46c9d60e01d152ec432ddf8819d7))
  * Render discussion pages with views ([7dc40a16](https://github.com/Elgg/Elgg/commit/7dc40a16ef8805bac11e7d7ce5d1496bedea5c34))
  * Render file pages with views ([217e4222](https://github.com/Elgg/Elgg/commit/217e422206fd072cba5158a2d90e9f055c3a4dae))
  * Render theme_sandbox shell with view ([42013a5d](https://github.com/Elgg/Elgg/commit/42013a5da449ac293a1dc33768a5566d2883cde6))
  * Render dashboard page with view ([f8530d13](https://github.com/Elgg/Elgg/commit/f8530d132bb2b861f75f70e8f8bb324656639bcc))
  * Render categories page with view ([1ae65c53](https://github.com/Elgg/Elgg/commit/1ae65c539a4d7bc2e64c18a0310a803963c9f467))
  * Render bookmarks pages with views ([6c63b0df](https://github.com/Elgg/Elgg/commit/6c63b0dfcc4f4ca984041b0a07afe149fdb76091))
  * Move all core pages to resource views ([2761e874](https://github.com/Elgg/Elgg/commit/2761e8740ea8420e3d3c885081f3814f1049d425))
  * Use the views system to render the index page ([f1b75bbe](https://github.com/Elgg/Elgg/commit/f1b75bbeffa582f4933f5445d6cb90db2ee67387))
* **views:**
  * added a generic by_line page element for content objects ([1a5bcb64](https://github.com/Elgg/Elgg/commit/1a5bcb64666aac545c3f42a0ec0fabc5afa40ec3))
  * comments form value is now html5 required ([ba9f4301](https://github.com/Elgg/Elgg/commit/ba9f43011ca6306a904adb5e87e5865eb15a18db))
  * login and register form now have html5 required fields ([f8c505ca](https://github.com/Elgg/Elgg/commit/f8c505caadcfd958b98f0daf7d796c05e340f4c1))
  * Allow mapping views dirs via views.php files ([9ba31f20](https://github.com/Elgg/Elgg/commit/9ba31f20e7b278cc472749cb1d2cd1353c3bbec9), closes [#8546](https://github.com/Elgg/Elgg/issues/8546), [#8550](https://github.com/Elgg/Elgg/issues/8550))
  * Nearly all plugin static resources are in views ([b8a8864c](https://github.com/Elgg/Elgg/commit/b8a8864c6a0816d59a39ff42926cceb010bcfa0f))
  * Allow specifying exact view paths via views.php ([f3881cf4](https://github.com/Elgg/Elgg/commit/f3881cf400765cbd91db67afdb59b610fa5d3e84), closes [#6844](https://github.com/Elgg/Elgg/issues/6844), [#8515](https://github.com/Elgg/Elgg/issues/8515), [#8527](https://github.com/Elgg/Elgg/issues/8527))


#### Performance

* **engine:**
  * Viewtype is auto-detected only once ([541a5cd1](https://github.com/Elgg/Elgg/commit/541a5cd10e373829a45a698bdab322cf4d6653b4), closes [#8438](https://github.com/Elgg/Elgg/issues/8438))
  * Reduce method calls when fetching from service provider ([5561fec9](https://github.com/Elgg/Elgg/commit/5561fec93481e4cee179c294424728cf44eb726c))
* **js:** Remove jquery-migrate and upgrade jquery to ^2.1.4 ([8f58da98](https://github.com/Elgg/Elgg/commit/8f58da9868c90a2aee2e998bf552f9bea899d13e))
* **scripts:** Load all scripts in foot regardless of registered location ([c91f1f3e](https://github.com/Elgg/Elgg/commit/c91f1f3e5b0c825e34feae248a1a3ff5a5e2b640), closes [#2718](https://github.com/Elgg/Elgg/issues/2718))
* **simplecache:**
  * Faster serving in case symlink not used ([85c2e888](https://github.com/Elgg/Elgg/commit/85c2e888b5d32d4dbe25bd00c3a3ef139a3f384e))
  * Allow 304 responses even with simplecache off ([14bd68fb](https://github.com/Elgg/Elgg/commit/14bd68fbd7110dea82d0935ef284cc7180bc6d25))
* **views:**
  * only draw menus when they are used ([b9f85e4c](https://github.com/Elgg/Elgg/commit/b9f85e4c06f675a4460e219d7b9368e5a5451581))
  * Allow serving assets directly from filesystem ([c4c5734d](https://github.com/Elgg/Elgg/commit/c4c5734d1706aca5545264e5b14fafc1ee7813db), closes [#8381](https://github.com/Elgg/Elgg/issues/8381))


#### Documentation

* **head:** Remove out-of-date JS docs ([23c3d036](https://github.com/Elgg/Elgg/commit/23c3d03672dac1d32f75e35a5f02731213e43d9a))
* **icons:** Add docs for Font Awesome changes in #8578 ([eb9bcde3](https://github.com/Elgg/Elgg/commit/eb9bcde38bacfde961e47b40d7ed32657e3451c8), closes [#8625](https://github.com/Elgg/Elgg/issues/8625))
* **routing:** Update custom_index to demonstrate latest best practices ([0142a5f0](https://github.com/Elgg/Elgg/commit/0142a5f05da1ed596cd9c5a0ef4776d5837056aa))
* **upgrade:** Clean up docs around PDO upgrade ([fdfa4d7f](https://github.com/Elgg/Elgg/commit/fdfa4d7f310e64820f8ad7f84f94e9da1e00c666))
* **upgrading:** documents comments hook return values ([b9d975f0](https://github.com/Elgg/Elgg/commit/b9d975f091163e1bcb2002bc058e2bb06ad07a2a))


#### Bug Fixes

* **actions:** Misspelled action levels no longer treated as logged_in. ([d936549a](https://github.com/Elgg/Elgg/commit/d936549a7cfb2afad5acf8a0dc407602bfd48a1f), closes [#8337](https://github.com/Elgg/Elgg/issues/8337))
* **admin:** admin.js no longer fails on the plugin text file page ([a4e2ce00](https://github.com/Elgg/Elgg/commit/a4e2ce00ef9207f4265d6417cdc581bb13cb670a))
* **breadcrumbs:** hide the last breadcrumb if it’s not a link ([a1bec58f](https://github.com/Elgg/Elgg/commit/a1bec58f57fd15e44b1c8990c8928a2ff742347c), closes [#6419](https://github.com/Elgg/Elgg/issues/6419))
* **comments:** allow comments hook to return empty strings ([37321a14](https://github.com/Elgg/Elgg/commit/37321a14fa3106d7a8474750948fe2bc16482dcc))
* **database:** Uncallable callback arguments now throw exceptions ([1e65aa10](https://github.com/Elgg/Elgg/commit/1e65aa10b317162e970662e5c2abe07e2c7fa0db), closes [#6937](https://github.com/Elgg/Elgg/issues/6937))
* **events:** All hook/event handlers are now weighted properly ([3e6a2898](https://github.com/Elgg/Elgg/commit/3e6a28984bcbcb8e0698ca716fac924dc25fd10e), closes [#1378](https://github.com/Elgg/Elgg/issues/1378))
* **https:** Drop login-over-https ([c0e81a40](https://github.com/Elgg/Elgg/commit/c0e81a40730090c4d419a5101d375838ea2eac2d), closes [#5729](https://github.com/Elgg/Elgg/issues/5729))
* **output:** fewer view $vars will be output by accident ([4560d389](https://github.com/Elgg/Elgg/commit/4560d389619d8eb950abcc504268cf92edae167c), closes [#8218](https://github.com/Elgg/Elgg/issues/8218))
* **river:** Improves alignment of filter select and nests inside label ([4f903c1e](https://github.com/Elgg/Elgg/commit/4f903c1eccf50106762ca0f57a2e7b2ac6623861))
* **site_notifications:** correctly position site_notifications menu ([22d14acb](https://github.com/Elgg/Elgg/commit/22d14acba615693564a1c5cf485e60e47fe69280))
* **ui:** Eliminates FOUC in Firefox ([8244ae61](https://github.com/Elgg/Elgg/commit/8244ae61959455d3511086042f0985d8d58efa94), closes [#8328](https://github.com/Elgg/Elgg/issues/8328))
* **views:** do not drop elgg-button-submit class when using input/submit ([1e8e3e6f](https://github.com/Elgg/Elgg/commit/1e8e3e6f318fa29d7586f33feb5258e92a15ea16))
* **zaudio:**
  * AudioPlayer now works via AMD module in IE9 ([4b0768b8](https://github.com/Elgg/Elgg/commit/4b0768b8509d1eda82b39cbd5d334d28a259a51a))
  * Convert zaudio JS to AMD modules ([674899e0](https://github.com/Elgg/Elgg/commit/674899e070273bc4915c32dbd21d2d4398d99321), closes [#8283](https://github.com/Elgg/Elgg/issues/8283))


#### Breaking Changes

* To allow likes on your content you must permit the annotation to be created.
Likes provides a new hook “likes:is_likable” to allow easily registering entities
by type:subtype.

Fixes #5996 ([cb6ebcc9](https://github.com/Elgg/Elgg/commit/cb6ebcc9703ab6c979cff22ca3a6a92025d5eee2))
* The plugins blog, bookmarks and file have been changed to have their
content listing for "Mine" and "Friends" list content where they are the
owner of. Previously it only listed content created in their container.
This resulted in group content not showing in 'my' content listings.

Fixes #4878 ([20e606b7](https://github.com/Elgg/Elgg/commit/20e606b79fcb97d7969c82ad5650b32e47acb225))
* The functions blog_get_page_content_read and
blog_get_page_content_friends are no longer available. ([a437f952](https://github.com/Elgg/Elgg/commit/a437f9525c6c96ff34f372e6ee26583f92e51793))
* The file mod/aalborg_theme/graphics/avatar_menu_arrows.png has been removed.

Fixes #8629 ([ee7f14ed](https://github.com/Elgg/Elgg/commit/ee7f14ed803da8a06911a3fec3abd241e0adb823))
* Elgg no longer checks get_input(‘view’) and $CONFIG->view for every call
of elgg_get_viewtype(). elgg_set_viewtype() must be used to change the
global viewtype.

Fixes #8438 ([541a5cd1](https://github.com/Elgg/Elgg/commit/541a5cd10e373829a45a698bdab322cf4d6653b4))
* The forms/admin/plugin/change_state view is no longer available ([796cafe7](https://github.com/Elgg/Elgg/commit/796cafe7f8cef1def47b041dee814e3c7c50d74c))
* Only profile fields that are passed to the profile/edit action via
$_REQUEST will be updated. Omitted fields will not be cleared as it was
before this change.

fixes #8582 ([fd7b8e0a](https://github.com/Elgg/Elgg/commit/fd7b8e0afc8e4dfadaed4b0fbe8919ccd7e0d27f))
* Fields not submitted to the groups/edit action will no longer be acted
upon. Previously they would be set to empty or default values. ([c3d11285](https://github.com/Elgg/Elgg/commit/c3d11285cb257fb36a4f79231fb8047d92101847))
* dropped library elgg.markdown

The Markdown library is available as a composer package, this requires
less maintenance by Elgg developers.

fixes #8597 ([df68d986](https://github.com/Elgg/Elgg/commit/df68d9864f787fa55fa1f9457692f1dbcd5587d6))
* The action widgets/upgrade is no longer available ([c3273d1d](https://github.com/Elgg/Elgg/commit/c3273d1da04e3767f2003d9b30911e2baeb96cb2))
* The deprecated functions $user->getSites(), $user->addToSite(),
$user->removeFromSite(), $user->listFriends() and $user->listGroups()
are removed. ([3bde1718](https://github.com/Elgg/Elgg/commit/3bde171803b79fd9e8f256f6428d634f9f742a27))
* This class is no longer used in Elgg. If you still need this, you need
to provide your own version of this class. ([4819c565](https://github.com/Elgg/Elgg/commit/4819c565be316e2bf4ede594b36a212720887397))
* The deprecated function parameter support for $object->getSites() and
$object->addToSite() are removed. Update to the parameter usage as
defined in the ElggEntity functions. ([5d02672b](https://github.com/Elgg/Elgg/commit/5d02672b3333326359fdb13959c963bc8b2c0f29))
* If you use a reference to the physical Elgg sprites please update your
plugin to use the FontAwesome icons.

Replace the Elgg sprites icons by FontAwesome icons, this allowes for
more icons and easier styling of the icons

fixes #7239 ([ea7b17d5](https://github.com/Elgg/Elgg/commit/ea7b17d5575c28ed3013e20bbe4d776e31d174a2))
* The plugin views are redesigned to display in a lightbox. This completely
removes the views forms/admin/plugins/filter and forms/admin/plugins/sort.
 ([bde2c394](https://github.com/Elgg/Elgg/commit/bde2c39490ff0c5a5f322eeceb36e0fc6c657d81))
* Discussion feature has been pulled from the groups plugin into its
own independent plugin.

The following views are not available anymore:
 - object/groupforumtopic
 - river/object/groupforumtopic/create

Also the [object, groupforumtopic] subtype has been replaced
with the [object, discussion] subtype.

Nothing changes from the group owners' point of view. The discussions
feature is still available as a group tool and all old discussions
are intact.

Fixes: #5994
 ([a4e484e6](https://github.com/Elgg/Elgg/commit/a4e484e62db117531763c0487c4b04c098bfb909))
*
See http://jquery.com/upgrade-guide/1.9/ for how to move off jquery-migrate.

If you'd prefer to just add it back, you can use this code in your plugin's init:

```php
elgg_register_js('jquery-migrate', elgg_get_simplecache_url('jquery-migrate.js'), 'head');
elgg_load_js('jquery-migrate');
```

Also, define a `jquery-migrate.js` view containing the contents of the script.
 ([8f58da98](https://github.com/Elgg/Elgg/commit/8f58da9868c90a2aee2e998bf552f9bea899d13e))
*
Great care has been taken to make this change as backwards-compatible as possible,
so you should not need to update any view references right away. However, you are
certainly encouraged to move your JS and CSS views to their new, canonical
locations.

Certain uses of the `view,$view_name` and `view_vars,$view_name` hooks will not work.
See the docs on "View aliases" for more info.

Refs #8381
Fixes #8382
 ([881e2128](https://github.com/Elgg/Elgg/commit/881e212864dca61b1e1e1bd4240adacc64456ea2))
* The following views, functions and methods have been removed completely.

Removed views:

 - canvas/layouts/*
 - categories
 - categories/view
 - embed/addcontentjs
 - groups/left_column
 - groups/right_column
 - invitefriends/formitems
 - notifications/subscriptions/groupsform

Removed functions:

 - count_unread_messages()
 - delete_entities()
 - delete_object_entity()
 - delete_user_entity()
 - elgg_validate_action_url()
 - extend_view()
 - get_entities()
 - get_entities_from_access_id()
 - get_entities_from_access_collection()
 - get_entities_from_annotations()
 - get_entities_from_metadata()
 - get_entities_from_metadata_multi()
 - get_entities_from_relationship()
 - get_filetype_cloud
 - get_library_files()
 - get_views()
 - is_ip_in_array()
 - list_entities()
 - list_entities_from_annotations()
 - list_group_search()
 - list_registered_entities()
 - list_user_search()
 - menu_item()
 - make_register_object()
 - search_for_group()
 - search_for_object()
 - search_for_site()
 - search_for_user()
 - search_list_objects_by_name()
 - search_list_groups_by_name()
 - search_list_users_by_name()
 - test_ip()

Removed methods:

 - ElggCache::set_variable()
 - ElggCache::get_variable()
 - ElggData::initialise_attributes()
 - ElggData::getObjectOwnerGUID()
 - ElggDiskFilestore::make_directory_root()
 - ElggDiskFilestore::make_file_matrix()
 - ElggDiskFilestore::user_file_matrix()
 - ElggDiskFilestore::mb_str_split()
 - ElggEntity::clearMetadata()
 - ElggEntity::clearRelationships()
 - ElggEntity::clearAnnotations()
 - ElggEntity::getOwner()
 - ElggEntity::setContainer()
 - ElggEntity::getContainer()
 - ElggEntity::getIcon()
 - ElggEntity::setIcon()
 - ElggExtender::getOwner()
 - ElggFileCache::create_file()
 - ElggSite::getCollections()
 - ElggUser::getCollections()
 - ElggUser::getOwner()

Also the following arguments have been dropped:

 - ElggSite::getMembers()
   - 2: $offset
 - elgg_view_entity_list()
   - 3: $offset
   - 4: $limit
   - 5: $full_view
   - 6: $list_type_toggle
   - 7: $pagination
 ([852b2640](https://github.com/Elgg/Elgg/commit/852b2640474d6c4fd6220fbd858256621e89d6b2))
* Several internal data structures are no longer stored within the plugin-
accessible config space; the removed keys are listed in docs/guides/upgrading.rst.
The long-deprecated remove_blacklist() function has also been removed. ([2247ed80](https://github.com/Elgg/Elgg/commit/2247ed808392a16a2fc9e3375de3888427e9db27))
* Relationship additions only fire the “create”, “relationship” event. ([3517bd0f](https://github.com/Elgg/Elgg/commit/3517bd0fef6dd6d4b548baff9a84fbb4b3c70e2a))
* Elgg no longer allows customizing the views template handler.
We don't think this ever really worked in the first place, so
probably no one was using it, but since it's conceivable someone
could be, we're leaving this warning.

Fixes #8440
 ([8ae86f16](https://github.com/Elgg/Elgg/commit/8ae86f16fedc875cf466955f04db360aa9471823))
* If your theme or plugin was overriding or extending the 'css' view,
you should override/extend the 'css/elgg' view instead.
 ([51441706](https://github.com/Elgg/Elgg/commit/514417063bd9a2ae89822050e0f5d6b893248bd1))
* The view js/admin and the namespace elgg.admin are not available anymore.
 ([7141da5f](https://github.com/Elgg/Elgg/commit/7141da5fe2038baa6eb5e38faad479da935f44eb))
* To ensure your handler is called last, you must give it the highest priority
of all matching handlers. To ensure your handler is called first, you must
give it the lowest priority of all matching handlers. Registering with the
keyword “all” no longer has any effect on calling order.
 ([3e6a2898](https://github.com/Elgg/Elgg/commit/3e6a28984bcbcb8e0698ca716fac924dc25fd10e))
* Several views that were deprecated in the 1.x series are being
removed in 2.x. This helps us keep the codebase clean and our
maintenance burden lower.
 ([805ecb1d](https://github.com/Elgg/Elgg/commit/805ecb1de083fd2a16e739afa487a03537bae85e))
* This removes several views related to IE. If you need support for browsers
not listed in our browser support policy, we encourage you to to do so with
feature detection and polyfills rather than conditional comments and user-agent
sniffing.
 ([7fe9329e](https://github.com/Elgg/Elgg/commit/7fe9329e648b82d1ffaa636d593a75b2f54f8c09))
* If you use the class FilePluginFile in your plugin, replace this usage
with ElggFile (for construction). Load files objects with get_entity().

Fixes #7763 ([6be0f97c](https://github.com/Elgg/Elgg/commit/6be0f97cb6f61f2f2de6f269abd2e7554324101c))
* Any code that relies of mysql_* functions (expecting an implicit
connection) will fail. Also any handler functions passed to the
execute_delayed_read/write_query() function will now receive a
Doctrine\DBAL\Driver\Statement instead of an ext/mysql resource.
 ([96453494](https://github.com/Elgg/Elgg/commit/96453494f9ec1ef5152582737cb5d5719ca7e55b))
* We are switching to `Zend\Mail` for sending emails in Elgg 2.0.
It's likely that there are some edge cases that the library
handles differently than Elgg 1.x used to. Take care to test
your email notifications carefully when upgrading to 2.0.

Fixes #5918
 ([e9de196d](https://github.com/Elgg/Elgg/commit/e9de196dfc7291a5870751f65a6ddee0952ef9cf))
* For the best security and performance, serve all pages over HTTPS
by switching the scheme in your site's wwwroot to `https` at
http://yoursite.tld/admin/settings/advanced

Fixes #5729
 ([c0e81a40](https://github.com/Elgg/Elgg/commit/c0e81a40730090c4d419a5101d375838ea2eac2d))
* If you use any inline scripts that depend on scripts in head, you'll need to
change them to external AMD modules and load them with `elgg_require_js`.

Fixes #2718 ([c91f1f3e](https://github.com/Elgg/Elgg/commit/c91f1f3e5b0c825e34feae248a1a3ff5a5e2b640))

<a name="1.12.17"></a>
### 1.12.17  (2017-09-21)

#### Contributors

* Jerôme Bakker (3)
* Brett Profitt (1)
* Steve Clay (1)

#### Bug Fixes

* **likes:** listing limit no longer breaks likes counts ([abbe2715](https://github.com/Elgg/Elgg/commit/abbe27151654a5cbc22b246d8b26e7a2087a4067), closes [#11160](https://github.com/Elgg/Elgg/issues/11160))

<a name="1.12.16"></a>
### 1.12.16  (2017-05-10)

#### Contributors

* Steve Clay (3)
* iionly (2)
* Jerôme Bakker (1)

#### Documentation

* **admin:** start upgrade by logging in/clearing caches ([cf78468a](https://github.com/Elgg/Elgg/commit/cf78468a95c1f6c202872905be5ece61fe3dd7e1), closes [#10898](https://github.com/Elgg/Elgg/issues/10898))


#### Bug Fixes

* **groups:** remove membership request when user is already member ([4f158e1d](https://github.com/Elgg/Elgg/commit/4f158e1d7f1036b725d04048632bd8b615dc9f4d))
* **htaccess:** removing of obsolete entry in htaccess.dist incompatible with Apache 2.4 ([f2e8efab](https://github.com/Elgg/Elgg/commit/f2e8efab96778f60cfe264114215cb860550f5b8))
* **search:**
  * no longer fatals if comment container hidden ([16a753a9](https://github.com/Elgg/Elgg/commit/16a753a90e50138ebdaa256749d6a571fb3c46d7), closes [#10902](https://github.com/Elgg/Elgg/issues/10902))
  * allows get_sql, access hook to be used correctly ([98835bc4](https://github.com/Elgg/Elgg/commit/98835bc43bc9503be2cb41f2610a5648f079ae0e), closes [#10884](https://github.com/Elgg/Elgg/issues/10884))

<a name="1.12.15"></a>
### 1.12.15  (2017-01-25)

#### Contributors

* Johnny Mast (1)
* jdalsem (1)

#### Bug Fixes

* **views:** corrected syntax error in input/date ([a7277f30](https://github.com/Elgg/Elgg/commit/a7277f307596f19dbc3c8415c9048a20a8493287))

<a name="1.12.14"></a>
### 1.12.14  (2016-11-08)

#### Contributors

* Jerôme Bakker (3)
* Ismayil Khayredinov (1)
* Steve Clay (1)

* **core:**
  * outgoing email should have a message-id header ([9953687f](https://github.com/Elgg/Elgg/commit/9953687fecb570793cd273bfedc98394995de737))
  * _elgg_send_email_notification respects other email handlers ([80bd413d](https://github.com/Elgg/Elgg/commit/80bd413d3dea1d30b1257d30fe877e6c2c1fa7b4))
  * elgg_get_page_owner_entity will return ElggEntity ([9f8e8dda](https://github.com/Elgg/Elgg/commit/9f8e8dda8a1347074472bf2010ee5520ac4e90cd))
* **register:** consistent forwarding upon login ([a62410dd](https://github.com/Elgg/Elgg/commit/a62410dd5b00e4dfc02d725c1fd777c87c73b186))
* **relationships:** ElggRelationship::save returns the ID ([25754c76](https://github.com/Elgg/Elgg/commit/25754c76e50838ceac4c11ddd4d1ba09b03f2727), closes [#10373](https://github.com/Elgg/Elgg/issues/10373))

<a name="1.12.13"></a>
### 1.12.13  (2016-10-02)

#### Contributors

* Jerôme Bakker (3)
* Steve Clay (2)
* Sébastien Lemay (1)

#### Bug Fixes

* **core:** page owner entity only returns users/groups user can see ([0d333100](https://github.com/Elgg/Elgg/commit/0d33310031024aa8940f9d3bbe5cdd80f2a4da57))
* **docs:** Fixed link to 'our supporters page' ([fe144644](https://github.com/Elgg/Elgg/commit/fe144644faa84f9849604abfd4c34efb2df0d165))
* **notifications:** only prefetch subscribers for ElggEntities ([65be05c5](https://github.com/Elgg/Elgg/commit/65be05c567692694e052ae4711450b7c19f2d571))
* **profile:** use correct default access for profile fields ([63a01b6f](https://github.com/Elgg/Elgg/commit/63a01b6f8c9314ddae5819e8194938c988871a60))


<a name="1.12.12"></a>
### 1.12.12  (2016-08-05)

#### Contributors

* Steve Clay (11)
* Ismayil Khayredinov (2)

#### Bug Fixes

* **blog:** pass entity to the object/elements/full ([134c5b83](https://github.com/Elgg/Elgg/commit/134c5b837c476f36ff52ecbe4e1e5b213833df31))
* **groups:** unfeaturing a group no longer leaves useless metadata ([2f3cf28a](https://github.com/Elgg/Elgg/commit/2f3cf28ac0d879fa13a874e99227faad6ef5bb4c))
* **logging:** make clearer exception numbers are timestamps ([9c70596e](https://github.com/Elgg/Elgg/commit/9c70596e591198a72a713218ecdaf780f33539c2), closes [#9924](https://github.com/Elgg/Elgg/issues/9924))
* **plugins:** now checks plugin instances before parsing priorities ([26d21f88](https://github.com/Elgg/Elgg/commit/26d21f886c809517890e8264ee4a6181293cad50))


<a name="1.12.11"></a>
### 1.12.11  (2016-06-13)

#### Contributors

* Ismayil Khayredinov (2)
* Steve Clay (2)
* Matt Beckett (1)
* ura soul (1)

#### Bug Fixes

* **river:** custom joins can now reference default joined tables. ([a6590a9a](https://github.com/Elgg/Elgg/commit/a6590a9a68f534b8ae6bde274bf642bec301f4a3), closes [#8580](https://github.com/Elgg/Elgg/issues/8580))
* **ui:** improves usability of anchors within system messages ([30e3ad6c](https://github.com/Elgg/Elgg/commit/30e3ad6cf32fc467be0d83cbb44481f4c6a92ffa))
* **walled_garden:** favicon.ico page handler is now treated as public ([53f11c43](https://github.com/Elgg/Elgg/commit/53f11c436ec4101fccb2d2a39bd4cdceaeeff779))


<a name="1.12.10"></a>
### 1.12.10  (2016-05-29)

#### Contributors

* Steve Clay (13)
* Jeroen Dalsem (6)
* Ismayil Khayredinov (4)
* Jerôme Bakker (1)
* bruno-infotrad (1)
* iionly (1)
* jdalsem (1)

#### Documentation

* **cron:** added an example how to register a cron hook handler ([4b54a099](https://github.com/Elgg/Elgg/commit/4b54a099e7ddc5cacdf214d5ea383eddc03b255f))
* **i18n:**
  * clarifies limitations of elgg.echo ([83b2c106](https://github.com/Elgg/Elgg/commit/83b2c106d5ac671ee28e28625659392de4d34b0b))
  * recommends an English translation for all new language keys ([facc222b](https://github.com/Elgg/Elgg/commit/facc222b417b710449963d078d294d231c6c2217), closes [#9375](https://github.com/Elgg/Elgg/issues/9375))


#### Bug Fixes

* **annotations:** fixes time-based annotations searches ([6d5e1b78](https://github.com/Elgg/Elgg/commit/6d5e1b781866dc4b79300f57424873049314a6ff), closes [#9785](https://github.com/Elgg/Elgg/issues/9785))
* **autoload:** fixes bugs in class map saving ([18ea55fa](https://github.com/Elgg/Elgg/commit/18ea55fa990fab9724cbbd12365d754df19cbde2))
* **comments:** email subject hook now validates array structure ([5df7f40b](https://github.com/Elgg/Elgg/commit/5df7f40b8cba8f5a61afcfbb4b3d2086d49b54ee), closes [#9772](https://github.com/Elgg/Elgg/issues/9772))
* **core:** remove duplicate tags upon input ([096cf4b8](https://github.com/Elgg/Elgg/commit/096cf4b8b0cb7be801490d9c2cb983b5580c771b))
* **css:** only apply vertical padding on ajax loader of user hover menu ([d9c8326e](https://github.com/Elgg/Elgg/commit/d9c8326eebe01a7197a3505f311b419a900ee097))
* **file:**
  * re-added cannotload language string for file plugin ([6ba7e7b8](https://github.com/Elgg/Elgg/commit/6ba7e7b8c4cebc3b13862094124b1246686bd917))
  * better uploaded file handling and thumbnail serving ([72140cfc](https://github.com/Elgg/Elgg/commit/72140cfc3cdd6f6677eda84399cf6ca117ea44e2), closes [#9612](https://github.com/Elgg/Elgg/issues/9612), [#9267](https://github.com/Elgg/Elgg/issues/9267), [#6677](https://github.com/Elgg/Elgg/issues/6677))
* **forms:**
  * empty plugin settings forms no longer wrapped in a form tag ([5f7dbcd0](https://github.com/Elgg/Elgg/commit/5f7dbcd0d8006f41c230e34fc96ed13e0cd5ad71), closes [#9704](https://github.com/Elgg/Elgg/issues/9704))
  * empty form body no longer wrapped in a form tag ([dc68d04e](https://github.com/Elgg/Elgg/commit/dc68d04ec92a482b561dfd00c0158838bf83dd43))
* **html:** autop no longer ltrims next to a leading inline element ([6785ee88](https://github.com/Elgg/Elgg/commit/6785ee88278859c87a5569428656d6870f69fa3d), closes [#9790](https://github.com/Elgg/Elgg/issues/9790))
* **http:** all unhanded exceptions send 500 status code ([2f45c2ca](https://github.com/Elgg/Elgg/commit/2f45c2ca96120352f0c0e3b8556e103924a3cc82), closes [#9758](https://github.com/Elgg/Elgg/issues/9758))
* **js:**
  * elgg.echo recognizes empty translation strings (does not return key) ([1d32b2c2](https://github.com/Elgg/Elgg/commit/1d32b2c2b35cf965af1d703d74fb5adeb2599336))
  * action token refresh now correctly replaces tokens in urls ([7b4e0db2](https://github.com/Elgg/Elgg/commit/7b4e0db2f8a1357e854a5a94c990e6b32683e12f))
  * do not trigger generic ajax error message for token refresh ([e052481f](https://github.com/Elgg/Elgg/commit/e052481fa31102e78c6a7be9fd5730d730579984))
  * prevent generic ajax error when user aborts the ajax call ([1b5a765f](https://github.com/Elgg/Elgg/commit/1b5a765fae08ada5dd4128ad69ccfb82d0afc2c3))
* **notifications:** smtp thread headers only set if still possible ([f3bb4ac4](https://github.com/Elgg/Elgg/commit/f3bb4ac43b6c14b6367fa17960cd95d2bb6dcb98))
* **site:** adds robots.txt to public pages ([824197b1](https://github.com/Elgg/Elgg/commit/824197b183e98f6910b6bf43a14e5407af8cc09d))
* **users:** mitigate race conditions when deleting/disabling users ([da45affe](https://github.com/Elgg/Elgg/commit/da45affef3fa16106305ab424a51fc69518ca66b))
* **views:**
  * no breadcrumbs in error layout ([b25324a3](https://github.com/Elgg/Elgg/commit/b25324a3214147217cbdbc233a0163d3e55828ed))
  * do not output empty string titles in page/elements/title ([41eecbe3](https://github.com/Elgg/Elgg/commit/41eecbe37d2c54d290b8f96cf8187db2a151d3b5))

<a name="1.12.9"></a>
### 1.12.9  (2016-03-06)

#### Contributors

* Steve Clay (7)
* Ismayil Khayredinov (2)
* Jerôme Bakker (1)
* Juho Jaakkola (1)

#### Bug Fixes

* **cache:** internal Stash pool wrapper works again ([ddc254e4](https://github.com/Elgg/Elgg/commit/ddc254e40f9a30a6473f042b7fb686767447a2f0), closes [#9374](https://github.com/Elgg/Elgg/issues/9374))
* **css:** buttons no longer get cropped in admin context ([298ae0a8](https://github.com/Elgg/Elgg/commit/298ae0a8f90ca2bc3688a3d5cf3d6205a75f14d2))
* **groups:** correctly format the remove user from group menu item ([8fdf21f5](https://github.com/Elgg/Elgg/commit/8fdf21f5303e709593b59a75eb9e24d263ac83d5))
* **http:**
  * cache handler sends 304 responses more reliably ([873be892](https://github.com/Elgg/Elgg/commit/873be8921d4b8ddc2fd6caf4f5bfa8ca05a93379), closes [#9427](https://github.com/Elgg/Elgg/issues/9427))
  * more resources sent with explicit UTF-8 charset ([036a82bd](https://github.com/Elgg/Elgg/commit/036a82bd78da47bb6963a87e5f68b1eef88d85eb), closes [#9345](https://github.com/Elgg/Elgg/issues/9345))
  * make sure all pages/JS/CSS sent with explicit UTF-8 charset ([3dab7d10](https://github.com/Elgg/Elgg/commit/3dab7d100641f5ad3e91353106e7bfd8693d63e0), closes [#9345](https://github.com/Elgg/Elgg/issues/9345))
* **js:** AMD view filter handles short view names without `/` ([c9ca8329](https://github.com/Elgg/Elgg/commit/c9ca83295eb9e95f57ad74983386109ee4d6ab59))
* **search:** eliminate 6 notices in search_users_hook ([87b7011b](https://github.com/Elgg/Elgg/commit/87b7011bd843125cb9db16306478c7ccab0c6f1a))
* **settings:** do not emit errors if form fields are not present ([9f5111c9](https://github.com/Elgg/Elgg/commit/9f5111c97f79611734a9b32317ae0e729928a941))
* **web_services:** reject requests for unavailable formats ([04aeaf7d](https://github.com/Elgg/Elgg/commit/04aeaf7d35ec25a08f011a74bb9d1947b6ac260a), closes [#9410](https://github.com/Elgg/Elgg/issues/9410))


<a name="1.12.8"></a>
### 1.12.8  (2016-01-31)

#### Contributors

* Ismayil Khayredinov (1)
* Juho Jaakkola (1)
* Steve Clay (1)

#### Bug Fixes

* **access:** fixes guid column name in metadata queries ([b3427ccc](https://github.com/Elgg/Elgg/commit/b3427ccc81b0dd40188117a42366f1259cedd1a1))


<a name="1.12.7"></a>
### 1.12.7  (2016-01-03)

#### Contributors

* Steve Clay (4)
* Ismayil Khayredinov (1)
* Juho Jaakkola (1)

#### Bug Fixes

* **logging:** Log messages no longer discarded ([5020c525](https://github.com/Elgg/Elgg/commit/5020c5251f35c8bd83b5b1472eafd34d96a77a35), closes [#9244](https://github.com/Elgg/Elgg/issues/9244))
* **menus:** stricter type validation in menu item registration functions ([c5554a75](https://github.com/Elgg/Elgg/commit/c5554a75bb45acf9f27c13a8d58a0e099063cf26))
* **php:** Suppress mysql_connect() deprecation warnings for core ([40fe0a8f](https://github.com/Elgg/Elgg/commit/40fe0a8f4d36e7a3f0947c9f4148b7ccb8f0a0ee), closes [#9245](https://github.com/Elgg/Elgg/issues/9245))
* **session:** Session is again available in the shutdown event ([2409d346](https://github.com/Elgg/Elgg/commit/2409d346a95a1c5a254f32d51204054a939b7e95), closes [#9243](https://github.com/Elgg/Elgg/issues/9243))


<a name="1.12.6"></a>
### 1.12.6  (2015-12-14)

#### Contributors

* Ismayil Khayredinov (4)
* Juho Jaakkola (1)
* Steve Clay (1)

#### Bug Fixes

* **a11y:** display aalborg mobile site menu toggle in more browsers ([e96f0798](https://github.com/Elgg/Elgg/commit/e96f07987b943a4c72f654ef7896f2e98d7ac23e), closes [#9110](https://github.com/Elgg/Elgg/issues/9110))
* **actions:** send error HTTP header from action forward hook ([d3344de7](https://github.com/Elgg/Elgg/commit/d3344de7ed92d5ee8ecca43e474c6555861f5dad), closes [#9027](https://github.com/Elgg/Elgg/issues/9027))
* **entities:** update attribute when assuming container_guid value ([a21dd95e](https://github.com/Elgg/Elgg/commit/a21dd95ed76a4b6629c69fd7e000aabd2e7cce99), closes [#8981](https://github.com/Elgg/Elgg/issues/8981))
* **menus:** make sure entity passed to user hover menu hook is a user ([f5bbcc65](https://github.com/Elgg/Elgg/commit/f5bbcc652078a317479c8e845a8f4951f37d5435))
* **output:** fixes handling of untrusted URLs in output/url ([217e4df6](https://github.com/Elgg/Elgg/commit/217e4df6ea186660c85310a57e1218eb54ec90d1), closes [#9146](https://github.com/Elgg/Elgg/issues/9146))

#### Breaking changes

* Plugins that customized `.elgg-button-nav` (or the spans inside) will need
to be altered. The `.elgg-icon` CSS is left in place but will be removed in
Elgg 2.0. ([e96f0798](https://github.com/Elgg/Elgg/commit/e96f07987b943a4c72f654ef7896f2e98d7ac23e))


<a name="1.12.5"></a>
### 1.12.5  (2015-11-29)

#### Contributors

* Steve Clay (5)
* Juho Jaakkola (4)
* Ismayil Khayredinov (3)

#### Performance

* **river:** no longer needlessly render river responses ([97df230f](https://github.com/Elgg/Elgg/commit/97df230f4c496d773e50060bf84fef5ae7052b24), closes [#9046](https://github.com/Elgg/Elgg/issues/9046))


#### Bug Fixes

* **files:** make sure method is callable on a concrete object instance ([740d3108](https://github.com/Elgg/Elgg/commit/740d3108a30733d02a98e9aed7516f92033cd8a9), closes [#9010](https://github.com/Elgg/Elgg/issues/9010))
* **i18n:** avoids using mbstring.internal_encoding in PHP >= 5.6 ([c0ff79de](https://github.com/Elgg/Elgg/commit/c0ff79de100cc8e48fd69d01883c946669b5b275), closes [#9031](https://github.com/Elgg/Elgg/issues/9031))
* **memcache:** don't store a copy of $CONFIG in file objects ([beb90891](https://github.com/Elgg/Elgg/commit/beb9089129a0a06b36200f3f8d214c7ed8f94f42), closes [#9081](https://github.com/Elgg/Elgg/issues/9081))
* **pages:** removes deprecated notices regarding input/write_access ([fdcab74b](https://github.com/Elgg/Elgg/commit/fdcab74b1e9069736f88f7e9aa36aeb15067b8fe), closes [#8327](https://github.com/Elgg/Elgg/issues/8327))


<a name="1.12.4"></a>
### 1.12.4  (2015-09-20)

#### Contributors

* Steve Clay (3)
* Juho Jaakkola (2)
* Matt Beckett (2)

#### Documentation

* **entities:** Docs for type/subtype and associated ege() options ([eb0e53fc](https://github.com/Elgg/Elgg/commit/eb0e53fcd1df1ee249d8e79cb1eaafc5249e88e8))
* **releases:** Manually check lang files for PHP errors before release ([040079b7](https://github.com/Elgg/Elgg/commit/040079b74fc30f6d1430ce086aa35681b8188b0a), closes [#8924](https://github.com/Elgg/Elgg/issues/8924))

#### Bug Fixes

* **pages:** Prevent public "Missing access level" in write access field ([4174b774](https://github.com/Elgg/Elgg/commit/4174b77438068ff583c0c9fb8866f00fd26d9421), closes [#8905](https://github.com/Elgg/Elgg/issues/8905))
* **relationships:** can now prevent relationships using event handler ([9a275d9c](https://github.com/Elgg/Elgg/commit/9a275d9c9dce532a8a837a758e5fa241f02e2246), closes [#8927](https://github.com/Elgg/Elgg/issues/8927))


<a name="1.12.3"></a>
### 1.12.3  (2015-09-06)

#### Contributors

* Ismayil Khayredinov (3)
* Juho Jaakkola (1)

#### Bug Fixes

* **files:**
  * $file is not always an object with originalfilename property ([cf0929c2](https://github.com/Elgg/Elgg/commit/cf0929c243b69f4018e77640e1e175f8d93670ea))
  * now uses filename on filestore to detect mime ([ab8086a6](https://github.com/Elgg/Elgg/commit/ab8086a61feb87eb0c8d3a89fc6649c7e603a4b4), closes [#8846](https://github.com/Elgg/Elgg/issues/8846))


<a name="1.12.2"></a>
### 1.12.2  (2015-08-23)

#### Contributors

* Jerôme Bakker (4)
* Evan Winslow (1)
* Juho Jaakkola (1)
* Steve Clay (1)

#### Documentation

* **entities:** Better docs for fetching relationships ([e0d8f793](https://github.com/Elgg/Elgg/commit/e0d8f793daeefb32f9c14e8ff6e15defa5078708))

#### Bug Fixes

* **friends:** site_notifications have a clickable link to the new friend ([55a0f9b0](https://github.com/Elgg/Elgg/commit/55a0f9b0c2c29aca21fb47c8e8b0423140aac262))
* **groups:**
  * membership request accepted has link in site_notifications ([6e0d6f4a](https://github.com/Elgg/Elgg/commit/6e0d6f4ab8217d02f5b294904b4cfff975cc867e))
  * group invite has link in site_notifications ([61a8484d](https://github.com/Elgg/Elgg/commit/61a8484d669835c7ab756ad96436823f78430f5c))
  * membership request has a link in site_notifications ([ba53c509](https://github.com/Elgg/Elgg/commit/ba53c509579988cb8beb753b027cf66b97375596))


<a name="1.12.1"></a>
### 1.12.1  (2015-08-05)

#### Contributors

* Evan Winslow (1)

<a name="1.12.0"></a>
## 1.12.0  (2015-07-07)

#### Contributors

* Steve Clay (23)
* Evan Winslow (11)
* Ismayil Khayredinov (9)
* Miloš (4)
* Jeroen Dalsem (3)
* Jerôme Bakker (2)
* Jon Maul (1)
* Juho Jaakkola (1)

#### Features

* **ajax:**
  * elgg_ajax_gatekeeper for asserting resources as Ajax-only ([4e0e1a5b](https://github.com/Elgg/Elgg/commit/4e0e1a5b9aa277d9fe14f484122cd2c89ba99fa4))
  * Allows fetching form views wrapped by elgg_view_form() ([ee7641c4](https://github.com/Elgg/Elgg/commit/ee7641c4cbff8896d4e9618c206a10a314a37281))
* **annotations:** Adds a more granular permission hook for canAnnotate ([83da5f18](https://github.com/Elgg/Elgg/commit/83da5f1896730045fbf9de313669f8c604c44c8a))
* **cache:** introducing a generic function to reset all caches ([f526c479](https://github.com/Elgg/Elgg/commit/f526c479fd99f50cab008f5fc0b3c18069e83064))
* **comments:** Paging through comments/discussion replies jumps to content ([b75fd8f8](https://github.com/Elgg/Elgg/commit/b75fd8f84dff20354da4c65de2ba0b9df0ac370f))
* **developers:**
  * Devs can show loaded AMD modules in console ([221bdf6a](https://github.com/Elgg/Elgg/commit/221bdf6a2ff41cd6f2ef63169363c4c127b7f993))
  * Adds a quick access icon for some admin settings ([f22567b6](https://github.com/Elgg/Elgg/commit/f22567b69283e77bc23743669acb409130ad73cf))
* **events:**
  * Adds static methods for returning common values ([f080fed1](https://github.com/Elgg/Elgg/commit/f080fed1dfbd1a982cc2dda3110cc74f58ad028d))
  * allows dynamic method callbacks to be unregistered ([08c773ba](https://github.com/Elgg/Elgg/commit/08c773bac7e3566dcf40498e0f68bea042aae9f4), closes [#7750](https://github.com/Elgg/Elgg/issues/7750))
* **lightbox:** More sensible handling of href options ([765fcd05](https://github.com/Elgg/Elgg/commit/765fcd0563239b76b1b2a0bb0c0d3d5d719edf63))
* **views:** Users can jump directly to content via prev/next links ([f90466c8](https://github.com/Elgg/Elgg/commit/f90466c80ba2b9d2ac8ccad3d50921b43897debc))


#### Performance

* **developers:** reduces boot queries when the developers mod is enabled ([03aa096e](https://github.com/Elgg/Elgg/commit/03aa096e3281c260ac25e2147d066a61534aad31))
* **engine:** only update attributes/metadata if value is changed ([8295e70a](https://github.com/Elgg/Elgg/commit/8295e70a2c8381f15158a919a1870d279228bdc0))


#### Documentation

* **ajax:** Correct typo in code example ([d55e4a3a](https://github.com/Elgg/Elgg/commit/d55e4a3a8d3ac1dd424b7c8bb07150cede0a85dd))
* **code:** Clarify interface naming convention ([de03d372](https://github.com/Elgg/Elgg/commit/de03d372554b250f08ad510542dd6ac88138f055), closes [#8293](https://github.com/Elgg/Elgg/issues/8293))
* **misc:** Miscellaneous docs fixes ([06e3557c](https://github.com/Elgg/Elgg/commit/06e3557cd0046bfb601b3345f6f636cdbbb63de9))
* **permissions:** Fix $params key name for permissions_check:annotate ([1af6e3a2](https://github.com/Elgg/Elgg/commit/1af6e3a250ad18b9c94c2d9048b04311e0fe29a2))
* **views:** Better document outgoing elgg_get_view_location() ([0a9059d6](https://github.com/Elgg/Elgg/commit/0a9059d60049693350379456253c3f9ec9783156))
* **web_security:** adds security warnings ([d47fc5ed](https://github.com/Elgg/Elgg/commit/d47fc5ed4cf7b53bd8bfd33190dc06fbf2ae1772))
* **web_services:** document the use of parameters in method declarations ([750e31b9](https://github.com/Elgg/Elgg/commit/750e31b988131c53a90be987daa33229b1573f75))


#### Bug Fixes

* **embed:** embed link no longer leaves the page before events are set up ([f50e9aa3](https://github.com/Elgg/Elgg/commit/f50e9aa3eeafa9ec2d8d21cc6de715352c5bb19d), closes [#8284](https://github.com/Elgg/Elgg/issues/8284))
* **http:** More appropriate exception responses ([e28f37e6](https://github.com/Elgg/Elgg/commit/e28f37e6790edbad04fd6918a52f732202e8ca70), closes [#6228](https://github.com/Elgg/Elgg/issues/6228), [#8360](https://github.com/Elgg/Elgg/issues/8360))
* **legacy_urls:**
  * adds missing forwarder for groups/forum/$guid ([2b555f88](https://github.com/Elgg/Elgg/commit/2b555f886cc4b348d38986c86bc1fb6ad041bac6), closes [#8493](https://github.com/Elgg/Elgg/issues/8493))
  * unset __elgg_uri to prevent infinite loops ([0c7687ac](https://github.com/Elgg/Elgg/commit/0c7687acdf1f92066af0fc9cb32673e8da0f8859), closes [#8494](https://github.com/Elgg/Elgg/issues/8494))
* **profile:** Avatar cropper again can be moved immediately after uploading image ([d8cf51b7](https://github.com/Elgg/Elgg/commit/d8cf51b7d4e718f8a67fa8d26a11e697851820bc), closes [#8449](https://github.com/Elgg/Elgg/issues/8449))
* **relationships:** Invalid relationship names throw properly ([ac976e23](https://github.com/Elgg/Elgg/commit/ac976e23394f0dcba2f6b473b7f63a57082cf5d5))
* **search:** Search treats "0" as a valid query ([af58fa5d](https://github.com/Elgg/Elgg/commit/af58fa5d1adc8a7747ee3fd5d994e5852dc06f47))
* **ui:** prevent button jumping on widget add panel toggle ([088de48d](https://github.com/Elgg/Elgg/commit/088de48dda3632cb57ba9fdc16f239c084cd0fee))
* **web_services:** no longer uses deprecated export global ([3a818d2b](https://github.com/Elgg/Elgg/commit/3a818d2b6c70e170937854be42f43cb496449f62))


#### Deprecations

* **views:**
  * elgg_get_view_location is going away in 2.0 ([b4347fb4](https://github.com/Elgg/Elgg/commit/b4347fb4209dd1a09d5ad0d1ef2d546169aeb5b9))
  * Support for custom template handlers will end soon ([0dc67698](https://github.com/Elgg/Elgg/commit/0dc67698f6def5fa6cea32dd1171d1166e9c4e29))


<a name="1.11.6"></a>
### 1.11.6  (2016-06-12)

#### Contributors

* Steve Clay (3)

#### Breaking Changes

* The JS function `elgg.security.setToken` is now formally marked private and
its parameters are not backwards compatible. ([9d8ddecb](https://github.com/Elgg/Elgg/commit/9d8ddecb90b9e160ad85610592c5808e7e8f0c3f))


<a name="1.11.5"></a>
### 1.11.5  (2015-12-13)

#### Contributors

* Steve Clay (1)
* Juho Jaakkola (1)

#### Bug Fixes

* **views:** Sticky values now get passed into views extending register/extend (Fixes [#8873](https://github.com/Elgg/Elgg/issues/8873))
* **memcache:** don't store a copy of $CONFIG in file objects (Fixes [#9081](https://github.com/Elgg/Elgg/issues/9081))


<a name="1.11.4"></a>
### 1.11.4  (2015-07-07)

#### Contributors

* Ismayil Khayredinov (7)
* Evan Winslow (5)
* Miloš (4)
* Steve Clay (4)
* Jeroen Dalsem (1)

#### Documentation

* **misc:** Miscellaneous docs fixes ([06e3557c](https://github.com/Elgg/Elgg/commit/06e3557cd0046bfb601b3345f6f636cdbbb63de9))
* **permissions:** Fix $params key name for permissions_check:annotate ([1af6e3a2](https://github.com/Elgg/Elgg/commit/1af6e3a250ad18b9c94c2d9048b04311e0fe29a2))
* **web_security:** adds security warnings ([d47fc5ed](https://github.com/Elgg/Elgg/commit/d47fc5ed4cf7b53bd8bfd33190dc06fbf2ae1772))
* **web_services:** document the use of parameters in method declarations ([750e31b9](https://github.com/Elgg/Elgg/commit/750e31b988131c53a90be987daa33229b1573f75))


#### Bug Fixes

* **legacy_urls:**
  * adds missing forwarder for groups/forum/$guid ([2b555f88](https://github.com/Elgg/Elgg/commit/2b555f886cc4b348d38986c86bc1fb6ad041bac6), closes [#8493](https://github.com/Elgg/Elgg/issues/8493))
  * unset __elgg_uri to prevent infinite loops ([0c7687ac](https://github.com/Elgg/Elgg/commit/0c7687acdf1f92066af0fc9cb32673e8da0f8859), closes [#8494](https://github.com/Elgg/Elgg/issues/8494))
* **profile:** Avatar cropper again can be moved immediately after uploading image ([d8cf51b7](https://github.com/Elgg/Elgg/commit/d8cf51b7d4e718f8a67fa8d26a11e697851820bc), closes [#8449](https://github.com/Elgg/Elgg/issues/8449))
* **relationships:** Invalid relationship names throw properly ([ac976e23](https://github.com/Elgg/Elgg/commit/ac976e23394f0dcba2f6b473b7f63a57082cf5d5))
* **ui:** prevent button jumping on widget add panel toggle ([088de48d](https://github.com/Elgg/Elgg/commit/088de48dda3632cb57ba9fdc16f239c084cd0fee))
* **web_services:** no longer uses deprecated export global ([3a818d2b](https://github.com/Elgg/Elgg/commit/3a818d2b6c70e170937854be42f43cb496449f62))


<a name="1.11.3"></a>
### 1.11.3  (2015-06-14)

#### Contributors

* Steve Clay (6)
* Evan Winslow (4)
* Juho Jaakkola (1)
* Julien Boulen (1)
* Marcus Povey (1)
* Matt Beckett (1)

#### Documentation

* **code:** Permit use of `<?=` PHP shortcut since we're on 5.4+ ([453d8dcb](https://github.com/Elgg/Elgg/commit/453d8dcb9f90b0e210a7233aef1172b949133841))
* **hooks:** Clarifies docs for the register, user hook ([b877f61d](https://github.com/Elgg/Elgg/commit/b877f61de13a293f1d32c9dc345cd3cc8a51121a), closes [#8377](https://github.com/Elgg/Elgg/issues/8377))
* **install:** Update cloud9 install instructions ([616f2156](https://github.com/Elgg/Elgg/commit/616f21563dc92613e279bebc40419bf0a6339dde), closes [#8240](https://github.com/Elgg/Elgg/issues/8240))


#### Bug Fixes

* **IDE:** Public APIs no longer marked with @internal ([11ccf71c](https://github.com/Elgg/Elgg/commit/11ccf71c5bb9b7d64ba9e834568275da853c7e65), closes [#7714](https://github.com/Elgg/Elgg/issues/7714))
* **db:** Will now validate invite codes that contain "-" characters. ([6667c05f](https://github.com/Elgg/Elgg/commit/6667c05f35c2dd33453c6e22b1709d10c9f52929))
* **notification:** Removes warning handling the email, system hook ([91daee43](https://github.com/Elgg/Elgg/commit/91daee43b6a5cf388640d592117ef808ce838013), closes [#8333](https://github.com/Elgg/Elgg/issues/8333))
* **relationships:** Restores functionality of `$inverse_relationship` argument for `get_entity_relationships` ([3cc06f11](https://github.com/Elgg/Elgg/commit/3cc06f11816a13dcb688c32ab7cd96054fa8d2a7))
* **spinner:** elgg/spinner delays a bit before displaying ([70cfdd01](https://github.com/Elgg/Elgg/commit/70cfdd01e277915674c7c3bfbd32e1f3eb7c8de7), closes [#8361](https://github.com/Elgg/Elgg/issues/8361))
* **users:** admins are again able to reset user's password ([2b4d599e](https://github.com/Elgg/Elgg/commit/2b4d599ec6bda474de61bde9eff70c1eadab5b0a))


<a name="1.11.2"></a>
### 1.11.2  (2015-05-25)

#### Contributors

* Steve Clay (12)
* Ismayil Khayredinov (5)
* Evan Winslow (2)
* Jeroen Dalsem (2)
* Juho Jaakkola (2)
* Ariel Abrams-Kudan (1)
* Jerôme Bakker (1)
* Juho Jaakkola (1)

#### Performance

* **views:** No longer regenerates the $vars[‘user’] wrapper for each view ([3c40971a](https://github.com/Elgg/Elgg/commit/3c40971ada6c1123db64a2453cc617d9b6fc8635))


#### Documentation

* **ajax:** Adds more complete Ajax docs ([bfbf0ff2](https://github.com/Elgg/Elgg/commit/bfbf0ff212c1738f4884e60f3cb38ed17f11aaa0), closes [#8277](https://github.com/Elgg/Elgg/issues/8277))
* **amd:** Overhauls the AMD docs with a lot more detailed instructions ([e01996ab](https://github.com/Elgg/Elgg/commit/e01996ab241914ffd7d36d49d813275bc6f5827b))
* **auth:** Add basic APIs to the authentication docs ([83d5f214](https://github.com/Elgg/Elgg/commit/83d5f214b73efbf743af9bbbd6f17b772a977a5e))
* **guides:** Alpha-sort the developer guides to make them more scannable ([88a9d130](https://github.com/Elgg/Elgg/commit/88a9d130c4d4f24473f8e7f583b7959e5d35ba63))


#### Bug Fixes

* **ckeditor:** also remove liststyle as a default loaded plugin ([eb8235cb](https://github.com/Elgg/Elgg/commit/eb8235cba756b8bd615c62fd1d0fda374b9fcdcd), closes [#8195](https://github.com/Elgg/Elgg/issues/8195))
* **comments:** Ajax-saved comments show proper server formatting ([6f0f74cb](https://github.com/Elgg/Elgg/commit/6f0f74cb69c59c9587b2116dd011d898c88259a1), closes [#8294](https://github.com/Elgg/Elgg/issues/8294))
* **file:** Default file type icons again available in the theme sandbox ([6892979f](https://github.com/Elgg/Elgg/commit/6892979faf8878652f0bb5652ad0201e9864b3ee))
* **filestore:** Fixed a crash when forms had a file input but no file was provided ([2ada5d5a](https://github.com/Elgg/Elgg/commit/2ada5d5a76b72989a7b56ec9d7ae495639481d44))
* **groups:**
  * do not reassign container on ownership transfer if old container is not an old owner ([57cf337a](https://github.com/Elgg/Elgg/commit/57cf337a2a601d855a16d5e66fb1129eb4a4958d))
  * terminate edit action early if group can not be saved ([3fe10452](https://github.com/Elgg/Elgg/commit/3fe10452163ee151ca3cb98323f1b4823d06f043))
  * do not attempt to populate groups_entity table if base entity fails to save ([f2cbb237](https://github.com/Elgg/Elgg/commit/f2cbb23722aa60ab9449eadd958d98e7b585cab1))
* **menus:** only display location menu item if value is string ([e3a39167](https://github.com/Elgg/Elgg/commit/e3a39167dcbd538e39fc5c4679402d5db01e5c37))
* **mysql:** Use explicit ext/mysql resource in initial query/escaping ([b7abe8eb](https://github.com/Elgg/Elgg/commit/b7abe8eb033832318a61ae0554613670557c1df1), closes [#8208](https://github.com/Elgg/Elgg/issues/8208))
* **notifications:** fixed deprecation notice elgg-require-confirmation ([79bf7d42](https://github.com/Elgg/Elgg/commit/79bf7d4230568cebb60cafac842584f7d0b9f0ec))
* **river:** Activity page for specific user shows that user’s owner block ([5ecfe41d](https://github.com/Elgg/Elgg/commit/5ecfe41d5970af6351148fb12d4ed38d3cf23485), closes [#8257](https://github.com/Elgg/Elgg/issues/8257))
* **session:** Remember me no longer results in occasional fatal errors ([b91620c1](https://github.com/Elgg/Elgg/commit/b91620c1f3d43bb5df4b43add506005259dc7b78), closes [#8104](https://github.com/Elgg/Elgg/issues/8104))
* **ui:** Checkboxes and labels are again separated by a space ([1b62dd20](https://github.com/Elgg/Elgg/commit/1b62dd20df4b62ac851a57b1318d25b2f986978e), closes [#8199](https://github.com/Elgg/Elgg/issues/8199))
* **widgets:** validate get_list,default_widgets hook output ([b1c16311](https://github.com/Elgg/Elgg/commit/b1c16311ea3a129e5b885d34765d6b892b42130e))


<a name="1.11.1"></a>
### 1.11.1  (2015-04-27)

#### Contributors

* Steve Clay (4)
* Brett Profitt (2)
* Ismayil Khayredinov (2)
* Juho Jaakkola (2)
* Jeroen Dalsem (1)
* Per Jensen (1)

#### Documentation

* **support:** Added 1.11's dates of support. ([4bd3144d](https://github.com/Elgg/Elgg/commit/4bd3144dcd258f8b38e3ea97acff87d7c1d5ef51))


#### Bug Fixes

* **aalborg_theme:** removes unwanted margin from elgg-list-river items ([c43371b5](https://github.com/Elgg/Elgg/commit/c43371b59566612dca3230d7a33083e60b4cc319), closes [#8124](https://github.com/Elgg/Elgg/issues/8124))
* **access:** do not use default access if access options are passed to the input view ([36a4d209](https://github.com/Elgg/Elgg/commit/36a4d2090889a3b41d8a5abf2ce0eb19d66c9cd4), closes [#8219](https://github.com/Elgg/Elgg/issues/8219))
* **core:** check for correct minimal php version in installer ([fcff9e5e](https://github.com/Elgg/Elgg/commit/fcff9e5e4d327ebf5301eea38f0e4f9bbb550dbf), closes [#8196](https://github.com/Elgg/Elgg/issues/8196))
* **deprecation:** visible deprecation errors aren't displayed to admin anymore ([2311d666](https://github.com/Elgg/Elgg/commit/2311d6669aae52135aa6deacd7cf5cf60f563409))
* **navigation:** Links to “Comments” again link directly to the comments section ([caea1ab2](https://github.com/Elgg/Elgg/commit/caea1ab262f0d517c3dd0d6111dfaf8b6e8975f8), closes [#8227](https://github.com/Elgg/Elgg/issues/8227))
* **plugins:**
  * Unloadable owner doesn’t WSOD displaying groupforumtopic ([8a082a3c](https://github.com/Elgg/Elgg/commit/8a082a3cdda7ac3e31b06189037f25cbae8c2bc2))
  * Fixes HTML toggle for CKEditor ([a45c4ca4](https://github.com/Elgg/Elgg/commit/a45c4ca45c824d716f103ef55b7fdd62e7d829e7), closes [#8193](https://github.com/Elgg/Elgg/issues/8193))
* **session:** Properly assigns PHP session settings from configuration ([d1ec08f3](https://github.com/Elgg/Elgg/commit/d1ec08f34b7a6520cf577ae30bcdad1c6c8b8427), closes [#8223](https://github.com/Elgg/Elgg/issues/8223))
* **tags:** Corrected cases of tags having leading or trailing spaces. ([67addf48](https://github.com/Elgg/Elgg/commit/67addf489c340f238002946560da958a5ddf0411), closes [#8123](https://github.com/Elgg/Elgg/issues/8123))


<a name="1.11.0"></a>
## 1.11.0  (2015-04-13)

#### Contributors

* Jeroen Dalsem (50)
* Steve Clay (37)
* Ismayil Khayredinov (15)
* Jerôme Bakker (11)
* Juho Jaakkola (6)
* Evan Winslow (3)
* Brett Profitt (2)
* Matt Beckett (2)
* Paweł Sroka (2)
* Mariano Aguero (1)
* Per Jensen (1)
* ray peaslee (1)

#### Features

* **access:** notify users when access change will affect comments ([09691cb1](https://github.com/Elgg/Elgg/commit/09691cb10944a599eda97c65c169da6d9824c218), closes [#8086](https://github.com/Elgg/Elgg/issues/8086))
* **admin:** add a warning when a physical robots.txt is present ([90ec514e](https://github.com/Elgg/Elgg/commit/90ec514ec899a4b0721d1257ddfd208a59ea8bbb))
* **comments:**
  * link in email notification now takes directly to the correct page ([914b492d](https://github.com/Elgg/Elgg/commit/914b492def07ffb703a0a320086e571c20efb640))
  * allows setting comments per page via hook ([879a3ef3](https://github.com/Elgg/Elgg/commit/879a3ef3cba3ab0d1604e51864c4ea4225685383))
  * river comments/discussion replies go to right page ([364894e2](https://github.com/Elgg/Elgg/commit/364894e257a64b3b9f58a5e439017420c85d09d3), closes [#7936](https://github.com/Elgg/Elgg/issues/7936))
* **context:** adds API to get/set the entire context stack ([d7ff355b](https://github.com/Elgg/Elgg/commit/d7ff355b458c909eccc3ef11b64c59df7bf84bff))
* **core:**
  * adds handling of 400 and 403 error codes ([243ca408](https://github.com/Elgg/Elgg/commit/243ca4086e1a870b5f08b3d38690c3c1bbe3cf23))
  * added a new admin widget to monitor cron jobs ([aeb26236](https://github.com/Elgg/Elgg/commit/aeb26236c4d95dc8f6e9164d7648969d818c20a1))
* **db:** remove access collection (membership) when an entity is removed ([f67d04fd](https://github.com/Elgg/Elgg/commit/f67d04fd1d65561fe721fe4881cf672163539bad))
* **developers:**
  * added userpicker with limit 1 to theme sandbox ([6d3ad5cf](https://github.com/Elgg/Elgg/commit/6d3ad5cf0ea1bbebf9316dede2acfe26576a7b0f))
  * show total DB queries in the developer screen log ([defbe1cc](https://github.com/Elgg/Elgg/commit/defbe1cc66b0b4c2dedfa02bc04613f0ea9e7f1a))
  * the inspector pages show a lot more info ([a4384438](https://github.com/Elgg/Elgg/commit/a4384438ca8422aad3cab95ed6d5dc88b0f1024a), closes [#4540](https://github.com/Elgg/Elgg/issues/4540))
  * improved readability of inspect pages ([a3e7f09d](https://github.com/Elgg/Elgg/commit/a3e7f09d016db2ea0027266fec95eaa1cec69a07), closes [#6484](https://github.com/Elgg/Elgg/issues/6484))
* **discussions:** link in email notification now takes directly to the correct page ([4565cc86](https://github.com/Elgg/Elgg/commit/4565cc8605f1426e25be4ee919168d744899e93e))
* **engine:**
  * added a canDelete function to the entity class ([6b12e45d](https://github.com/Elgg/Elgg/commit/6b12e45db14e635a1fca450f441ca0ff0fae20f0))
  * added a trigger to elgg_view_menu to adjust menu vars ([34ad5bee](https://github.com/Elgg/Elgg/commit/34ad5beedde570f8f1210529929c78a26e77a382))
* **externalpages:**
  * replaced tabs with menu on expages edit form ([d4d03d0a](https://github.com/Elgg/Elgg/commit/d4d03d0ad3b9a9d52ce3a2b4d5b6b490ee4c3582))
  * added a link on the edit form to view page on site ([1a6d8d79](https://github.com/Elgg/Elgg/commit/1a6d8d79e28f847604a9614540b75f743edaaf90))
  * added an edit button to the view of an external page ([cd1c58b8](https://github.com/Elgg/Elgg/commit/cd1c58b8695ab6e9064f4cc6eb7db951128b968b))
* **file:**
  * Add upload button to sidebar search pages ([290c498d](https://github.com/Elgg/Elgg/commit/290c498d8ae57033176d3874675ecb3bc0e41271), closes [#8110](https://github.com/Elgg/Elgg/issues/8110))
  * show image thumbnail in a lightbox in full view ([001e27eb](https://github.com/Elgg/Elgg/commit/001e27eb9dfee3fb54bfce38e0ecac4c746b5c0f))
* **groups:** group tool options are now checkboxes ([25532a91](https://github.com/Elgg/Elgg/commit/25532a914963227aa70a10e3f14c3bf92728b92d))
* **i18n:**
  * added function to check if a language key exists ([9684b37c](https://github.com/Elgg/Elgg/commit/9684b37cb2307c195dbedfd510584df561c5dabd))
  * allow option to force language with an url parameter ([afd9ad34](https://github.com/Elgg/Elgg/commit/afd9ad34721a65cd615426bb494829a503982240))
* **icons:** allow ElggEntity::getIconURL to accept an array ([7281ea01](https://github.com/Elgg/Elgg/commit/7281ea018e99c53279df2898d2213816df6bf059))
* **js:**
  * added a hook to the AMD config to control the configuration ([697bb841](https://github.com/Elgg/Elgg/commit/697bb841272dcbbb4d8aa19ff267ae964f86afe8))
  * datepicker will now show month and year selector ([1945c8ba](https://github.com/Elgg/Elgg/commit/1945c8ba8b765ff3d4f230b08da15fa1e13a67e4))
  * adds a fixed Ajax spinner module ([dd1b5bc2](https://github.com/Elgg/Elgg/commit/dd1b5bc23f8d6bca9f6a9395191fff6101fdcded))
* **login_as:** Added login_as plugin as bundled with the core. ([7ca66011](https://github.com/Elgg/Elgg/commit/7ca6601134d43531256d6a55ad032d08ab5e6c8f), closes [#7958](https://github.com/Elgg/Elgg/issues/7958))
* **navigation:** add hook to filter breadcrumbs ([f7cb4878](https://github.com/Elgg/Elgg/commit/f7cb4878be4e3bd277410362740e87972f6a114a), closes [#6419](https://github.com/Elgg/Elgg/issues/6419))
* **plugins:** adds several reported content features ([347683c1](https://github.com/Elgg/Elgg/commit/347683c1b6dba1740193b69054d9e1ad9dd4f96c), closes [#5379](https://github.com/Elgg/Elgg/issues/5379), [#6082](https://github.com/Elgg/Elgg/issues/6082), [#5380](https://github.com/Elgg/Elgg/issues/5380))
* **security:**
  * Adds component to create and validate HMAC tokens ([4c1b0740](https://github.com/Elgg/Elgg/commit/4c1b0740a924c381f9b87bd35e782375daf322b5), closes [#7824](https://github.com/Elgg/Elgg/issues/7824))
  * adds events around site secret regeneration ([25f177a3](https://github.com/Elgg/Elgg/commit/25f177a3892aae6aa9d63d85b50bb1303f466eec), closes [#6252](https://github.com/Elgg/Elgg/issues/6252))
* **ui:** allows highlighting an element whose id is found from the URL ([f7dd696a](https://github.com/Elgg/Elgg/commit/f7dd696a15b07fdf1d02417509ed3788707d7563))
* **views:**
  * added lazy loading of user hover menu ([a0267469](https://github.com/Elgg/Elgg/commit/a02674695e85d5f1f288cec8063f7ad8de1e4bd6))
  * add first and last page number to pagination ([4c9c1209](https://github.com/Elgg/Elgg/commit/4c9c120947e241e7dcf51dab12a21ccf3f4f7b32))
  * added the ability to translation the usersettings title ([00e9efce](https://github.com/Elgg/Elgg/commit/00e9efceaa81482f73eba38ed42874bd109bd0bb))
  * allow providing alternative views for list items ([85c22f35](https://github.com/Elgg/Elgg/commit/85c22f35801baa0ffd8c4b5226bffe903ac54b7a))
  * support for extra variables in elgg_view_icon function ([67006312](https://github.com/Elgg/Elgg/commit/670063129b01d7478f9c14fb540d4622e364806d))
  * move logged in check to topbar view ([08ae23f6](https://github.com/Elgg/Elgg/commit/08ae23f68baceb9c53136b3afb86755410986a18), closes [#6582](https://github.com/Elgg/Elgg/issues/6582))
  * plugin hooks can modify view $vars ([d493bf93](https://github.com/Elgg/Elgg/commit/d493bf933f300466d94e29ff781d86b4c19786f3), closes [#7736](https://github.com/Elgg/Elgg/issues/7736))
  * added support for other entity types to tagcloud block ([db0d9b04](https://github.com/Elgg/Elgg/commit/db0d9b048b2a750487b79ae899008b3035aed611))
  * added container guid support to sidebar comments block ([e70f2c98](https://github.com/Elgg/Elgg/commit/e70f2c9801009c58b50fa0ada44a04542e1580cb))
  * add container guid support to tagcloud block ([de92b4ec](https://github.com/Elgg/Elgg/commit/de92b4ec5608e749b01d7a470a8354721057332f))
  * passes more context info to input/access and access hooks ([437f9649](https://github.com/Elgg/Elgg/commit/437f9649a9204db632cae655bc88f6fbf0880b1c), closes [#4695](https://github.com/Elgg/Elgg/issues/4695))


#### Performance

* **entities:**
  * adds preload_containers option to elgg_get_entities ([65fe534f](https://github.com/Elgg/Elgg/commit/65fe534fb49589bd8b1c5e8ee26a5d00a9db4b33), closes [#7663](https://github.com/Elgg/Elgg/issues/7663))
  * loads more entities with a single query ([31058a09](https://github.com/Elgg/Elgg/commit/31058a094a50055898692f6930b47b18a4027b4f), closes [#7662](https://github.com/Elgg/Elgg/issues/7662), [#7659](https://github.com/Elgg/Elgg/issues/7659))
* **groups:** makes group invitations scalable ([6088b1a7](https://github.com/Elgg/Elgg/commit/6088b1a7b3804c8ac8e43c20fb79cce0fd6d849e))
* **i18n:** only check for admin once during getInstalledTranslations ([38dae267](https://github.com/Elgg/Elgg/commit/38dae2670fa02cedb49197cfc12790f2df3e8245))
* **languages:** improved js caching of languages by using simplecache ([ab17ee54](https://github.com/Elgg/Elgg/commit/ab17ee54dd3e71f8bb230ec3c9a4368c492b7cd1))
* **likes:** ajax load liking users and show in lightbox ([7a371477](https://github.com/Elgg/Elgg/commit/7a3714775d5f8c9c0cd3ffc25ec2765b9a176187))
* **plugins:** removes DB query to determine if a plugin is active ([0ed117d3](https://github.com/Elgg/Elgg/commit/0ed117d31301978f6c7ac9c00238777fd941cc30), closes [#7661](https://github.com/Elgg/Elgg/issues/7661))
* **search:** only query DB for fulltext min and max word length once ([5f6e1176](https://github.com/Elgg/Elgg/commit/5f6e1176f1e06a6632a154a3abdcffe8474a33cf), closes [#6707](https://github.com/Elgg/Elgg/issues/6707))


#### Documentation

* **rst:** documents new list item view parameter ([a4f51701](https://github.com/Elgg/Elgg/commit/a4f517017a7c637a79cc815e3ddb46f2d23073fa))
* **upgrading:** instructs how to enable comment highlighting in custom themes ([60eebdc2](https://github.com/Elgg/Elgg/commit/60eebdc24f34761595589e0911411e5803f78327))
* **views:** improves docs for views ([365f9058](https://github.com/Elgg/Elgg/commit/365f9058f1105486981d8dcb73919c52fb975a14))


#### Bug Fixes

* **access:** show all readable custom access collection names to admins ([fd1637f5](https://github.com/Elgg/Elgg/commit/fd1637f51ad15976494a074c6deb07d12d0fb324))
* **actions:** action scripts can return falsey values without causing errors ([35382fce](https://github.com/Elgg/Elgg/commit/35382fce5bcf0267c28c84cadab34350c22121dd), closes [#7209](https://github.com/Elgg/Elgg/issues/7209))
* **annotations:** simplifies ege* for annotation calculations ([b123f06d](https://github.com/Elgg/Elgg/commit/b123f06d165f77e69240052bfbc3e00b7ebab74f), closes [#7398](https://github.com/Elgg/Elgg/issues/7398), [#4393](https://github.com/Elgg/Elgg/issues/4393))
* **ckeditor:** updated to full ckeditor package version 4.4.7 ([ada19c9d](https://github.com/Elgg/Elgg/commit/ada19c9d49fb0244b7c13b5316e4917532b16e87))
* **comments:** keep comment access_id in sync with container ([066102ab](https://github.com/Elgg/Elgg/commit/066102aba3a75a813c1c579e6fa72145e939283a), closes [#7807](https://github.com/Elgg/Elgg/issues/7807), [#NaN](https://github.com/Elgg/Elgg/issues/NaN))
* **css:** Fix size of button elements in /admin ([6cb602c5](https://github.com/Elgg/Elgg/commit/6cb602c59d5b27c1446e349718cd4a7fefd7d5cc))
* **developers:** append the developers log as late as possible ([5b0d4c65](https://github.com/Elgg/Elgg/commit/5b0d4c652f3e5e014e8400297e387f9958449f81))
* **engine:**
  * eliminated potential deadloops in MenuBuilder::setupTrees ([3e5cf89a](https://github.com/Elgg/Elgg/commit/3e5cf89aee97c9aed046a34f637b616404a5d799))
  * return original val if not a string for string_to_tag_array ([1ef2b9e3](https://github.com/Elgg/Elgg/commit/1ef2b9e376eaa6e326a33dffb54f4f3650063510))
* **file:** always download as attachment when using file download action ([278fe010](https://github.com/Elgg/Elgg/commit/278fe0109766d5b5e7868da87f43d1fe6cee6c94))
* **filestore:** fixes file uploading broken by the transition to Symfony HttpFoundation ([d315aaaa](https://github.com/Elgg/Elgg/commit/d315aaaafeebf65488fce729aa124d8dbb387f9f))
* **i18n:**
  * ckeditor now uses user's own language instead of the site language ([aa63a911](https://github.com/Elgg/Elgg/commit/aa63a9112797b2bd18455aef70b8012256b2d2d9))
  * do not let empty translation arrays disable plugins ([10ba5d89](https://github.com/Elgg/Elgg/commit/10ba5d8932594cc4e35e9edf68c2c031db33b721))
  * make sure that all potential languages are loadable with js ([cfa860e6](https://github.com/Elgg/Elgg/commit/cfa860e6657dc9f14c9bc7fe232a74a829e21eea))
* **js:**
  * only show editor toggle link if editor is initialized ([d18f95cc](https://github.com/Elgg/Elgg/commit/d18f95cc0d445a9aded890eb4ed8dd19330eecf0))
  * increased AMD config waitSeconds to prevent timeout issues ([0bd6aef6](https://github.com/Elgg/Elgg/commit/0bd6aef60bc63b07233aa929058fdfb1feeb65c4))
  * correctly define amd dependencies for input/userpicker ([48f5c00a](https://github.com/Elgg/Elgg/commit/48f5c00ad7cbc538cf0b668b3f71788365b6ba3e))
* **messageboard:**
  * provide correct link to users messageboard ([04b86f56](https://github.com/Elgg/Elgg/commit/04b86f5631be00f5ce8f88b5753430b7dcf498f7))
  * correctly register deletePost on ajax created posts ([a50dbe3e](https://github.com/Elgg/Elgg/commit/a50dbe3e81fee9b991d56b68bb6b1ee6a8fe8e4b))
* **navigation:** strip tags before comparing menu item text ([c021e6a9](https://github.com/Elgg/Elgg/commit/c021e6a9fc47bfae077e4b54951e41d7cbc790fc))
* **notifications:** correctly use elgg_log instead of error_log ([43661c90](https://github.com/Elgg/Elgg/commit/43661c9061e39441b29ed4e972e3513c55cf8013))
* **profile:**
  * moved topbar profile menu registration to profile plugin ([2100c494](https://github.com/Elgg/Elgg/commit/2100c49446fbfbdd93f6bf4ba7190e1db22834a4))
  * adds the prepare hook for the profile page’s owner menu ([1d39ff8d](https://github.com/Elgg/Elgg/commit/1d39ff8ddca75aa107d6297094ebb701ce7fb8bc), closes [#6085](https://github.com/Elgg/Elgg/issues/6085))
* **security:** Eliminates auto-casting within HMAC token building ([2be74f05](https://github.com/Elgg/Elgg/commit/2be74f05b9a4deebb64da287f98d103d9751ee84))
* **tests:** fix failing SystemMessagesServiceTest ([d52515ba](https://github.com/Elgg/Elgg/commit/d52515baf563d8a5ccfb3b23c4e1e93e1f3e3e10))
* **views:**
  * show spinner when ajax loading walled garden forms ([1e503da4](https://github.com/Elgg/Elgg/commit/1e503da43f7bbf5e5fc7a79189d8b428fc6575c6))
  * prevent direct calls to an ajax view ([3b5993bb](https://github.com/Elgg/Elgg/commit/3b5993bb7ce2a2f2d59f25618594b1c89158ef66))
  * changed text of the # more comments text in the river ([f2f3c1dd](https://github.com/Elgg/Elgg/commit/f2f3c1dd05f6dd85313b3ebf2d51911526df1f31))
  * view can only exist if it is string ([4452b614](https://github.com/Elgg/Elgg/commit/4452b614b34e89000d0e9a73ff3fce5871a09a6e))
  * check item instance before rendering it ([f927f462](https://github.com/Elgg/Elgg/commit/f927f46243f40e608299cceeec5fc289d22f38f0))
  * always show all system messages (success and error) ([01156baa](https://github.com/Elgg/Elgg/commit/01156baa8baeef53e8b5c34079f387421e1d610a))
  * added avatar classnames to menu item for consistency ([d803c1aa](https://github.com/Elgg/Elgg/commit/d803c1aa5b40174e538a1f28ac4dae78f48137eb))
  * sidebar comments block data should be consistent with page ([f9e6efb2](https://github.com/Elgg/Elgg/commit/f9e6efb2529cc12002d3b122cf60930751225af8))
  * switch tagcloud blocks to list tags based on container_guid ([7915a668](https://github.com/Elgg/Elgg/commit/7915a668ef6de1cba4ca9f74f785d7831ba68297))

<a name="1.10.6"></a>
### 1.10.6  (2015-12-13)

#### Contributors

* Jerôme Bakker (5)
* Juho Jaakkola (2)
* Evan Winslow (2)
* Mariano Aguero (1)
* akudan (1)
* Steve Clay (1)
* Jeroen Dalsem (1)

#### Bug Fixes

* **views:** Sticky values now get passed into views extending register/extend ([e241e82e](https://github.com/Elgg/Elgg/commit/e241e82eef3ac57e8cffdfdad164fe49372ddfd7), closes [#8873](https://github.com/Elgg/Elgg/issues/8873))
* **memcache:** don't store a copy of $CONFIG in file objects ([beb90891](https://github.com/Elgg/Elgg/commit/beb9089129a0a06b36200f3f8d214c7ed8f94f42)), closes [#9081](https://github.com/Elgg/Elgg/issues/9081))
* **messageboard:** provide correct link to users messageboard (Fixes [#8170](https://github.com/Elgg/Elgg/issues/8170))
* **notifications:** correctly use elgg_log instead of error_log (Fixes [#8039](https://github.com/Elgg/Elgg/issues/8039))
* **i18n:**
  * ckeditor now uses user's own language instead of the site language
  * do not let empty translation arrays disable plugins (Fixes [#8116](https://github.com/Elgg/Elgg/issues/8116))

#### Chores

* **notification:** no more typehint errors when sending a notificationas an ElggGroup (Fixes [#7949](https://github.com/Elgg/Elgg/issues/7949))
* **thewire:** improved error handling when removing a wire post (Fixes [#7003](https://github.com/Elgg/Elgg/issues/7003))
* **core:** catch login exceptions during password change (Fixes [#7948](https://github.com/Elgg/Elgg/issues/7948))

<a name="1.10.5"></a>
### 1.10.5  (2015-04-05)

#### Contributors

* Per Jensen (1)
* Steve Clay (1)

#### Bug Fixes

* **aalborg_theme:** moves unextend/extend view into init ([3c5fb39b](https://github.com/Elgg/Elgg/commit/3c5fb39ba2c65127c5fc57f6e27eef5ac6127c92), closes [#8105](https://github.com/Elgg/Elgg/issues/8105))


<a name="1.10.4"></a>
### 1.10.4  (2015-03-22)

#### Contributors

* Evan Winslow (3)
* Jerôme Bakker (2)
* Juho Jaakkola (2)
* Matt Beckett (1)
* Paweł Sroka (1)

#### Bug Fixes

* **core:** don't trigger delete event when you can't edit the entity ([83c69c09](https://github.com/Elgg/Elgg/commit/83c69c09c1a163ae30507043a9c4eaaf9e627d89))
* **groups:**
  * respect previous modifications to the write access in group context ([11b55041](https://github.com/Elgg/Elgg/commit/11b55041df54f9c2d193427e7c0acf6a7175882b))
  * Hides group profile fields that don't have a value ([2bb13db8](https://github.com/Elgg/Elgg/commit/2bb13db8d96bd5a2307c009717476a67cc2698cd))


<a name="1.10.3"></a>
### 1.10.3  (2015-03-08)

#### Contributors

* Juho Jaakkola (5)
* Jeroen Dalsem (4)
* Ismayil Khayredinov (1)
* Jerôme Bakker (1)
* Matt Beckett (1)
* Cim (1)
* Rodrigo (1)
* Evan Winslow (1)

#### Documentation

* **helpers:** Adds missing underscores to elgg_get_loggedin_user_* functions ([02ef5d7b](https://github.com/Elgg/Elgg/commit/02ef5d7bf6aa70153d5ec9fb9aac1340cad87741))
* **views:** documented the difference between page/elements/foot and footer ([001be7e4](https://github.com/Elgg/Elgg/commit/001be7e4c19a63932abd1740071f17bdd20bc2b4))


#### Bug Fixes

* **upgrade:** reset system cache before upgrade ([468d1c40](https://github.com/Elgg/Elgg/commit/468d1c407ed1912bfdc5f059ba42c2d7af77f951), closes [#6249](https://github.com/Elgg/Elgg/issues/6249))
* **uservalidationbyemail:** only forward to emailsent page if email sent ([7d8cd3b8](https://github.com/Elgg/Elgg/commit/7d8cd3b83bc32648df3702d25f713f8a63bd399d))
* **views:**
  * always add the user guid param to the usersettings/save form ([9e1661d4](https://github.com/Elgg/Elgg/commit/9e1661d4189bc089e632b8ed9a30aabd80155730))
  * always submit element when there are no userpicker values ([61e295c9](https://github.com/Elgg/Elgg/commit/61e295c9c34e5e8a869f14610e32aa958d9a4720))


<a name="1.10.2"></a>
### 1.10.2  (2015-02-21)

#### Contributors

* Jeroen Dalsem (16)
* Steve Clay (6)
* Evan Winslow (2)
* Jerôme Bakker (2)
* Ismayil Khayredinov (1)
* Juho Jaakkola (1)

#### Performance

* **stats:** more efficient get_entity_statistics() ([f5ac3602](https://github.com/Elgg/Elgg/commit/f5ac3602048767761c3b843ca1becea6dbf26582))


#### Documentation

* **install:** Move environment-specific instructions to their own pages ([1b750298](https://github.com/Elgg/Elgg/commit/1b750298f4df5a585cabe521827a8071b95d2807), closes [#7834](https://github.com/Elgg/Elgg/issues/7834))


#### Bug Fixes

* **datepicker:** Prevents month navigation links from overlapping with other elements ([fb1596da](https://github.com/Elgg/Elgg/commit/fb1596daf1a8d18771e7a241392ad90edaf82619), closes [#7542](https://github.com/Elgg/Elgg/issues/7542))
* **groups:** also delete original icon when deleting group ([b8d1612e](https://github.com/Elgg/Elgg/commit/b8d1612ece88a52bb20e7009d2c7dffc2002dac5))
* **js:**
  * correctly init datepicker when ajax loaded ([aecc0047](https://github.com/Elgg/Elgg/commit/aecc0047f196355295e911e116475489acd84988))
  * fixes aalborg site menu by restoring 1.9 toggle behavior ([8ece7dd8](https://github.com/Elgg/Elgg/commit/8ece7dd89b1fabe11fb0983f9be1e5887a76e583), closes [#7790](https://github.com/Elgg/Elgg/issues/7790))
  * catch global ajax errors and report to the user ([dd52baeb](https://github.com/Elgg/Elgg/commit/dd52baebfcd2020aa77b14371fd986319ce4dfb9))
* **likes:**
  * only allow likes to be deleted by owner ([b47f0166](https://github.com/Elgg/Elgg/commit/b47f01661d6bd74453e54b27fa581753b3931305))
  * correctly register like button for ajax action ([d56b239d](https://github.com/Elgg/Elgg/commit/d56b239dbefeb6dd5bbf2d1c4ca5542d2b597302))
* **messages:** forward to inbox after deleting a message ([015baf62](https://github.com/Elgg/Elgg/commit/015baf6246f808fed1ff4d6163b0bf6f77d3242b))
* **metadata:** metadata values returned in more reliable order ([36517715](https://github.com/Elgg/Elgg/commit/36517715959773bb02d0aa57e1bd0ac012eb527b), closes [#5603](https://github.com/Elgg/Elgg/issues/5603))
* **plugins:** pages with no annotation no longer cause fatal errors ([ffdb908d](https://github.com/Elgg/Elgg/commit/ffdb908dd2ffa0a909f20519275f480e20f997a8), closes [#7793](https://github.com/Elgg/Elgg/issues/7793))
* **profile:** consider potential split db in profile icondirect ([bd8f3aed](https://github.com/Elgg/Elgg/commit/bd8f3aedc8290a580d7c8a43ffb29d286a2bf24f))
* **search:**
  * prevent search form submit if empty query ([becd5ba2](https://github.com/Elgg/Elgg/commit/becd5ba293013c73eef91640019671a13d8119f0))
  * correctly split search words on multiple spaces ([2bde4af1](https://github.com/Elgg/Elgg/commit/2bde4af1e612671b958a8bf7aa846934d4c015d1))
  * only query user metadata if there are profile fields ([6cdafa10](https://github.com/Elgg/Elgg/commit/6cdafa10c32c0ccfa26942d7006319a5a0dde0db))
* **ui:** using site menu too early no longer results in 404 page ([b11acee5](https://github.com/Elgg/Elgg/commit/b11acee5c555a926d62c48e18d561ca875762e3a), closes [#7861](https://github.com/Elgg/Elgg/issues/7861))
* **views:**
  * use named keys when registering meta tags and links in head ([2cbaa770](https://github.com/Elgg/Elgg/commit/2cbaa770458886d6d30dc7ed446bfe00729e1e8a))
  * improved check on non existing array keys ([bfc65a68](https://github.com/Elgg/Elgg/commit/bfc65a68a70a8b098ff2a3e3287915499f84e8b5))
  * adds excerpt to comments and discussions in activity context ([4e09115a](https://github.com/Elgg/Elgg/commit/4e09115addb1ea40e005abb36b10b1056e839f12))
  * deprecated notice no longer shows up in the wrong version ([3fcbee3f](https://github.com/Elgg/Elgg/commit/3fcbee3fad08ea1d3aaaa40d2c3865092cea3f7b))
  * use correct page offset for divisors that have a modulo ([cdc85dca](https://github.com/Elgg/Elgg/commit/cdc85dca62d339934721db27a75ff6210b4b4170))


<a name="1.10.1"></a>
### 1.10.1  (2015-01-26)

#### Contributors

* Steve Clay (10)
* Jerôme Bakker (2)
* Ismayil Khayredinov (1)
* Juho Jaakkola (1)

#### Documentation

* **routing:** Adds RST docs on routing ([fc3b0642](https://github.com/Elgg/Elgg/commit/fc3b064278841b55bb2fff1d641debf75b9d3484), closes [#7337](https://github.com/Elgg/Elgg/issues/7337))


#### Bug Fixes

* **blog:** correctly handle the archive listing if there is no archive ([71fbf79f](https://github.com/Elgg/Elgg/commit/71fbf79f4c7a977ec119b8f866e3b4d51c5c3860))
* **css:** add missing selector prefix ([af3f003d](https://github.com/Elgg/Elgg/commit/af3f003d66996aa96392947e4bccf2679284a0d4))
* **http:** don’t allow plugins to bypass a forward() call ([ac2d9f1e](https://github.com/Elgg/Elgg/commit/ac2d9f1e17e9ece15f485d395d90ef2b36141838), closes [#7637](https://github.com/Elgg/Elgg/issues/7637))
* **notifications:**
  * email replies again have “Re:” in subjects ([632c57d3](https://github.com/Elgg/Elgg/commit/632c57d39a22fa0a7977a58cad6dd4df2fc296ed))
  * correctly unregister the default notifications save function ([f2adb5e2](https://github.com/Elgg/Elgg/commit/f2adb5e2ad426400bfc5de68720e44372c764eb4))
* **plugins:**
  * discussion replies no longer missing/reversed order on river ([78af4b69](https://github.com/Elgg/Elgg/commit/78af4b6906061cad774cbe1f9b0b65002cd40345), closes [#7801](https://github.com/Elgg/Elgg/issues/7801), [#7668](https://github.com/Elgg/Elgg/issues/7668))
  * re-hides the likes button for groups ([f57d6ef8](https://github.com/Elgg/Elgg/commit/f57d6ef8532d72c2b9e531368c6a1a6b59ce35fa), closes [#7724](https://github.com/Elgg/Elgg/issues/7724))
  * eliminates notices for missing GET keys in profile icon ([98fb967d](https://github.com/Elgg/Elgg/commit/98fb967d0f3352245920f63b00c3295a31f02db4))
  * Eliminates deprecation notice on file plugin objects ([a0240add](https://github.com/Elgg/Elgg/commit/a0240added0159387e90a60d514a61d599eebb9d), closes [#7761](https://github.com/Elgg/Elgg/issues/7761))
* **travis:** eliminates composer install failures ([f96ea171](https://github.com/Elgg/Elgg/commit/f96ea17150a7b7b5910aaba10add973d017a6f6f))


<a name="1.10.0"></a>
## 1.10.0  (2015-01-11)

#### Contributors

* Paweł Sroka (12)
* Per Jensen (3)
* Steve Clay (3)
* Evan Winslow (2)
* Arsalan Shah (1)
* Juho Jaakkola (1)

#### Features

* **security:** No longer ship with vendors that have security advisories ([b193ebcf](https://github.com/Elgg/Elgg/commit/b193ebcf2cbfff13732303d3601a0d504c9f94a4), closes [#7738](https://github.com/Elgg/Elgg/issues/7738))
* **test:** Added rewrite rules for builtin PHP cli server execution ([a0ff98e2](https://github.com/Elgg/Elgg/commit/a0ff98e21175a010b15f3d98517aaa2be95c114b))


#### Documentation

* **nginx:** Added sample nginx configuration and moved sample configs to install/config/ ([dbcd7548](https://github.com/Elgg/Elgg/commit/dbcd754839796ea00fd711cb149c9c94eff8e2da))
* **requirements:** Updated PHP version used in docs as requirement to 5.4 ([5f4f8eea](https://github.com/Elgg/Elgg/commit/5f4f8eead513495a474b4eba4698c3c66795b0a0))


#### Bug Fixes

* **CSS:** adds margin between a file's text and image ([261e92b4](https://github.com/Elgg/Elgg/commit/261e92b40bad46455ec68bf2cfc695cef5cbf0dc), closes [#7712](https://github.com/Elgg/Elgg/issues/7712))
* **amd:** Added coverage tests and fixed minor bugs. ([6250fd76](https://github.com/Elgg/Elgg/commit/6250fd76ca72bc196788da2a4f83f562f99a5d42))
* **blog:** adds missing class to preview button ([be3b559b](https://github.com/Elgg/Elgg/commit/be3b559b20da20c08940c5a2623f5b817f0c3f12), closes [#7706](https://github.com/Elgg/Elgg/issues/7706))
* **http:** Send a minimal 404 header for /favicon.ico requests ([b8c8a280](https://github.com/Elgg/Elgg/commit/b8c8a280457e34c43b9bf8a83f51e845339202e7), closes [#7261](https://github.com/Elgg/Elgg/issues/7261))
* **settings:** It's again possible to set user specific setting for a plugin ([80e0c904](https://github.com/Elgg/Elgg/commit/80e0c904abafea70eb64b037f0e5d6f8144e7344))


<a name="1.10.0-rc.1"></a>
### 1.10.0-rc.1  (2014-12-15)

#### Contributors

* Evan Winslow (64)
* Steve Clay (30)
* Jeroen Dalsem (24)
* Per Jensen (10)
* Jerôme Bakker (9)
* Paweł Sroka (7)
* Ismayil Khayredinov (5)
* Matt Beckett (3)
* Juho Jaakkola (1)
* Jeff Tilson (1)
* Bruno (1)
* Satheesh PM (1)
* Sem (1)

#### Features

* **aalborg_theme:**
  * adds support for alert messages ([2e410f71](https://github.com/Elgg/Elgg/commit/2e410f71fed8cec4bd7235ffa76d327295d55302))
  * adds visual difference between submit and action buttons ([691470e6](https://github.com/Elgg/Elgg/commit/691470e64361eb1aa9cc7fd5b81a582df9d2ec2f), closes [#6929](https://github.com/Elgg/Elgg/issues/6929))
  * comments use triangle indicator instead of text label ([b2d55926](https://github.com/Elgg/Elgg/commit/b2d55926b53c794aab6fb82ad3ddbf9c596c73d8))
  * adds support for .elgg-button-special and button sizes ([2ca0dedd](https://github.com/Elgg/Elgg/commit/2ca0dedd1bc0cee901108ad6324871e2b4983886), closes [#2954](https://github.com/Elgg/Elgg/issues/2954))
* **admin:** Use elgg_view_menu to generate admin header ([411a9f39](https://github.com/Elgg/Elgg/commit/411a9f39abeb74c132d46edae9b6025bab01f1c6))
* **cache:** allows using ints as keys in Cache\Pool ([c36ec89d](https://github.com/Elgg/Elgg/commit/c36ec89d476232a8e5fd2e0b19bb07235e12a58a))
* **core:**
  * support for querying based on relationship create time ([db27abbd](https://github.com/Elgg/Elgg/commit/db27abbdcdb474e9b1d998b666b9e9f8c204b114))
  * adds edit avatar to admin section of user hover menu ([a003d840](https://github.com/Elgg/Elgg/commit/a003d8401b8898ff3829d1a0ac48efc1e2eaec18))
* **developers:** inspect menu item now has children for faster access ([314616d1](https://github.com/Elgg/Elgg/commit/314616d12060c32ce187e913a847cfe174c0f07b))
* **discussion:** Added some extension points at discussion sidebars. These changes allow 3rd party plugins to extend discussion sidebar, and add there features like a subscribe  ([db46100a](https://github.com/Elgg/Elgg/commit/db46100a570cc7b8d1dc2794da3d09bf751241c4))
* **file:** display file upload limit on file upload form ([09001b9d](https://github.com/Elgg/Elgg/commit/09001b9d1789756cb4d39c4b382268da30868533))
* **filestore:**
  * add elgg_get_file_simple_type() to core api ([69e54e4c](https://github.com/Elgg/Elgg/commit/69e54e4c737906638ad71b92a3a3ffcf908b7acc))
  * add a hook to fix detected mimetype ([4ddc7843](https://github.com/Elgg/Elgg/commit/4ddc7843474ede4e7b304c3d5b5d5a70ad638d99))
* **groups:** Added featured groups as a tab along with groups, popular, discussions ([f77356e3](https://github.com/Elgg/Elgg/commit/f77356e3eb93d4fa4a84457b40432913d7ed2fae))
* **js:** extended the usability of rel="toggle" ([1d89418e](https://github.com/Elgg/Elgg/commit/1d89418ed6cc6b564a9c478579df060f872d5e7d))
* **messages:** improved UI for messages listing ([46821a62](https://github.com/Elgg/Elgg/commit/46821a62b8b64a23036fa4a54325ef53a65df912))
* **php:** Require PHP 5.4+ ([42b76d37](https://github.com/Elgg/Elgg/commit/42b76d37429439b2d1473b824c2ccd8edd24009b), closes [#7090](https://github.com/Elgg/Elgg/issues/7090))
* **plugins:** added default param to elgg_get_plugin_user_setting ([13000c98](https://github.com/Elgg/Elgg/commit/13000c98a632d8dc2836c765a017b7df77060303))
* **requirements:** PHP 5.3.3+ is now required ([3a555512](https://github.com/Elgg/Elgg/commit/3a555512f2208d01cf191c5d0603090b8bbd9186), closes [#6165](https://github.com/Elgg/Elgg/issues/6165))
* **router:** add original params to route hook ([1b1026c3](https://github.com/Elgg/Elgg/commit/1b1026c3386a0f4affa6c28c1bdbf5756a8e92bc))
* **settings:** adds setting for default number of items per page ([d1d0a4e1](https://github.com/Elgg/Elgg/commit/d1d0a4e15bbbb3c784535f5d9e3b511a2cacdbfd), closes [#2650](https://github.com/Elgg/Elgg/issues/2650))
* **site_notifications:** option to mass delete site notifications … ([c28eaac7](https://github.com/Elgg/Elgg/commit/c28eaac764b468b6df526bc155b31e16f2afe879))
* **users:** Username character blacklist can now be altered via plugin hook ([7dc63eb2](https://github.com/Elgg/Elgg/commit/7dc63eb280c22982488984a1288c0e88c93c44eb), closes [#6189](https://github.com/Elgg/Elgg/issues/6189))
* **usersettings:** every user setting has its own menu item ([6c1631d1](https://github.com/Elgg/Elgg/commit/6c1631d17e2ef3d2669af9b080bcfd9338062789))
* **views:**
  * output/tag supports all output/url options ([d0c9c855](https://github.com/Elgg/Elgg/commit/d0c9c855fabb9a1d55f05169db522ed9bc10dd8a))
  * allows rendering empty results using an anonymous function ([a8f15ffa](https://github.com/Elgg/Elgg/commit/a8f15ffa76f96aebc70ff131bdb5b6e25af6bdfd))
  * output readable access level for any access_id ([c9c2e12c](https://github.com/Elgg/Elgg/commit/c9c2e12c889d8640f577c61bcaa10c1b98a25211), closes [#7133](https://github.com/Elgg/Elgg/issues/7133))
* **webapp:** Add support for a basic WebApp Manifest file ([27c9ef4a](https://github.com/Elgg/Elgg/commit/27c9ef4ab36c6b0123fa181b5b457d714e8e07a7), closes [#7493](https://github.com/Elgg/Elgg/issues/7493))


#### Performance

* **annotations:** increased performance of egef_annotations ([96e6bd37](https://github.com/Elgg/Elgg/commit/96e6bd37e71b957c2ffdebd5f1ec672e3ece05ae), closes [#6638](https://github.com/Elgg/Elgg/issues/6638))
* **db:** Disabled SQL DISTINCT in more cases. ([98a99c83](https://github.com/Elgg/Elgg/commit/98a99c836bdfb9ae09174c43a847123b8f95a709))
* **entities:** preloads owners when drawing lists of entities/likes ([82088d5e](https://github.com/Elgg/Elgg/commit/82088d5e40eb3025ed02a31f02f085dd6a2cda42), closes [#5949](https://github.com/Elgg/Elgg/issues/5949))
* **likes:** reduces number of queries when showing likes in lists ([90991256](https://github.com/Elgg/Elgg/commit/909912564d0425b050b24ae49cb90aba0727a2c8), closes [#6941](https://github.com/Elgg/Elgg/issues/6941))
* **session:** speed up elgg_is_admin_user() ([aed21337](https://github.com/Elgg/Elgg/commit/aed21337da1f65fd06084ce3ddb44584d1011b2c))
* **sql:** allows removing DISTINCT from some MySQL queries ([293317f2](https://github.com/Elgg/Elgg/commit/293317f214861e2ec66b09956668b99e29941d4e), closes [#4594](https://github.com/Elgg/Elgg/issues/4594))
* **views:** remove unneeded view calls in river/elements/body view ([4ef23b61](https://github.com/Elgg/Elgg/commit/4ef23b6105dbf0be2144756e939e1e9699cd0737))


#### Documentation

* **requirements:** Document new rolling support policy for browsers ([9ce72099](https://github.com/Elgg/Elgg/commit/9ce720998a364873ba712dfb93c0ec053f33bec0), closes [#5932](https://github.com/Elgg/Elgg/issues/5932))


#### Bug Fixes

* **ckeditor:** ckeditor now prevents image drag/drop/paste in editor ([47fecbea](https://github.com/Elgg/Elgg/commit/47fecbea50bb05dbb3a3010e8ad175e9cebb1fc0))
* **config:** path is derived from PHP, not database ([b756cbb4](https://github.com/Elgg/Elgg/commit/b756cbb4b71264c398ea15317005b944ffdc881b))
* **css:**
  * strings together elgg-button and button sizes ([3cbe5877](https://github.com/Elgg/Elgg/commit/3cbe58775759391b4dc81656b3d824e5e361adac))
  * removes link color from "comments" header in river, default theme ([f140ffb9](https://github.com/Elgg/Elgg/commit/f140ffb9fc0630f47ce3ffcd17d88dcf4cdcbe08), closes [#7137](https://github.com/Elgg/Elgg/issues/7137))
  * removes padding and margin from elgg-menu-entity items ([e732645b](https://github.com/Elgg/Elgg/commit/e732645b7f82aabc6870be9cb9fee8fc5f8bd6a2))
* **db:** elgg_get_metastring_id should always create an id ([423f1f6d](https://github.com/Elgg/Elgg/commit/423f1f6d13d5b8ca7cd136a4fcb2371a268311df))
* **deprecation:** deprecation warnings for 1.10 now work as expected ([3d8ada59](https://github.com/Elgg/Elgg/commit/3d8ada590ed9528b1411c6204603e4ac945aa7c5))
* **discussion:** also search in discussion replies when searching discussion topics ([604697f3](https://github.com/Elgg/Elgg/commit/604697f3a0ad8031be8d5c839502077706fd03e4))
* **entities:** system files removed for all entities on delete ([800d1f36](https://github.com/Elgg/Elgg/commit/800d1f3684420f969572bb5e61b5c1e0424fb59a), closes [#7130](https://github.com/Elgg/Elgg/issues/7130))
* **forms:** Login and account forms widened and centered by default ([5fc81511](https://github.com/Elgg/Elgg/commit/5fc81511babbff9e6e9428fc24725026c92b3022), closes [#6456](https://github.com/Elgg/Elgg/issues/6456))
* **groups:**
  * replaced deprecated entity loading with new method ([a8f73627](https://github.com/Elgg/Elgg/commit/a8f73627d57007146c337babdb3f1b03d4d5c72e))
  * adds wrapper to the message, This discussion is closed ([a336db85](https://github.com/Elgg/Elgg/commit/a336db856c9086b22042590077e69979ba40bec9))
* **pages:** add canEdit to page deletion permission check ([454deb63](https://github.com/Elgg/Elgg/commit/454deb638554533820afebf301c5fb9bc270358e))
* **river:**
  * allow everyone to look at everyones activity page ([f15e7ff8](https://github.com/Elgg/Elgg/commit/f15e7ff8df4e3a4b4f2ccd545fe0395e5213ea3f))
  * rss layout supports mulitple installations in the same host ([2e7262b4](https://github.com/Elgg/Elgg/commit/2e7262b4d5dbebbcb24aa1a2dc841bc30007a67f))
* **search:** respect entity type/subtype instead of params type/subtype ([758263a3](https://github.com/Elgg/Elgg/commit/758263a3c75521fae44d65f84b578d834178282e))
* **session:** correctly sets cookie params for sessions ([565dd08c](https://github.com/Elgg/Elgg/commit/565dd08c884cdb05b40d157472da8a84b0e606a6))
* **upgrade:** no longer try to process upgrade files from before installation version ([15c6f109](https://github.com/Elgg/Elgg/commit/15c6f10949732f68888f1b2674cd869fbee1e69a))
* **views:**
  * allows passing base_url through gallery view ([fb32d683](https://github.com/Elgg/Elgg/commit/fb32d68331f2f02c943c3eb271bb0af43539da5b), closes [#7669](https://github.com/Elgg/Elgg/issues/7669))
  * show different text on widgetpanel toggle button when opened ([b4e63b45](https://github.com/Elgg/Elgg/commit/b4e63b45c980fcfb39e5252ed4f8c47b99d8e935))
  * elgg_view_menu_item shows no link for items with null href ([a64432cf](https://github.com/Elgg/Elgg/commit/a64432cfd3e655ddf0a0c832519d3ba690d4c955))
  * move function and menu items out of file typecloud view ([e28bcd9e](https://github.com/Elgg/Elgg/commit/e28bcd9e038e60a3f15230d80472dae280b1ce38))
  * makes admin panel mobile friendly ([a8d9eeca](https://github.com/Elgg/Elgg/commit/a8d9eeca42e27f7f4e2289deba875d15667fd34b), closes [#6742](https://github.com/Elgg/Elgg/issues/6742))


#### Deprecations

* **access:** deprecates elgg_get_access_object() and refactors access lib ([d19cf2bf](https://github.com/Elgg/Elgg/commit/d19cf2bf564b56d01deb37f538fb1acc7e52aea9))
* **filestore:** deprecate file_get_simple_type() and file_get_general_file_type() ([c6042cbe](https://github.com/Elgg/Elgg/commit/c6042cbe650b0c65a6a79fd08ad24ecc071afd00))
* **plugins:** formally deprecates use of $CONFIG in start.php ([ee8f2edc](https://github.com/Elgg/Elgg/commit/ee8f2edc50c1f9bcf2c1186f3214cb43c5e4270e))
* **view:** deprecate output/confirmlink for consolidated output/url with 'confirm' option ([6e5e3910](https://github.com/Elgg/Elgg/commit/6e5e3910f11fae3dcec6c30fcfbe999e59cdfddb), closes [#5810](https://github.com/Elgg/Elgg/issues/5810))
* **views:** deprecates use of the core/settings/tools view ([239b730f](https://github.com/Elgg/Elgg/commit/239b730fa6f79d31dde4b7b42948fbb41b9bb533))


#### Breaking Changes

* The CSSMin class included via minify was renamed to CSSmin.
If you were referring to it with capital M, you'll have to
change that to lower-case m.

However, note that Elgg's dependencies are not considered
public API, so this notice is only a courtesy. Please explicitly
declare your dependencies on third party vendors, even ones that
you know Elgg already includes. We may remove or update them at any time.
 ([c3b0d8bc](https://github.com/Elgg/Elgg/commit/c3b0d8bcf700e978833d1785c23ae0dbefa2280c))
* If you are checking out Elgg directly from GitHub,
you will need to run `composer install` after `git checkout` to
get your installation to a working state.
 ([2e60327f](https://github.com/Elgg/Elgg/commit/2e60327f4d349e98035c9b2e27451f3b1787b47e))


<a name="1.9.8"></a>
### 1.9.8  (2015-01-11)

#### Contributors

* Juho Jaakkola (1)
* Matt Beckett (1)
* Steve Clay (1)
* iionly (1)

#### Bug Fixes

* **css:** Correct z-index for autocomplete form field when opened in lightbox ([e993141f](https://github.com/Elgg/Elgg/commit/e993141fb010f7cba6d9d134029a719ba625e0d5))
* **notifications:** subject of comment notification email always starts with "Re: " ([b5175b56](https://github.com/Elgg/Elgg/commit/b5175b56280c0903fc28ab1caa0106bf730343ef), closes [#7743](https://github.com/Elgg/Elgg/issues/7743))
* **profile:** admin defined profile fields are once again back-compatible ([8e577be4](https://github.com/Elgg/Elgg/commit/8e577be4aa77305f55e18394e2572d6d28fa5278), closes [#7634](https://github.com/Elgg/Elgg/issues/7634))


<a name="1.9.7"></a>
### 1.9.7  (2014-12-14)

#### Contributors

* Jerôme Bakker (5)
* iionly (3)
* Jeroen Dalsem (2)
* Juho Jaakkola (2)
* Matt Beckett (1)

#### Documentation

* **design:** added the data model image from docs ([680c3cf8](https://github.com/Elgg/Elgg/commit/680c3cf817314d338eeb275e04500872e1560b6a))
* **general:** moved pronuncation file from docs ([3718dac7](https://github.com/Elgg/Elgg/commit/3718dac70236b46d88fb3a781160bed39c14d62d))
* **support:** added documentation about the support policies of Elgg ([bdd7855c](https://github.com/Elgg/Elgg/commit/bdd7855c51ed0f86361936866185b14730ecd76c))


#### Bug Fixes

* **core:** deprecation notices thrown at login/logout even if there's no valid reason ([d22a6406](https://github.com/Elgg/Elgg/commit/d22a64062b989d80ac9016962e977b467d728e88))
* **likes:** Uses getDisplayName() instead of assuming the object has value in title property ([7ece624f](https://github.com/Elgg/Elgg/commit/7ece624f8e089aa3fb62c4d4108ab3a5612dfcbe))
* **notifications:** Verifies that a notification method is registered before using it ([4eddf313](https://github.com/Elgg/Elgg/commit/4eddf313abea3eddc5a7e286e6b8707e0ad79a75), closes [#7647](https://github.com/Elgg/Elgg/issues/7647))
* **pageowner:** allow unsetting of page owner guid ([a57e1fbe](https://github.com/Elgg/Elgg/commit/a57e1fbecb4d5fb215c9a71c2f0c827975514959))
* **uservalidationbyemail:** usage of deprecated ['login', 'user'] event ([23939b80](https://github.com/Elgg/Elgg/commit/23939b8023aceda1a7b22907d4dd60f1f104cf4a))
* **views:** correctly close the comment form contents ([0420bd00](https://github.com/Elgg/Elgg/commit/0420bd00947fd01623dedb46846612563ac929a5))


<a name="1.9.6"></a>
### 1.9.6  (2014-12-01)

#### Contributors

* Jerôme Bakker (74)
* Paweł Sroka (7)
* Jeroen Dalsem (2)
* Brett Profitt (1)
* Juho Jaakkola (1)
* iionly (1)

#### Documentation

* **admin:**
  * moved the finding plugins page from docs ([d054a5fd](https://github.com/Elgg/Elgg/commit/d054a5fd9d24077100df645c39cdde047f38531f))
  * moved the plugin order page from docs ([dfb68cb0](https://github.com/Elgg/Elgg/commit/dfb68cb0ee6d71fa4b03c518e1ab56a3fb9d7ba8))
  * moved the getting help page from docs ([2546fc9f](https://github.com/Elgg/Elgg/commit/2546fc9f6edcbc3cc83b7238ec272ae8d94fa04c))
  * moved duplicate installation from docs ([53dfaca8](https://github.com/Elgg/Elgg/commit/53dfaca85a65ebba492bef45947d935c037eb0f8))
  * moved backup and restore page from docs ([e66a2432](https://github.com/Elgg/Elgg/commit/e66a2432ba833209ca2be7e4af019872c3eaf5e4))
* **design:** moved the Loggable page from docs ([02f68068](https://github.com/Elgg/Elgg/commit/02f6806848b223f755d2734353648cfce0a59e4b))
* **faq:**
  * moved the Javascript not working page from docs ([94a00252](https://github.com/Elgg/Elgg/commit/94a00252d2c3e88ba32cceb8e4ce906090406b12))
  * moved the Deprecation warnings page from docs ([66374e0f](https://github.com/Elgg/Elgg/commit/66374e0fb6f2d9d12e5b48ef2b8674967440a025))
  * moved the No images page from docs ([2b261c8f](https://github.com/Elgg/Elgg/commit/2b261c8f6917f4cb89bed2bea403fbe164f04279))
  * moved the File is missing an owner page from docs ([46f71887](https://github.com/Elgg/Elgg/commit/46f718874c72939466b39a7d86443b1be08a0c17))
  * moved the Copy a plugin page from docs ([a0b4b27a](https://github.com/Elgg/Elgg/commit/a0b4b27a4337ac000b790ca7a3f934dcce4fad7e))
  * moved the session length page from docs ([c337b834](https://github.com/Elgg/Elgg/commit/c337b8347306e1c8418864990b6e14075bee34af))
  * moved Emails don't support non-Latin characters from docs ([c6001fba](https://github.com/Elgg/Elgg/commit/c6001fbade057dedddbefb6370cdf8184c06b19a))
  * moved the What variables are reserved by Elgg page from docs ([2d5a2a16](https://github.com/Elgg/Elgg/commit/2d5a2a16c8706677f9926696456d3ae049a63423))
  * moved the IE login problem page from docs ([7445c19c](https://github.com/Elgg/Elgg/commit/7445c19c8fc9109fb960e6956b066b45d42f587c))
  * moved the page not found page from docs ([d0435c55](https://github.com/Elgg/Elgg/commit/d0435c551138ee547e3e64b840ca820f46d53f13))
  * move the Should I edit the database manually page from docs ([d04a1383](https://github.com/Elgg/Elgg/commit/d04a13837c2d7534f8f0ade0fd5cbb146c61c3ce))
  * moved the css is missing page from docs ([5b54b38c](https://github.com/Elgg/Elgg/commit/5b54b38c0cbf3c4b5d9864e82281394018d5502e))
  * moved the filtering page from docs ([68baa0e6](https://github.com/Elgg/Elgg/commit/68baa0e6183d542b41328e957bf672baf4f84f4b))
  * moved the When I upload a photo or change my profile picture I get a white screen page from docs ([ffbdd0d2](https://github.com/Elgg/Elgg/commit/ffbdd0d27eea20a40953861c704459b5e670dfe6))
  * moved the security faq from docs ([627ff4f5](https://github.com/Elgg/Elgg/commit/627ff4f5b2af42613edc965b86972dd249570e91))
  * moved the 500 - Internal Server Error page from docs ([68a8ce19](https://github.com/Elgg/Elgg/commit/68a8ce19b8ceeab3b0e94698cd9c0c2955865649))
  * moved the What events are triggered on every page load page from docs ([be493213](https://github.com/Elgg/Elgg/commit/be493213962c66ac1f3a554fc4cdb92c5b3a1335))
  * moved the Using a test site page from docs ([dc2fe2a7](https://github.com/Elgg/Elgg/commit/dc2fe2a7b1d9317aad1a83ce1d6377faf6038b37))
  * moved the Https login turned on accidently page ([aeb32f65](https://github.com/Elgg/Elgg/commit/aeb32f65e95e8e61ec371f867a7fee00356e16f1))
  * moved the debug mode page from docs ([6b2d18e3](https://github.com/Elgg/Elgg/commit/6b2d18e380d3f1720438e8e8ba7810e47e8b0863))
  * split the faq page into different files for readability ([bb1de6a6](https://github.com/Elgg/Elgg/commit/bb1de6a6d24d4be3cb1a160baf69e6bd8d2e66c4))
  * moved Manually add user from docs ([0fa6c070](https://github.com/Elgg/Elgg/commit/0fa6c07035e1d38f639413137bba87a056276678))
  * moved How do I change PHP settings using .htaccess from docs ([0defcaaa](https://github.com/Elgg/Elgg/commit/0defcaaa788253738683c0cdfeb8615df182e9d6))
  * moved how does registration work page from docs ([13ac44d3](https://github.com/Elgg/Elgg/commit/13ac44d3685e5b77d29dc7568432ce222b002ae6))
  * moved How do I find the code that does x from docs ([ef30d048](https://github.com/Elgg/Elgg/commit/ef30d048e86c3f798b3d9243829e4c40aabe7855))
  * move the I don't like the wording of something in Elgg page from docs ([9c13832b](https://github.com/Elgg/Elgg/commit/9c13832bb48a3f7878256c1872bcf2995eac33f8))
  * moved the Changing registration page from docs ([6d7e4f48](https://github.com/Elgg/Elgg/commit/6d7e4f48edc68e86f08b478fbac3328c2b469495))
  * moved the changing profile fields page from docs ([151d25a0](https://github.com/Elgg/Elgg/commit/151d25a033c3f891c4de8073e2dc43a93df12688))
  * moved What should I use to edit php code from docs ([375869d1](https://github.com/Elgg/Elgg/commit/375869d1945d078a3fc17f432f461d289538bfd9))
* **features:** added a link to the Elgg showcas page ([334d2010](https://github.com/Elgg/Elgg/commit/334d20101928554a076afbd5126a609d0e0e7920))
* **general:** adds contents indexes to long pages ([ebf316c9](https://github.com/Elgg/Elgg/commit/ebf316c9964b4d76e8c1f7377fd833aa1f8a7c09))
* **guides:**
  * moved Walled Garden page from docs ([4100ccef](https://github.com/Elgg/Elgg/commit/4100ccef8cefd81415ae0003f204189af56c74ba))
  * moved the Accessibility Guidelines from docs ([5b687a42](https://github.com/Elgg/Elgg/commit/5b687a42c32461a3ed5cbfe8b030f603c05581b8))
  * moved the systemlog page from docs ([de73bb22](https://github.com/Elgg/Elgg/commit/de73bb2240716ca78fa68b48064157221f64fec5))
  * moved the How to restrict where widgets can be used from docs ([17ec2d35](https://github.com/Elgg/Elgg/commit/17ec2d358767ef979211ae63332a0a42663c9d1d))
  * moved the javascript hooks page from docs ([71551797](https://github.com/Elgg/Elgg/commit/715517971431e6f9f02e844ab5717cb5d5f80e54))
  * moved the PluginDependencies from docs ([e37d79a2](https://github.com/Elgg/Elgg/commit/e37d79a2790e646478fe48292f9f4c61221f9ee0))
  * moved hmac authentication page from docs ([7b37f083](https://github.com/Elgg/Elgg/commit/7b37f083d2c44ceb4f7638407b3dd5960b3232e6))
  * moved don't modify core page from docs ([c99e0008](https://github.com/Elgg/Elgg/commit/c99e0008aaa90e5346a73e579351bcdd288c7789))
  * moved the ajax page from docs ([b758c731](https://github.com/Elgg/Elgg/commit/b758c731faf11673aed40f213074ebed0eb7429c))
  * moved Engine/Controllers/BestPractices from docs ([26f77b0d](https://github.com/Elgg/Elgg/commit/26f77b0d83dd2459f36828e19790a46c154a185f))
  * move plugin coding guidelines from docs ([9c4ee9f9](https://github.com/Elgg/Elgg/commit/9c4ee9f996564833fcbb5b729d2fe11d660c28d5))
  * moved the gatekeeper page from docs ([686fb7b2](https://github.com/Elgg/Elgg/commit/686fb7b25a7cc177b65685d8bf89e0b8864a7c8d))
  * moved simplecache from docs ([a2d9b474](https://github.com/Elgg/Elgg/commit/a2d9b474bb347ca4de10068366208bc4ee993de4))
  * moved the authentication page from docs ([0e928075](https://github.com/Elgg/Elgg/commit/0e9280755f3cb7c6e2f4da12788411e2b475f953))
  * moved the permissions check documentation from docs ([d9a6a88a](https://github.com/Elgg/Elgg/commit/d9a6a88a7d3274fb04a2d5aa25c674e3041f7e06))
  * moved the plugin (user)settings documentation from docs ([bf2d984d](https://github.com/Elgg/Elgg/commit/bf2d984d34976c856a9deecf48c0a7efe17334cb))
  * moved the context documentation from docs ([87bd91f9](https://github.com/Elgg/Elgg/commit/87bd91f90340ccb1286292260ffe5ec9db70c762))
  * moved the helper functions page from docs ([96d7d374](https://github.com/Elgg/Elgg/commit/96d7d3745e8811d2c11a0fa3e7ddca4b16d2c1bd))
  * moved the page handler documentation from docs ([e327d354](https://github.com/Elgg/Elgg/commit/e327d3549c1ae63ad949f1a38f1dbdaf37ace106))
* **guids:** moved page ownership from docs ([223d668a](https://github.com/Elgg/Elgg/commit/223d668afd0ae1b165ed3d608cd6f1c7d22a12b2))
* **pdf:** Added LaTeX build testing to Travis ([021a95c5](https://github.com/Elgg/Elgg/commit/021a95c559784786b50905f8381f7973f270c843))
* **plugins:**
  * moved the System diagnostics page from docs ([df2062a7](https://github.com/Elgg/Elgg/commit/df2062a7bfbeb772b9bd87c65caa6e67939fca6c))
  * moved the diagnostics page from docs ([b69c978c](https://github.com/Elgg/Elgg/commit/b69c978c71fc155a95772b3b14dc811e0c758218))
  * completed the list of bundled plugins ([2a886a84](https://github.com/Elgg/Elgg/commit/2a886a8420b3441634a04b86195e1d0ac352283b))
  * moved the thewire plugin description from docs ([5443e715](https://github.com/Elgg/Elgg/commit/5443e7157a8cb5759ebdf2b647a66ffadeee15f7))
  * moved the blog plugin description from docs ([722d1202](https://github.com/Elgg/Elgg/commit/722d12029a9d710edac349d99f74610c9df78966))
  * moved the messages plugin description from docs ([450c00b5](https://github.com/Elgg/Elgg/commit/450c00b59caad755a4909d846e02d9c8104eecc8))
  * moved the messageboard plugin description from docs ([5d06e409](https://github.com/Elgg/Elgg/commit/5d06e409effd4779ab2dba327fd2ec51594f652b))
  * moved the pages plugin description from docs ([47f9d2c8](https://github.com/Elgg/Elgg/commit/47f9d2c8f416a860e052f9caa8260650cc3416f1))
  * moved the profile plugin description from docs ([3fd4168c](https://github.com/Elgg/Elgg/commit/3fd4168cec942a144e8fe149d2ac1662e995156f))
  * moved the groups plugin description from docs ([0e1a6bdb](https://github.com/Elgg/Elgg/commit/0e1a6bdb5194e2c2cf1d832664db64081bc3f856))
  * moved the file plugin description from docs ([140fb7ba](https://github.com/Elgg/Elgg/commit/140fb7bafc6fba9d6fde9f5f1d86d322492beaf8))
  * moved the dashboard plugin description from docs ([2b17c2ce](https://github.com/Elgg/Elgg/commit/2b17c2ce31fe3b5d45394058b269607370d29f9d))
  * moved the plugin skeleton documentation ([d8ae89c7](https://github.com/Elgg/Elgg/commit/d8ae89c75d1e6d75c73cdd053cf2b616d43dc29a))
* **travis:** Added validation of translated docs sources for es language to Travis ([40d284e1](https://github.com/Elgg/Elgg/commit/40d284e171900e314fcd47149eb2f75200866660))
* **views:** moved the page structure best practices page from docs ([c441a3f1](https://github.com/Elgg/Elgg/commit/c441a3f111d626bfb64bab41e8ca448e4e97237e))


#### Bug Fixes

* **core:** getFilenameOnFilestore() returns empty string if an ElggFile object has no filename set ([a03591e7](https://github.com/Elgg/Elgg/commit/a03591e7252ea89502a0fb60e604cea2d372f971))
* **docs:**
  * Fixed docs elements not allowing LaTeX builds to succeed. ([659d5796](https://github.com/Elgg/Elgg/commit/659d5796b0bdf7a21b0d08d6c552554b953158f2))
  * Fixed docs syntax for the PDF builds. ([e3683683](https://github.com/Elgg/Elgg/commit/e36836838da991719e6fc174a490f20cde53af1f))
* **forms:** Removes icon and title links from autocomplete results ([aff7e69e](https://github.com/Elgg/Elgg/commit/aff7e69ea37268c4e9d069d1c35cbbd95e9b30d5), closes [#5583](https://github.com/Elgg/Elgg/issues/5583))
* **livesearch:** removed custom queries with ege* functions ([d3656fa2](https://github.com/Elgg/Elgg/commit/d3656fa20c3584417b4791b08dbe061a072e1514))
* **plugins:** trigger plugin hooks when saving plugin settings ([19c31361](https://github.com/Elgg/Elgg/commit/19c31361557a04d047618f33e9d1ad8906d73dad), closes [#6820](https://github.com/Elgg/Elgg/issues/6820), [#7502](https://github.com/Elgg/Elgg/issues/7502))
* **session:** Explicitly closing the session in the shutdown hook to work around APC session problems. ([7dbe7c6d](https://github.com/Elgg/Elgg/commit/7dbe7c6d54ec337f3c2e0a05ae7dd5c3cd562363), closes [#7186](https://github.com/Elgg/Elgg/issues/7186))
* **views:** allow numeric 0 values to show on user and group profile ([edee47e5](https://github.com/Elgg/Elgg/commit/edee47e5c6fecd01d36edf58dfec84080356f32e))


<a name="1.9.5"></a>
### 1.9.5  (2014-11-17)

#### Contributors

* Jeroen Dalsem (18)
* Brett Profitt (7)
* Steve Clay (7)
* Evan Winslow (3)
* Ismayil Khayredinov (3)
* Juho Jaakkola (3)
* Per Jensen (3)
* Jerôme Bakker (2)
* Paweł Sroka (2)
* Stian Liknes (2)
* Diego Andrés Ramírez Aragón (1)
* Matt Beckett (1)
* iionly (1)

#### Performance

* **db:** correctly re-enable query cache after ElggBatch run ([a8c3fbd9](https://github.com/Elgg/Elgg/commit/a8c3fbd972d0c641e1fd5f7f58f8c8504f4fdaf1))
* **river:** only fetch comments if comment_count > 0 ([db64e16d](https://github.com/Elgg/Elgg/commit/db64e16d4a9640c8b9f61dcb7ee9308031c992d7))


#### Documentation

* **actions:** Migrated actions section from old Getting Started docs and cleaned up related sections. ([d47a980f](https://github.com/Elgg/Elgg/commit/d47a980f67f8965666d87a094032a7a7039c376e))
* **admin:** Migrated Getting Started guide from wiki. ([11e589f6](https://github.com/Elgg/Elgg/commit/11e589f66e1a1321e96813168bb73fb6c53d550b))
* **all:**
  * Cleanup docs. ([914fa69a](https://github.com/Elgg/Elgg/commit/914fa69aa94fc854150d061c5563f8af495966e6))
  * Added getting started for developers. ([848d0d51](https://github.com/Elgg/Elgg/commit/848d0d5114c350cafa93281c68fe1ca1aeeefc6d))
* **coding:** improves docs for commits/amending/standards ([e8166d78](https://github.com/Elgg/Elgg/commit/e8166d78c664aa6cfee1c6ba3da53fd350c85dad))
* **database:** updated and expanded information on entity icons ([7bb60185](https://github.com/Elgg/Elgg/commit/7bb601858851d37d371f6386199b787c95282ba4))
* **events:** Updated event list and cleaned up existing event docs. ([433ed90c](https://github.com/Elgg/Elgg/commit/433ed90cc5bcc2d9bdce47c92418fe1aa9845322))
* **faqs:** Started migrating some FAQs. ([cd3afdcc](https://github.com/Elgg/Elgg/commit/cd3afdcc6915453e2ec10a42ed6bf494991a4771))
* **hook:** Updated hooks docs. ([327ecb48](https://github.com/Elgg/Elgg/commit/327ecb48894d20b2c85be448180c52c5e67e222a))
* **menus:** improve docs for menu item factory ([61751db6](https://github.com/Elgg/Elgg/commit/61751db6ccd2acf5c276b1abe036872a0a7a2e52))
* **notifications:** documentation for the notifications system ([ac12ac99](https://github.com/Elgg/Elgg/commit/ac12ac990e9d950e8165fefb6b8c2f54026f7343), closes [#7308](https://github.com/Elgg/Elgg/issues/7308))
* **style:** documents trailing whitespace policy and script ([798810c7](https://github.com/Elgg/Elgg/commit/798810c70b4afba55182c52c684bbce08a57cbda))


#### Bug Fixes

* **aalborg:** More robust grid reflows for smaller screens ([8d8155e7](https://github.com/Elgg/Elgg/commit/8d8155e7948869325ae5886ea188b77e8d08f4d3), closes [#7393](https://github.com/Elgg/Elgg/issues/7393))
* **access:** always display readable access level for ACCESS_* constants ([a74421f9](https://github.com/Elgg/Elgg/commit/a74421f9c0d7cb06a19021d9e673b8a51a56cb8d), closes [#6801](https://github.com/Elgg/Elgg/issues/6801))
* **core:**
  * renaming to _elgg_namespace_plugin_private_setting forgotten in unsetAllSettings ([782b75f2](https://github.com/Elgg/Elgg/commit/782b75f2767482025110b4d7f902bd18d6937e72))
  * prevent sql exception when metastring is interpreted as very large number in egef_metadata ([bab43d60](https://github.com/Elgg/Elgg/commit/bab43d60b920d4cd2c33a9a61c72ececb2143d38), closes [#7009](https://github.com/Elgg/Elgg/issues/7009))
* **css:** markdown code blocks should not should nested borders ([8c736c2f](https://github.com/Elgg/Elgg/commit/8c736c2f28ce98223399a50453087025f52931c4))
* **friends:** show friends collections menu item in friend context ([5073deeb](https://github.com/Elgg/Elgg/commit/5073deebda5743d4934cdfaf43f340865d5418c2))
* **i18n:**
  * Commit docs/*.mo files on release so docs can be translated ([8ca2b6b6](https://github.com/Elgg/Elgg/commit/8ca2b6b6a1ebb72df64b9d919ecc52bb4af4aa98), closes [#7034](https://github.com/Elgg/Elgg/issues/7034))
  * improved removing profile field delete failure notice ([a6f561e2](https://github.com/Elgg/Elgg/commit/a6f561e2e7ad01df67a46e46f83ebaf5fb2386b5))
  * grammar fix in upgrade warning ([f5d4d35f](https://github.com/Elgg/Elgg/commit/f5d4d35f772caaa641a368b3251bb81686b91403))
* **login:** also allow login by email in maintenance mode ([4258bc3d](https://github.com/Elgg/Elgg/commit/4258bc3d6b8b39c9f5d5a9013b1397236d430251))
* **menu:** only show access entity menu item if logged in ([714b0834](https://github.com/Elgg/Elgg/commit/714b08340a697f79a44f55fccedfeda33afb059d))
* **menus:** allow max depth of 20 to prevent losing menu items ([d3e33db3](https://github.com/Elgg/Elgg/commit/d3e33db30a1560e81514d75ed30044f849b41fd3))
* **pagination:** removes hard-coded arrows from php file ([eb136ef1](https://github.com/Elgg/Elgg/commit/eb136ef1a580b7fb1172379ff79baa908c05b00b), closes [#5298](https://github.com/Elgg/Elgg/issues/5298))
* **plugins:** trigger plugin hooks when saving plugin settings ([5afadfc8](https://github.com/Elgg/Elgg/commit/5afadfc8ba6ba480d029a9fdc649f952f61c42b4), closes [#6820](https://github.com/Elgg/Elgg/issues/6820))
* **relationships:** distinct ege* results when relationship_guid is not set ([4d87b950](https://github.com/Elgg/Elgg/commit/4d87b950891fa80545ef680d10e2e68b1b6801cb), closes [#5775](https://github.com/Elgg/Elgg/issues/5775))
* **release:** Corrected release script Windows system compatibility. ([00012389](https://github.com/Elgg/Elgg/commit/0001238921a5c1a1bc9e7ad65aabc22158ba6530))
* **upgrade:**
  * Rechecks that all annotation comments have been migrated to entities ([7d81094c](https://github.com/Elgg/Elgg/commit/7d81094c10d60e613723b6eac0995dfdd350c1be), closes [#7486](https://github.com/Elgg/Elgg/issues/7486))
  * Ensure that `$CONFIG` is always available to upgrade scripts ([c102a713](https://github.com/Elgg/Elgg/commit/c102a7138180b3fa04ec78aacbdcacbe53da150e), closes [#7457](https://github.com/Elgg/Elgg/issues/7457))
* **uservalidationbyemail:** makes emailsent page public ([70bbdd65](https://github.com/Elgg/Elgg/commit/70bbdd652ce3485ab3151e696f22bc8cad966785), closes [#7334](https://github.com/Elgg/Elgg/issues/7334))
* **views:**
  * Revert erroneous changes made to input/userpicker ([e4008c65](https://github.com/Elgg/Elgg/commit/e4008c657a1680c47015ce632c47c470f138a562))
  * input/userpicker can now remove all users on edit ([4cf113ab](https://github.com/Elgg/Elgg/commit/4cf113ab60f6e3c5e0d445f70fdd8cd530917642), closes [#6982](https://github.com/Elgg/Elgg/issues/6982))
  * comma separating links to text files in plugin list ([4e9b8ad1](https://github.com/Elgg/Elgg/commit/4e9b8ad125e5025ed967e83c4a6cb47c71186cb1), closes [#7420](https://github.com/Elgg/Elgg/issues/7420))
  * usersettings form now has correct userguid set ([2c204200](https://github.com/Elgg/Elgg/commit/2c204200da2be41d981b437080582e5297e1cd19))
  * use elgg-button-action class on all cancel buttons ([857df27a](https://github.com/Elgg/Elgg/commit/857df27a176da9e1afb4888c9cc9c1e793218394))
  * prevent output of empty heading when there is no page title ([c3f7f225](https://github.com/Elgg/Elgg/commit/c3f7f225bf5c6e009aa22c7af10ae17cbac018da))
  * add apple-touch-icon ([3e4d2164](https://github.com/Elgg/Elgg/commit/3e4d2164eefa65e74773a224feb08770de2e69ad), closes [#6176](https://github.com/Elgg/Elgg/issues/6176))
* **widgets:** determine default values for num display in content view ([bd20730d](https://github.com/Elgg/Elgg/commit/bd20730d9cc6b925dc17e34d4e1ac41f58336a4c))


<a name="1.9.4"></a>
### 1.9.4  (2014-10-20)

#### Contributors

* Juho Jaakkola (6)
* Jeroen Dalsem (4)
* Steve Clay (4)
* Per Jensen (3)
* Stian Liknes (3)
* Jerôme Bakker (1)

#### Documentation

* **plugins:** Information on activation/deactivation ([4e58ad4d](https://github.com/Elgg/Elgg/commit/4e58ad4d88861819fe17bb0a4be498905907125b))
* **web_services:** Documentation for Elgg 1.9 ([7cf0f8fd](https://github.com/Elgg/Elgg/commit/7cf0f8fd8a75defed22de8a184bbba3a09f6c3f8))


#### Bug Fixes

* **aalborg_theme:** display search when logged out ([31d3d190](https://github.com/Elgg/Elgg/commit/31d3d1905a3c6426838b2c67f28c1aa14c2a76e1))
* **bookmarks:** fixes more link in group bookmarks widget ([adb46369](https://github.com/Elgg/Elgg/commit/adb463699a35cbe18c4b48408f554ce7d2395264), closes [#6583](https://github.com/Elgg/Elgg/issues/6583))
* **css:**
  * stop CSS from overwriting the width and height added in CKEditor ([428234c0](https://github.com/Elgg/Elgg/commit/428234c0dd407758f3ca1e3917c6a0e8636311fb), closes [#7269](https://github.com/Elgg/Elgg/issues/7269))
  * removed datepicker fixed width causing visual bug ([803e05f5](https://github.com/Elgg/Elgg/commit/803e05f5719fcaffac4e42272f2da344d8f8f745))
  * prevent select box from overflowing its container ([3b7e94d5](https://github.com/Elgg/Elgg/commit/3b7e94d53e1d4315a942247d64eedaa576b323ba), closes [#7290](https://github.com/Elgg/Elgg/issues/7290))
* **database:** More robust sql script execution. ([0c5ed4f2](https://github.com/Elgg/Elgg/commit/0c5ed4f220906823f4bdc9f76f7b54c49fd32826))
* **db:** query cache properly handles more callable types ([b8e58304](https://github.com/Elgg/Elgg/commit/b8e5830418ec1a336afcae383008385853d074fa))
* **discussion:** discussion replies respect previous subscribers ([d699fe63](https://github.com/Elgg/Elgg/commit/d699fe63f5aa5ba68f5b8935fc47c69f726bd475))
* **i18n:**
  * improved change password email subject and body text ([ade6d1c1](https://github.com/Elgg/Elgg/commit/ade6d1c1776b6de328abe8c638988f745425a017))
  * translate notification messages to the recipient's language ([071b2989](https://github.com/Elgg/Elgg/commit/071b298985599792da762791e659dbfca1124590), closes [#7241](https://github.com/Elgg/Elgg/issues/7241), [#NaN](https://github.com/Elgg/Elgg/issues/NaN))
  * allow core to load translations for a specific language on-demand ([6417d213](https://github.com/Elgg/Elgg/commit/6417d213c1fc7e4944714bcd718783ac95dec4f9))
* **install:** prevent WSOD caused by site default language not being defined early enough ([3b9dc902](https://github.com/Elgg/Elgg/commit/3b9dc902c6c56c98e274238536f3f7159f1ae483))
* **search:** keep container param intact when navigating search results ([3dd87ec1](https://github.com/Elgg/Elgg/commit/3dd87ec19de40d03fba53b704c84c1cadb745dfd))


<a name="1.9.3"></a>
### 1.9.3  (2014-10-06)

#### Contributors

* Juho Jaakkola (3)
* Jeroen Dalsem (1)
* Steve Clay (1)

#### Documentation

* **js:** Adds docs for more JS functions, improves docs for elgg.echo ([fa0d0fa8](https://github.com/Elgg/Elgg/commit/fa0d0fa873d674083f199a6f588d39edf2dc048c))
* **menus:** document how to use menus ([18ac4008](https://github.com/Elgg/Elgg/commit/18ac4008bf3f32663df4bffca7a211dc11d15b20))


#### Bug Fixes

* **icons:** some elgg icons were not using internal view ([493e5c9f](https://github.com/Elgg/Elgg/commit/493e5c9fd0402b14428e23f3dec9c33e841de247))


<a name="1.9.2"></a>
### 1.9.2  (2014-09-21)

#### Contributors

* Juho Jaakkola (8)
* Steve Clay (2)

#### Documentation

* **manifest:** document how to use manifest.xml ([f4fa7487](https://github.com/Elgg/Elgg/commit/f4fa7487f6befdeb09ee891a4867ebbd99fac688))
* **river:** adds documentation on how to use the river ([d8be198c](https://github.com/Elgg/Elgg/commit/d8be198c1f6b549856c61f316653634c468c229f))
* **upgrade:** clarifies upgrade instructions about updating Elgg codebase ([6a8fec02](https://github.com/Elgg/Elgg/commit/6a8fec02857f3df7dadc3a7876d936689f319138), closes [#7225](https://github.com/Elgg/Elgg/issues/7225))
* **views:** adds documentation for the views system ([ff6cf55b](https://github.com/Elgg/Elgg/commit/ff6cf55be3f85d3d00cd2d4cf511adb8f66e8462))


#### Bug Fixes

* **install:** confirm that settings.php exists and is readable before including it ([aaa828ed](https://github.com/Elgg/Elgg/commit/aaa828edd980bc7b3cb45fec67c78f6581195bc3))
* **style:** ordered list markers now always visible ([ecccafc3](https://github.com/Elgg/Elgg/commit/ecccafc356349372e60e7ba7e9075ad1f4b2e0a9), closes [#7206](https://github.com/Elgg/Elgg/issues/7206))
* **upgrades:** now stores ElggUpgrade by paths instead of full URLs ([39cf72f0](https://github.com/Elgg/Elgg/commit/39cf72f0a25e1d383dc8310f92e10572f9204e30), closes [#6838](https://github.com/Elgg/Elgg/issues/6838))


<a name="1.9.1"></a>
### 1.9.1  (2014-09-12)

#### Contributors

* Juho Jaakkola (2)

#### Bug Fixes

* **upgrade:** fixes erroneous values in the list of processed upgrades ([c6ebbdb2](https://github.com/Elgg/Elgg/commit/c6ebbdb28442927e2254b3a8942ae53eae9c01e7), closes [#7198](https://github.com/Elgg/Elgg/issues/7198))


<a name="1.9.0"></a>
## 1.9.0  (2014-09-07)

#### Contributors

* Juho Jaakkola (3)
* Ismayil Khayredinov (1)
* Matt Beckett (1)

#### Bug Fixes

* **embed:** embed jquery target is now searched for instead of assuming last class ([cfe605d4](https://github.com/Elgg/Elgg/commit/cfe605d48ef96e855015d2cb0b08dfb1d2e26347))
* **i18n:** system cache now supports regional designators in language codes ([735ceb4e](https://github.com/Elgg/Elgg/commit/735ceb4e3feb0ccbf34fd7b59d3133d8a956eaac), closes [#7187](https://github.com/Elgg/Elgg/issues/7187))
* **messages:** use recipient's language in the notification ([ee88054f](https://github.com/Elgg/Elgg/commit/ee88054f215fee8260ad698425025c667207aad0), closes [#6902](https://github.com/Elgg/Elgg/issues/6902))


<a name="1.9.0-rc.7"></a>
### 1.9.0-rc.7  (2014-08-25)

#### Contributors

* Steve Clay (5)
* Juho Jaakkola (3)
* Paweł Sroka (2)
* Per Jensen (2)
* Brett Profitt (1)

#### Bug Fixes

* **aalborg_theme:** broken layout on small screens ([a2e88157](https://github.com/Elgg/Elgg/commit/a2e88157fce471e96151b4f508d8f218a78ff620), closes [#7175](https://github.com/Elgg/Elgg/issues/7175))
* **access:**
  * has_access_to_entity() now respects ACLs also when set to be ignored ([bac9a80a](https://github.com/Elgg/Elgg/commit/bac9a80a4bbc425688a2bbbcbf9cdb6f961f6068), closes [#7159](https://github.com/Elgg/Elgg/issues/7159))
  * get_access_array() works correctly when logged out ([7fb67a29](https://github.com/Elgg/Elgg/commit/7fb67a2929605bcc040067ddbf61c8a7dedfe798))
* **css:** removes padding and margin from elgg-menu-entity items ([04c5e61f](https://github.com/Elgg/Elgg/commit/04c5e61f27ce12f16aab05dcc97db4225abe9655))
* **discussion:** Fixes inline edit of replies temporarily changing applied styles to the text ([fa8572cb](https://github.com/Elgg/Elgg/commit/fa8572cbf7812c5c7eb97fc7b0e698a39cc6341e), closes [#6879](https://github.com/Elgg/Elgg/issues/6879))
* **notification:** avoids fatal error if notification event lacks object ([5dfa343d](https://github.com/Elgg/Elgg/commit/5dfa343dd452033808c03dc9ebdc26515660b532), closes [#7157](https://github.com/Elgg/Elgg/issues/7157))
* **output:** elgg_normalize_url no longer mistakes querystrings for domains ([505d249b](https://github.com/Elgg/Elgg/commit/505d249b926e78ec622e7cee3d58680fa6d26459))
* **profile:** Making banned users more obvious when using custom profile fields. ([c8c7098a](https://github.com/Elgg/Elgg/commit/c8c7098a77e9a8a8347e7f64771e19d4f5c87aee))


<a name="1.9.0-rc.6"></a>
### 1.9.0-rc.6  (2014-08-11)

#### Contributors

* Juho Jaakkola (6)
* Evan Winslow (5)
* Ismayil Khayredinov (5)
* Brett Profitt (2)
* Jerôme Bakker (2)
* Per Jensen (1)

#### Features

* **ckeditor:** add "clear formatting" button ([0f5525df](https://github.com/Elgg/Elgg/commit/0f5525df336e567366de26dbf14dd0cba243ed6a), closes [#7105](https://github.com/Elgg/Elgg/issues/7105))
* **likes:** improves compatibility with notification plugins ([ccfb65c3](https://github.com/Elgg/Elgg/commit/ccfb65c322853dec1d4600690848b1a8ea90783f))
* **notifications:** site_notification about an annotation can now have an URL ([124190eb](https://github.com/Elgg/Elgg/commit/124190ebf38f4466de39561f3fd3c60156649681), closes [#7055](https://github.com/Elgg/Elgg/issues/7055))


#### Documentation

* **all:**
  * improves formatting and comprehensibility of docs ([de3837be](https://github.com/Elgg/Elgg/commit/de3837be898975a3cf21021935fd98ee428a980b))
  * fixes typos and improves readability ([a7ac76ce](https://github.com/Elgg/Elgg/commit/a7ac76ce1d7714e473701bb9e5c28ef2274a7dd0))
* **contribute:** Updated recommendations on which branch to submit against ([b84269ce](https://github.com/Elgg/Elgg/commit/b84269ce05350c49bcfe90b126f405f69d5075ea), closes [#6964](https://github.com/Elgg/Elgg/issues/6964))
* **cron:** adds RST documentation about cron jobs ([65b10fd8](https://github.com/Elgg/Elgg/commit/65b10fd848e3ccf43467a97a207fd2ec6dd4403e))
* **js:** corrects function name to shim AMD modules ([091c8b2e](https://github.com/Elgg/Elgg/commit/091c8b2ef76e87aaf869f3cbc4b63861a4c1f29a), closes [#7072](https://github.com/Elgg/Elgg/issues/7072))
* **notifications:** Adds docs for  'object', 'action' and 'summary' params used by notify_user() ([ad00612f](https://github.com/Elgg/Elgg/commit/ad00612f7b0443f0148c229b23d1e3b4f56ae462))


#### Bug Fixes

* **embed:**
  * Checking for lightbox and embed before loading JS libs when requested through AJAX. ([e8c1b4fd](https://github.com/Elgg/Elgg/commit/e8c1b4fd8b24d3d20addb9590eda80af1a013834))
  * Manually load CSS/JS libs for embed when editing comments on the activity page. ([6cc585c6](https://github.com/Elgg/Elgg/commit/6cc585c61b09a639f4a2e2388a144f1468877c1c), closes [#6422](https://github.com/Elgg/Elgg/issues/6422))
* **groups:** removes ACCESS_PUBLIC from visibility options if walled garden is enabled ([70c911ee](https://github.com/Elgg/Elgg/commit/70c911ee5cfe71931a966e85bfa46f35c10e8a62))
* **js:** elgg.normalize_url no longer modifies urls that begin with a recognized scheme ([b6dc613e](https://github.com/Elgg/Elgg/commit/b6dc613e1b5f565b9bc5bfb470e64a2923d8d49e), closes [#6000](https://github.com/Elgg/Elgg/issues/6000))
* **notification:** extract notification summary from $params ([c966fcae](https://github.com/Elgg/Elgg/commit/c966fcae3b7f0165c931e2ce5822fa8fec67875b), closes [#6885](https://github.com/Elgg/Elgg/issues/6885))
* **pages:** Stop registering undefined upgrade event callback ([53eba1e0](https://github.com/Elgg/Elgg/commit/53eba1e019dee04669610d57474615e8d757bcda), closes [#6780](https://github.com/Elgg/Elgg/issues/6780))
* **views:** respect icon_sizes config values when rendering icons ([54858e97](https://github.com/Elgg/Elgg/commit/54858e97dabb04d5ef4d0e91ae73d1ac6bc6eabc))
* **walled_garden:** ACCESS_PUBLIC no longer available in group context ([7c4ec694](https://github.com/Elgg/Elgg/commit/7c4ec694c5748c0ac42bfa6dca76e927cd46c775))


<a name="1.9.0-rc.5"></a>
### 1.9.0-rc.5  (2014-07-10)

#### Contributors

* Matt Beckett (3)
* Jerôme Bakker (1)

#### Bug Fixes

* **core:** output/iframe made to the w3c standard ([cb25d684](https://github.com/Elgg/Elgg/commit/cb25d68478ba78115d027d587981542467dee842))
* **river:** add enabled col to river table, update on enable/disable of referenced entities ([eb041ebd](https://github.com/Elgg/Elgg/commit/eb041ebd822eb461a008ef3da93ee35d613af973), closes [#6022](https://github.com/Elgg/Elgg/issues/6022))
* **upgrade:** use correct table prefixes on river upgrade script ([1c5c2b63](https://github.com/Elgg/Elgg/commit/1c5c2b632c790cef0d1e401f3f5493da785c13ec), closes [#7033](https://github.com/Elgg/Elgg/issues/7033))


<a name="1.9.0-rc.4"></a>
### 1.9.0-rc.4  (2014-07-10)

#### Contributors

* Evan Winslow (9)
* Paweł Sroka (6)
* Matt Beckett (3)
* Jeroen Dalsem (2)
* Paul Shepel (2)
* Steve Clay (2)
* Adrián Chaves Fernández (Gallaecio) (1)
* JoseLGM (1)
* Per Jensen (1)

#### Features

* **discussions:** Added email SMTP headers for better thread grouping. ([91755a86](https://github.com/Elgg/Elgg/commit/91755a86b7ea89db71e29d632c23120b9938e87b), closes [#6894](https://github.com/Elgg/Elgg/issues/6894))


#### Documentation

* **i18n:** internationalized the documentation ([ff5fd9be](https://github.com/Elgg/Elgg/commit/ff5fd9bee7ff956cf6089bfb7d15847406f205b4), closes [#5899](https://github.com/Elgg/Elgg/issues/5899))
* **upgrading:** Added upgrade instructions for 1.8 to 1.9 ([001e3ffa](https://github.com/Elgg/Elgg/commit/001e3ffa46688f4210e284458b5f72db106453aa), closes [#5900](https://github.com/Elgg/Elgg/issues/5900))


#### Bug Fixes

* **aalborg_theme:** selected page menu does not collapse sub menu ([53f696ce](https://github.com/Elgg/Elgg/commit/53f696ce36b6555ebc1766d77429f04242b7c88d), closes [#6979](https://github.com/Elgg/Elgg/issues/6979))
* **collections:**  make urls work regardless of username ([76827f22](https://github.com/Elgg/Elgg/commit/76827f22f7092608f02a560d7dc2bda93f6ca994), closes [#6059](https://github.com/Elgg/Elgg/issues/6059))
* **core:** Added missing options array support for ElggUser methods ([30d98c67](https://github.com/Elgg/Elgg/commit/30d98c67c1a097b57ad3e684c40d53edff312603), closes [#6994](https://github.com/Elgg/Elgg/issues/6994))
* **deprecation:** the deprecation wrapper correctly handles array access ([264fc5f2](https://github.com/Elgg/Elgg/commit/264fc5f2adcad7d4ed2a9d748add58a24437b39b), closes [#7017](https://github.com/Elgg/Elgg/issues/7017), [#6917](https://github.com/Elgg/Elgg/issues/6917))
* **discussion:** no longer show entity menu items on non-discussions ([d3c7c953](https://github.com/Elgg/Elgg/commit/d3c7c9535beedcd563ac3f1ae6e98e01a68e29d2), closes [#6508](https://github.com/Elgg/Elgg/issues/6508))
* **file:**
  * destroy output buffer before sending file ([007021ff](https://github.com/Elgg/Elgg/commit/007021ff67727e618d02a3fda05d78175f7ec082))
  * download adds header Content-Length ([8375eb09](https://github.com/Elgg/Elgg/commit/8375eb09d9daeddc818d99db481880eca4f24de6))
* **groups:** give feedback if a user cannot be added to a group ([07cddc61](https://github.com/Elgg/Elgg/commit/07cddc615b7791d9bff677f7efdd7e88ef7aac40), closes [#6081](https://github.com/Elgg/Elgg/issues/6081))
* **install:** Make installer usable on smartphones ([b528d988](https://github.com/Elgg/Elgg/commit/b528d98894061fcf3a162882418e98f72794c8c7))
* **members:** prevent members search with empty query ([12f7b88f](https://github.com/Elgg/Elgg/commit/12f7b88f28a60ff8348bc122884c7e8d6c183e4f))
* **notifications:** Corrected html entities handling for email subject and body ([4bfb849e](https://github.com/Elgg/Elgg/commit/4bfb849ecd0ec9ece59e445149dd252dfc352d32), closes [#6905](https://github.com/Elgg/Elgg/issues/6905))
* **release:** Corrected release script Windows system compatibility ([18f78403](https://github.com/Elgg/Elgg/commit/18f78403564e1432ff66d486d959c9e1a76fbd5e))
* **router:** Can return 'handler' param in `'route', $identifier` hook again ([6e09758f](https://github.com/Elgg/Elgg/commit/6e09758fe9bf43dd7ef8b648cc2afd7701f4d651), closes [#6696](https://github.com/Elgg/Elgg/issues/6696))
* **rss:** River entries include their full correct summaries again ([96679d8b](https://github.com/Elgg/Elgg/commit/96679d8b774048a5be7fde1da216cedbf6516253), closes [#6901](https://github.com/Elgg/Elgg/issues/6901))
* **thewire:** More effective textarea change detection ([e07f6975](https://github.com/Elgg/Elgg/commit/e07f697594996fc931a3cd1d2849480d83ff60f2))
* **ui:** Corrected bad stretching of non-square, large avatars. Now upscaling by width. ([71ea155b](https://github.com/Elgg/Elgg/commit/71ea155bf9188abc9683a81d7f2df38da4bc0104), closes [#5602](https://github.com/Elgg/Elgg/issues/5602))
* **upgrade:** test for ability to connect to localhost if rewrite test fails ([7c49e4ce](https://github.com/Elgg/Elgg/commit/7c49e4ceee996f53ef0120df4ff0c2850c63652b), closes [#6888](https://github.com/Elgg/Elgg/issues/6888))


<a name="1.9.0-rc.3"></a>
### 1.9.0-rc.3  (2014-06-23)

#### Contributors

* Evan Winslow (4)
* Paweł Sroka (1)
* Per Jensen (1)
* RiverVanRain (1)

#### Bug Fixes

* **a11y:**
  * Add semantic structure to installer page layout ([f446e6f1](https://github.com/Elgg/Elgg/commit/f446e6f1ad328fb8573b947fd7a2f0d52cb31955))
  * Use HTML5 form features on install forms ([434efa22](https://github.com/Elgg/Elgg/commit/434efa22228fa1217553951b68ccdff0959ed3a7))
  * Label form fields in installer correctly ([dff254a9](https://github.com/Elgg/Elgg/commit/dff254a9417525660234b7aab5f165cbf11b7bde))
* **aalborg_theme:** removes unwanted  margins ([b972402d](https://github.com/Elgg/Elgg/commit/b972402da3822abf59fdee5f6126a53f52c1fe48))
* **replies:** Show reply's link on river ([5fc031a5](https://github.com/Elgg/Elgg/commit/5fc031a574543f914ff0694b447a7ab399f0a2e5))


<a name="1.9.0-rc.2"></a>
### 1.9.0-rc.2  (2014-06-09)

#### Contributors

* Evan Winslow (11)
* Per Jensen (4)
* Paweł Sroka (2)
* Jeroen Dalsem (1)
* John Supplee (1)

#### Bug Fixes

* **UserPicker:** no messages in userpicker due to lack of i18n ([7d7a7d5e](https://github.com/Elgg/Elgg/commit/7d7a7d5eedb22d6370c3adb5118da27523c6e4fc))
* **aalborg_theme:**
  * emphasizes sidebar navigation ([6ae2148c](https://github.com/Elgg/Elgg/commit/6ae2148c6a7b8fde1ead97f3d90dc1a039ebf44f), closes [#6874](https://github.com/Elgg/Elgg/issues/6874))
  * Support fullscreen mode if user adds app to homescreen ([2a193078](https://github.com/Elgg/Elgg/commit/2a193078f86bc700311df5f95369b8bdd7110336), closes [#6896](https://github.com/Elgg/Elgg/issues/6896))
  * show dashboard menu item only when logged in ([c3e0fcb8](https://github.com/Elgg/Elgg/commit/c3e0fcb8a0f2928ba8ada6ce9fff677765d701c8))
  * inconsistency between owner-block and page menu ([f54048a5](https://github.com/Elgg/Elgg/commit/f54048a5511cf8054006d474a18ebdcfef233b6e))
  * only pass body_attrs if they are set ([6ab77862](https://github.com/Elgg/Elgg/commit/6ab77862ee899a54d59086d8cf625846210fea4b))
* **deprecated:** Corrected invalid deprecation notice and added more details to few others ([5d78e2b1](https://github.com/Elgg/Elgg/commit/5d78e2b13d886bfb02ec13a014116adb4aa123df), closes [#6869](https://github.com/Elgg/Elgg/issues/6869))
* **docs:** Inline refs use @link instead of @see ([50b0e39e](https://github.com/Elgg/Elgg/commit/50b0e39e8ed3e0bdc916327848c7a0e40ca426b0))


<a name="1.9.0-rc.1"></a>
### 1.9.0-rc.1  (2014-05-19)

#### Contributors

* Cash Costello (689)
* Steve Clay (226)
* Evan Winslow (150)
* Paweł Sroka (136)
* Sem (91)
* Brett Profitt (68)
* Jeroen Dalsem (59)
* Juho Jaakkola (54)
* Per Jensen (23)
* Ismayil Khayredinov (23)
* RiverVanRain (16)
* Matt Beckett (12)
* hellekin (12)
* Jerôme Bakker (8)
* Aday Talavera (7)
* Jeff Tilson (7)
* Marcus Povey (5)
* Rasmus Lerdorf (5)
* Brad Smith (5)
* Hayden Shaw (3)
* Ben Werdmuller (3)
* András Szepesházi (2)
* slyhne (2)
* Facyla (2)
* ManUtopiK (1)
* Emmanuel (1)
* Centillien (1)
* twentyfiveautumn (1)
* Janek Lasocki-Biczysko (1)
* Ash Ward (1)
* Arsalan Shah (1)
* Angel Gabriel Vargas Beltran (1)
* Tantek Çelik (1)
* Team Webgalli (1)
* bwoodnz (1)
* Danny Navarro (1)
* EC2 Default User (1)
* Kody Peterson (1)
* Liang Lee (1)

#### Features

* **admin:** Admin notices are removed when the actions requested actions has been taken. ([e6a46a84](https://github.com/Elgg/Elgg/commit/e6a46a84fa7c9b051fb85ec03ff0774f7708ab74), closes [#6453](https://github.com/Elgg/Elgg/issues/6453))
* **amd:** added some utils to Elgg_Amd_Config class ([c45d4d18](https://github.com/Elgg/Elgg/commit/c45d4d184abc7c8058cb40ea52f9ef48220290b3))
* **comments:** Added separate edit page for generic comments ([a5c73b6e](https://github.com/Elgg/Elgg/commit/a5c73b6e7bd6eb12ad669c9afd3ee27ba8996349), closes [#6666](https://github.com/Elgg/Elgg/issues/6666))
* **core:**
  * better registration of usersettings handlers ([6469d55d](https://github.com/Elgg/Elgg/commit/6469d55dab3c424307c7091cfc6133b14b7cc670))
  * allow custom local scripts to trigger on uncaught exceptions #6586 ([7e0794ca](https://github.com/Elgg/Elgg/commit/7e0794ca184ecb308ea51b2dfd61041dcc128c17))
  * Allowing upgrade.php to forward to custom URLs. ([e5c11d8c](https://github.com/Elgg/Elgg/commit/e5c11d8c5ba681a73dec20c963d58a6b55555b99), closes [#6442](https://github.com/Elgg/Elgg/issues/6442))
* **externalpages:** page layout changed to one_column ([909536f9](https://github.com/Elgg/Elgg/commit/909536f976af289560b5e474a4b0d0c1332db140))
* **graphics:** make logos transparent ([2fc838c0](https://github.com/Elgg/Elgg/commit/2fc838c011932dba4add9b12aa043d425bb9fc3f))
* **lightbox:** added binding for elgg-lightbox-photo CSS class ([6eb22a2d](https://github.com/Elgg/Elgg/commit/6eb22a2ddfea2ed1bd2bb7e47ac559f154987e0f))
* **output:** Added second parameter to elgg_strip_tags. ([39f8d80c](https://github.com/Elgg/Elgg/commit/39f8d80c6d8845194b8b7d928545534d39b7e574))
* **search:** Allows filtering/reordering types returned in search ([5eebf1e6](https://github.com/Elgg/Elgg/commit/5eebf1e60c0f0974479f7d531293c1b01b1daa3e), closes [#6118](https://github.com/Elgg/Elgg/issues/6118))
* **ui:**
  * adds fallback png favicons ([5168a576](https://github.com/Elgg/Elgg/commit/5168a576e6437438dcbe202c83721d68073e8a1a))
  * add svg favicon ([6c84d2f3](https://github.com/Elgg/Elgg/commit/6c84d2f394530bcaceb377e734c075c227923cb7))
* **upgrade:** Added ElggUpgrade object. ([3aae56b4](https://github.com/Elgg/Elgg/commit/3aae56b4c3f41c171e5e6eb0678b63e16d59da19))
* **users:** making nicer lost password process ([d7c6f850](https://github.com/Elgg/Elgg/commit/d7c6f850415b42a6ebaee254060874ff310d9de7), closes [#5886](https://github.com/Elgg/Elgg/issues/5886))
* **uservalidationbyemail:** forwarding to an info page after registration ([6fbb8c93](https://github.com/Elgg/Elgg/commit/6fbb8c935d29c891ef5ba07470a74ea3e0f7815c), closes [#6247](https://github.com/Elgg/Elgg/issues/6247))
* **ux:** Failed file uploads give better error messages. ([8eb652c2](https://github.com/Elgg/Elgg/commit/8eb652c2fce56dfb86c5f9180cb9ab7913648d1a), closes [#6593](https://github.com/Elgg/Elgg/issues/6593))
* **views:** bypasses minification for views like -min/.min ([0462bdff](https://github.com/Elgg/Elgg/commit/0462bdff6179c8c196861fb2cd2a1cbfd210559a), closes [#6260](https://github.com/Elgg/Elgg/issues/6260))


#### Performance

* **groups:** remove redundant filter of user-owner group acls ([a65df346](https://github.com/Elgg/Elgg/commit/a65df34610d983d2dad7fcb0dc443e0baebbc11f), closes [#6434](https://github.com/Elgg/Elgg/issues/6434))
* **upgrade:**
  * ajaxifies data directory migration ([031b77fc](https://github.com/Elgg/Elgg/commit/031b77fc7c5b0db57d7eb8b34d06e6f9e075d706), closes [#6202](https://github.com/Elgg/Elgg/issues/6202))
  * speeds up migrating remember me codes ([52f9fa4c](https://github.com/Elgg/Elgg/commit/52f9fa4c7c9bad28140596809b26a30a2b286abd), closes [#6204](https://github.com/Elgg/Elgg/issues/6204))


#### Documentation

* **aalborg_theme:** document change of content order ([0ed207d9](https://github.com/Elgg/Elgg/commit/0ed207d904fe5c53c3926bc11e45aae5321f85f9), closes [#5787](https://github.com/Elgg/Elgg/issues/5787))
* **about:** Add contributing, history, releases, and values docs ([1b67f575](https://github.com/Elgg/Elgg/commit/1b67f575d2e50e7e34d4ad252a07c181b33b0fbb))
* **admin:** Created new admin section for admin-specific docs ([abc55ef1](https://github.com/Elgg/Elgg/commit/abc55ef1b1443eaf364dd48dc0cd5510d097c9c9))
* **all:** Cut fluff ([bae2d199](https://github.com/Elgg/Elgg/commit/bae2d199addd85aeffcf6f5c642a5d59264b8e74))
* **amd:** Separated design and guides for AMD docs. ([d0ebcb7a](https://github.com/Elgg/Elgg/commit/d0ebcb7aa70add70f1b08b9a1dbcee89ac043e60))
* **appendix:** move about => appendix; add contribute guide ([118bfa16](https://github.com/Elgg/Elgg/commit/118bfa1613ad5aba4359e199798fbfff222ce038))
* **autoloader:** more accurate docs for autoloader ([5fdbc181](https://github.com/Elgg/Elgg/commit/5fdbc181b315c76762fce92db23cb19bc8d54d0d))
* **changelog:**
  * Fully updated CHANGELOG.md (to 1.9.0-dev) ([31d757dd](https://github.com/Elgg/Elgg/commit/31d757dd2d5a79f5952adafeef37a86ab283aeed), closes [#5798](https://github.com/Elgg/Elgg/issues/5798))
  * Better markdown formatting ([9e66e428](https://github.com/Elgg/Elgg/commit/9e66e428e28007f103da07381f67e6ab337fe6ea))
  * Move CHANGES.txt to CHANGELOG.md ([d13673c9](https://github.com/Elgg/Elgg/commit/d13673c951e746d2ff47c00cb631dae4d939469d))
* **code:**
  * fix whitespace warnings ([110a6844](https://github.com/Elgg/Elgg/commit/110a6844244af85f98e30981deefd3f23c93c9eb))
  * add docs on testing and cleanup ([d9f2cdca](https://github.com/Elgg/Elgg/commit/d9f2cdcab947d41240fb90273eba4a359fe5a2b0))
  * merge coding_standards into contribute/code.rst ([b752e6dd](https://github.com/Elgg/Elgg/commit/b752e6ddda0a7e9698e4fc0cbfea6800d3a58df7))
* **config:** document custom exception handling ([7dde7bf4](https://github.com/Elgg/Elgg/commit/7dde7bf41108827e20c275023254c441eee4bd0d))
* **contribute:**
  * add instructions for translators ([feb16f6a](https://github.com/Elgg/Elgg/commit/feb16f6a2d0de590b9272c6366a230a1393ad7d7))
  * add instructions for rewriting commit messages ([4e5d6e3c](https://github.com/Elgg/Elgg/commit/4e5d6e3c4e7b361bcf0af5b7c6d3d023b00d0711))
  * clean up PR instructions ([16308a46](https://github.com/Elgg/Elgg/commit/16308a46f12725933bd99ac3f88ea273b75d2335))
  * expanded contributors section ([b969080c](https://github.com/Elgg/Elgg/commit/b969080cf810a9f6eed7f808dd7dccbd7a464744))
* **events:** Reword docs for hooks ([3cb690fe](https://github.com/Elgg/Elgg/commit/3cb690fe8a6fde38662f6d5627fb8885aa609265))
* **fix:** Fixing MD links for new docs. ([04c399f3](https://github.com/Elgg/Elgg/commit/04c399f3ffd30aee41eeb2d8549c23d8f0e1b0a4))
* **guides:** add web services dev guide ([400a2453](https://github.com/Elgg/Elgg/commit/400a2453bd1e73f542dfd9266df06a754d471478))
* **hooks:** Corrects docs syntax error ([69ae152d](https://github.com/Elgg/Elgg/commit/69ae152db7ef43f324144a305a1e89cb8f2e6a1c))
* **i18n:** Add minimal i18n documentation ported from wiki ([6b0e58df](https://github.com/Elgg/Elgg/commit/6b0e58df5ec94fea3286ec6293770e8ee2340a59))
* **js:** use proper title markup ([77146f46](https://github.com/Elgg/Elgg/commit/77146f4675d69155a070a3dbf9cbdc68f781f7f5))
* **moved:** use :orphan: instead of lying toctree ([6544176d](https://github.com/Elgg/Elgg/commit/6544176d3cb7edf63517294bd65f827e457a841b))
* **outline:** make titles consistent with each other ([d554e9b0](https://github.com/Elgg/Elgg/commit/d554e9b0c8bef16caeacb17f495145b7236f7198))
* **performance:** add suggestions for performance and scalability ([76e3ecd1](https://github.com/Elgg/Elgg/commit/76e3ecd166e14b68b49829a3b0116984a335f542))
* **plugins:** added instructions on upgrading plugins for Elgg 1.9 ([b1c501c4](https://github.com/Elgg/Elgg/commit/b1c501c4704a3b30baff40e6b8fdfc9f28631892))
* **release:** add release process workflow ([5df29847](https://github.com/Elgg/Elgg/commit/5df29847b7a1293df0857e5bc4ee05d6dc65a4c8))
* **releases:** add commit access as requirement ([9821089c](https://github.com/Elgg/Elgg/commit/9821089ca8280e425ddb282c83b4b6cf1859206d))
* **rewrite:** Finish migration from what we had in GDocs ([ce8c40b3](https://github.com/Elgg/Elgg/commit/ce8c40b385131e79304df52e56a636c02ea5bcaf))
* **security:** Add security rst docs ([fc52baf3](https://github.com/Elgg/Elgg/commit/fc52baf37a51f2e9982b02f99d9562be21b2077e))
* **themes:** converts theming docs to rst ([fddd7686](https://github.com/Elgg/Elgg/commit/fddd76861b19fb7162f7f5cae0b789dcca0eb859))
* **tutorials:** Add blog, indexpage, widget, and wysiwyg ([faafc2e2](https://github.com/Elgg/Elgg/commit/faafc2e26afcab8bc0ef5a464d66664314fcc892))
* **updates:** Updating contributing docs to point to feedback and planning group and to mentio ([c10f09f8](https://github.com/Elgg/Elgg/commit/c10f09f868a3b7b6b00c2e9fe829284894fe125f))
* **views:** Updated docs for elgg_extend_view() to address uniqueness of extended views. ([06c95e4b](https://github.com/Elgg/Elgg/commit/06c95e4be9aa14329c380fc3a792e01a8aa5527e), closes [#6661](https://github.com/Elgg/Elgg/issues/6661))


#### Bug Fixes

* **a11y:** keep focus outlines by default ([56add7a6](https://github.com/Elgg/Elgg/commit/56add7a6eba3a28bd9dc2e7af22fb03d2b9a145d), closes [#6319](https://github.com/Elgg/Elgg/issues/6319))
* **aalborg_theme:** standardize padding on input and a buttons ([dbc510d7](https://github.com/Elgg/Elgg/commit/dbc510d79935f3ccbad8bbf3c825cc617851a50f))
* **admin:**
  * show plugin settings menu on markdown page ([19e3e8d3](https://github.com/Elgg/Elgg/commit/19e3e8d36c9612c041017127d852dd8881ddbf55))
  * fixed javascript error on toggle simple cache checkbox ([0533f2a3](https://github.com/Elgg/Elgg/commit/0533f2a3aac63d8b67a25525739777edc30e7437), closes [#6529](https://github.com/Elgg/Elgg/issues/6529))
* **amd:** removed elgg_require_js for backwards compatibility ([76584089](https://github.com/Elgg/Elgg/commit/76584089bee2b3246c736edb6b250e149acf906f), closes [#6496](https://github.com/Elgg/Elgg/issues/6496))
* **autocomplete:** use group summary instead of profile view ([82c6871c](https://github.com/Elgg/Elgg/commit/82c6871cd8daf9c06872ae2e09dda601324e8075))
* **ckeditor:**
  * create a new input element was re-enabling other input fields ([04ab5b65](https://github.com/Elgg/Elgg/commit/04ab5b656f0ee2333009d69ef844ef7c4dd96238))
  * makes sure basepath is set early enough ([9b84b0c2](https://github.com/Elgg/Elgg/commit/9b84b0c21178fa2310305946e1d40db9a47ac296))
* **comments:**
  * give comment authors edit privileges ([68c6ded7](https://github.com/Elgg/Elgg/commit/68c6ded7f6a1527fac0bb1f31e00cd780e27c5ed), closes [#6724](https://github.com/Elgg/Elgg/issues/6724))
  * fixes cancel button and forward URL on edit comment page ([2b76dad7](https://github.com/Elgg/Elgg/commit/2b76dad7ce82e497eca91e8f8aef67859e1e528f))
  * makes ElggComment E_STRICT compliant ([3f5f4728](https://github.com/Elgg/Elgg/commit/3f5f4728bb1dcd4a70cefdffd1ef9e18dfdd12be))
* **core:**
  * prevents upgrade scripts from attempting to create the same ElggUpgrade more tha ([3d5fc912](https://github.com/Elgg/Elgg/commit/3d5fc912e329e9033bbf06499c809581fc3386a0), closes [#6824](https://github.com/Elgg/Elgg/issues/6824))
  * no longer strip slashes on $_FILES and $_SERVER ([4a32796b](https://github.com/Elgg/Elgg/commit/4a32796b6bb1d217eef27c6f8e89f484db5e671a), closes [#6777](https://github.com/Elgg/Elgg/issues/6777))
  * Updated upgrade file for remember me cookies for 1.9's new table. ([c4b53e4f](https://github.com/Elgg/Elgg/commit/c4b53e4ff12d9e0b4256e770c0d786519aaf5700), closes [#6629](https://github.com/Elgg/Elgg/issues/6629))
  * MenuBuilder sortByName should use strnatcmp ([9f373b3e](https://github.com/Elgg/Elgg/commit/9f373b3eecaa9228b91f297af6df52f1bdce8d10))
  * Not redirecting in plugin and site entity views. ([1c027648](https://github.com/Elgg/Elgg/commit/1c0276481f3724ff2accf29d9f8f0063450d65cb), closes [#4439](https://github.com/Elgg/Elgg/issues/4439))
  * fault in ElggPlugin contructor ([41053468](https://github.com/Elgg/Elgg/commit/41053468ec381a4480b409d07d547d6c46a24ec4))
* **css:**
  * selected page menu does not collapse sub menu ([f9af6a66](https://github.com/Elgg/Elgg/commit/f9af6a668b7c2802886de632212ca32d76541e40))
  * add hover classes to hover icons ([fb2e9a36](https://github.com/Elgg/Elgg/commit/fb2e9a367661d0a4e4b21eb3ff368239db67001e), closes [#6737](https://github.com/Elgg/Elgg/issues/6737))
  * reposition powered by elgg ([9b3d43fc](https://github.com/Elgg/Elgg/commit/9b3d43fc7f9953e0a70be0839d1ed3dc809ba5d1))
  * prevent stretching images in IE8 ([61ac1874](https://github.com/Elgg/Elgg/commit/61ac1874ea8132fffa8dc73be789d2c42fb68f0f))
  * Added CSS for elgg-state-selected menu items in theme sandbox. ([e5741ce5](https://github.com/Elgg/Elgg/commit/e5741ce5250e1c721eca44ca25271475d057fc08))
* **developer_tools:** Added all of the defined icons to the theme preview. ([d0ccfc1b](https://github.com/Elgg/Elgg/commit/d0ccfc1b86f45479959bb4623b846bbdd8742714))
* **docs:**
  * Fixed links in mediawiki format instead of reST. Removed reference to Transifex ([b5c9f419](https://github.com/Elgg/Elgg/commit/b5c9f419ae18cb12f8d5ade56e1445d017eba2b9))
  * fix a couple of typos ([e34f57d7](https://github.com/Elgg/Elgg/commit/e34f57d752bf299bd540b11378caba346dfa865a))
* **embed:**
  * show error when when uploading too large file in embed form ([a661c65c](https://github.com/Elgg/Elgg/commit/a661c65c636272fd2a82265b0b5deffbc508ec85), closes [#4591](https://github.com/Elgg/Elgg/issues/4591))
  * file embedding wasn't working for textareas ([4f1ffdec](https://github.com/Elgg/Elgg/commit/4f1ffdecfb0d9b86ece36495c6ad1c0e3c8f6d1e), closes [#6160](https://github.com/Elgg/Elgg/issues/6160))
  * Allows embedding files from the containing group ([d5aea243](https://github.com/Elgg/Elgg/commit/d5aea243b7655efda4924f8b5ff9fa7a6c2aebea))
  * make pagination in embed colorbox usable ([4aeafa70](https://github.com/Elgg/Elgg/commit/4aeafa704dce751f24fbeea0b12f7cac8a64891f))
  * make tabs in colorbox popup usable ([16ca1fd1](https://github.com/Elgg/Elgg/commit/16ca1fd15386284f1753a4c6ec2083847c9152d1))
* **entities:** reverts to 1.8 behavior of ElggEntity->subtype reads ([2fa7c6ce](https://github.com/Elgg/Elgg/commit/2fa7c6cefd5429cb2c4b554eb55670335a9d7eec), closes [#5920](https://github.com/Elgg/Elgg/issues/5920))
* **events:** makes the plugin_id parameter reliable for plugin events ([8b62fb8e](https://github.com/Elgg/Elgg/commit/8b62fb8e4569c863618166d31636d532962624d8))
* **gatekeeper:** stop treating being logged out as an error state ([03df35cd](https://github.com/Elgg/Elgg/commit/03df35cdfb722cc9cd7063feb7f137e2cf2ac5d7))
* **git:** Igorning revert commits in Travis and in commit-message git hook. ([36acbbf0](https://github.com/Elgg/Elgg/commit/36acbbf0e2765c0ee909846fab4297f2851091b0))
* **groups:**
  * Run discussion reply migration regardless if groups plugin is enabled. ([02023f45](https://github.com/Elgg/Elgg/commit/02023f45066e48d9330e2f3c74d4baaf2401627c), closes [#6729](https://github.com/Elgg/Elgg/issues/6729))
  * check if handler is set in params before calling it ([9e2bcb6d](https://github.com/Elgg/Elgg/commit/9e2bcb6d6d23c321ef9c3b8bf44071a31df42832))
  * forces content accessibility to members_only for invisible groups ([47a8c7ab](https://github.com/Elgg/Elgg/commit/47a8c7ab02bcc3115a1eb5312125513923039429))
  * fix the group acl id in write access array ([de2b6a68](https://github.com/Elgg/Elgg/commit/de2b6a6881140c71523ce381148d3c9fe4806f94))
  * displays correct group content access options for each content access mode ([b99f475a](https://github.com/Elgg/Elgg/commit/b99f475ab18d8d0fdd7f11b440935505bc95e5d8))
* **hooks:**
  * handlers returning null/undefined don't change returnvalue in javascript ([b1af0b6d](https://github.com/Elgg/Elgg/commit/b1af0b6df31b7a1a3b87a908ca7d3752ddc2b15f), closes [#6531](https://github.com/Elgg/Elgg/issues/6531))
  * return values defaults to null in javascript ([ff095943](https://github.com/Elgg/Elgg/commit/ff09594344ed24fd3867c73a9114d7cc7fe134da), closes [#6499](https://github.com/Elgg/Elgg/issues/6499))
  * remove event handler registration ([dbcf8b48](https://github.com/Elgg/Elgg/commit/dbcf8b484a4d96d062033ef158814555102dafbf), closes [#6410](https://github.com/Elgg/Elgg/issues/6410))
* **htmlawed:** Setting the params argument to a defaut of null in htmlawed_filter_tags(). ([d337ceee](https://github.com/Elgg/Elgg/commit/d337ceee75062e33d91a4a3a57e2917638aa60f2), closes [#6614](https://github.com/Elgg/Elgg/issues/6614))
* **http:** makes HTTP request/parameter bag PHP 5.2 compatible ([21719be9](https://github.com/Elgg/Elgg/commit/21719be93708b98b1744d1230eb0a1fcbd22ad1a))
* **install:**
  * assume port 443 means HTTPS is in use ([df76005c](https://github.com/Elgg/Elgg/commit/df76005c34e0f3014a89f7fdfce26c43f98927be), closes [#6190](https://github.com/Elgg/Elgg/issues/6190))
  * Put all themes at bottom of plugins list during installation. ([ec5458d1](https://github.com/Elgg/Elgg/commit/ec5458d1f68b5f8843bb4147bb1748788135579a), closes [#6530](https://github.com/Elgg/Elgg/issues/6530))
  * fatal exception during installation ([7993273d](https://github.com/Elgg/Elgg/commit/7993273dc82ee9da8c3a09912bb659dca297132e))
* **invitefriends:**
  * make invite form sticky ([74b1556c](https://github.com/Elgg/Elgg/commit/74b1556c630105a6bf800fbf865743e343af9e79))
  * check if registration is allowed before display menu item and pages ([c83630ce](https://github.com/Elgg/Elgg/commit/c83630ceee2fb4bb0093d98dbfa1638ccf687b16), closes [#6400](https://github.com/Elgg/Elgg/issues/6400))
* **js:** Separated elgg_load_js() and elgg_define_js(). ([a73838d9](https://github.com/Elgg/Elgg/commit/a73838d98bcefc2c16004933220965fc4011ce7a))
* **lightbox:**
  * setting fancybox's z-index for colorbox ([51231f46](https://github.com/Elgg/Elgg/commit/51231f468e657bb12449b9fa9de918b7055f96cb))
  * make lightbox scrollbar look better ([aeaafa6d](https://github.com/Elgg/Elgg/commit/aeaafa6d2700c4b7f7ba12c2f3734232317cd368))
  * CKEditor was weird in lightbox ([0e4e3dd1](https://github.com/Elgg/Elgg/commit/0e4e3dd1c95c205b2e66323ea82d54127b682f73))
  * Correctly applies color box options on each element ([b2950027](https://github.com/Elgg/Elgg/commit/b2950027a3dbaf87fadbe44ddd41de0bf175f8a5), closes [#6107](https://github.com/Elgg/Elgg/issues/6107))
  * lightbox wasn't shown when generated from ajax view. ([937c8d1e](https://github.com/Elgg/Elgg/commit/937c8d1eb63f11dfc185fe99fb32a637b18a65c8), closes [#6304](https://github.com/Elgg/Elgg/issues/6304))
* **memcache:** Better logging of save/hits/misses ([6448bb95](https://github.com/Elgg/Elgg/commit/6448bb95497db21923542a10983915023c1c2d32), closes [#6243](https://github.com/Elgg/Elgg/issues/6243))
* **pages:** memory leaks in large page trees ([ab6ef0df](https://github.com/Elgg/Elgg/commit/ab6ef0dff9e8797304dd3e01c967cfad27328484), closes [#6477](https://github.com/Elgg/Elgg/issues/6477))
* **plugins:** Stops junk log entries created on plugins page ([f76312fd](https://github.com/Elgg/Elgg/commit/f76312fd2043d5ea6ecd53b0d9ccaab2f7313055), closes [#6066](https://github.com/Elgg/Elgg/issues/6066))
* **rewrite_tester:** more reliably sniffs active rewrite rules ([3090bf08](https://github.com/Elgg/Elgg/commit/3090bf08c9395fe5e8267951fdf502af3de8a770), closes [#6656](https://github.com/Elgg/Elgg/issues/6656))
* **routing:**
  * prevent upgrade if .htaccess needs updating ([1fdbf2dc](https://github.com/Elgg/Elgg/commit/1fdbf2dc5c4829edd42cfbd23ab0128172fc1d93), closes [#6521](https://github.com/Elgg/Elgg/issues/6521))
  * URL-decodes path segments like Elgg 1.8 ([6de77faa](https://github.com/Elgg/Elgg/commit/6de77faaa76fa369de4ea453244a23206f47b781), closes [#6218](https://github.com/Elgg/Elgg/issues/6218))
* **session:**
  * session unavailable in shutdown functions ([3d6c33e4](https://github.com/Elgg/Elgg/commit/3d6c33e48867c0f4d84bee94f13744481071a5ac))
  * fixes remember me functionality broken in 1.8.19 merge ([659ea108](https://github.com/Elgg/Elgg/commit/659ea1085d26f617f73dc10f2f7f16bb368508f0))
* **site_notifications:** added correct key for menu item ([186e7174](https://github.com/Elgg/Elgg/commit/186e71749da8a3aeeb23eb045e9564872475106d))
* **tests:** Corrected the way the commit message tests are run. ([9e0183f4](https://github.com/Elgg/Elgg/commit/9e0183f4dc7fa925f623ae26a6e8ca7656092fda), closes [#6507](https://github.com/Elgg/Elgg/issues/6507))
* **thewire:**
  * Restores functionality of JS max length limit parametrization ([66e478f5](https://github.com/Elgg/Elgg/commit/66e478f56d059cf9b29f6264203ce947eae070b3), closes [#6646](https://github.com/Elgg/Elgg/issues/6646))
  * Fix word count JS events tapping ([d3e3a30b](https://github.com/Elgg/Elgg/commit/d3e3a30bce30a230255e0e45423419b6a66a89de))
* **ui:**
  * mispositioned editor when editing a comment that contains a floated image ([5f52eb75](https://github.com/Elgg/Elgg/commit/5f52eb75c532f420ed085b9d41e73bef6bc102ec), closes [#6576](https://github.com/Elgg/Elgg/issues/6576))
  * use correct logo in favicon ([1c98fdac](https://github.com/Elgg/Elgg/commit/1c98fdaca4b08ed3b38f7305dcc414c5d14276d9), closes [#6446](https://github.com/Elgg/Elgg/issues/6446))
  * Added CSS to make the site menu show up correctly in theme sandbox. ([e7ac3aeb](https://github.com/Elgg/Elgg/commit/e7ac3aeb500e12c54941ccfa5cb77d6cbf143d02))
* **upgrade:**
  * Corrects query to clear admin remember me cookies ([7ee022b6](https://github.com/Elgg/Elgg/commit/7ee022b6c15daa06ea0cda4b54c616158dd46082))
  * Adds an admin notice when a new ElggUpgrade object is created ([84959e75](https://github.com/Elgg/Elgg/commit/84959e75ff4e7e3aa52a56d9a91009afbf31db58))
  * Corrected the way ignore access and show hidden entities is applied ([ccec25ac](https://github.com/Elgg/Elgg/commit/ccec25ac07fd9f20ee02d7fdf1102ecebfb60038))
  * Added upgrade to deactivate TinyMCE and activate CKEditor. ([b6970f1c](https://github.com/Elgg/Elgg/commit/b6970f1cb93f09e8ce6a083f33949da4bfd19433), closes [#6653](https://github.com/Elgg/Elgg/issues/6653))
  * Fixed a typo in the comments upgrade that broke the ajax upgrade. ([fa0340ad](https://github.com/Elgg/Elgg/commit/fa0340ada24c53ca18a7b0d3c3c90ef90ba6419f))
  * Only running comment migration timestamp fix if comments exist. ([5901995d](https://github.com/Elgg/Elgg/commit/5901995ddfc7c111c4030cbdf14aea0b0bcf8284), closes [#6621](https://github.com/Elgg/Elgg/issues/6621))
  * Correctly settings container guids' last_action times during comment migration. ([9df2367c](https://github.com/Elgg/Elgg/commit/9df2367c792f31aaefbdaa2d99b28a0bff31319d), closes [#6528](https://github.com/Elgg/Elgg/issues/6528))
  * Setting time_updated and last_action for migrated comment and discussion entitie ([ed7cf3bc](https://github.com/Elgg/Elgg/commit/ed7cf3bcca5c899618dca2279962ebc3b43893ea), closes [#6395](https://github.com/Elgg/Elgg/issues/6395))
* **uservalidationbyemail:** do not show email sent page to logged in users. ([5534a576](https://github.com/Elgg/Elgg/commit/5534a57686460824400967ccb2e3fab11b4fa6c2), closes [#6649](https://github.com/Elgg/Elgg/issues/6649))
* **ux:** Server-side validation for email fields in profile edit action. ([7d70c6df](https://github.com/Elgg/Elgg/commit/7d70c6df6be3b1444da397de9e0f5afecb3e3d11))
* **vendors:** corrected version for requirejs ([22cf6d64](https://github.com/Elgg/Elgg/commit/22cf6d64bb687ff5899b38228441612f63d200ec), closes [#6735](https://github.com/Elgg/Elgg/issues/6735))
* **views:**
  * removes notices from views used in theme sandbox ([9141ecd1](https://github.com/Elgg/Elgg/commit/9141ecd12e8975ae5e90318c27e93022e52ab339))
  * fix typo in $attrs var name ([224a7729](https://github.com/Elgg/Elgg/commit/224a7729426b67b10db38eceb05678135b1176d6))
  * only pass body_attrs if they are set ([3749dda1](https://github.com/Elgg/Elgg/commit/3749dda1411437bc8029b1facfe5922059a247f1))
  * check if body_attrs are set before attempting to format them ([baf2df93](https://github.com/Elgg/Elgg/commit/baf2df9355a5fc63679ad1aa80f363d00a51572b), closes [#6298](https://github.com/Elgg/Elgg/issues/6298))
  * Using sitedescription in meta description tag. ([66f06919](https://github.com/Elgg/Elgg/commit/66f06919735e3de97b8262cc13c7044df755795b))
  * Correct default title for confirmlink ([dd1e83c3](https://github.com/Elgg/Elgg/commit/dd1e83c3da61f8fb0dd75152a899d8ca8e8ce7a6), closes [#6375](https://github.com/Elgg/Elgg/issues/6375))



## Performance
* Using dataroot and simplecache_enabled if set in settings.php
* Changes simplecache caching so that it is performed on demand
* Adds support for simplecache minification of CSS and JavaScript
* Adds ability to enable the query cache after being disabled
* Don't call getter after a previous count call returned 0 items
* Make sure Apache2 is configured so .ico can be cached
* Adds deflate Apache filter to SVG images
* Log display no longer emit deprecation warnings and uses fewer queries
* speeds up user location upgrade
* Progress toward HHVM compatibility

## UI changes
* Lots of spit and polish
* New responsive theme - aalborg_theme
* Drops support for IE6
* Replaces fancybox lightbox with colorbox
* Replaces Tinymce editor with CKEditor
* Liking and friending use ajax
* Removes topbar Elgg logo and made "powered by" themable
* Allows keeping group content limited to the group
* Site notifications moved into separate plugin from messages
* Shows owner block when viewing own content
* Focus styles for accessible keyboard navigation
* Improved theme sandbox
* Session expired message
* Ajaxified the discussion reply edit form.
* Alphabetize friends/friends-of, group notifications, group owned/member lists
* Added support for greying out the label of disabled input
* Added more microformats to the profile page
* Automatically configure autocorrect and autocapitalize for input views
* Using unified language strings for several plugins
* Adds focus outlines to all focusable elements

## Admin changes
* Adds new notification system
* Makes the wire message length configurable
* Changes user directories use GUIDs rather than join date
* Adds banned user widget
* Adds legacy_url plugin for supporting legacy URLs
* Adds robots.txt configuration
* Adds maintenance mode
* Added automatic configuration of RewriteBase during fresh install.

## New developer features
* HTML5
* New mysql-based async queue
* AMD modules using require.js
* New notification system
* New class loader that is PSR-0 compliant
* Improves control over cookies
* Adds plugin manifest fields (id, php_version, contributors)
* Static files recognized as views
* Adds support for multi-select
* JSON rendered through views system rather than using global
* Links in login box use menu system
* Upgrades jQuery and includes the jquery migrate plugin
* Widgets can set their titles
* New JavaScript unit test library
* Front page and actions go through page handling system
* Group edit form easier to extend
* More specific list item classes
* Page layouts more standardized with same elements
* Allows customizing colorbox instances
* Views system recognizes static files as views in addition to PHP files
* Adds ability to turn off query cache
* Can change time_created if set explicitly
* Allows update event to alter attributes and checks canEdit() on DB copy
* add more specific list item classes
* moved elgg_view_icon html to own view for more flexibility
* Allow body attributes
* Eases extending the input/view view
* Split group edit form into seperate parts
* Moved group_activity widget from dashboard to groups plugin
* Adds warnings for uncallable handlers in hooks/events.
* Members list pages (tabs/content/titles) can now be extended via plugins
* Adds configuration support for remember me cookie

## API changes
* Comments and discussion replies are entities
* New notification system
* Changes elgg_register_widget_type() to expect contexts to be an array
* New session API accessible via elgg_get_session()
* Moves many functions into methods on ElggEntity and related classes
* Adds support for returning translations as arrays from language files
* Adds ElggEntity::getDisplayName()
* Adds ElggEntity::toObject()
* Adds target_guid to the river
* Adds elgg_get_entities_from_attributes()
* Adds ElggMenuItem::addItemClass()
* Adds elgg_get_menu_item()
* Adds elgg_format_element() for creating HTML elements
* ElggFile::getSize() replaces ElggFile::size()
* Defaults to full_view = false in elgg_list_entities* functions
* Allows views to be accessed via URL and cacheable
* Columns added to entity query functions are available in returned entities
* Separates some events into :before/:after
* Adds elgg_entity_gatekeeper()
* get_online_users() and find_active_users() now use $options arrays
* Adds default option to elgg_get_plugin_setting
* namespaced the gatekeeper functions (but made it optional)
* Added URL fragment (#anchors) support to elgg_http_build_url
* made elgg_unregister_menu_item() more useful

## New hooks/events
* plugin hook: simple_type, file
* plugin hook: default, access
* plugin hook: login:forward, user
* plugin hook: layout, page
* plugin hook: shell, page
* plugin hook: head, page
* plugin hook: get_sql, access
* plugin hook: maintenance:allow, url
* notifications plugin hooks
* event: init:cookie, name

## Deprecated functionality
* calendar library (was not maintained)
* web services library (now plugin distributed with Elgg)
* export, import, and opendd libraries (see ElggEntity:toObject())
* location library
* xml library
* Split logout event to before/after events
* Split login event to before/after events
* Added a deprecate notice to the elgg_view_icon use of a boolean
* Deprecated get_annotation_url() in favor of ElggAnnotation::getURL()
* Deprecated full_url() in favor of current_page_url()
* Deprecated "class" in ElggMenuItem::factory in favor of "link_class"
* Deprecated passing null to ElggRelationship constructor
* Deprecated .elgg-autofocus in favor of HTML5 autofocus
* Deprecated ElggUser::countObjects (part of Friendable interface)
* Deprecated favicon view in favor of head, page plugin hook
* Deprecated analytics view in favor of page/elements/foot
* Deprecated availability of $vars keys (url, config) and $CONFIG
* Deprecated ElggEntity::get()/set() in favor of property access
* Deprecated cron, reboot event
* Deprecated add_to_river() in favor of elgg_create_river_item()
* Renames many functions to begin with "elgg_" (with deprecated versions)

## Removed functionality
* xml-rpc library (now plugin: https://github.com/Elgg/xml-rpc)
* xml, php, and ical views (now plugin: https://github.com/Elgg/data_views)
* foaf views (now plugin: https://github.com/Elgg/semantic_web)
* Default entity page handler

## Documentation
* Shiny new rST docs (hosted at http://learn.elgg.org)
* Various improvements to source code comments

## Security Enhancements
* Using SSL for setting password when https login enabled
* Make several views files non-executable

## Bugfixes
* HTMLawed Strips html comments and CDATA from input
* Hundreds of miscellaneous fixes
* users can edit metadata that they created by default
* removes special check to allow access override
* if no container, default to false for writing to container
* fixes default user access
* returning false to create events forces delete regardless of access
* Fix json and xml views broken by wrap view of developer tools
* Do not use link with file icon when using full_view.
* made page shells consistent for $vars parameters
* show owner block also if looking at owned pages
* Pagination uses HTTP referrer as default base_url for Ajax requests
* Added several missing translation strings
* standardizes layouts so that they all have title buttons and the same basic sections
* entity list limit respects passed limits and just provides defaults
* fixes setting page owner due to routing change
* Fixed batch install usage of createHtaccess
* fixed typo that prevented context for front page from being set
* Make sure empty string return is interpreted as "handling" the list hook
* replaced double search box with a single box and a single searchhook
* Login, user event code can use elgg_get_logged_in_user_*()
* Make sure user has access to both river object and target
* Uses correct default value for find_active_users 'seconds' parameter
* Added jquery map file and unminified version to make Chrome dev tools happy and not throw 404 error
* Corrects container write permissions bug
* Sends correct Content-Length with profile icon
* Getting correct client IP behind proxy.
* Fixed old function name for batch metastring operations
* allow full access to the metadata API through setMetadata() rather than requiring use of create_metadata()
* catching when the base entity is not created due to permissions override
* message if no results found
* all link should reset entity type/subtype
* forces lastcache to be an int
* Many more miscellaneous improvements...


# v1.8.19 (March 12, 2014)

## Contributing Developers
* Brett Profitt
* Centillien
* Evan Winslow
* Ismayil Khayredinov
* Jerome Bakker
* Juho Jaakkola
* Matt Beckett
* RiverVanRain
* Sem
* Steve Clay
* pattyland

## Security enhancements
* Implements stronger remember me cookie strategy to prevent brute force attacks.

## Bugfixes
* Fixed numerous PHP warnings.
* Groups: Corrected breadcrumb for group discussion pages.
* Fixed RSS validation for the River RSS feed.

## Improvements
* Moved Site Secret update to configure -> advanced.
* Added more comprehensive tests for HTMLAwed.

## Documentation
* Added better deprecation warnings for use of certain attributes in views.


# v1.8.18 (January 11, 2014)

## Contributing Developers
* Juho Jaakkola
* Steve Clay

## Bugfixes
* Fixes notify_user() broken in 1.8.17


# v1.8.17 (January 1, 2014)

## Contributing Developers
* Brett Profitt
* Cash Costello
* Ed Lyons
* Evan Winslow
* Jeroen Dalsem
* Jerome Bakker
* Juho Jaakkola
* Matt Beckett
* Paweł Sroka
* Sem
* Steve Clay

## Security Fixes
* Specially-crafted request could return the contents of sensitive files.
* Reflected XSS attack was possible against 1.8 systems.
* The cryptographic key used for various purposes may have been generated with weak entropy, particularly on Windows.

## Bugfixes
* URLs with non-ASCII usernames again work
* Floated images are now properly cleared in content areas
* The activity page title now matches the document title
* Search again supports multiple comments on the same entity
* Blog archive sidebar now reverse chronological
* URLs with matching parens can now be auto-linked
* Log browser links for users now work
* Disabling over 50 objects should no longer result in an infinite loop
* Radio/checkbox inputs no longer have border radius (for IE10)
* User picker: the Only Friends checkbox again works
* Group bookmarklet no longer shown to non-members
* Widget reordering fixed when moving across columns
* Refuse to deactivate plugins needed as dependencies

## Enhancements
* Group member listings are ordered by name
* The system_log table can now store IPv6 addresses
* Web services auth_gettoken() now accepts email address
* List functions: no need to specify pagination for unlimited queries
* Htmlawed was upgraded to 1.1.16


# v1.8.16 (June 25, 2013)

## Contributing Developers
* Brett Profitt
* Cash Costello
* Jeff Tilson
* Jerome Bakker
* Paweł Sroka
* Steve Clay

## Security Fixes
* Fixed avatar removal bug (thanks to Jerome Bakker for the first report of this)

## Bugfixes
* Fixed infinite loop when deleting/disabling an entity with > 50 annotations
* Fixed deleting log tables in log rotate plugin
* Added full text index for groups if missing
* Added workaround for IE8 and jumping user avatar
* Fixed pagination for members pages
* Fixed several internal cache issues
* Plus many more bug fixes


# v1.8.15 (April 23, 2013)

## Contributing Developers
* Cash Costello
* Ismayil Khayredinov
* Jeff Tilson
* Juho Jaakkola
* Matt Beckett
* Paweł Sroka
* Sem
* Steve Clay
* Tom Voorneveld

## Bugfixes
* Not displaying http:// on profiles when website isn't set
* Fixed pagination display issue for small screens
* Not hiding subpages of top level pages that have been deleted
* Stop corrupting JavaScript views with elgg deprecation messages
* Fixed out of memory error due to query cache
* Fixed bug preventing users authorizing Twitter account access
* Fixed friends access level for editing pages
* Fixed uploading files within the embed dialog

## Enhancements
* Added browser caching of language JS files
* Adding nofollow on user posted URLs for spam deterrence (thanks to Hellekin)
* Auto-registering views for simplecache when their URL is requested
* Display helpful message for those who have site URL configuration issues
* Can revert to a previous revision with pages plugin
* Site owners can turn off posting wire messages to Twitter
* Search results are sorted by relevance

## Removed Functionality
* Twitter widget due to changes in Twitter API and terms of service
* OAuth API plugin due to conflicts with the Twitter API plugin


# v1.8.14 (March 12, 2013)

## Contributing Developers
* Aday Talavera
* Brett Profitt
* Cash Costello
* Ed Lyons
* German Bortoli
* Hellekin Wolf
* iionly
* Jerome Bakker
* Luciano Lima
* Matt Beckett
* Paweł Sroka
* Sem
* Steve Clay

## Security Fixes
* Fixed a XSS vulnerability when accepting URLs on user profiles
* Fixed bug that exposed subject lines of messages in inbox
* Added requirement for CSRF token for login

## Bugfixes
* Strip html tags from tag input
* Fixed several display issues for IE7
* Fixed several issues with blog drafts
* Fixed repeated token timeout errors
* Fixed JavaScript localization for non-English languages

## Enhancements
* Web services fall back to json if the viewtype is invalid


# v1.8.13 (January 29, 2013)

## Contributing Developers
* Cash Costello
* Juho Jaakkola
* Kevin Jardine
* Krzysztof Różalski
* Steve Clay

## Security Fixes
* Added validation of Twitter usernames in Twitter widget

## Bugfixes
* CLI usages with walled garden fixed
* Upgrading from < 1.8 to 1.8 fixed
* Default widgets fixed
* Quotes in object titles no longer result in "qout" in URLs
* List of my groups is ordered now
* Language string river:comment:object:default is defined now
* Added language string for comments: generic_comment:on

## Enhancements
* Added confirm dialog for resetting profile fields (adds language string profile:resetdefault:confirm)


# v1.8.12 (January 4th, 2013)

## Contributing Developers
* Brett Profitt
* Cash Costello
* Jerome Bakker
* Matt Beckett
* Paweł Sroka
* Sem
* Steve Clay

## Bugfixes
* Added an AJAX workaround for the rewrite test.
* Code cleanup to prevent some notices and warnings.
* Removed "original_order" in menu item anchor tags.
* Site menu's selected item correctly persists through content pages.
* Static caches rewritten and improved to prevent stale data being returned.
* Installation: Invalid characters in admin username are handled correctly.
* Messages: Fixed inbox link in email notifications.
* The Wire: Fixed objects not displaying correctly when upgrading from 1.7.

## Enhancements
* Performance improvements and improved caching in entity loading.
* Added upgrade locking to prevent concurrent upgrade attempts.
* Replaced xml_to_object() and autop() with GPL / MIT-compatible code.
* Error messages (register_error()) only fade after being clicked.
* Groups: Added a sidebar entry to display membership status and a link to
 group notification settings.
* Groups: Added pending membership and invitation requests to the sidebar.
* Groups: Better redirection for invisible and closed groups.
* Search: User profile fields are searched.
* Pages: Subpages can be reassigned to new parent pages.
* Twitter: Login with twitter supports persistent login and correctly forwards
 after login.


# v1.8.11 (December 5th, 2012)

## Bugfixes
* Fixed fatal error in group creation form


# v1.8.10 (December 4th, 2012)

## Contributing Developers
* Krzysztof Różalski
* Lars Hærvig
* Paweł Sroka
* RiverVanRain
* Sem
* Steve Clay

## Security Enhancements
* Cached metadata respects access restrictions to fix problems with profile
 field display.
* Group RSS feeds are restricted to valid entities

## Enhancements
* UX: Added a list of Administrators in the admin area
* UX: Limiting message board activity stream entries to excerpts
* Performance: Prefetching river entries
* Performance: Plugin entities are cached

## Bugfixes
* Removed superfluous commas in JS files to fix IE compatibility.
* API: Fixed Twitter API.
* Performance: Outputting valid ETags and expires headers.


# v1.8.9 (November 11, 2012)

## Contributing Developers
* Brett Profitt
* Cash Costello
* Evan Winslow
* Jeroen Dalsem
* Jerome Bakker
* Matt Beckett
* Paweł Sroka
* Sem
* Steve Clay

## Security Enhancements
* Sample CLI installer cannot break site
* Removed XSS vulnerabilities in titles and user profiles

## Enhancements
* UX: A group's owner can transfer ownership to another member
* UX: Search queries persist in the search box
* Several (X)HTML validation improvements
* Improved performance via more aggressive entity and metadata caching
* BC: 1.7 group profile URLs forward correctly

## Bugfixes
* UX: Titles containing HTML tokens are never mangled
* UX: Empty user profile values saved properly
* UX: Blog creator always mentioned in activity stream (not user who published it)
* UI: Fixed ordering of registered menu items in some cases
* UI: Embed dialog does not break file inputs
* UI: Datepicker now respects language
* UI: More reliable display of access input in widgets
* UI: Group edit form is sticky
* UI: Site categories are sticky in forms
* API: Language fallback works in Javascript
* API: Fallback to default viewtype if invalid one given
* API: Notices reported for missing language keys
* Memcache now safe to use; never bypasses access control
* BC: upgrade shows comments consistently in activity stream


# v1.8.8 (July 11, 2012)

## Contributing Developers
* Cash Costello
* Miguel Rodriguez
* Sem

## Enhancements
* Added a delete button on river items for admins

## Bugfixes
* Fixed the significant bug with htmlawed plugin that caused duplicate tags


# v1.8.7 (July 10, 2012)

## Contributing Developers
* Cash Costello
* Evan Winslow
* Ismayil Khayredinov
* Jeroen Dalsem
* Jerome Bakker
* Matt Beckett
* Miguel Rodriguez
* Paweł Sroka
* Sem
* Steve Clay

## Enhancements
* Better support for search engine friendly URLs
* Upgraded htmlawed (XSS filtering)
* Internationalization support for TinyMCE
* Public access not available for walled gardens
* Better forwarding and messages when they cannot view content because logged out

## Bugfixes
* Fatal errors due to type hints downgraded to warnings
* Group discussion reply notifications work again
* Sending user to inbox when deleting a message
* Fixed location profile information when it is an array
* Over 30 other bug fixes.


# v1.8.6 (June 18, 2012)

## Contributing Developers
* Cash Costello
* Evan Winslow
* Ismayil Khayredinov
* Jeff Tilson
* Jerome Bakker
* Paweł Sroka
* Sem
* Steve Clay

## Enhancements
* New ajax spinner
* Detecting docx, xlsx, and pptx files in file plugin
* Showing ajax spinner when uploading file with embed plugin

## Bugfixes
* Fixed some language caching issues.
* Users can add sub-pages to another user's page in a group.
* Over 30 other bug fixes.


# v1.8.5 (May 17, 2012)

## Contributing Developers
* Brett Profitt
* Evan Winslow
* Sem
* Steve Clay
* Jeroen Dalsem
* Jerome Bakker

## Security Enhancements
* Fixed possible XSS vulnerability if using a crafted URL.
* Fixed exploit to bypass new user validation if using a crafted form.
* Fixed incorrect caching of access lists that could allow plugins
to show private entities to non-admin and non-owning users. (Non-exploitable)

## Bugfixes
* Twitter API: New users are forwarded to the correct page after creating
             an account with Twitter.
* Files: PDF files are downloaded as "inline" to display in the browser.
* Fixed possible duplication errors when writing metadata with multiple values.
* Fixed possible upgrade issue if using a plugin uses the system_log hooks.
* Fixed problems when enabling more than 50 metadata or annotations.

## API
* River entries' timestamps use elgg_view_friendly_time() and can be
 overridden with the friendly time output view.


# v1.8.4 (April 24, 2012)

## Contributing Developers
* Adayth Talavera
* Brett Profitt
* Cash Costello
* Evan Winslow
* Ismayil Khayredinov
* Janek Lasocki-Biczysko
* Jerome Baker
* Sem
* Steve Clay
* Webgalli

## Security Enhancements
* Fixed an issue in the web services auth.get_token endpoint that
would give valid auth tokens to invalid credentials. Thanks to
Christian for reporting this!
* Fixed an that could show which plugins are loaded on a site.

## Enhancements
* UI: All bundled plugins' list pages display a no content message if there is nothing to list.
* UI: Site default access is limited to core access levels.
* UI: Showing a system message to the admin if plugins are disabled with the "disabled"
magic file.
* UI: Added transparent backgrounds for files and pages icons.
* External (Site) Pages: If in Wall Garden mode, Site Pages use the Walled Garden
theme when logged out.
* UI: Database errors only show the query to admin users.
* UI: Cannot set the data path to a relative path in installation or site settings.
* UI: Cleaned up notifications for bundled plugins.
* UI: Hiding crop button if no avatar is uploaded.
* UI: Bundled plugins are displayed with a gold border in the plugin admin area.
* UI: Can see all the categories a plugin belongs to.
* Web Services: Multiple tokens allowed for users.
* API: More efficient entity loading.
* API: Added IP address to system log.
* API: Languages are cached.
* API: ElggBatch supports disabling offsets for callbacks that delete entities.
* API: Cleaned up the boot process.
* API: Fixed situation in which the cache isn't properly cleared if a file can't be unlinked.

## Bugfixes
* UI: Tags display in the case they were saved.
* UI: Friendly titles keep -s.
* UI: Removed pagination in friends widget.
* UI: Profile settings actions correctly displays error messages as errors.
* UI: Tag search works for tags with spaces.
* UI: Fixed river display for friending that happens during registration.
* Groups: Link for managing join requests is restored in the sidebar.
* Walled Garden: Cron and web services endpoints are exposed as public sites.
* The Wire: UTF usernames are correctly linked with @ syntax.
* The Wire: No longer selecting the "Mine" tab for users who aren't you.
* Blogs: Notifications restored.
* Message Board: Fixed delete.
* Groups: Forwarding to correct page if trying to access closed group.
* API: entities loaded via elgg_get_entities_from_relationship() have the correct time_created.
* API: Deleting entities recursively works when code is logged out.
* API: Fixed multiple uses of deprecated functions.


# v1.8.3 (January 12, 2012)

## Enhancements
* Adds a white list for ajax views
* Improved navigation tab options
* Added group specific search
* Added button for reverting avatar
* Improved documentation for core class attributes
* Adds a server info page under administer -> statistics
* Improving caching of icons and js/css
* Deprecation notices not displayed to non-admin users

## Bugfixes
* Fixed upgrade scripts for blog posts and groups forum posts
* Can now delete invitations to invisible groups
* Fixed several widget bugs
* Fixed access level on add to group river item
* Fixed recursive entity enabling
* Fixed limit on pages in sidebar navigation
* Fixed deletion of large numbers of annotations


# v1.8.2 (December 21, 2011)

## Enhancements
* Added a 404 page
* Widgets controls now using the menu system
* Admins can edit users' account information
* Embed uploader supports uploading into groups
* Add a control panel widget for easy access to cache flushing and upgrading
* Comments now have a unqiue URL with fragment identifier
* JavaScript language files are cacheable
* jQuery form script only loaded when required

## Bugfixes
* Fixed default widgets
* Fixed activity filtering
* Embedding an image now inserts a medium sized image
* Search plugin only uses mbstring extension if enabled
* Site pages links returned to footer
* Fixed URL creation for users with non-ASCII characters in username
* The wire username parsing supports periods in usernames
* Returned the posting area to the main wire page
* Fixed layout issue on pages with a fragment identifier in URL
* Added support for call elgg_load_js() in header and footer
* Fixed user picker
* Fixed uservalidationbyemail plugin ignoring the actions of other plugins
* Fixed bug preventing the creation of admin users
* Fixed deleting a widget with JavaScript disabled
* Fixed many bugs in the unit/integration tests


# v1.8.1 (November 16, 2011)

## Enhancements
* Completed styling of user validation admin page
* Adding rel=nofollow for non-trusted links
* Added direct icon loading for profile avatars in profile plugin
* Improved the structure of content views to make styling easier
* Updated version of jQuery to 1.6.4
* Added basic support for icon size customization
* Added a toggle for gallery/list view in file plugin
* Added support for passing CSS classes to icon views
* Added support for non http URLs to Elgg's normalize functions
* Added better support for the 404 forward if a page handler does handle a request

## Bugfixes
* Fixed autocomplete and userpicker
* Fixed RSS and web service-related view types
* Fixed walled garden display issues
* Added work around for IE/TinyMCE/embed insert problem
* Implemented ElggUser.isAdmin() JavaScript method
* Fixed the date views and JavaScript datepicker
* Fixed horizontal radio buttons styling
* Modules only display header if there is content for it


# v1.8.1b (October 11, 2011)

## Enhancements
* New group activity widget for user dashboard.
* Added more sprites.
* version.php information cached instead of loaded 100s of times.
* Added class elgg-autofocus to add focus on inputs when the page loads.
* Admins can edit user avatars again.
* Added a filter for non-bundled plugins in plugin admin.
* Improvements to admin area theme.

## Bugfixes
* Fixed site dropdown menu for IE.
* ElggEntity->deleteMetadata() no longer deletes all metadata ever if
called on an unsaved entity.
* Fixed Embed plugin.
* Fixed activate and deactivate all plugins.
* Fixed URL for group membership request in notification email.
* Fixed log browser plugin's admin area display.
* Fixed RSS icon not showing up on some pages.
* Fixed river entries for forum posts that were lost if upgrading from 1.7.
* Better displaying of errors when activating, deactivating, or
reordering plugins.
* Fixed Developer Plugin's inspection tool.
* Fixed avatar cropping on IE 7.
* Bookmarks plugin accepts URLs with dashes.
* "More" menu item on site menu hidden if items are manually specified.
* Fixed hover menu floating if unrestrained.
* JS init, system fired when DOM and languages are read.
* Fixed the date picker input view.
* Fixed stack overflow when calling elgg_view() from a pagesetup
event.
* Menu links no longer have empty titles and confirm attributes.
* Fixed crash when attempting to change password to an invalid value.
* Fixed "More groups" link for groups widget.
* Fixed output/confirmlink to use a default question if not specified.
* Added missing language strings. Also added "new", "add", and "create".
* Registered security token refresh page as external to avoid token refresh
problems on Walled Garden sites.
* Displaying more accurate message if uploading an avatar fails.
* "Leave group" button doesn't display for group owners.
* Request group membership button displays only when logged in.
* Fixed the number of displayed items for Bookmarks widget.
* Fixed fallback to deprecated views for widgets.

## API Changes
* Menus names must be unique to the entire menu, not just section.
* Input views that encode text use the option 'encode_text'.
* Added ElggPlugin->getFriendlyName().
* elgg_view_icon() accepts a class.
* Added hook output:before, page.
* Added hook output:before, layout.
* elgg_get_entities() and related functions return false if passed
valid options with invalid values.
* Can disable the user hover menu by passing hover => false to
elgg_view_icon(). Previously it was override => true.
* Embed plugin uses menu system. See readme for embed plugin.
* Manifest attributes are no longer translated via elgg_echo().
* Fixed livesearch ajax endpoint.
* Fixed site unit test.
* Unit tests tidy up after themselves better.
* forward() throws an exception if headers are already sent.
* Better errors if adding a user through admin area fails.
* Localized profile fields.
* Added 'is_trusted' parameter output/url to avoid escaping and filtering.
Defaults to false.
* Added elgg_unregister_action()
* Fixed ElggPriorityList::rewind().
* Fixed forwarding after login for login-protected pages.
* get_site_by_url() respects class inheritance for subclassing ElggSite.

## Internal changes
* Updated deprecated uses of internalname/id.
* Using wwwroot instead of www_root because of inconsistencies.


# v1.8.0 (Jackie) (September 5th, 2011)

## Notes
Elgg 1.8 contains the most changes in Elgg since the transition from Elgg
0.9 to Elgg 1.0. The core team tried to make the transition as smooth as
possible, but in the interest of following standards and simplifying the
development process for core and third party developers, we have made
changes that will require updating plugins. We believe these changes
will help Elgg development be easier for everyone.

It is unreasonable and unhelpful to list the full details of all changes in
this file. Instead, we will list the high level, overarching changes to
systems. If you are interested in the specifics, Elgg 1.8's source code is
highly documented and serves as a good guide and the git commit log can
provide excruciating details of what has changed between 1.7 and 1.8.

Please post your feedback, questions, and comments to the community site
at http://community.elgg.org. As always, thank you for using Elgg!

--The Elgg Core Development Team

A tip about updating plugins:

It's not difficult to update 1.7 plugins for 1.8. There is a detailed
document outlining this process on the wiki:
http://learn.elgg.org/en/stable/guides/upgrading.html#from-1-7-to-1-8

The basic process is:

1. Clean up the plugin to make sure it conforms to coding standards,
 official structure, and best practices.
2. Update any uses of deprecated functions. Functions deprecated in 1.7 will
 produce visible notices in 1.8!
3. Use the new manifest format.
4. Use the new menu functions.
5. Use the new JS features.
6. Update the views to use core CSS helper functions and classes instead of
 writing your own.

The documentation directory and the wiki has more information.

## User-visible changes
* New default theme.
* New installation.
* Separate and updated admin interface.
* Updated plugin themes.

## Generic API changes
* Improved the markup and CSS.
* Restructured and simplified the views layouts.
* Added a new menu system.
* Added new CSS and JS file registration functions.
* Added a JS engine.
* Added a breadcrumb system.
* Added a sticky forms system.

## New plugins
* Dashboard - The activity stream is now the default index page. A 1.7-style
dashboard is provided through the dashboard plugin.
* Developers Plugins - Developer tools.
* Likes - Allows users to "like" other users' content.
* oAuth API - A generic, reusable oAuth library.
* Tag Cloud - A widget-based tag cloud generator.
* Twitter API - A generic Twitter library that allows signin with Twitter
and pushing content to tweets. Replaces twitter_service.

## Deprecated plugins
* captcha - Captchas have long since stopped being useful as a deterrent
against spam.
* crontrigger - Real cron should be used.
* default_widgets - This functionality is now part of core.
* friends - This functionality is now part of core.
* riverdashboard - Displaying the river (activity stream) is default in
core. The original dashboard can be restored by the new Dashboard plugin.
* twitter_service - Replaced by Twitter API.

Elgg 1.8.0.1 was released immediately after 1.8.0 to correct a problem in
installation.
<|MERGE_RESOLUTION|>--- conflicted
+++ resolved
@@ -1,4 +1,3 @@
-<<<<<<< HEAD
 <a name="3.0.0-rc.1"></a>
 ### 3.0.0-rc.1  (2018-07-24)
 
@@ -281,15 +280,10 @@
 
 <a name="3.0.0-beta.2"></a>
 ### 3.0.0-beta.2  (2018-01-31)
-=======
-<a name="2.3.10"></a>
-### 2.3.10  (2018-12-21)
->>>>>>> e3982cb6
 
 #### Contributors
 
 * Jerôme Bakker (5)
-<<<<<<< HEAD
 * Ismayil Khayredinov (2)
 
 #### Features
@@ -847,13 +841,19 @@
 var `$DEFAULT_FILE_STORE`.
  ([618c79d3](https://github.com/Elgg/Elgg/commit/618c79d301eda1b265441b14f3bfbda2235ee3fd))
 * The `resources/file/download` view is no longer used. ([1e736aeb](https://github.com/Elgg/Elgg/commit/1e736aebb953051ec1b8a2c165ab3c9595e72b40))
-=======
+
+
+<a name="2.3.10"></a>
+### 2.3.10  (2018-12-21)
+
+#### Contributors
+
+* Jerôme Bakker (5)
 
 #### Bug Fixes
 
 * **js:** input datepicker can be cleared using delete or backspace ([54b76928](https://github.com/Elgg/Elgg/commit/54b769286745e5e6fb0d5255645eab66144c6cc9))
 
->>>>>>> e3982cb6
 
 <a name="2.3.9"></a>
 ### 2.3.9  (2018-11-14)
