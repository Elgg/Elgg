--- conflicted
+++ resolved
@@ -1,4 +1,3 @@
-<<<<<<< HEAD
 <a name="1.12.5"></a>
 ### 1.12.5  (2015-11-29)
 
@@ -157,7 +156,7 @@
   * elgg_get_view_location is going away in 2.0 ([b4347fb4](https://github.com/Elgg/Elgg/commit/b4347fb4209dd1a09d5ad0d1ef2d546169aeb5b9))
   * Support for custom template handlers will end soon ([0dc67698](https://github.com/Elgg/Elgg/commit/0dc67698f6def5fa6cea32dd1171d1166e9c4e29))
 
-=======
+
 <a name="1.11.5"></a>
 ### 1.11.5  (2015-12-13)
 
@@ -170,7 +169,7 @@
 
 * **views:** Sticky values now get passed into views extending register/extend (Fixes [#8873](https://github.com/Elgg/Elgg/issues/8873))
 * **memcache:** don't store a copy of $CONFIG in file objects (Fixes [#9081](https://github.com/Elgg/Elgg/issues/9081))
->>>>>>> 641bcd67
+
 
 <a name="1.11.4"></a>
 ### 1.11.4  (2015-07-07)
