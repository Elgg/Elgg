--- conflicted
+++ resolved
@@ -1,4 +1,3 @@
-<<<<<<< HEAD
 <a name="2.3.10"></a>
 ### 2.3.10  (2018-12-21)
 
@@ -1513,7 +1512,7 @@
 change them to external AMD modules and load them with `elgg_require_js`.
 
 Fixes #2718 ([c91f1f3e](https://github.com/Elgg/Elgg/commit/c91f1f3e5b0c825e34feae248a1a3ff5a5e2b640))
-=======
+
 <a name="1.12.18"></a>
 ### 1.12.18  (2019-04-03)
 
@@ -1525,8 +1524,6 @@
 #### Bug Fixes
 
 * **core:** revert original libxml_use_internal_errors value after use ([bc30e941](https://github.com/Elgg/Elgg/commit/bc30e941071b25c42101c8843b4918a171044027))
-
->>>>>>> bcc01fda
 
 <a name="1.12.17"></a>
 ### 1.12.17  (2017-09-21)
