<<<<<<< HEAD
<a name="1.11.5"></a>
### 1.11.5  (2015-12-13)

#### Contributors

* Steve Clay (1)
* Juho Jaakkola (1)

#### Bug Fixes

* **views:** Sticky values now get passed into views extending register/extend (Fixes [#8873](https://github.com/Elgg/Elgg/issues/8873))
* **memcache:** don't store a copy of $CONFIG in file objects (Fixes [#9081](https://github.com/Elgg/Elgg/issues/9081))

<a name="1.11.4"></a>
### 1.11.4  (2015-07-07)

#### Contributors

* Ismayil Khayredinov (7)
* Evan Winslow (5)
* Miloš (4)
* Steve Clay (4)
* Jeroen Dalsem (1)

#### Documentation

* **misc:** Miscellaneous docs fixes ([06e3557c](https://github.com/Elgg/Elgg/commit/06e3557cd0046bfb601b3345f6f636cdbbb63de9))
* **permissions:** Fix $params key name for permissions_check:annotate ([1af6e3a2](https://github.com/Elgg/Elgg/commit/1af6e3a250ad18b9c94c2d9048b04311e0fe29a2))
* **web_security:** adds security warnings ([d47fc5ed](https://github.com/Elgg/Elgg/commit/d47fc5ed4cf7b53bd8bfd33190dc06fbf2ae1772))
* **web_services:** document the use of parameters in method declarations ([750e31b9](https://github.com/Elgg/Elgg/commit/750e31b988131c53a90be987daa33229b1573f75))


#### Bug Fixes

* **legacy_urls:**
  * adds missing forwarder for groups/forum/$guid ([2b555f88](https://github.com/Elgg/Elgg/commit/2b555f886cc4b348d38986c86bc1fb6ad041bac6), closes [#8493](https://github.com/Elgg/Elgg/issues/8493))
  * unset __elgg_uri to prevent infinite loops ([0c7687ac](https://github.com/Elgg/Elgg/commit/0c7687acdf1f92066af0fc9cb32673e8da0f8859), closes [#8494](https://github.com/Elgg/Elgg/issues/8494))
* **profile:** Avatar cropper again can be moved immediately after uploading image ([d8cf51b7](https://github.com/Elgg/Elgg/commit/d8cf51b7d4e718f8a67fa8d26a11e697851820bc), closes [#8449](https://github.com/Elgg/Elgg/issues/8449))
* **relationships:** Invalid relationship names throw properly ([ac976e23](https://github.com/Elgg/Elgg/commit/ac976e23394f0dcba2f6b473b7f63a57082cf5d5))
* **ui:** prevent button jumping on widget add panel toggle ([088de48d](https://github.com/Elgg/Elgg/commit/088de48dda3632cb57ba9fdc16f239c084cd0fee))
* **web_services:** no longer uses deprecated export global ([3a818d2b](https://github.com/Elgg/Elgg/commit/3a818d2b6c70e170937854be42f43cb496449f62))


<a name="1.11.3"></a>
### 1.11.3  (2015-06-14)

#### Contributors

* Steve Clay (6)
* Evan Winslow (4)
* Juho Jaakkola (1)
* Julien Boulen (1)
* Marcus Povey (1)
* Matt Beckett (1)

#### Documentation

* **code:** Permit use of `<?=` PHP shortcut since we're on 5.4+ ([453d8dcb](https://github.com/Elgg/Elgg/commit/453d8dcb9f90b0e210a7233aef1172b949133841))
* **hooks:** Clarifies docs for the register, user hook ([b877f61d](https://github.com/Elgg/Elgg/commit/b877f61de13a293f1d32c9dc345cd3cc8a51121a), closes [#8377](https://github.com/Elgg/Elgg/issues/8377))
* **install:** Update cloud9 install instructions ([616f2156](https://github.com/Elgg/Elgg/commit/616f21563dc92613e279bebc40419bf0a6339dde), closes [#8240](https://github.com/Elgg/Elgg/issues/8240))


#### Bug Fixes

* **IDE:** Public APIs no longer marked with @internal ([11ccf71c](https://github.com/Elgg/Elgg/commit/11ccf71c5bb9b7d64ba9e834568275da853c7e65), closes [#7714](https://github.com/Elgg/Elgg/issues/7714))
* **db:** Will now validate invite codes that contain "-" characters. ([6667c05f](https://github.com/Elgg/Elgg/commit/6667c05f35c2dd33453c6e22b1709d10c9f52929))
* **notification:** Removes warning handling the email, system hook ([91daee43](https://github.com/Elgg/Elgg/commit/91daee43b6a5cf388640d592117ef808ce838013), closes [#8333](https://github.com/Elgg/Elgg/issues/8333))
* **relationships:** Restores functionality of `$inverse_relationship` argument for `get_entity_relationships` ([3cc06f11](https://github.com/Elgg/Elgg/commit/3cc06f11816a13dcb688c32ab7cd96054fa8d2a7))
* **spinner:** elgg/spinner delays a bit before displaying ([70cfdd01](https://github.com/Elgg/Elgg/commit/70cfdd01e277915674c7c3bfbd32e1f3eb7c8de7), closes [#8361](https://github.com/Elgg/Elgg/issues/8361))
* **users:** admins are again able to reset user's password ([2b4d599e](https://github.com/Elgg/Elgg/commit/2b4d599ec6bda474de61bde9eff70c1eadab5b0a))


<a name="1.11.2"></a>
### 1.11.2  (2015-05-25)

#### Contributors

* Steve Clay (12)
* Ismayil Khayredinov (5)
* Evan Winslow (2)
* Jeroen Dalsem (2)
* Juho Jaakkola (2)
* Ariel Abrams-Kudan (1)
* Jerôme Bakker (1)
* Juho Jaakkola (1)

#### Performance

* **views:** No longer regenerates the $vars[‘user’] wrapper for each view ([3c40971a](https://github.com/Elgg/Elgg/commit/3c40971ada6c1123db64a2453cc617d9b6fc8635))


#### Documentation

* **ajax:** Adds more complete Ajax docs ([bfbf0ff2](https://github.com/Elgg/Elgg/commit/bfbf0ff212c1738f4884e60f3cb38ed17f11aaa0), closes [#8277](https://github.com/Elgg/Elgg/issues/8277))
* **amd:** Overhauls the AMD docs with a lot more detailed instructions ([e01996ab](https://github.com/Elgg/Elgg/commit/e01996ab241914ffd7d36d49d813275bc6f5827b))
* **auth:** Add basic APIs to the authentication docs ([83d5f214](https://github.com/Elgg/Elgg/commit/83d5f214b73efbf743af9bbbd6f17b772a977a5e))
* **guides:** Alpha-sort the developer guides to make them more scannable ([88a9d130](https://github.com/Elgg/Elgg/commit/88a9d130c4d4f24473f8e7f583b7959e5d35ba63))


#### Bug Fixes

* **ckeditor:** also remove liststyle as a default loaded plugin ([eb8235cb](https://github.com/Elgg/Elgg/commit/eb8235cba756b8bd615c62fd1d0fda374b9fcdcd), closes [#8195](https://github.com/Elgg/Elgg/issues/8195))
* **comments:** Ajax-saved comments show proper server formatting ([6f0f74cb](https://github.com/Elgg/Elgg/commit/6f0f74cb69c59c9587b2116dd011d898c88259a1), closes [#8294](https://github.com/Elgg/Elgg/issues/8294))
* **file:** Default file type icons again available in the theme sandbox ([6892979f](https://github.com/Elgg/Elgg/commit/6892979faf8878652f0bb5652ad0201e9864b3ee))
* **filestore:** Fixed a crash when forms had a file input but no file was provided ([2ada5d5a](https://github.com/Elgg/Elgg/commit/2ada5d5a76b72989a7b56ec9d7ae495639481d44))
* **groups:**
  * do not reassign container on ownership transfer if old container is not an old owner ([57cf337a](https://github.com/Elgg/Elgg/commit/57cf337a2a601d855a16d5e66fb1129eb4a4958d))
  * terminate edit action early if group can not be saved ([3fe10452](https://github.com/Elgg/Elgg/commit/3fe10452163ee151ca3cb98323f1b4823d06f043))
  * do not attempt to populate groups_entity table if base entity fails to save ([f2cbb237](https://github.com/Elgg/Elgg/commit/f2cbb23722aa60ab9449eadd958d98e7b585cab1))
* **menus:** only display location menu item if value is string ([e3a39167](https://github.com/Elgg/Elgg/commit/e3a39167dcbd538e39fc5c4679402d5db01e5c37))
* **mysql:** Use explicit ext/mysql resource in initial query/escaping ([b7abe8eb](https://github.com/Elgg/Elgg/commit/b7abe8eb033832318a61ae0554613670557c1df1), closes [#8208](https://github.com/Elgg/Elgg/issues/8208))
* **notifications:** fixed deprecation notice elgg-require-confirmation ([79bf7d42](https://github.com/Elgg/Elgg/commit/79bf7d4230568cebb60cafac842584f7d0b9f0ec))
* **river:** Activity page for specific user shows that user’s owner block ([5ecfe41d](https://github.com/Elgg/Elgg/commit/5ecfe41d5970af6351148fb12d4ed38d3cf23485), closes [#8257](https://github.com/Elgg/Elgg/issues/8257))
* **session:** Remember me no longer results in occasional fatal errors ([b91620c1](https://github.com/Elgg/Elgg/commit/b91620c1f3d43bb5df4b43add506005259dc7b78), closes [#8104](https://github.com/Elgg/Elgg/issues/8104))
* **ui:** Checkboxes and labels are again separated by a space ([1b62dd20](https://github.com/Elgg/Elgg/commit/1b62dd20df4b62ac851a57b1318d25b2f986978e), closes [#8199](https://github.com/Elgg/Elgg/issues/8199))
* **widgets:** validate get_list,default_widgets hook output ([b1c16311](https://github.com/Elgg/Elgg/commit/b1c16311ea3a129e5b885d34765d6b892b42130e))


<a name="1.11.1"></a>
### 1.11.1  (2015-04-27)

#### Contributors

* Steve Clay (4)
* Brett Profitt (2)
* Ismayil Khayredinov (2)
* Juho Jaakkola (2)
* Jeroen Dalsem (1)
* Per Jensen (1)

#### Documentation

* **support:** Added 1.11's dates of support. ([4bd3144d](https://github.com/Elgg/Elgg/commit/4bd3144dcd258f8b38e3ea97acff87d7c1d5ef51))


#### Bug Fixes

* **aalborg_theme:** removes unwanted margin from elgg-list-river items ([c43371b5](https://github.com/Elgg/Elgg/commit/c43371b59566612dca3230d7a33083e60b4cc319), closes [#8124](https://github.com/Elgg/Elgg/issues/8124))
* **access:** do not use default access if access options are passed to the input view ([36a4d209](https://github.com/Elgg/Elgg/commit/36a4d2090889a3b41d8a5abf2ce0eb19d66c9cd4), closes [#8219](https://github.com/Elgg/Elgg/issues/8219))
* **core:** check for correct minimal php version in installer ([fcff9e5e](https://github.com/Elgg/Elgg/commit/fcff9e5e4d327ebf5301eea38f0e4f9bbb550dbf), closes [#8196](https://github.com/Elgg/Elgg/issues/8196))
* **deprecation:** visible deprecation errors aren't displayed to admin anymore ([2311d666](https://github.com/Elgg/Elgg/commit/2311d6669aae52135aa6deacd7cf5cf60f563409))
* **navigation:** Links to “Comments” again link directly to the comments section ([caea1ab2](https://github.com/Elgg/Elgg/commit/caea1ab262f0d517c3dd0d6111dfaf8b6e8975f8), closes [#8227](https://github.com/Elgg/Elgg/issues/8227))
* **plugins:**
  * Unloadable owner doesn’t WSOD displaying groupforumtopic ([8a082a3c](https://github.com/Elgg/Elgg/commit/8a082a3cdda7ac3e31b06189037f25cbae8c2bc2))
  * Fixes HTML toggle for CKEditor ([a45c4ca4](https://github.com/Elgg/Elgg/commit/a45c4ca45c824d716f103ef55b7fdd62e7d829e7), closes [#8193](https://github.com/Elgg/Elgg/issues/8193))
* **session:** Properly assigns PHP session settings from configuration ([d1ec08f3](https://github.com/Elgg/Elgg/commit/d1ec08f34b7a6520cf577ae30bcdad1c6c8b8427), closes [#8223](https://github.com/Elgg/Elgg/issues/8223))
* **tags:** Corrected cases of tags having leading or trailing spaces. ([67addf48](https://github.com/Elgg/Elgg/commit/67addf489c340f238002946560da958a5ddf0411), closes [#8123](https://github.com/Elgg/Elgg/issues/8123))


<a name="1.11.0"></a>
## 1.11.0  (2015-04-13)

#### Contributors

* Jeroen Dalsem (50)
* Steve Clay (37)
* Ismayil Khayredinov (15)
* Jerôme Bakker (11)
* Juho Jaakkola (6)
* Evan Winslow (3)
* Brett Profitt (2)
* Matt Beckett (2)
* Paweł Sroka (2)
* Mariano Aguero (1)
* Per Jensen (1)
* ray peaslee (1)

#### Features

* **access:** notify users when access change will affect comments ([09691cb1](https://github.com/Elgg/Elgg/commit/09691cb10944a599eda97c65c169da6d9824c218), closes [#8086](https://github.com/Elgg/Elgg/issues/8086))
* **admin:** add a warning when a physical robots.txt is present ([90ec514e](https://github.com/Elgg/Elgg/commit/90ec514ec899a4b0721d1257ddfd208a59ea8bbb))
* **comments:**
  * link in email notification now takes directly to the correct page ([914b492d](https://github.com/Elgg/Elgg/commit/914b492def07ffb703a0a320086e571c20efb640))
  * allows setting comments per page via hook ([879a3ef3](https://github.com/Elgg/Elgg/commit/879a3ef3cba3ab0d1604e51864c4ea4225685383))
  * river comments/discussion replies go to right page ([364894e2](https://github.com/Elgg/Elgg/commit/364894e257a64b3b9f58a5e439017420c85d09d3), closes [#7936](https://github.com/Elgg/Elgg/issues/7936))
* **context:** adds API to get/set the entire context stack ([d7ff355b](https://github.com/Elgg/Elgg/commit/d7ff355b458c909eccc3ef11b64c59df7bf84bff))
* **core:**
  * adds handling of 400 and 403 error codes ([243ca408](https://github.com/Elgg/Elgg/commit/243ca4086e1a870b5f08b3d38690c3c1bbe3cf23))
  * added a new admin widget to monitor cron jobs ([aeb26236](https://github.com/Elgg/Elgg/commit/aeb26236c4d95dc8f6e9164d7648969d818c20a1))
* **db:** remove access collection (membership) when an entity is removed ([f67d04fd](https://github.com/Elgg/Elgg/commit/f67d04fd1d65561fe721fe4881cf672163539bad))
* **developers:**
  * added userpicker with limit 1 to theme sandbox ([6d3ad5cf](https://github.com/Elgg/Elgg/commit/6d3ad5cf0ea1bbebf9316dede2acfe26576a7b0f))
  * show total DB queries in the developer screen log ([defbe1cc](https://github.com/Elgg/Elgg/commit/defbe1cc66b0b4c2dedfa02bc04613f0ea9e7f1a))
  * the inspector pages show a lot more info ([a4384438](https://github.com/Elgg/Elgg/commit/a4384438ca8422aad3cab95ed6d5dc88b0f1024a), closes [#4540](https://github.com/Elgg/Elgg/issues/4540))
  * improved readability of inspect pages ([a3e7f09d](https://github.com/Elgg/Elgg/commit/a3e7f09d016db2ea0027266fec95eaa1cec69a07), closes [#6484](https://github.com/Elgg/Elgg/issues/6484))
* **discussions:** link in email notification now takes directly to the correct page ([4565cc86](https://github.com/Elgg/Elgg/commit/4565cc8605f1426e25be4ee919168d744899e93e))
* **engine:**
  * added a canDelete function to the entity class ([6b12e45d](https://github.com/Elgg/Elgg/commit/6b12e45db14e635a1fca450f441ca0ff0fae20f0))
  * added a trigger to elgg_view_menu to adjust menu vars ([34ad5bee](https://github.com/Elgg/Elgg/commit/34ad5beedde570f8f1210529929c78a26e77a382))
* **externalpages:**
  * replaced tabs with menu on expages edit form ([d4d03d0a](https://github.com/Elgg/Elgg/commit/d4d03d0ad3b9a9d52ce3a2b4d5b6b490ee4c3582))
  * added a link on the edit form to view page on site ([1a6d8d79](https://github.com/Elgg/Elgg/commit/1a6d8d79e28f847604a9614540b75f743edaaf90))
  * added an edit button to the view of an external page ([cd1c58b8](https://github.com/Elgg/Elgg/commit/cd1c58b8695ab6e9064f4cc6eb7db951128b968b))
* **file:**
  * Add upload button to sidebar search pages ([290c498d](https://github.com/Elgg/Elgg/commit/290c498d8ae57033176d3874675ecb3bc0e41271), closes [#8110](https://github.com/Elgg/Elgg/issues/8110))
  * show image thumbnail in a lightbox in full view ([001e27eb](https://github.com/Elgg/Elgg/commit/001e27eb9dfee3fb54bfce38e0ecac4c746b5c0f))
* **groups:** group tool options are now checkboxes ([25532a91](https://github.com/Elgg/Elgg/commit/25532a914963227aa70a10e3f14c3bf92728b92d))
* **i18n:**
  * added function to check if a language key exists ([9684b37c](https://github.com/Elgg/Elgg/commit/9684b37cb2307c195dbedfd510584df561c5dabd))
  * allow option to force language with an url parameter ([afd9ad34](https://github.com/Elgg/Elgg/commit/afd9ad34721a65cd615426bb494829a503982240))
* **icons:** allow ElggEntity::getIconURL to accept an array ([7281ea01](https://github.com/Elgg/Elgg/commit/7281ea018e99c53279df2898d2213816df6bf059))
* **js:**
  * added a hook to the AMD config to control the configuration ([697bb841](https://github.com/Elgg/Elgg/commit/697bb841272dcbbb4d8aa19ff267ae964f86afe8))
  * datepicker will now show month and year selector ([1945c8ba](https://github.com/Elgg/Elgg/commit/1945c8ba8b765ff3d4f230b08da15fa1e13a67e4))
  * adds a fixed Ajax spinner module ([dd1b5bc2](https://github.com/Elgg/Elgg/commit/dd1b5bc23f8d6bca9f6a9395191fff6101fdcded))
* **login_as:** Added login_as plugin as bundled with the core. ([7ca66011](https://github.com/Elgg/Elgg/commit/7ca6601134d43531256d6a55ad032d08ab5e6c8f), closes [#7958](https://github.com/Elgg/Elgg/issues/7958))
* **navigation:** add hook to filter breadcrumbs ([f7cb4878](https://github.com/Elgg/Elgg/commit/f7cb4878be4e3bd277410362740e87972f6a114a), closes [#6419](https://github.com/Elgg/Elgg/issues/6419))
* **plugins:** adds several reported content features ([347683c1](https://github.com/Elgg/Elgg/commit/347683c1b6dba1740193b69054d9e1ad9dd4f96c), closes [#5379](https://github.com/Elgg/Elgg/issues/5379), [#6082](https://github.com/Elgg/Elgg/issues/6082), [#5380](https://github.com/Elgg/Elgg/issues/5380))
* **security:**
  * Adds component to create and validate HMAC tokens ([4c1b0740](https://github.com/Elgg/Elgg/commit/4c1b0740a924c381f9b87bd35e782375daf322b5), closes [#7824](https://github.com/Elgg/Elgg/issues/7824))
  * adds events around site secret regeneration ([25f177a3](https://github.com/Elgg/Elgg/commit/25f177a3892aae6aa9d63d85b50bb1303f466eec), closes [#6252](https://github.com/Elgg/Elgg/issues/6252))
* **ui:** allows highlighting an element whose id is found from the URL ([f7dd696a](https://github.com/Elgg/Elgg/commit/f7dd696a15b07fdf1d02417509ed3788707d7563))
* **views:**
  * added lazy loading of user hover menu ([a0267469](https://github.com/Elgg/Elgg/commit/a02674695e85d5f1f288cec8063f7ad8de1e4bd6))
  * add first and last page number to pagination ([4c9c1209](https://github.com/Elgg/Elgg/commit/4c9c120947e241e7dcf51dab12a21ccf3f4f7b32))
  * added the ability to translation the usersettings title ([00e9efce](https://github.com/Elgg/Elgg/commit/00e9efceaa81482f73eba38ed42874bd109bd0bb))
  * allow providing alternative views for list items ([85c22f35](https://github.com/Elgg/Elgg/commit/85c22f35801baa0ffd8c4b5226bffe903ac54b7a))
  * support for extra variables in elgg_view_icon function ([67006312](https://github.com/Elgg/Elgg/commit/670063129b01d7478f9c14fb540d4622e364806d))
  * move logged in check to topbar view ([08ae23f6](https://github.com/Elgg/Elgg/commit/08ae23f68baceb9c53136b3afb86755410986a18), closes [#6582](https://github.com/Elgg/Elgg/issues/6582))
  * plugin hooks can modify view $vars ([d493bf93](https://github.com/Elgg/Elgg/commit/d493bf933f300466d94e29ff781d86b4c19786f3), closes [#7736](https://github.com/Elgg/Elgg/issues/7736))
  * added support for other entity types to tagcloud block ([db0d9b04](https://github.com/Elgg/Elgg/commit/db0d9b048b2a750487b79ae899008b3035aed611))
  * added container guid support to sidebar comments block ([e70f2c98](https://github.com/Elgg/Elgg/commit/e70f2c9801009c58b50fa0ada44a04542e1580cb))
  * add container guid support to tagcloud block ([de92b4ec](https://github.com/Elgg/Elgg/commit/de92b4ec5608e749b01d7a470a8354721057332f))
  * passes more context info to input/access and access hooks ([437f9649](https://github.com/Elgg/Elgg/commit/437f9649a9204db632cae655bc88f6fbf0880b1c), closes [#4695](https://github.com/Elgg/Elgg/issues/4695))


#### Performance

* **entities:**
  * adds preload_containers option to elgg_get_entities ([65fe534f](https://github.com/Elgg/Elgg/commit/65fe534fb49589bd8b1c5e8ee26a5d00a9db4b33), closes [#7663](https://github.com/Elgg/Elgg/issues/7663))
  * loads more entities with a single query ([31058a09](https://github.com/Elgg/Elgg/commit/31058a094a50055898692f6930b47b18a4027b4f), closes [#7662](https://github.com/Elgg/Elgg/issues/7662), [#7659](https://github.com/Elgg/Elgg/issues/7659))
* **groups:** makes group invitations scalable ([6088b1a7](https://github.com/Elgg/Elgg/commit/6088b1a7b3804c8ac8e43c20fb79cce0fd6d849e))
* **i18n:** only check for admin once during getInstalledTranslations ([38dae267](https://github.com/Elgg/Elgg/commit/38dae2670fa02cedb49197cfc12790f2df3e8245))
* **languages:** improved js caching of languages by using simplecache ([ab17ee54](https://github.com/Elgg/Elgg/commit/ab17ee54dd3e71f8bb230ec3c9a4368c492b7cd1))
* **likes:** ajax load liking users and show in lightbox ([7a371477](https://github.com/Elgg/Elgg/commit/7a3714775d5f8c9c0cd3ffc25ec2765b9a176187))
* **plugins:** removes DB query to determine if a plugin is active ([0ed117d3](https://github.com/Elgg/Elgg/commit/0ed117d31301978f6c7ac9c00238777fd941cc30), closes [#7661](https://github.com/Elgg/Elgg/issues/7661))
* **search:** only query DB for fulltext min and max word length once ([5f6e1176](https://github.com/Elgg/Elgg/commit/5f6e1176f1e06a6632a154a3abdcffe8474a33cf), closes [#6707](https://github.com/Elgg/Elgg/issues/6707))


#### Documentation

* **rst:** documents new list item view parameter ([a4f51701](https://github.com/Elgg/Elgg/commit/a4f517017a7c637a79cc815e3ddb46f2d23073fa))
* **upgrading:** instructs how to enable comment highlighting in custom themes ([60eebdc2](https://github.com/Elgg/Elgg/commit/60eebdc24f34761595589e0911411e5803f78327))
* **views:** improves docs for views ([365f9058](https://github.com/Elgg/Elgg/commit/365f9058f1105486981d8dcb73919c52fb975a14))


#### Bug Fixes

* **access:** show all readable custom access collection names to admins ([fd1637f5](https://github.com/Elgg/Elgg/commit/fd1637f51ad15976494a074c6deb07d12d0fb324))
* **actions:** action scripts can return falsey values without causing errors ([35382fce](https://github.com/Elgg/Elgg/commit/35382fce5bcf0267c28c84cadab34350c22121dd), closes [#7209](https://github.com/Elgg/Elgg/issues/7209))
* **annotations:** simplifies ege* for annotation calculations ([b123f06d](https://github.com/Elgg/Elgg/commit/b123f06d165f77e69240052bfbc3e00b7ebab74f), closes [#7398](https://github.com/Elgg/Elgg/issues/7398), [#4393](https://github.com/Elgg/Elgg/issues/4393))
* **ckeditor:** updated to full ckeditor package version 4.4.7 ([ada19c9d](https://github.com/Elgg/Elgg/commit/ada19c9d49fb0244b7c13b5316e4917532b16e87))
* **comments:** keep comment access_id in sync with container ([066102ab](https://github.com/Elgg/Elgg/commit/066102aba3a75a813c1c579e6fa72145e939283a), closes [#7807](https://github.com/Elgg/Elgg/issues/7807), [#NaN](https://github.com/Elgg/Elgg/issues/NaN))
* **css:** Fix size of button elements in /admin ([6cb602c5](https://github.com/Elgg/Elgg/commit/6cb602c59d5b27c1446e349718cd4a7fefd7d5cc))
* **developers:** append the developers log as late as possible ([5b0d4c65](https://github.com/Elgg/Elgg/commit/5b0d4c652f3e5e014e8400297e387f9958449f81))
* **engine:**
  * eliminated potential deadloops in MenuBuilder::setupTrees ([3e5cf89a](https://github.com/Elgg/Elgg/commit/3e5cf89aee97c9aed046a34f637b616404a5d799))
  * return original val if not a string for string_to_tag_array ([1ef2b9e3](https://github.com/Elgg/Elgg/commit/1ef2b9e376eaa6e326a33dffb54f4f3650063510))
* **file:** always download as attachment when using file download action ([278fe010](https://github.com/Elgg/Elgg/commit/278fe0109766d5b5e7868da87f43d1fe6cee6c94))
* **filestore:** fixes file uploading broken by the transition to Symfony HttpFoundation ([d315aaaa](https://github.com/Elgg/Elgg/commit/d315aaaafeebf65488fce729aa124d8dbb387f9f))
* **i18n:**
  * ckeditor now uses user's own language instead of the site language ([aa63a911](https://github.com/Elgg/Elgg/commit/aa63a9112797b2bd18455aef70b8012256b2d2d9))
  * do not let empty translation arrays disable plugins ([10ba5d89](https://github.com/Elgg/Elgg/commit/10ba5d8932594cc4e35e9edf68c2c031db33b721))
  * make sure that all potential languages are loadable with js ([cfa860e6](https://github.com/Elgg/Elgg/commit/cfa860e6657dc9f14c9bc7fe232a74a829e21eea))
* **js:**
  * only show editor toggle link if editor is initialized ([d18f95cc](https://github.com/Elgg/Elgg/commit/d18f95cc0d445a9aded890eb4ed8dd19330eecf0))
  * increased AMD config waitSeconds to prevent timeout issues ([0bd6aef6](https://github.com/Elgg/Elgg/commit/0bd6aef60bc63b07233aa929058fdfb1feeb65c4))
  * correctly define amd dependencies for input/userpicker ([48f5c00a](https://github.com/Elgg/Elgg/commit/48f5c00ad7cbc538cf0b668b3f71788365b6ba3e))
* **messageboard:**
  * provide correct link to users messageboard ([04b86f56](https://github.com/Elgg/Elgg/commit/04b86f5631be00f5ce8f88b5753430b7dcf498f7))
  * correctly register deletePost on ajax created posts ([a50dbe3e](https://github.com/Elgg/Elgg/commit/a50dbe3e81fee9b991d56b68bb6b1ee6a8fe8e4b))
* **navigation:** strip tags before comparing menu item text ([c021e6a9](https://github.com/Elgg/Elgg/commit/c021e6a9fc47bfae077e4b54951e41d7cbc790fc))
* **notifications:** correctly use elgg_log instead of error_log ([43661c90](https://github.com/Elgg/Elgg/commit/43661c9061e39441b29ed4e972e3513c55cf8013))
* **profile:**
  * moved topbar profile menu registration to profile plugin ([2100c494](https://github.com/Elgg/Elgg/commit/2100c49446fbfbdd93f6bf4ba7190e1db22834a4))
  * adds the prepare hook for the profile page’s owner menu ([1d39ff8d](https://github.com/Elgg/Elgg/commit/1d39ff8ddca75aa107d6297094ebb701ce7fb8bc), closes [#6085](https://github.com/Elgg/Elgg/issues/6085))
* **security:** Eliminates auto-casting within HMAC token building ([2be74f05](https://github.com/Elgg/Elgg/commit/2be74f05b9a4deebb64da287f98d103d9751ee84))
* **tests:** fix failing SystemMessagesServiceTest ([d52515ba](https://github.com/Elgg/Elgg/commit/d52515baf563d8a5ccfb3b23c4e1e93e1f3e3e10))
* **views:**
  * show spinner when ajax loading walled garden forms ([1e503da4](https://github.com/Elgg/Elgg/commit/1e503da43f7bbf5e5fc7a79189d8b428fc6575c6))
  * prevent direct calls to an ajax view ([3b5993bb](https://github.com/Elgg/Elgg/commit/3b5993bb7ce2a2f2d59f25618594b1c89158ef66))
  * changed text of the # more comments text in the river ([f2f3c1dd](https://github.com/Elgg/Elgg/commit/f2f3c1dd05f6dd85313b3ebf2d51911526df1f31))
  * view can only exist if it is string ([4452b614](https://github.com/Elgg/Elgg/commit/4452b614b34e89000d0e9a73ff3fce5871a09a6e))
  * check item instance before rendering it ([f927f462](https://github.com/Elgg/Elgg/commit/f927f46243f40e608299cceeec5fc289d22f38f0))
  * always show all system messages (success and error) ([01156baa](https://github.com/Elgg/Elgg/commit/01156baa8baeef53e8b5c34079f387421e1d610a))
  * added avatar classnames to menu item for consistency ([d803c1aa](https://github.com/Elgg/Elgg/commit/d803c1aa5b40174e538a1f28ac4dae78f48137eb))
  * sidebar comments block data should be consistent with page ([f9e6efb2](https://github.com/Elgg/Elgg/commit/f9e6efb2529cc12002d3b122cf60930751225af8))
  * switch tagcloud blocks to list tags based on container_guid ([7915a668](https://github.com/Elgg/Elgg/commit/7915a668ef6de1cba4ca9f74f785d7831ba68297))

=======
<a name="1.10.6"></a>
### 1.10.6  (2015-12-13)

#### Contributors

* Jerôme Bakker (5)
* Juho Jaakkola (2)
* Evan Winslow (2)
* Mariano Aguero (1)
* akudan (1)
* Steve Clay (1)
* Jeroen Dalsem (1)

#### Bug Fixes

* **views:** Sticky values now get passed into views extending register/extend ([e241e82e](https://github.com/Elgg/Elgg/commit/e241e82eef3ac57e8cffdfdad164fe49372ddfd7), closes [#8873](https://github.com/Elgg/Elgg/issues/8873))
* **memcache:** don't store a copy of $CONFIG in file objects ([beb90891](https://github.com/Elgg/Elgg/commit/beb9089129a0a06b36200f3f8d214c7ed8f94f42)), closes [#9081](https://github.com/Elgg/Elgg/issues/9081))
* **messageboard:** provide correct link to users messageboard (Fixes [#8170](https://github.com/Elgg/Elgg/issues/8170))
* **notifications:** correctly use elgg_log instead of error_log (Fixes [#8039](https://github.com/Elgg/Elgg/issues/8039))
* **i18n:**
  * ckeditor now uses user's own language instead of the site language
  * do not let empty translation arrays disable plugins (Fixes [#8116](https://github.com/Elgg/Elgg/issues/8116))

#### Chores

* **notification:** no more typehint errors when sending a notificationas an ElggGroup (Fixes [#7949](https://github.com/Elgg/Elgg/issues/7949))
* **thewire:** improved error handling when removing a wire post (Fixes [#7003](https://github.com/Elgg/Elgg/issues/7003))
* **core:** catch login exceptions during password change (Fixes [#7948](https://github.com/Elgg/Elgg/issues/7948))
>>>>>>> 9175ab22

<a name="1.10.5"></a>
### 1.10.5  (2015-04-05)

#### Contributors

* Per Jensen (1)
* Steve Clay (1)

#### Bug Fixes

* **aalborg_theme:** moves unextend/extend view into init ([3c5fb39b](https://github.com/Elgg/Elgg/commit/3c5fb39ba2c65127c5fc57f6e27eef5ac6127c92), closes [#8105](https://github.com/Elgg/Elgg/issues/8105))


<a name="1.10.4"></a>
### 1.10.4  (2015-03-22)

#### Contributors

* Evan Winslow (3)
* Jerôme Bakker (2)
* Juho Jaakkola (2)
* Matt Beckett (1)
* Paweł Sroka (1)

#### Bug Fixes

* **core:** don't trigger delete event when you can't edit the entity ([83c69c09](https://github.com/Elgg/Elgg/commit/83c69c09c1a163ae30507043a9c4eaaf9e627d89))
* **groups:**
  * respect previous modifications to the write access in group context ([11b55041](https://github.com/Elgg/Elgg/commit/11b55041df54f9c2d193427e7c0acf6a7175882b))
  * Hides group profile fields that don't have a value ([2bb13db8](https://github.com/Elgg/Elgg/commit/2bb13db8d96bd5a2307c009717476a67cc2698cd))


<a name="1.10.3"></a>
### 1.10.3  (2015-03-08)

#### Contributors

* Juho Jaakkola (5)
* Jeroen Dalsem (4)
* Ismayil Khayredinov (1)
* Jerôme Bakker (1)
* Matt Beckett (1)
* Cim (1)
* Rodrigo (1)
* Evan Winslow (1)

#### Documentation

* **helpers:** Adds missing underscores to elgg_get_loggedin_user_* functions ([02ef5d7b](https://github.com/Elgg/Elgg/commit/02ef5d7bf6aa70153d5ec9fb9aac1340cad87741))
* **views:** documented the difference between page/elements/foot and footer ([001be7e4](https://github.com/Elgg/Elgg/commit/001be7e4c19a63932abd1740071f17bdd20bc2b4))


#### Bug Fixes

* **upgrade:** reset system cache before upgrade ([468d1c40](https://github.com/Elgg/Elgg/commit/468d1c407ed1912bfdc5f059ba42c2d7af77f951), closes [#6249](https://github.com/Elgg/Elgg/issues/6249))
* **uservalidationbyemail:** only forward to emailsent page if email sent ([7d8cd3b8](https://github.com/Elgg/Elgg/commit/7d8cd3b83bc32648df3702d25f713f8a63bd399d))
* **views:**
  * always add the user guid param to the usersettings/save form ([9e1661d4](https://github.com/Elgg/Elgg/commit/9e1661d4189bc089e632b8ed9a30aabd80155730))
  * always submit element when there are no userpicker values ([61e295c9](https://github.com/Elgg/Elgg/commit/61e295c9c34e5e8a869f14610e32aa958d9a4720))


<a name="1.10.2"></a>
### 1.10.2  (2015-02-21)

#### Contributors

* Jeroen Dalsem (16)
* Steve Clay (6)
* Evan Winslow (2)
* Jerôme Bakker (2)
* Ismayil Khayredinov (1)
* Juho Jaakkola (1)

#### Performance

* **stats:** more efficient get_entity_statistics() ([f5ac3602](https://github.com/Elgg/Elgg/commit/f5ac3602048767761c3b843ca1becea6dbf26582))


#### Documentation

* **install:** Move environment-specific instructions to their own pages ([1b750298](https://github.com/Elgg/Elgg/commit/1b750298f4df5a585cabe521827a8071b95d2807), closes [#7834](https://github.com/Elgg/Elgg/issues/7834))


#### Bug Fixes

* **datepicker:** Prevents month navigation links from overlapping with other elements ([fb1596da](https://github.com/Elgg/Elgg/commit/fb1596daf1a8d18771e7a241392ad90edaf82619), closes [#7542](https://github.com/Elgg/Elgg/issues/7542))
* **groups:** also delete original icon when deleting group ([b8d1612e](https://github.com/Elgg/Elgg/commit/b8d1612ece88a52bb20e7009d2c7dffc2002dac5))
* **js:**
  * correctly init datepicker when ajax loaded ([aecc0047](https://github.com/Elgg/Elgg/commit/aecc0047f196355295e911e116475489acd84988))
  * fixes aalborg site menu by restoring 1.9 toggle behavior ([8ece7dd8](https://github.com/Elgg/Elgg/commit/8ece7dd89b1fabe11fb0983f9be1e5887a76e583), closes [#7790](https://github.com/Elgg/Elgg/issues/7790))
  * catch global ajax errors and report to the user ([dd52baeb](https://github.com/Elgg/Elgg/commit/dd52baebfcd2020aa77b14371fd986319ce4dfb9))
* **likes:**
  * only allow likes to be deleted by owner ([b47f0166](https://github.com/Elgg/Elgg/commit/b47f01661d6bd74453e54b27fa581753b3931305))
  * correctly register like button for ajax action ([d56b239d](https://github.com/Elgg/Elgg/commit/d56b239dbefeb6dd5bbf2d1c4ca5542d2b597302))
* **messages:** forward to inbox after deleting a message ([015baf62](https://github.com/Elgg/Elgg/commit/015baf6246f808fed1ff4d6163b0bf6f77d3242b))
* **metadata:** metadata values returned in more reliable order ([36517715](https://github.com/Elgg/Elgg/commit/36517715959773bb02d0aa57e1bd0ac012eb527b), closes [#5603](https://github.com/Elgg/Elgg/issues/5603))
* **plugins:** pages with no annotation no longer cause fatal errors ([ffdb908d](https://github.com/Elgg/Elgg/commit/ffdb908dd2ffa0a909f20519275f480e20f997a8), closes [#7793](https://github.com/Elgg/Elgg/issues/7793))
* **profile:** consider potential split db in profile icondirect ([bd8f3aed](https://github.com/Elgg/Elgg/commit/bd8f3aedc8290a580d7c8a43ffb29d286a2bf24f))
* **search:**
  * prevent search form submit if empty query ([becd5ba2](https://github.com/Elgg/Elgg/commit/becd5ba293013c73eef91640019671a13d8119f0))
  * correctly split search words on multiple spaces ([2bde4af1](https://github.com/Elgg/Elgg/commit/2bde4af1e612671b958a8bf7aa846934d4c015d1))
  * only query user metadata if there are profile fields ([6cdafa10](https://github.com/Elgg/Elgg/commit/6cdafa10c32c0ccfa26942d7006319a5a0dde0db))
* **ui:** using site menu too early no longer results in 404 page ([b11acee5](https://github.com/Elgg/Elgg/commit/b11acee5c555a926d62c48e18d561ca875762e3a), closes [#7861](https://github.com/Elgg/Elgg/issues/7861))
* **views:**
  * use named keys when registering meta tags and links in head ([2cbaa770](https://github.com/Elgg/Elgg/commit/2cbaa770458886d6d30dc7ed446bfe00729e1e8a))
  * improved check on non existing array keys ([bfc65a68](https://github.com/Elgg/Elgg/commit/bfc65a68a70a8b098ff2a3e3287915499f84e8b5))
  * adds excerpt to comments and discussions in activity context ([4e09115a](https://github.com/Elgg/Elgg/commit/4e09115addb1ea40e005abb36b10b1056e839f12))
  * deprecated notice no longer shows up in the wrong version ([3fcbee3f](https://github.com/Elgg/Elgg/commit/3fcbee3fad08ea1d3aaaa40d2c3865092cea3f7b))
  * use correct page offset for divisors that have a modulo ([cdc85dca](https://github.com/Elgg/Elgg/commit/cdc85dca62d339934721db27a75ff6210b4b4170))


<a name="1.10.1"></a>
### 1.10.1  (2015-01-26)

#### Contributors

* Steve Clay (10)
* Jerôme Bakker (2)
* Ismayil Khayredinov (1)
* Juho Jaakkola (1)

#### Documentation

* **routing:** Adds RST docs on routing ([fc3b0642](https://github.com/Elgg/Elgg/commit/fc3b064278841b55bb2fff1d641debf75b9d3484), closes [#7337](https://github.com/Elgg/Elgg/issues/7337))


#### Bug Fixes

* **blog:** correctly handle the archive listing if there is no archive ([71fbf79f](https://github.com/Elgg/Elgg/commit/71fbf79f4c7a977ec119b8f866e3b4d51c5c3860))
* **css:** add missing selector prefix ([af3f003d](https://github.com/Elgg/Elgg/commit/af3f003d66996aa96392947e4bccf2679284a0d4))
* **http:** don’t allow plugins to bypass a forward() call ([ac2d9f1e](https://github.com/Elgg/Elgg/commit/ac2d9f1e17e9ece15f485d395d90ef2b36141838), closes [#7637](https://github.com/Elgg/Elgg/issues/7637))
* **notifications:**
  * email replies again have “Re:” in subjects ([632c57d3](https://github.com/Elgg/Elgg/commit/632c57d39a22fa0a7977a58cad6dd4df2fc296ed))
  * correctly unregister the default notifications save function ([f2adb5e2](https://github.com/Elgg/Elgg/commit/f2adb5e2ad426400bfc5de68720e44372c764eb4))
* **plugins:**
  * discussion replies no longer missing/reversed order on river ([78af4b69](https://github.com/Elgg/Elgg/commit/78af4b6906061cad774cbe1f9b0b65002cd40345), closes [#7801](https://github.com/Elgg/Elgg/issues/7801), [#7668](https://github.com/Elgg/Elgg/issues/7668))
  * re-hides the likes button for groups ([f57d6ef8](https://github.com/Elgg/Elgg/commit/f57d6ef8532d72c2b9e531368c6a1a6b59ce35fa), closes [#7724](https://github.com/Elgg/Elgg/issues/7724))
  * eliminates notices for missing GET keys in profile icon ([98fb967d](https://github.com/Elgg/Elgg/commit/98fb967d0f3352245920f63b00c3295a31f02db4))
  * Eliminates deprecation notice on file plugin objects ([a0240add](https://github.com/Elgg/Elgg/commit/a0240added0159387e90a60d514a61d599eebb9d), closes [#7761](https://github.com/Elgg/Elgg/issues/7761))
* **travis:** eliminates composer install failures ([f96ea171](https://github.com/Elgg/Elgg/commit/f96ea17150a7b7b5910aaba10add973d017a6f6f))


<a name="1.10.0"></a>
## 1.10.0  (2015-01-11)

#### Contributors

* Paweł Sroka (12)
* Per Jensen (3)
* Steve Clay (3)
* Evan Winslow (2)
* Arsalan Shah (1)
* Juho Jaakkola (1)

#### Features

* **security:** No longer ship with vendors that have security advisories ([b193ebcf](https://github.com/Elgg/Elgg/commit/b193ebcf2cbfff13732303d3601a0d504c9f94a4), closes [#7738](https://github.com/Elgg/Elgg/issues/7738))
* **test:** Added rewrite rules for builtin PHP cli server execution ([a0ff98e2](https://github.com/Elgg/Elgg/commit/a0ff98e21175a010b15f3d98517aaa2be95c114b))


#### Documentation

* **nginx:** Added sample nginx configuration and moved sample configs to install/config/ ([dbcd7548](https://github.com/Elgg/Elgg/commit/dbcd754839796ea00fd711cb149c9c94eff8e2da))
* **requirements:** Updated PHP version used in docs as requirement to 5.4 ([5f4f8eea](https://github.com/Elgg/Elgg/commit/5f4f8eead513495a474b4eba4698c3c66795b0a0))


#### Bug Fixes

* **CSS:** adds margin between a file's text and image ([261e92b4](https://github.com/Elgg/Elgg/commit/261e92b40bad46455ec68bf2cfc695cef5cbf0dc), closes [#7712](https://github.com/Elgg/Elgg/issues/7712))
* **amd:** Added coverage tests and fixed minor bugs. ([6250fd76](https://github.com/Elgg/Elgg/commit/6250fd76ca72bc196788da2a4f83f562f99a5d42))
* **blog:** adds missing class to preview button ([be3b559b](https://github.com/Elgg/Elgg/commit/be3b559b20da20c08940c5a2623f5b817f0c3f12), closes [#7706](https://github.com/Elgg/Elgg/issues/7706))
* **http:** Send a minimal 404 header for /favicon.ico requests ([b8c8a280](https://github.com/Elgg/Elgg/commit/b8c8a280457e34c43b9bf8a83f51e845339202e7), closes [#7261](https://github.com/Elgg/Elgg/issues/7261))
* **settings:** It's again possible to set user specific setting for a plugin ([80e0c904](https://github.com/Elgg/Elgg/commit/80e0c904abafea70eb64b037f0e5d6f8144e7344))


<a name="1.10.0-rc.1"></a>
### 1.10.0-rc.1  (2014-12-15)

#### Contributors

* Evan Winslow (64)
* Steve Clay (30)
* Jeroen Dalsem (24)
* Per Jensen (10)
* Jerôme Bakker (9)
* Paweł Sroka (7)
* Ismayil Khayredinov (5)
* Matt Beckett (3)
* Juho Jaakkola (1)
* Jeff Tilson (1)
* Bruno (1)
* Satheesh PM (1)
* Sem (1)

#### Features

* **aalborg_theme:**
  * adds support for alert messages ([2e410f71](https://github.com/Elgg/Elgg/commit/2e410f71fed8cec4bd7235ffa76d327295d55302))
  * adds visual difference between submit and action buttons ([691470e6](https://github.com/Elgg/Elgg/commit/691470e64361eb1aa9cc7fd5b81a582df9d2ec2f), closes [#6929](https://github.com/Elgg/Elgg/issues/6929))
  * comments use triangle indicator instead of text label ([b2d55926](https://github.com/Elgg/Elgg/commit/b2d55926b53c794aab6fb82ad3ddbf9c596c73d8))
  * adds support for .elgg-button-special and button sizes ([2ca0dedd](https://github.com/Elgg/Elgg/commit/2ca0dedd1bc0cee901108ad6324871e2b4983886), closes [#2954](https://github.com/Elgg/Elgg/issues/2954))
* **admin:** Use elgg_view_menu to generate admin header ([411a9f39](https://github.com/Elgg/Elgg/commit/411a9f39abeb74c132d46edae9b6025bab01f1c6))
* **cache:** allows using ints as keys in Cache\Pool ([c36ec89d](https://github.com/Elgg/Elgg/commit/c36ec89d476232a8e5fd2e0b19bb07235e12a58a))
* **core:**
  * support for querying based on relationship create time ([db27abbd](https://github.com/Elgg/Elgg/commit/db27abbdcdb474e9b1d998b666b9e9f8c204b114))
  * adds edit avatar to admin section of user hover menu ([a003d840](https://github.com/Elgg/Elgg/commit/a003d8401b8898ff3829d1a0ac48efc1e2eaec18))
* **developers:** inspect menu item now has children for faster access ([314616d1](https://github.com/Elgg/Elgg/commit/314616d12060c32ce187e913a847cfe174c0f07b))
* **discussion:** Added some extension points at discussion sidebars. These changes allow 3rd party plugins to extend discussion sidebar, and add there features like a subscribe  ([db46100a](https://github.com/Elgg/Elgg/commit/db46100a570cc7b8d1dc2794da3d09bf751241c4))
* **file:** display file upload limit on file upload form ([09001b9d](https://github.com/Elgg/Elgg/commit/09001b9d1789756cb4d39c4b382268da30868533))
* **filestore:**
  * add elgg_get_file_simple_type() to core api ([69e54e4c](https://github.com/Elgg/Elgg/commit/69e54e4c737906638ad71b92a3a3ffcf908b7acc))
  * add a hook to fix detected mimetype ([4ddc7843](https://github.com/Elgg/Elgg/commit/4ddc7843474ede4e7b304c3d5b5d5a70ad638d99))
* **groups:** Added featured groups as a tab along with groups, popular, discussions ([f77356e3](https://github.com/Elgg/Elgg/commit/f77356e3eb93d4fa4a84457b40432913d7ed2fae))
* **js:** extended the usability of rel="toggle" ([1d89418e](https://github.com/Elgg/Elgg/commit/1d89418ed6cc6b564a9c478579df060f872d5e7d))
* **messages:** improved UI for messages listing ([46821a62](https://github.com/Elgg/Elgg/commit/46821a62b8b64a23036fa4a54325ef53a65df912))
* **php:** Require PHP 5.4+ ([42b76d37](https://github.com/Elgg/Elgg/commit/42b76d37429439b2d1473b824c2ccd8edd24009b), closes [#7090](https://github.com/Elgg/Elgg/issues/7090))
* **plugins:** added default param to elgg_get_plugin_user_setting ([13000c98](https://github.com/Elgg/Elgg/commit/13000c98a632d8dc2836c765a017b7df77060303))
* **requirements:** PHP 5.3.3+ is now required ([3a555512](https://github.com/Elgg/Elgg/commit/3a555512f2208d01cf191c5d0603090b8bbd9186), closes [#6165](https://github.com/Elgg/Elgg/issues/6165))
* **router:** add original params to route hook ([1b1026c3](https://github.com/Elgg/Elgg/commit/1b1026c3386a0f4affa6c28c1bdbf5756a8e92bc))
* **settings:** adds setting for default number of items per page ([d1d0a4e1](https://github.com/Elgg/Elgg/commit/d1d0a4e15bbbb3c784535f5d9e3b511a2cacdbfd), closes [#2650](https://github.com/Elgg/Elgg/issues/2650))
* **site_notifications:** option to mass delete site notifications … ([c28eaac7](https://github.com/Elgg/Elgg/commit/c28eaac764b468b6df526bc155b31e16f2afe879))
* **users:** Username character blacklist can now be altered via plugin hook ([7dc63eb2](https://github.com/Elgg/Elgg/commit/7dc63eb280c22982488984a1288c0e88c93c44eb), closes [#6189](https://github.com/Elgg/Elgg/issues/6189))
* **usersettings:** every user setting has its own menu item ([6c1631d1](https://github.com/Elgg/Elgg/commit/6c1631d17e2ef3d2669af9b080bcfd9338062789))
* **views:**
  * output/tag supports all output/url options ([d0c9c855](https://github.com/Elgg/Elgg/commit/d0c9c855fabb9a1d55f05169db522ed9bc10dd8a))
  * allows rendering empty results using an anonymous function ([a8f15ffa](https://github.com/Elgg/Elgg/commit/a8f15ffa76f96aebc70ff131bdb5b6e25af6bdfd))
  * output readable access level for any access_id ([c9c2e12c](https://github.com/Elgg/Elgg/commit/c9c2e12c889d8640f577c61bcaa10c1b98a25211), closes [#7133](https://github.com/Elgg/Elgg/issues/7133))
* **webapp:** Add support for a basic WebApp Manifest file ([27c9ef4a](https://github.com/Elgg/Elgg/commit/27c9ef4ab36c6b0123fa181b5b457d714e8e07a7), closes [#7493](https://github.com/Elgg/Elgg/issues/7493))


#### Performance

* **annotations:** increased performance of egef_annotations ([96e6bd37](https://github.com/Elgg/Elgg/commit/96e6bd37e71b957c2ffdebd5f1ec672e3ece05ae), closes [#6638](https://github.com/Elgg/Elgg/issues/6638))
* **db:** Disabled SQL DISTINCT in more cases. ([98a99c83](https://github.com/Elgg/Elgg/commit/98a99c836bdfb9ae09174c43a847123b8f95a709))
* **entities:** preloads owners when drawing lists of entities/likes ([82088d5e](https://github.com/Elgg/Elgg/commit/82088d5e40eb3025ed02a31f02f085dd6a2cda42), closes [#5949](https://github.com/Elgg/Elgg/issues/5949))
* **likes:** reduces number of queries when showing likes in lists ([90991256](https://github.com/Elgg/Elgg/commit/909912564d0425b050b24ae49cb90aba0727a2c8), closes [#6941](https://github.com/Elgg/Elgg/issues/6941))
* **session:** speed up elgg_is_admin_user() ([aed21337](https://github.com/Elgg/Elgg/commit/aed21337da1f65fd06084ce3ddb44584d1011b2c))
* **sql:** allows removing DISTINCT from some MySQL queries ([293317f2](https://github.com/Elgg/Elgg/commit/293317f214861e2ec66b09956668b99e29941d4e), closes [#4594](https://github.com/Elgg/Elgg/issues/4594))
* **views:** remove unneeded view calls in river/elements/body view ([4ef23b61](https://github.com/Elgg/Elgg/commit/4ef23b6105dbf0be2144756e939e1e9699cd0737))


#### Documentation

* **requirements:** Document new rolling support policy for browsers ([9ce72099](https://github.com/Elgg/Elgg/commit/9ce720998a364873ba712dfb93c0ec053f33bec0), closes [#5932](https://github.com/Elgg/Elgg/issues/5932))


#### Bug Fixes

* **ckeditor:** ckeditor now prevents image drag/drop/paste in editor ([47fecbea](https://github.com/Elgg/Elgg/commit/47fecbea50bb05dbb3a3010e8ad175e9cebb1fc0))
* **config:** path is derived from PHP, not database ([b756cbb4](https://github.com/Elgg/Elgg/commit/b756cbb4b71264c398ea15317005b944ffdc881b))
* **css:**
  * strings together elgg-button and button sizes ([3cbe5877](https://github.com/Elgg/Elgg/commit/3cbe58775759391b4dc81656b3d824e5e361adac))
  * removes link color from "comments" header in river, default theme ([f140ffb9](https://github.com/Elgg/Elgg/commit/f140ffb9fc0630f47ce3ffcd17d88dcf4cdcbe08), closes [#7137](https://github.com/Elgg/Elgg/issues/7137))
  * removes padding and margin from elgg-menu-entity items ([e732645b](https://github.com/Elgg/Elgg/commit/e732645b7f82aabc6870be9cb9fee8fc5f8bd6a2))
* **db:** elgg_get_metastring_id should always create an id ([423f1f6d](https://github.com/Elgg/Elgg/commit/423f1f6d13d5b8ca7cd136a4fcb2371a268311df))
* **deprecation:** deprecation warnings for 1.10 now work as expected ([3d8ada59](https://github.com/Elgg/Elgg/commit/3d8ada590ed9528b1411c6204603e4ac945aa7c5))
* **discussion:** also search in discussion replies when searching discussion topics ([604697f3](https://github.com/Elgg/Elgg/commit/604697f3a0ad8031be8d5c839502077706fd03e4))
* **entities:** system files removed for all entities on delete ([800d1f36](https://github.com/Elgg/Elgg/commit/800d1f3684420f969572bb5e61b5c1e0424fb59a), closes [#7130](https://github.com/Elgg/Elgg/issues/7130))
* **forms:** Login and account forms widened and centered by default ([5fc81511](https://github.com/Elgg/Elgg/commit/5fc81511babbff9e6e9428fc24725026c92b3022), closes [#6456](https://github.com/Elgg/Elgg/issues/6456))
* **groups:**
  * replaced deprecated entity loading with new method ([a8f73627](https://github.com/Elgg/Elgg/commit/a8f73627d57007146c337babdb3f1b03d4d5c72e))
  * adds wrapper to the message, This discussion is closed ([a336db85](https://github.com/Elgg/Elgg/commit/a336db856c9086b22042590077e69979ba40bec9))
* **pages:** add canEdit to page deletion permission check ([454deb63](https://github.com/Elgg/Elgg/commit/454deb638554533820afebf301c5fb9bc270358e))
* **river:**
  * allow everyone to look at everyones activity page ([f15e7ff8](https://github.com/Elgg/Elgg/commit/f15e7ff8df4e3a4b4f2ccd545fe0395e5213ea3f))
  * rss layout supports mulitple installations in the same host ([2e7262b4](https://github.com/Elgg/Elgg/commit/2e7262b4d5dbebbcb24aa1a2dc841bc30007a67f))
* **search:** respect entity type/subtype instead of params type/subtype ([758263a3](https://github.com/Elgg/Elgg/commit/758263a3c75521fae44d65f84b578d834178282e))
* **session:** correctly sets cookie params for sessions ([565dd08c](https://github.com/Elgg/Elgg/commit/565dd08c884cdb05b40d157472da8a84b0e606a6))
* **upgrade:** no longer try to process upgrade files from before installation version ([15c6f109](https://github.com/Elgg/Elgg/commit/15c6f10949732f68888f1b2674cd869fbee1e69a))
* **views:**
  * allows passing base_url through gallery view ([fb32d683](https://github.com/Elgg/Elgg/commit/fb32d68331f2f02c943c3eb271bb0af43539da5b), closes [#7669](https://github.com/Elgg/Elgg/issues/7669))
  * show different text on widgetpanel toggle button when opened ([b4e63b45](https://github.com/Elgg/Elgg/commit/b4e63b45c980fcfb39e5252ed4f8c47b99d8e935))
  * elgg_view_menu_item shows no link for items with null href ([a64432cf](https://github.com/Elgg/Elgg/commit/a64432cfd3e655ddf0a0c832519d3ba690d4c955))
  * move function and menu items out of file typecloud view ([e28bcd9e](https://github.com/Elgg/Elgg/commit/e28bcd9e038e60a3f15230d80472dae280b1ce38))
  * makes admin panel mobile friendly ([a8d9eeca](https://github.com/Elgg/Elgg/commit/a8d9eeca42e27f7f4e2289deba875d15667fd34b), closes [#6742](https://github.com/Elgg/Elgg/issues/6742))


#### Deprecations

* **access:** deprecates elgg_get_access_object() and refactors access lib ([d19cf2bf](https://github.com/Elgg/Elgg/commit/d19cf2bf564b56d01deb37f538fb1acc7e52aea9))
* **filestore:** deprecate file_get_simple_type() and file_get_general_file_type() ([c6042cbe](https://github.com/Elgg/Elgg/commit/c6042cbe650b0c65a6a79fd08ad24ecc071afd00))
* **plugins:** formally deprecates use of $CONFIG in start.php ([ee8f2edc](https://github.com/Elgg/Elgg/commit/ee8f2edc50c1f9bcf2c1186f3214cb43c5e4270e))
* **view:** deprecate output/confirmlink for consolidated output/url with 'confirm' option ([6e5e3910](https://github.com/Elgg/Elgg/commit/6e5e3910f11fae3dcec6c30fcfbe999e59cdfddb), closes [#5810](https://github.com/Elgg/Elgg/issues/5810))
* **views:** deprecates use of the core/settings/tools view ([239b730f](https://github.com/Elgg/Elgg/commit/239b730fa6f79d31dde4b7b42948fbb41b9bb533))


#### Breaking Changes

* The CSSMin class included via minify was renamed to CSSmin.
If you were referring to it with capital M, you'll have to
change that to lower-case m.

However, note that Elgg's dependencies are not considered
public API, so this notice is only a courtesy. Please explicitly
declare your dependencies on third party vendors, even ones that
you know Elgg already includes. We may remove or update them at any time.
 ([c3b0d8bc](https://github.com/Elgg/Elgg/commit/c3b0d8bcf700e978833d1785c23ae0dbefa2280c))
* If you are checking out Elgg directly from GitHub,
you will need to run `composer install` after `git checkout` to
get your installation to a working state.
 ([2e60327f](https://github.com/Elgg/Elgg/commit/2e60327f4d349e98035c9b2e27451f3b1787b47e))


<a name="1.9.8"></a>
### 1.9.8  (2015-01-11)

#### Contributors

* Juho Jaakkola (1)
* Matt Beckett (1)
* Steve Clay (1)
* iionly (1)

#### Bug Fixes

* **css:** Correct z-index for autocomplete form field when opened in lightbox ([e993141f](https://github.com/Elgg/Elgg/commit/e993141fb010f7cba6d9d134029a719ba625e0d5))
* **notifications:** subject of comment notification email always starts with "Re: " ([b5175b56](https://github.com/Elgg/Elgg/commit/b5175b56280c0903fc28ab1caa0106bf730343ef), closes [#7743](https://github.com/Elgg/Elgg/issues/7743))
* **profile:** admin defined profile fields are once again back-compatible ([8e577be4](https://github.com/Elgg/Elgg/commit/8e577be4aa77305f55e18394e2572d6d28fa5278), closes [#7634](https://github.com/Elgg/Elgg/issues/7634))


<a name="1.9.7"></a>
### 1.9.7  (2014-12-14)

#### Contributors

* Jerôme Bakker (5)
* iionly (3)
* Jeroen Dalsem (2)
* Juho Jaakkola (2)
* Matt Beckett (1)

#### Documentation

* **design:** added the data model image from docs ([680c3cf8](https://github.com/Elgg/Elgg/commit/680c3cf817314d338eeb275e04500872e1560b6a))
* **general:** moved pronuncation file from docs ([3718dac7](https://github.com/Elgg/Elgg/commit/3718dac70236b46d88fb3a781160bed39c14d62d))
* **support:** added documentation about the support policies of Elgg ([bdd7855c](https://github.com/Elgg/Elgg/commit/bdd7855c51ed0f86361936866185b14730ecd76c))


#### Bug Fixes

* **core:** deprecation notices thrown at login/logout even if there's no valid reason ([d22a6406](https://github.com/Elgg/Elgg/commit/d22a64062b989d80ac9016962e977b467d728e88))
* **likes:** Uses getDisplayName() instead of assuming the object has value in title property ([7ece624f](https://github.com/Elgg/Elgg/commit/7ece624f8e089aa3fb62c4d4108ab3a5612dfcbe))
* **notifications:** Verifies that a notification method is registered before using it ([4eddf313](https://github.com/Elgg/Elgg/commit/4eddf313abea3eddc5a7e286e6b8707e0ad79a75), closes [#7647](https://github.com/Elgg/Elgg/issues/7647))
* **pageowner:** allow unsetting of page owner guid ([a57e1fbe](https://github.com/Elgg/Elgg/commit/a57e1fbecb4d5fb215c9a71c2f0c827975514959))
* **uservalidationbyemail:** usage of deprecated ['login', 'user'] event ([23939b80](https://github.com/Elgg/Elgg/commit/23939b8023aceda1a7b22907d4dd60f1f104cf4a))
* **views:** correctly close the comment form contents ([0420bd00](https://github.com/Elgg/Elgg/commit/0420bd00947fd01623dedb46846612563ac929a5))


<a name="1.9.6"></a>
### 1.9.6  (2014-12-01)

#### Contributors

* Jerôme Bakker (74)
* Paweł Sroka (7)
* Jeroen Dalsem (2)
* Brett Profitt (1)
* Juho Jaakkola (1)
* iionly (1)

#### Documentation

* **admin:**
  * moved the finding plugins page from docs ([d054a5fd](https://github.com/Elgg/Elgg/commit/d054a5fd9d24077100df645c39cdde047f38531f))
  * moved the plugin order page from docs ([dfb68cb0](https://github.com/Elgg/Elgg/commit/dfb68cb0ee6d71fa4b03c518e1ab56a3fb9d7ba8))
  * moved the getting help page from docs ([2546fc9f](https://github.com/Elgg/Elgg/commit/2546fc9f6edcbc3cc83b7238ec272ae8d94fa04c))
  * moved duplicate installation from docs ([53dfaca8](https://github.com/Elgg/Elgg/commit/53dfaca85a65ebba492bef45947d935c037eb0f8))
  * moved backup and restore page from docs ([e66a2432](https://github.com/Elgg/Elgg/commit/e66a2432ba833209ca2be7e4af019872c3eaf5e4))
* **design:** moved the Loggable page from docs ([02f68068](https://github.com/Elgg/Elgg/commit/02f6806848b223f755d2734353648cfce0a59e4b))
* **faq:**
  * moved the Javascript not working page from docs ([94a00252](https://github.com/Elgg/Elgg/commit/94a00252d2c3e88ba32cceb8e4ce906090406b12))
  * moved the Deprecation warnings page from docs ([66374e0f](https://github.com/Elgg/Elgg/commit/66374e0fb6f2d9d12e5b48ef2b8674967440a025))
  * moved the No images page from docs ([2b261c8f](https://github.com/Elgg/Elgg/commit/2b261c8f6917f4cb89bed2bea403fbe164f04279))
  * moved the File is missing an owner page from docs ([46f71887](https://github.com/Elgg/Elgg/commit/46f718874c72939466b39a7d86443b1be08a0c17))
  * moved the Copy a plugin page from docs ([a0b4b27a](https://github.com/Elgg/Elgg/commit/a0b4b27a4337ac000b790ca7a3f934dcce4fad7e))
  * moved the session length page from docs ([c337b834](https://github.com/Elgg/Elgg/commit/c337b8347306e1c8418864990b6e14075bee34af))
  * moved Emails don't support non-Latin characters from docs ([c6001fba](https://github.com/Elgg/Elgg/commit/c6001fbade057dedddbefb6370cdf8184c06b19a))
  * moved the What variables are reserved by Elgg page from docs ([2d5a2a16](https://github.com/Elgg/Elgg/commit/2d5a2a16c8706677f9926696456d3ae049a63423))
  * moved the IE login problem page from docs ([7445c19c](https://github.com/Elgg/Elgg/commit/7445c19c8fc9109fb960e6956b066b45d42f587c))
  * moved the page not found page from docs ([d0435c55](https://github.com/Elgg/Elgg/commit/d0435c551138ee547e3e64b840ca820f46d53f13))
  * move the Should I edit the database manually page from docs ([d04a1383](https://github.com/Elgg/Elgg/commit/d04a13837c2d7534f8f0ade0fd5cbb146c61c3ce))
  * moved the css is missing page from docs ([5b54b38c](https://github.com/Elgg/Elgg/commit/5b54b38c0cbf3c4b5d9864e82281394018d5502e))
  * moved the filtering page from docs ([68baa0e6](https://github.com/Elgg/Elgg/commit/68baa0e6183d542b41328e957bf672baf4f84f4b))
  * moved the When I upload a photo or change my profile picture I get a white screen page from docs ([ffbdd0d2](https://github.com/Elgg/Elgg/commit/ffbdd0d27eea20a40953861c704459b5e670dfe6))
  * moved the security faq from docs ([627ff4f5](https://github.com/Elgg/Elgg/commit/627ff4f5b2af42613edc965b86972dd249570e91))
  * moved the 500 - Internal Server Error page from docs ([68a8ce19](https://github.com/Elgg/Elgg/commit/68a8ce19b8ceeab3b0e94698cd9c0c2955865649))
  * moved the What events are triggered on every page load page from docs ([be493213](https://github.com/Elgg/Elgg/commit/be493213962c66ac1f3a554fc4cdb92c5b3a1335))
  * moved the Using a test site page from docs ([dc2fe2a7](https://github.com/Elgg/Elgg/commit/dc2fe2a7b1d9317aad1a83ce1d6377faf6038b37))
  * moved the Https login turned on accidently page ([aeb32f65](https://github.com/Elgg/Elgg/commit/aeb32f65e95e8e61ec371f867a7fee00356e16f1))
  * moved the debug mode page from docs ([6b2d18e3](https://github.com/Elgg/Elgg/commit/6b2d18e380d3f1720438e8e8ba7810e47e8b0863))
  * split the faq page into different files for readability ([bb1de6a6](https://github.com/Elgg/Elgg/commit/bb1de6a6d24d4be3cb1a160baf69e6bd8d2e66c4))
  * moved Manually add user from docs ([0fa6c070](https://github.com/Elgg/Elgg/commit/0fa6c07035e1d38f639413137bba87a056276678))
  * moved How do I change PHP settings using .htaccess from docs ([0defcaaa](https://github.com/Elgg/Elgg/commit/0defcaaa788253738683c0cdfeb8615df182e9d6))
  * moved how does registration work page from docs ([13ac44d3](https://github.com/Elgg/Elgg/commit/13ac44d3685e5b77d29dc7568432ce222b002ae6))
  * moved How do I find the code that does x from docs ([ef30d048](https://github.com/Elgg/Elgg/commit/ef30d048e86c3f798b3d9243829e4c40aabe7855))
  * move the I don't like the wording of something in Elgg page from docs ([9c13832b](https://github.com/Elgg/Elgg/commit/9c13832bb48a3f7878256c1872bcf2995eac33f8))
  * moved the Changing registration page from docs ([6d7e4f48](https://github.com/Elgg/Elgg/commit/6d7e4f48edc68e86f08b478fbac3328c2b469495))
  * moved the changing profile fields page from docs ([151d25a0](https://github.com/Elgg/Elgg/commit/151d25a033c3f891c4de8073e2dc43a93df12688))
  * moved What should I use to edit php code from docs ([375869d1](https://github.com/Elgg/Elgg/commit/375869d1945d078a3fc17f432f461d289538bfd9))
* **features:** added a link to the Elgg showcas page ([334d2010](https://github.com/Elgg/Elgg/commit/334d20101928554a076afbd5126a609d0e0e7920))
* **general:** adds contents indexes to long pages ([ebf316c9](https://github.com/Elgg/Elgg/commit/ebf316c9964b4d76e8c1f7377fd833aa1f8a7c09))
* **guides:**
  * moved Walled Garden page from docs ([4100ccef](https://github.com/Elgg/Elgg/commit/4100ccef8cefd81415ae0003f204189af56c74ba))
  * moved the Accessibility Guidelines from docs ([5b687a42](https://github.com/Elgg/Elgg/commit/5b687a42c32461a3ed5cbfe8b030f603c05581b8))
  * moved the systemlog page from docs ([de73bb22](https://github.com/Elgg/Elgg/commit/de73bb2240716ca78fa68b48064157221f64fec5))
  * moved the How to restrict where widgets can be used from docs ([17ec2d35](https://github.com/Elgg/Elgg/commit/17ec2d358767ef979211ae63332a0a42663c9d1d))
  * moved the javascript hooks page from docs ([71551797](https://github.com/Elgg/Elgg/commit/715517971431e6f9f02e844ab5717cb5d5f80e54))
  * moved the PluginDependencies from docs ([e37d79a2](https://github.com/Elgg/Elgg/commit/e37d79a2790e646478fe48292f9f4c61221f9ee0))
  * moved hmac authentication page from docs ([7b37f083](https://github.com/Elgg/Elgg/commit/7b37f083d2c44ceb4f7638407b3dd5960b3232e6))
  * moved don't modify core page from docs ([c99e0008](https://github.com/Elgg/Elgg/commit/c99e0008aaa90e5346a73e579351bcdd288c7789))
  * moved the ajax page from docs ([b758c731](https://github.com/Elgg/Elgg/commit/b758c731faf11673aed40f213074ebed0eb7429c))
  * moved Engine/Controllers/BestPractices from docs ([26f77b0d](https://github.com/Elgg/Elgg/commit/26f77b0d83dd2459f36828e19790a46c154a185f))
  * move plugin coding guidelines from docs ([9c4ee9f9](https://github.com/Elgg/Elgg/commit/9c4ee9f996564833fcbb5b729d2fe11d660c28d5))
  * moved the gatekeeper page from docs ([686fb7b2](https://github.com/Elgg/Elgg/commit/686fb7b25a7cc177b65685d8bf89e0b8864a7c8d))
  * moved simplecache from docs ([a2d9b474](https://github.com/Elgg/Elgg/commit/a2d9b474bb347ca4de10068366208bc4ee993de4))
  * moved the authentication page from docs ([0e928075](https://github.com/Elgg/Elgg/commit/0e9280755f3cb7c6e2f4da12788411e2b475f953))
  * moved the permissions check documentation from docs ([d9a6a88a](https://github.com/Elgg/Elgg/commit/d9a6a88a7d3274fb04a2d5aa25c674e3041f7e06))
  * moved the plugin (user)settings documentation from docs ([bf2d984d](https://github.com/Elgg/Elgg/commit/bf2d984d34976c856a9deecf48c0a7efe17334cb))
  * moved the context documentation from docs ([87bd91f9](https://github.com/Elgg/Elgg/commit/87bd91f90340ccb1286292260ffe5ec9db70c762))
  * moved the helper functions page from docs ([96d7d374](https://github.com/Elgg/Elgg/commit/96d7d3745e8811d2c11a0fa3e7ddca4b16d2c1bd))
  * moved the page handler documentation from docs ([e327d354](https://github.com/Elgg/Elgg/commit/e327d3549c1ae63ad949f1a38f1dbdaf37ace106))
* **guids:** moved page ownership from docs ([223d668a](https://github.com/Elgg/Elgg/commit/223d668afd0ae1b165ed3d608cd6f1c7d22a12b2))
* **pdf:** Added LaTeX build testing to Travis ([021a95c5](https://github.com/Elgg/Elgg/commit/021a95c559784786b50905f8381f7973f270c843))
* **plugins:**
  * moved the System diagnostics page from docs ([df2062a7](https://github.com/Elgg/Elgg/commit/df2062a7bfbeb772b9bd87c65caa6e67939fca6c))
  * moved the diagnostics page from docs ([b69c978c](https://github.com/Elgg/Elgg/commit/b69c978c71fc155a95772b3b14dc811e0c758218))
  * completed the list of bundled plugins ([2a886a84](https://github.com/Elgg/Elgg/commit/2a886a8420b3441634a04b86195e1d0ac352283b))
  * moved the thewire plugin description from docs ([5443e715](https://github.com/Elgg/Elgg/commit/5443e7157a8cb5759ebdf2b647a66ffadeee15f7))
  * moved the blog plugin description from docs ([722d1202](https://github.com/Elgg/Elgg/commit/722d12029a9d710edac349d99f74610c9df78966))
  * moved the messages plugin description from docs ([450c00b5](https://github.com/Elgg/Elgg/commit/450c00b59caad755a4909d846e02d9c8104eecc8))
  * moved the messageboard plugin description from docs ([5d06e409](https://github.com/Elgg/Elgg/commit/5d06e409effd4779ab2dba327fd2ec51594f652b))
  * moved the pages plugin description from docs ([47f9d2c8](https://github.com/Elgg/Elgg/commit/47f9d2c8f416a860e052f9caa8260650cc3416f1))
  * moved the profile plugin description from docs ([3fd4168c](https://github.com/Elgg/Elgg/commit/3fd4168cec942a144e8fe149d2ac1662e995156f))
  * moved the groups plugin description from docs ([0e1a6bdb](https://github.com/Elgg/Elgg/commit/0e1a6bdb5194e2c2cf1d832664db64081bc3f856))
  * moved the file plugin description from docs ([140fb7ba](https://github.com/Elgg/Elgg/commit/140fb7bafc6fba9d6fde9f5f1d86d322492beaf8))
  * moved the dashboard plugin description from docs ([2b17c2ce](https://github.com/Elgg/Elgg/commit/2b17c2ce31fe3b5d45394058b269607370d29f9d))
  * moved the plugin skeleton documentation ([d8ae89c7](https://github.com/Elgg/Elgg/commit/d8ae89c75d1e6d75c73cdd053cf2b616d43dc29a))
* **travis:** Added validation of translated docs sources for es language to Travis ([40d284e1](https://github.com/Elgg/Elgg/commit/40d284e171900e314fcd47149eb2f75200866660))
* **views:** moved the page structure best practices page from docs ([c441a3f1](https://github.com/Elgg/Elgg/commit/c441a3f111d626bfb64bab41e8ca448e4e97237e))


#### Bug Fixes

* **core:** getFilenameOnFilestore() returns empty string if an ElggFile object has no filename set ([a03591e7](https://github.com/Elgg/Elgg/commit/a03591e7252ea89502a0fb60e604cea2d372f971))
* **docs:**
  * Fixed docs elements not allowing LaTeX builds to succeed. ([659d5796](https://github.com/Elgg/Elgg/commit/659d5796b0bdf7a21b0d08d6c552554b953158f2))
  * Fixed docs syntax for the PDF builds. ([e3683683](https://github.com/Elgg/Elgg/commit/e36836838da991719e6fc174a490f20cde53af1f))
* **forms:** Removes icon and title links from autocomplete results ([aff7e69e](https://github.com/Elgg/Elgg/commit/aff7e69ea37268c4e9d069d1c35cbbd95e9b30d5), closes [#5583](https://github.com/Elgg/Elgg/issues/5583))
* **livesearch:** removed custom queries with ege* functions ([d3656fa2](https://github.com/Elgg/Elgg/commit/d3656fa20c3584417b4791b08dbe061a072e1514))
* **plugins:** trigger plugin hooks when saving plugin settings ([19c31361](https://github.com/Elgg/Elgg/commit/19c31361557a04d047618f33e9d1ad8906d73dad), closes [#6820](https://github.com/Elgg/Elgg/issues/6820), [#7502](https://github.com/Elgg/Elgg/issues/7502))
* **session:** Explicitly closing the session in the shutdown hook to work around APC session problems. ([7dbe7c6d](https://github.com/Elgg/Elgg/commit/7dbe7c6d54ec337f3c2e0a05ae7dd5c3cd562363), closes [#7186](https://github.com/Elgg/Elgg/issues/7186))
* **views:** allow numeric 0 values to show on user and group profile ([edee47e5](https://github.com/Elgg/Elgg/commit/edee47e5c6fecd01d36edf58dfec84080356f32e))


<a name="1.9.5"></a>
### 1.9.5  (2014-11-17)

#### Contributors

* Jeroen Dalsem (18)
* Brett Profitt (7)
* Steve Clay (7)
* Evan Winslow (3)
* Ismayil Khayredinov (3)
* Juho Jaakkola (3)
* Per Jensen (3)
* Jerôme Bakker (2)
* Paweł Sroka (2)
* Stian Liknes (2)
* Diego Andrés Ramírez Aragón (1)
* Matt Beckett (1)
* iionly (1)

#### Performance

* **db:** correctly re-enable query cache after ElggBatch run ([a8c3fbd9](https://github.com/Elgg/Elgg/commit/a8c3fbd972d0c641e1fd5f7f58f8c8504f4fdaf1))
* **river:** only fetch comments if comment_count > 0 ([db64e16d](https://github.com/Elgg/Elgg/commit/db64e16d4a9640c8b9f61dcb7ee9308031c992d7))


#### Documentation

* **actions:** Migrated actions section from old Getting Started docs and cleaned up related sections. ([d47a980f](https://github.com/Elgg/Elgg/commit/d47a980f67f8965666d87a094032a7a7039c376e))
* **admin:** Migrated Getting Started guide from wiki. ([11e589f6](https://github.com/Elgg/Elgg/commit/11e589f66e1a1321e96813168bb73fb6c53d550b))
* **all:**
  * Cleanup docs. ([914fa69a](https://github.com/Elgg/Elgg/commit/914fa69aa94fc854150d061c5563f8af495966e6))
  * Added getting started for developers. ([848d0d51](https://github.com/Elgg/Elgg/commit/848d0d5114c350cafa93281c68fe1ca1aeeefc6d))
* **coding:** improves docs for commits/amending/standards ([e8166d78](https://github.com/Elgg/Elgg/commit/e8166d78c664aa6cfee1c6ba3da53fd350c85dad))
* **database:** updated and expanded information on entity icons ([7bb60185](https://github.com/Elgg/Elgg/commit/7bb601858851d37d371f6386199b787c95282ba4))
* **events:** Updated event list and cleaned up existing event docs. ([433ed90c](https://github.com/Elgg/Elgg/commit/433ed90cc5bcc2d9bdce47c92418fe1aa9845322))
* **faqs:** Started migrating some FAQs. ([cd3afdcc](https://github.com/Elgg/Elgg/commit/cd3afdcc6915453e2ec10a42ed6bf494991a4771))
* **hook:** Updated hooks docs. ([327ecb48](https://github.com/Elgg/Elgg/commit/327ecb48894d20b2c85be448180c52c5e67e222a))
* **menus:** improve docs for menu item factory ([61751db6](https://github.com/Elgg/Elgg/commit/61751db6ccd2acf5c276b1abe036872a0a7a2e52))
* **notifications:** documentation for the notifications system ([ac12ac99](https://github.com/Elgg/Elgg/commit/ac12ac990e9d950e8165fefb6b8c2f54026f7343), closes [#7308](https://github.com/Elgg/Elgg/issues/7308))
* **style:** documents trailing whitespace policy and script ([798810c7](https://github.com/Elgg/Elgg/commit/798810c70b4afba55182c52c684bbce08a57cbda))


#### Bug Fixes

* **aalborg:** More robust grid reflows for smaller screens ([8d8155e7](https://github.com/Elgg/Elgg/commit/8d8155e7948869325ae5886ea188b77e8d08f4d3), closes [#7393](https://github.com/Elgg/Elgg/issues/7393))
* **access:** always display readable access level for ACCESS_* constants ([a74421f9](https://github.com/Elgg/Elgg/commit/a74421f9c0d7cb06a19021d9e673b8a51a56cb8d), closes [#6801](https://github.com/Elgg/Elgg/issues/6801))
* **core:**
  * renaming to _elgg_namespace_plugin_private_setting forgotten in unsetAllSettings ([782b75f2](https://github.com/Elgg/Elgg/commit/782b75f2767482025110b4d7f902bd18d6937e72))
  * prevent sql exception when metastring is interpreted as very large number in egef_metadata ([bab43d60](https://github.com/Elgg/Elgg/commit/bab43d60b920d4cd2c33a9a61c72ececb2143d38), closes [#7009](https://github.com/Elgg/Elgg/issues/7009))
* **css:** markdown code blocks should not should nested borders ([8c736c2f](https://github.com/Elgg/Elgg/commit/8c736c2f28ce98223399a50453087025f52931c4))
* **friends:** show friends collections menu item in friend context ([5073deeb](https://github.com/Elgg/Elgg/commit/5073deebda5743d4934cdfaf43f340865d5418c2))
* **i18n:**
  * Commit docs/*.mo files on release so docs can be translated ([8ca2b6b6](https://github.com/Elgg/Elgg/commit/8ca2b6b6a1ebb72df64b9d919ecc52bb4af4aa98), closes [#7034](https://github.com/Elgg/Elgg/issues/7034))
  * improved removing profile field delete failure notice ([a6f561e2](https://github.com/Elgg/Elgg/commit/a6f561e2e7ad01df67a46e46f83ebaf5fb2386b5))
  * grammar fix in upgrade warning ([f5d4d35f](https://github.com/Elgg/Elgg/commit/f5d4d35f772caaa641a368b3251bb81686b91403))
* **login:** also allow login by email in maintenance mode ([4258bc3d](https://github.com/Elgg/Elgg/commit/4258bc3d6b8b39c9f5d5a9013b1397236d430251))
* **menu:** only show access entity menu item if logged in ([714b0834](https://github.com/Elgg/Elgg/commit/714b08340a697f79a44f55fccedfeda33afb059d))
* **menus:** allow max depth of 20 to prevent losing menu items ([d3e33db3](https://github.com/Elgg/Elgg/commit/d3e33db30a1560e81514d75ed30044f849b41fd3))
* **pagination:** removes hard-coded arrows from php file ([eb136ef1](https://github.com/Elgg/Elgg/commit/eb136ef1a580b7fb1172379ff79baa908c05b00b), closes [#5298](https://github.com/Elgg/Elgg/issues/5298))
* **plugins:** trigger plugin hooks when saving plugin settings ([5afadfc8](https://github.com/Elgg/Elgg/commit/5afadfc8ba6ba480d029a9fdc649f952f61c42b4), closes [#6820](https://github.com/Elgg/Elgg/issues/6820))
* **relationships:** distinct ege* results when relationship_guid is not set ([4d87b950](https://github.com/Elgg/Elgg/commit/4d87b950891fa80545ef680d10e2e68b1b6801cb), closes [#5775](https://github.com/Elgg/Elgg/issues/5775))
* **release:** Corrected release script Windows system compatibility. ([00012389](https://github.com/Elgg/Elgg/commit/0001238921a5c1a1bc9e7ad65aabc22158ba6530))
* **upgrade:**
  * Rechecks that all annotation comments have been migrated to entities ([7d81094c](https://github.com/Elgg/Elgg/commit/7d81094c10d60e613723b6eac0995dfdd350c1be), closes [#7486](https://github.com/Elgg/Elgg/issues/7486))
  * Ensure that `$CONFIG` is always available to upgrade scripts ([c102a713](https://github.com/Elgg/Elgg/commit/c102a7138180b3fa04ec78aacbdcacbe53da150e), closes [#7457](https://github.com/Elgg/Elgg/issues/7457))
* **uservalidationbyemail:** makes emailsent page public ([70bbdd65](https://github.com/Elgg/Elgg/commit/70bbdd652ce3485ab3151e696f22bc8cad966785), closes [#7334](https://github.com/Elgg/Elgg/issues/7334))
* **views:**
  * Revert erroneous changes made to input/userpicker ([e4008c65](https://github.com/Elgg/Elgg/commit/e4008c657a1680c47015ce632c47c470f138a562))
  * input/userpicker can now remove all users on edit ([4cf113ab](https://github.com/Elgg/Elgg/commit/4cf113ab60f6e3c5e0d445f70fdd8cd530917642), closes [#6982](https://github.com/Elgg/Elgg/issues/6982))
  * comma separating links to text files in plugin list ([4e9b8ad1](https://github.com/Elgg/Elgg/commit/4e9b8ad125e5025ed967e83c4a6cb47c71186cb1), closes [#7420](https://github.com/Elgg/Elgg/issues/7420))
  * usersettings form now has correct userguid set ([2c204200](https://github.com/Elgg/Elgg/commit/2c204200da2be41d981b437080582e5297e1cd19))
  * use elgg-button-action class on all cancel buttons ([857df27a](https://github.com/Elgg/Elgg/commit/857df27a176da9e1afb4888c9cc9c1e793218394))
  * prevent output of empty heading when there is no page title ([c3f7f225](https://github.com/Elgg/Elgg/commit/c3f7f225bf5c6e009aa22c7af10ae17cbac018da))
  * add apple-touch-icon ([3e4d2164](https://github.com/Elgg/Elgg/commit/3e4d2164eefa65e74773a224feb08770de2e69ad), closes [#6176](https://github.com/Elgg/Elgg/issues/6176))
* **widgets:** determine default values for num display in content view ([bd20730d](https://github.com/Elgg/Elgg/commit/bd20730d9cc6b925dc17e34d4e1ac41f58336a4c))


<a name="1.9.4"></a>
### 1.9.4  (2014-10-20)

#### Contributors

* Juho Jaakkola (6)
* Jeroen Dalsem (4)
* Steve Clay (4)
* Per Jensen (3)
* Stian Liknes (3)
* Jerôme Bakker (1)

#### Documentation

* **plugins:** Information on activation/deactivation ([4e58ad4d](https://github.com/Elgg/Elgg/commit/4e58ad4d88861819fe17bb0a4be498905907125b))
* **web_services:** Documentation for Elgg 1.9 ([7cf0f8fd](https://github.com/Elgg/Elgg/commit/7cf0f8fd8a75defed22de8a184bbba3a09f6c3f8))


#### Bug Fixes

* **aalborg_theme:** display search when logged out ([31d3d190](https://github.com/Elgg/Elgg/commit/31d3d1905a3c6426838b2c67f28c1aa14c2a76e1))
* **bookmarks:** fixes more link in group bookmarks widget ([adb46369](https://github.com/Elgg/Elgg/commit/adb463699a35cbe18c4b48408f554ce7d2395264), closes [#6583](https://github.com/Elgg/Elgg/issues/6583))
* **css:**
  * stop CSS from overwriting the width and height added in CKEditor ([428234c0](https://github.com/Elgg/Elgg/commit/428234c0dd407758f3ca1e3917c6a0e8636311fb), closes [#7269](https://github.com/Elgg/Elgg/issues/7269))
  * removed datepicker fixed width causing visual bug ([803e05f5](https://github.com/Elgg/Elgg/commit/803e05f5719fcaffac4e42272f2da344d8f8f745))
  * prevent select box from overflowing its container ([3b7e94d5](https://github.com/Elgg/Elgg/commit/3b7e94d53e1d4315a942247d64eedaa576b323ba), closes [#7290](https://github.com/Elgg/Elgg/issues/7290))
* **database:** More robust sql script execution. ([0c5ed4f2](https://github.com/Elgg/Elgg/commit/0c5ed4f220906823f4bdc9f76f7b54c49fd32826))
* **db:** query cache properly handles more callable types ([b8e58304](https://github.com/Elgg/Elgg/commit/b8e5830418ec1a336afcae383008385853d074fa))
* **discussion:** discussion replies respect previous subscribers ([d699fe63](https://github.com/Elgg/Elgg/commit/d699fe63f5aa5ba68f5b8935fc47c69f726bd475))
* **i18n:**
  * improved change password email subject and body text ([ade6d1c1](https://github.com/Elgg/Elgg/commit/ade6d1c1776b6de328abe8c638988f745425a017))
  * translate notification messages to the recipient's language ([071b2989](https://github.com/Elgg/Elgg/commit/071b298985599792da762791e659dbfca1124590), closes [#7241](https://github.com/Elgg/Elgg/issues/7241), [#NaN](https://github.com/Elgg/Elgg/issues/NaN))
  * allow core to load translations for a specific language on-demand ([6417d213](https://github.com/Elgg/Elgg/commit/6417d213c1fc7e4944714bcd718783ac95dec4f9))
* **install:** prevent WSOD caused by site default language not being defined early enough ([3b9dc902](https://github.com/Elgg/Elgg/commit/3b9dc902c6c56c98e274238536f3f7159f1ae483))
* **search:** keep container param intact when navigating search results ([3dd87ec1](https://github.com/Elgg/Elgg/commit/3dd87ec19de40d03fba53b704c84c1cadb745dfd))


<a name="1.9.3"></a>
### 1.9.3  (2014-10-06)

#### Contributors

* Juho Jaakkola (3)
* Jeroen Dalsem (1)
* Steve Clay (1)

#### Documentation

* **js:** Adds docs for more JS functions, improves docs for elgg.echo ([fa0d0fa8](https://github.com/Elgg/Elgg/commit/fa0d0fa873d674083f199a6f588d39edf2dc048c))
* **menus:** document how to use menus ([18ac4008](https://github.com/Elgg/Elgg/commit/18ac4008bf3f32663df4bffca7a211dc11d15b20))


#### Bug Fixes

* **icons:** some elgg icons were not using internal view ([493e5c9f](https://github.com/Elgg/Elgg/commit/493e5c9fd0402b14428e23f3dec9c33e841de247))


<a name="1.9.2"></a>
### 1.9.2  (2014-09-21)

#### Contributors

* Juho Jaakkola (8)
* Steve Clay (2)

#### Documentation

* **manifest:** document how to use manifest.xml ([f4fa7487](https://github.com/Elgg/Elgg/commit/f4fa7487f6befdeb09ee891a4867ebbd99fac688))
* **river:** adds documentation on how to use the river ([d8be198c](https://github.com/Elgg/Elgg/commit/d8be198c1f6b549856c61f316653634c468c229f))
* **upgrade:** clarifies upgrade instructions about updating Elgg codebase ([6a8fec02](https://github.com/Elgg/Elgg/commit/6a8fec02857f3df7dadc3a7876d936689f319138), closes [#7225](https://github.com/Elgg/Elgg/issues/7225))
* **views:** adds documentation for the views system ([ff6cf55b](https://github.com/Elgg/Elgg/commit/ff6cf55be3f85d3d00cd2d4cf511adb8f66e8462))


#### Bug Fixes

* **install:** confirm that settings.php exists and is readable before including it ([aaa828ed](https://github.com/Elgg/Elgg/commit/aaa828edd980bc7b3cb45fec67c78f6581195bc3))
* **style:** ordered list markers now always visible ([ecccafc3](https://github.com/Elgg/Elgg/commit/ecccafc356349372e60e7ba7e9075ad1f4b2e0a9), closes [#7206](https://github.com/Elgg/Elgg/issues/7206))
* **upgrades:** now stores ElggUpgrade by paths instead of full URLs ([39cf72f0](https://github.com/Elgg/Elgg/commit/39cf72f0a25e1d383dc8310f92e10572f9204e30), closes [#6838](https://github.com/Elgg/Elgg/issues/6838))


<a name="1.9.1"></a>
### 1.9.1  (2014-09-12)

#### Contributors

* Juho Jaakkola (2)

#### Bug Fixes

* **upgrade:** fixes erroneous values in the list of processed upgrades ([c6ebbdb2](https://github.com/Elgg/Elgg/commit/c6ebbdb28442927e2254b3a8942ae53eae9c01e7), closes [#7198](https://github.com/Elgg/Elgg/issues/7198))


<a name="1.9.0"></a>
## 1.9.0  (2014-09-07)

#### Contributors

* Juho Jaakkola (3)
* Ismayil Khayredinov (1)
* Matt Beckett (1)

#### Bug Fixes

* **embed:** embed jquery target is now searched for instead of assuming last class ([cfe605d4](https://github.com/Elgg/Elgg/commit/cfe605d48ef96e855015d2cb0b08dfb1d2e26347))
* **i18n:** system cache now supports regional designators in language codes ([735ceb4e](https://github.com/Elgg/Elgg/commit/735ceb4e3feb0ccbf34fd7b59d3133d8a956eaac), closes [#7187](https://github.com/Elgg/Elgg/issues/7187))
* **messages:** use recipient's language in the notification ([ee88054f](https://github.com/Elgg/Elgg/commit/ee88054f215fee8260ad698425025c667207aad0), closes [#6902](https://github.com/Elgg/Elgg/issues/6902))


<a name="1.9.0-rc.7"></a>
### 1.9.0-rc.7  (2014-08-25)

#### Contributors

* Steve Clay (5)
* Juho Jaakkola (3)
* Paweł Sroka (2)
* Per Jensen (2)
* Brett Profitt (1)

#### Bug Fixes

* **aalborg_theme:** broken layout on small screens ([a2e88157](https://github.com/Elgg/Elgg/commit/a2e88157fce471e96151b4f508d8f218a78ff620), closes [#7175](https://github.com/Elgg/Elgg/issues/7175))
* **access:**
  * has_access_to_entity() now respects ACLs also when set to be ignored ([bac9a80a](https://github.com/Elgg/Elgg/commit/bac9a80a4bbc425688a2bbbcbf9cdb6f961f6068), closes [#7159](https://github.com/Elgg/Elgg/issues/7159))
  * get_access_array() works correctly when logged out ([7fb67a29](https://github.com/Elgg/Elgg/commit/7fb67a2929605bcc040067ddbf61c8a7dedfe798))
* **css:** removes padding and margin from elgg-menu-entity items ([04c5e61f](https://github.com/Elgg/Elgg/commit/04c5e61f27ce12f16aab05dcc97db4225abe9655))
* **discussion:** Fixes inline edit of replies temporarily changing applied styles to the text ([fa8572cb](https://github.com/Elgg/Elgg/commit/fa8572cbf7812c5c7eb97fc7b0e698a39cc6341e), closes [#6879](https://github.com/Elgg/Elgg/issues/6879))
* **notification:** avoids fatal error if notification event lacks object ([5dfa343d](https://github.com/Elgg/Elgg/commit/5dfa343dd452033808c03dc9ebdc26515660b532), closes [#7157](https://github.com/Elgg/Elgg/issues/7157))
* **output:** elgg_normalize_url no longer mistakes querystrings for domains ([505d249b](https://github.com/Elgg/Elgg/commit/505d249b926e78ec622e7cee3d58680fa6d26459))
* **profile:** Making banned users more obvious when using custom profile fields. ([c8c7098a](https://github.com/Elgg/Elgg/commit/c8c7098a77e9a8a8347e7f64771e19d4f5c87aee))


<a name="1.9.0-rc.6"></a>
### 1.9.0-rc.6  (2014-08-11)

#### Contributors

* Juho Jaakkola (6)
* Evan Winslow (5)
* Ismayil Khayredinov (5)
* Brett Profitt (2)
* Jerôme Bakker (2)
* Per Jensen (1)

#### Features

* **ckeditor:** add "clear formatting" button ([0f5525df](https://github.com/Elgg/Elgg/commit/0f5525df336e567366de26dbf14dd0cba243ed6a), closes [#7105](https://github.com/Elgg/Elgg/issues/7105))
* **likes:** improves compatibility with notification plugins ([ccfb65c3](https://github.com/Elgg/Elgg/commit/ccfb65c322853dec1d4600690848b1a8ea90783f))
* **notifications:** site_notification about an annotation can now have an URL ([124190eb](https://github.com/Elgg/Elgg/commit/124190ebf38f4466de39561f3fd3c60156649681), closes [#7055](https://github.com/Elgg/Elgg/issues/7055))


#### Documentation

* **all:**
  * improves formatting and comprehensibility of docs ([de3837be](https://github.com/Elgg/Elgg/commit/de3837be898975a3cf21021935fd98ee428a980b))
  * fixes typos and improves readability ([a7ac76ce](https://github.com/Elgg/Elgg/commit/a7ac76ce1d7714e473701bb9e5c28ef2274a7dd0))
* **contribute:** Updated recommendations on which branch to submit against ([b84269ce](https://github.com/Elgg/Elgg/commit/b84269ce05350c49bcfe90b126f405f69d5075ea), closes [#6964](https://github.com/Elgg/Elgg/issues/6964))
* **cron:** adds RST documentation about cron jobs ([65b10fd8](https://github.com/Elgg/Elgg/commit/65b10fd848e3ccf43467a97a207fd2ec6dd4403e))
* **js:** corrects function name to shim AMD modules ([091c8b2e](https://github.com/Elgg/Elgg/commit/091c8b2ef76e87aaf869f3cbc4b63861a4c1f29a), closes [#7072](https://github.com/Elgg/Elgg/issues/7072))
* **notifications:** Adds docs for  'object', 'action' and 'summary' params used by notify_user() ([ad00612f](https://github.com/Elgg/Elgg/commit/ad00612f7b0443f0148c229b23d1e3b4f56ae462))


#### Bug Fixes

* **embed:**
  * Checking for lightbox and embed before loading JS libs when requested through AJAX. ([e8c1b4fd](https://github.com/Elgg/Elgg/commit/e8c1b4fd8b24d3d20addb9590eda80af1a013834))
  * Manually load CSS/JS libs for embed when editing comments on the activity page. ([6cc585c6](https://github.com/Elgg/Elgg/commit/6cc585c61b09a639f4a2e2388a144f1468877c1c), closes [#6422](https://github.com/Elgg/Elgg/issues/6422))
* **groups:** removes ACCESS_PUBLIC from visibility options if walled garden is enabled ([70c911ee](https://github.com/Elgg/Elgg/commit/70c911ee5cfe71931a966e85bfa46f35c10e8a62))
* **js:** elgg.normalize_url no longer modifies urls that begin with a recognized scheme ([b6dc613e](https://github.com/Elgg/Elgg/commit/b6dc613e1b5f565b9bc5bfb470e64a2923d8d49e), closes [#6000](https://github.com/Elgg/Elgg/issues/6000))
* **notification:** extract notification summary from $params ([c966fcae](https://github.com/Elgg/Elgg/commit/c966fcae3b7f0165c931e2ce5822fa8fec67875b), closes [#6885](https://github.com/Elgg/Elgg/issues/6885))
* **pages:** Stop registering undefined upgrade event callback ([53eba1e0](https://github.com/Elgg/Elgg/commit/53eba1e019dee04669610d57474615e8d757bcda), closes [#6780](https://github.com/Elgg/Elgg/issues/6780))
* **views:** respect icon_sizes config values when rendering icons ([54858e97](https://github.com/Elgg/Elgg/commit/54858e97dabb04d5ef4d0e91ae73d1ac6bc6eabc))
* **walled_garden:** ACCESS_PUBLIC no longer available in group context ([7c4ec694](https://github.com/Elgg/Elgg/commit/7c4ec694c5748c0ac42bfa6dca76e927cd46c775))


<a name="1.9.0-rc.5"></a>
### 1.9.0-rc.5  (2014-07-10)

#### Contributors

* Matt Beckett (3)
* Jerôme Bakker (1)

#### Bug Fixes

* **core:** output/iframe made to the w3c standard ([cb25d684](https://github.com/Elgg/Elgg/commit/cb25d68478ba78115d027d587981542467dee842))
* **river:** add enabled col to river table, update on enable/disable of referenced entities ([eb041ebd](https://github.com/Elgg/Elgg/commit/eb041ebd822eb461a008ef3da93ee35d613af973), closes [#6022](https://github.com/Elgg/Elgg/issues/6022))
* **upgrade:** use correct table prefixes on river upgrade script ([1c5c2b63](https://github.com/Elgg/Elgg/commit/1c5c2b632c790cef0d1e401f3f5493da785c13ec), closes [#7033](https://github.com/Elgg/Elgg/issues/7033))


<a name="1.9.0-rc.4"></a>
### 1.9.0-rc.4  (2014-07-10)

#### Contributors

* Evan Winslow (9)
* Paweł Sroka (6)
* Matt Beckett (3)
* Jeroen Dalsem (2)
* Paul Shepel (2)
* Steve Clay (2)
* Adrián Chaves Fernández (Gallaecio) (1)
* JoseLGM (1)
* Per Jensen (1)

#### Features

* **discussions:** Added email SMTP headers for better thread grouping. ([91755a86](https://github.com/Elgg/Elgg/commit/91755a86b7ea89db71e29d632c23120b9938e87b), closes [#6894](https://github.com/Elgg/Elgg/issues/6894))


#### Documentation

* **i18n:** internationalized the documentation ([ff5fd9be](https://github.com/Elgg/Elgg/commit/ff5fd9bee7ff956cf6089bfb7d15847406f205b4), closes [#5899](https://github.com/Elgg/Elgg/issues/5899))
* **upgrading:** Added upgrade instructions for 1.8 to 1.9 ([001e3ffa](https://github.com/Elgg/Elgg/commit/001e3ffa46688f4210e284458b5f72db106453aa), closes [#5900](https://github.com/Elgg/Elgg/issues/5900))


#### Bug Fixes

* **aalborg_theme:** selected page menu does not collapse sub menu ([53f696ce](https://github.com/Elgg/Elgg/commit/53f696ce36b6555ebc1766d77429f04242b7c88d), closes [#6979](https://github.com/Elgg/Elgg/issues/6979))
* **collections:**  make urls work regardless of username ([76827f22](https://github.com/Elgg/Elgg/commit/76827f22f7092608f02a560d7dc2bda93f6ca994), closes [#6059](https://github.com/Elgg/Elgg/issues/6059))
* **core:** Added missing options array support for ElggUser methods ([30d98c67](https://github.com/Elgg/Elgg/commit/30d98c67c1a097b57ad3e684c40d53edff312603), closes [#6994](https://github.com/Elgg/Elgg/issues/6994))
* **deprecation:** the deprecation wrapper correctly handles array access ([264fc5f2](https://github.com/Elgg/Elgg/commit/264fc5f2adcad7d4ed2a9d748add58a24437b39b), closes [#7017](https://github.com/Elgg/Elgg/issues/7017), [#6917](https://github.com/Elgg/Elgg/issues/6917))
* **discussion:** no longer show entity menu items on non-discussions ([d3c7c953](https://github.com/Elgg/Elgg/commit/d3c7c9535beedcd563ac3f1ae6e98e01a68e29d2), closes [#6508](https://github.com/Elgg/Elgg/issues/6508))
* **file:**
  * destroy output buffer before sending file ([007021ff](https://github.com/Elgg/Elgg/commit/007021ff67727e618d02a3fda05d78175f7ec082))
  * download adds header Content-Length ([8375eb09](https://github.com/Elgg/Elgg/commit/8375eb09d9daeddc818d99db481880eca4f24de6))
* **groups:** give feedback if a user cannot be added to a group ([07cddc61](https://github.com/Elgg/Elgg/commit/07cddc615b7791d9bff677f7efdd7e88ef7aac40), closes [#6081](https://github.com/Elgg/Elgg/issues/6081))
* **install:** Make installer usable on smartphones ([b528d988](https://github.com/Elgg/Elgg/commit/b528d98894061fcf3a162882418e98f72794c8c7))
* **members:** prevent members search with empty query ([12f7b88f](https://github.com/Elgg/Elgg/commit/12f7b88f28a60ff8348bc122884c7e8d6c183e4f))
* **notifications:** Corrected html entities handling for email subject and body ([4bfb849e](https://github.com/Elgg/Elgg/commit/4bfb849ecd0ec9ece59e445149dd252dfc352d32), closes [#6905](https://github.com/Elgg/Elgg/issues/6905))
* **release:** Corrected release script Windows system compatibility ([18f78403](https://github.com/Elgg/Elgg/commit/18f78403564e1432ff66d486d959c9e1a76fbd5e))
* **router:** Can return 'handler' param in `'route', $identifier` hook again ([6e09758f](https://github.com/Elgg/Elgg/commit/6e09758fe9bf43dd7ef8b648cc2afd7701f4d651), closes [#6696](https://github.com/Elgg/Elgg/issues/6696))
* **rss:** River entries include their full correct summaries again ([96679d8b](https://github.com/Elgg/Elgg/commit/96679d8b774048a5be7fde1da216cedbf6516253), closes [#6901](https://github.com/Elgg/Elgg/issues/6901))
* **thewire:** More effective textarea change detection ([e07f6975](https://github.com/Elgg/Elgg/commit/e07f697594996fc931a3cd1d2849480d83ff60f2))
* **ui:** Corrected bad stretching of non-square, large avatars. Now upscaling by width. ([71ea155b](https://github.com/Elgg/Elgg/commit/71ea155bf9188abc9683a81d7f2df38da4bc0104), closes [#5602](https://github.com/Elgg/Elgg/issues/5602))
* **upgrade:** test for ability to connect to localhost if rewrite test fails ([7c49e4ce](https://github.com/Elgg/Elgg/commit/7c49e4ceee996f53ef0120df4ff0c2850c63652b), closes [#6888](https://github.com/Elgg/Elgg/issues/6888))


<a name="1.9.0-rc.3"></a>
### 1.9.0-rc.3  (2014-06-23)

#### Contributors

* Evan Winslow (4)
* Paweł Sroka (1)
* Per Jensen (1)
* RiverVanRain (1)

#### Bug Fixes

* **a11y:**
  * Add semantic structure to installer page layout ([f446e6f1](https://github.com/Elgg/Elgg/commit/f446e6f1ad328fb8573b947fd7a2f0d52cb31955))
  * Use HTML5 form features on install forms ([434efa22](https://github.com/Elgg/Elgg/commit/434efa22228fa1217553951b68ccdff0959ed3a7))
  * Label form fields in installer correctly ([dff254a9](https://github.com/Elgg/Elgg/commit/dff254a9417525660234b7aab5f165cbf11b7bde))
* **aalborg_theme:** removes unwanted  margins ([b972402d](https://github.com/Elgg/Elgg/commit/b972402da3822abf59fdee5f6126a53f52c1fe48))
* **replies:** Show reply's link on river ([5fc031a5](https://github.com/Elgg/Elgg/commit/5fc031a574543f914ff0694b447a7ab399f0a2e5))


<a name="1.9.0-rc.2"></a>
### 1.9.0-rc.2  (2014-06-09)

#### Contributors

* Evan Winslow (11)
* Per Jensen (4)
* Paweł Sroka (2)
* Jeroen Dalsem (1)
* John Supplee (1)

#### Bug Fixes

* **UserPicker:** no messages in userpicker due to lack of i18n ([7d7a7d5e](https://github.com/Elgg/Elgg/commit/7d7a7d5eedb22d6370c3adb5118da27523c6e4fc))
* **aalborg_theme:**
  * emphasizes sidebar navigation ([6ae2148c](https://github.com/Elgg/Elgg/commit/6ae2148c6a7b8fde1ead97f3d90dc1a039ebf44f), closes [#6874](https://github.com/Elgg/Elgg/issues/6874))
  * Support fullscreen mode if user adds app to homescreen ([2a193078](https://github.com/Elgg/Elgg/commit/2a193078f86bc700311df5f95369b8bdd7110336), closes [#6896](https://github.com/Elgg/Elgg/issues/6896))
  * show dashboard menu item only when logged in ([c3e0fcb8](https://github.com/Elgg/Elgg/commit/c3e0fcb8a0f2928ba8ada6ce9fff677765d701c8))
  * inconsistency between owner-block and page menu ([f54048a5](https://github.com/Elgg/Elgg/commit/f54048a5511cf8054006d474a18ebdcfef233b6e))
  * only pass body_attrs if they are set ([6ab77862](https://github.com/Elgg/Elgg/commit/6ab77862ee899a54d59086d8cf625846210fea4b))
* **deprecated:** Corrected invalid deprecation notice and added more details to few others ([5d78e2b1](https://github.com/Elgg/Elgg/commit/5d78e2b13d886bfb02ec13a014116adb4aa123df), closes [#6869](https://github.com/Elgg/Elgg/issues/6869))
* **docs:** Inline refs use @link instead of @see ([50b0e39e](https://github.com/Elgg/Elgg/commit/50b0e39e8ed3e0bdc916327848c7a0e40ca426b0))


<a name="1.9.0-rc.1"></a>
### 1.9.0-rc.1  (2014-05-19)

#### Contributors

* Cash Costello (689)
* Steve Clay (226)
* Evan Winslow (150)
* Paweł Sroka (136)
* Sem (91)
* Brett Profitt (68)
* Jeroen Dalsem (59)
* Juho Jaakkola (54)
* Per Jensen (23)
* Ismayil Khayredinov (23)
* RiverVanRain (16)
* Matt Beckett (12)
* hellekin (12)
* Jerôme Bakker (8)
* Aday Talavera (7)
* Jeff Tilson (7)
* Marcus Povey (5)
* Rasmus Lerdorf (5)
* Brad Smith (5)
* Hayden Shaw (3)
* Ben Werdmuller (3)
* András Szepesházi (2)
* slyhne (2)
* Facyla (2)
* ManUtopiK (1)
* Emmanuel (1)
* Centillien (1)
* twentyfiveautumn (1)
* Janek Lasocki-Biczysko (1)
* Ash Ward (1)
* Arsalan Shah (1)
* Angel Gabriel Vargas Beltran (1)
* Tantek Çelik (1)
* Team Webgalli (1)
* bwoodnz (1)
* Danny Navarro (1)
* EC2 Default User (1)
* Kody Peterson (1)
* Liang Lee (1)

#### Features

* **admin:** Admin notices are removed when the actions requested actions has been taken. ([e6a46a84](https://github.com/Elgg/Elgg/commit/e6a46a84fa7c9b051fb85ec03ff0774f7708ab74), closes [#6453](https://github.com/Elgg/Elgg/issues/6453))
* **amd:** added some utils to Elgg_Amd_Config class ([c45d4d18](https://github.com/Elgg/Elgg/commit/c45d4d184abc7c8058cb40ea52f9ef48220290b3))
* **comments:** Added separate edit page for generic comments ([a5c73b6e](https://github.com/Elgg/Elgg/commit/a5c73b6e7bd6eb12ad669c9afd3ee27ba8996349), closes [#6666](https://github.com/Elgg/Elgg/issues/6666))
* **core:**
  * better registration of usersettings handlers ([6469d55d](https://github.com/Elgg/Elgg/commit/6469d55dab3c424307c7091cfc6133b14b7cc670))
  * allow custom local scripts to trigger on uncaught exceptions #6586 ([7e0794ca](https://github.com/Elgg/Elgg/commit/7e0794ca184ecb308ea51b2dfd61041dcc128c17))
  * Allowing upgrade.php to forward to custom URLs. ([e5c11d8c](https://github.com/Elgg/Elgg/commit/e5c11d8c5ba681a73dec20c963d58a6b55555b99), closes [#6442](https://github.com/Elgg/Elgg/issues/6442))
* **externalpages:** page layout changed to one_column ([909536f9](https://github.com/Elgg/Elgg/commit/909536f976af289560b5e474a4b0d0c1332db140))
* **graphics:** make logos transparent ([2fc838c0](https://github.com/Elgg/Elgg/commit/2fc838c011932dba4add9b12aa043d425bb9fc3f))
* **lightbox:** added binding for elgg-lightbox-photo CSS class ([6eb22a2d](https://github.com/Elgg/Elgg/commit/6eb22a2ddfea2ed1bd2bb7e47ac559f154987e0f))
* **output:** Added second parameter to elgg_strip_tags. ([39f8d80c](https://github.com/Elgg/Elgg/commit/39f8d80c6d8845194b8b7d928545534d39b7e574))
* **search:** Allows filtering/reordering types returned in search ([5eebf1e6](https://github.com/Elgg/Elgg/commit/5eebf1e60c0f0974479f7d531293c1b01b1daa3e), closes [#6118](https://github.com/Elgg/Elgg/issues/6118))
* **ui:**
  * adds fallback png favicons ([5168a576](https://github.com/Elgg/Elgg/commit/5168a576e6437438dcbe202c83721d68073e8a1a))
  * add svg favicon ([6c84d2f3](https://github.com/Elgg/Elgg/commit/6c84d2f394530bcaceb377e734c075c227923cb7))
* **upgrade:** Added ElggUpgrade object. ([3aae56b4](https://github.com/Elgg/Elgg/commit/3aae56b4c3f41c171e5e6eb0678b63e16d59da19))
* **users:** making nicer lost password process ([d7c6f850](https://github.com/Elgg/Elgg/commit/d7c6f850415b42a6ebaee254060874ff310d9de7), closes [#5886](https://github.com/Elgg/Elgg/issues/5886))
* **uservalidationbyemail:** forwarding to an info page after registration ([6fbb8c93](https://github.com/Elgg/Elgg/commit/6fbb8c935d29c891ef5ba07470a74ea3e0f7815c), closes [#6247](https://github.com/Elgg/Elgg/issues/6247))
* **ux:** Failed file uploads give better error messages. ([8eb652c2](https://github.com/Elgg/Elgg/commit/8eb652c2fce56dfb86c5f9180cb9ab7913648d1a), closes [#6593](https://github.com/Elgg/Elgg/issues/6593))
* **views:** bypasses minification for views like -min/.min ([0462bdff](https://github.com/Elgg/Elgg/commit/0462bdff6179c8c196861fb2cd2a1cbfd210559a), closes [#6260](https://github.com/Elgg/Elgg/issues/6260))


#### Performance

* **groups:** remove redundant filter of user-owner group acls ([a65df346](https://github.com/Elgg/Elgg/commit/a65df34610d983d2dad7fcb0dc443e0baebbc11f), closes [#6434](https://github.com/Elgg/Elgg/issues/6434))
* **upgrade:**
  * ajaxifies data directory migration ([031b77fc](https://github.com/Elgg/Elgg/commit/031b77fc7c5b0db57d7eb8b34d06e6f9e075d706), closes [#6202](https://github.com/Elgg/Elgg/issues/6202))
  * speeds up migrating remember me codes ([52f9fa4c](https://github.com/Elgg/Elgg/commit/52f9fa4c7c9bad28140596809b26a30a2b286abd), closes [#6204](https://github.com/Elgg/Elgg/issues/6204))


#### Documentation

* **aalborg_theme:** document change of content order ([0ed207d9](https://github.com/Elgg/Elgg/commit/0ed207d904fe5c53c3926bc11e45aae5321f85f9), closes [#5787](https://github.com/Elgg/Elgg/issues/5787))
* **about:** Add contributing, history, releases, and values docs ([1b67f575](https://github.com/Elgg/Elgg/commit/1b67f575d2e50e7e34d4ad252a07c181b33b0fbb))
* **admin:** Created new admin section for admin-specific docs ([abc55ef1](https://github.com/Elgg/Elgg/commit/abc55ef1b1443eaf364dd48dc0cd5510d097c9c9))
* **all:** Cut fluff ([bae2d199](https://github.com/Elgg/Elgg/commit/bae2d199addd85aeffcf6f5c642a5d59264b8e74))
* **amd:** Separated design and guides for AMD docs. ([d0ebcb7a](https://github.com/Elgg/Elgg/commit/d0ebcb7aa70add70f1b08b9a1dbcee89ac043e60))
* **appendix:** move about => appendix; add contribute guide ([118bfa16](https://github.com/Elgg/Elgg/commit/118bfa1613ad5aba4359e199798fbfff222ce038))
* **autoloader:** more accurate docs for autoloader ([5fdbc181](https://github.com/Elgg/Elgg/commit/5fdbc181b315c76762fce92db23cb19bc8d54d0d))
* **changelog:**
  * Fully updated CHANGELOG.md (to 1.9.0-dev) ([31d757dd](https://github.com/Elgg/Elgg/commit/31d757dd2d5a79f5952adafeef37a86ab283aeed), closes [#5798](https://github.com/Elgg/Elgg/issues/5798))
  * Better markdown formatting ([9e66e428](https://github.com/Elgg/Elgg/commit/9e66e428e28007f103da07381f67e6ab337fe6ea))
  * Move CHANGES.txt to CHANGELOG.md ([d13673c9](https://github.com/Elgg/Elgg/commit/d13673c951e746d2ff47c00cb631dae4d939469d))
* **code:**
  * fix whitespace warnings ([110a6844](https://github.com/Elgg/Elgg/commit/110a6844244af85f98e30981deefd3f23c93c9eb))
  * add docs on testing and cleanup ([d9f2cdca](https://github.com/Elgg/Elgg/commit/d9f2cdcab947d41240fb90273eba4a359fe5a2b0))
  * merge coding_standards into contribute/code.rst ([b752e6dd](https://github.com/Elgg/Elgg/commit/b752e6ddda0a7e9698e4fc0cbfea6800d3a58df7))
* **config:** document custom exception handling ([7dde7bf4](https://github.com/Elgg/Elgg/commit/7dde7bf41108827e20c275023254c441eee4bd0d))
* **contribute:**
  * add instructions for translators ([feb16f6a](https://github.com/Elgg/Elgg/commit/feb16f6a2d0de590b9272c6366a230a1393ad7d7))
  * add instructions for rewriting commit messages ([4e5d6e3c](https://github.com/Elgg/Elgg/commit/4e5d6e3c4e7b361bcf0af5b7c6d3d023b00d0711))
  * clean up PR instructions ([16308a46](https://github.com/Elgg/Elgg/commit/16308a46f12725933bd99ac3f88ea273b75d2335))
  * expanded contributors section ([b969080c](https://github.com/Elgg/Elgg/commit/b969080cf810a9f6eed7f808dd7dccbd7a464744))
* **events:** Reword docs for hooks ([3cb690fe](https://github.com/Elgg/Elgg/commit/3cb690fe8a6fde38662f6d5627fb8885aa609265))
* **fix:** Fixing MD links for new docs. ([04c399f3](https://github.com/Elgg/Elgg/commit/04c399f3ffd30aee41eeb2d8549c23d8f0e1b0a4))
* **guides:** add web services dev guide ([400a2453](https://github.com/Elgg/Elgg/commit/400a2453bd1e73f542dfd9266df06a754d471478))
* **hooks:** Corrects docs syntax error ([69ae152d](https://github.com/Elgg/Elgg/commit/69ae152db7ef43f324144a305a1e89cb8f2e6a1c))
* **i18n:** Add minimal i18n documentation ported from wiki ([6b0e58df](https://github.com/Elgg/Elgg/commit/6b0e58df5ec94fea3286ec6293770e8ee2340a59))
* **js:** use proper title markup ([77146f46](https://github.com/Elgg/Elgg/commit/77146f4675d69155a070a3dbf9cbdc68f781f7f5))
* **moved:** use :orphan: instead of lying toctree ([6544176d](https://github.com/Elgg/Elgg/commit/6544176d3cb7edf63517294bd65f827e457a841b))
* **outline:** make titles consistent with each other ([d554e9b0](https://github.com/Elgg/Elgg/commit/d554e9b0c8bef16caeacb17f495145b7236f7198))
* **performance:** add suggestions for performance and scalability ([76e3ecd1](https://github.com/Elgg/Elgg/commit/76e3ecd166e14b68b49829a3b0116984a335f542))
* **plugins:** added instructions on upgrading plugins for Elgg 1.9 ([b1c501c4](https://github.com/Elgg/Elgg/commit/b1c501c4704a3b30baff40e6b8fdfc9f28631892))
* **release:** add release process workflow ([5df29847](https://github.com/Elgg/Elgg/commit/5df29847b7a1293df0857e5bc4ee05d6dc65a4c8))
* **releases:** add commit access as requirement ([9821089c](https://github.com/Elgg/Elgg/commit/9821089ca8280e425ddb282c83b4b6cf1859206d))
* **rewrite:** Finish migration from what we had in GDocs ([ce8c40b3](https://github.com/Elgg/Elgg/commit/ce8c40b385131e79304df52e56a636c02ea5bcaf))
* **security:** Add security rst docs ([fc52baf3](https://github.com/Elgg/Elgg/commit/fc52baf37a51f2e9982b02f99d9562be21b2077e))
* **themes:** converts theming docs to rst ([fddd7686](https://github.com/Elgg/Elgg/commit/fddd76861b19fb7162f7f5cae0b789dcca0eb859))
* **tutorials:** Add blog, indexpage, widget, and wysiwyg ([faafc2e2](https://github.com/Elgg/Elgg/commit/faafc2e26afcab8bc0ef5a464d66664314fcc892))
* **updates:** Updating contributing docs to point to feedback and planning group and to mentio ([c10f09f8](https://github.com/Elgg/Elgg/commit/c10f09f868a3b7b6b00c2e9fe829284894fe125f))
* **views:** Updated docs for elgg_extend_view() to address uniqueness of extended views. ([06c95e4b](https://github.com/Elgg/Elgg/commit/06c95e4be9aa14329c380fc3a792e01a8aa5527e), closes [#6661](https://github.com/Elgg/Elgg/issues/6661))


#### Bug Fixes

* **a11y:** keep focus outlines by default ([56add7a6](https://github.com/Elgg/Elgg/commit/56add7a6eba3a28bd9dc2e7af22fb03d2b9a145d), closes [#6319](https://github.com/Elgg/Elgg/issues/6319))
* **aalborg_theme:** standardize padding on input and a buttons ([dbc510d7](https://github.com/Elgg/Elgg/commit/dbc510d79935f3ccbad8bbf3c825cc617851a50f))
* **admin:**
  * show plugin settings menu on markdown page ([19e3e8d3](https://github.com/Elgg/Elgg/commit/19e3e8d36c9612c041017127d852dd8881ddbf55))
  * fixed javascript error on toggle simple cache checkbox ([0533f2a3](https://github.com/Elgg/Elgg/commit/0533f2a3aac63d8b67a25525739777edc30e7437), closes [#6529](https://github.com/Elgg/Elgg/issues/6529))
* **amd:** removed elgg_require_js for backwards compatibility ([76584089](https://github.com/Elgg/Elgg/commit/76584089bee2b3246c736edb6b250e149acf906f), closes [#6496](https://github.com/Elgg/Elgg/issues/6496))
* **autocomplete:** use group summary instead of profile view ([82c6871c](https://github.com/Elgg/Elgg/commit/82c6871cd8daf9c06872ae2e09dda601324e8075))
* **ckeditor:**
  * create a new input element was re-enabling other input fields ([04ab5b65](https://github.com/Elgg/Elgg/commit/04ab5b656f0ee2333009d69ef844ef7c4dd96238))
  * makes sure basepath is set early enough ([9b84b0c2](https://github.com/Elgg/Elgg/commit/9b84b0c21178fa2310305946e1d40db9a47ac296))
* **comments:**
  * give comment authors edit privileges ([68c6ded7](https://github.com/Elgg/Elgg/commit/68c6ded7f6a1527fac0bb1f31e00cd780e27c5ed), closes [#6724](https://github.com/Elgg/Elgg/issues/6724))
  * fixes cancel button and forward URL on edit comment page ([2b76dad7](https://github.com/Elgg/Elgg/commit/2b76dad7ce82e497eca91e8f8aef67859e1e528f))
  * makes ElggComment E_STRICT compliant ([3f5f4728](https://github.com/Elgg/Elgg/commit/3f5f4728bb1dcd4a70cefdffd1ef9e18dfdd12be))
* **core:**
  * prevents upgrade scripts from attempting to create the same ElggUpgrade more tha ([3d5fc912](https://github.com/Elgg/Elgg/commit/3d5fc912e329e9033bbf06499c809581fc3386a0), closes [#6824](https://github.com/Elgg/Elgg/issues/6824))
  * no longer strip slashes on $_FILES and $_SERVER ([4a32796b](https://github.com/Elgg/Elgg/commit/4a32796b6bb1d217eef27c6f8e89f484db5e671a), closes [#6777](https://github.com/Elgg/Elgg/issues/6777))
  * Updated upgrade file for remember me cookies for 1.9's new table. ([c4b53e4f](https://github.com/Elgg/Elgg/commit/c4b53e4ff12d9e0b4256e770c0d786519aaf5700), closes [#6629](https://github.com/Elgg/Elgg/issues/6629))
  * MenuBuilder sortByName should use strnatcmp ([9f373b3e](https://github.com/Elgg/Elgg/commit/9f373b3eecaa9228b91f297af6df52f1bdce8d10))
  * Not redirecting in plugin and site entity views. ([1c027648](https://github.com/Elgg/Elgg/commit/1c0276481f3724ff2accf29d9f8f0063450d65cb), closes [#4439](https://github.com/Elgg/Elgg/issues/4439))
  * fault in ElggPlugin contructor ([41053468](https://github.com/Elgg/Elgg/commit/41053468ec381a4480b409d07d547d6c46a24ec4))
* **css:**
  * selected page menu does not collapse sub menu ([f9af6a66](https://github.com/Elgg/Elgg/commit/f9af6a668b7c2802886de632212ca32d76541e40))
  * add hover classes to hover icons ([fb2e9a36](https://github.com/Elgg/Elgg/commit/fb2e9a367661d0a4e4b21eb3ff368239db67001e), closes [#6737](https://github.com/Elgg/Elgg/issues/6737))
  * reposition powered by elgg ([9b3d43fc](https://github.com/Elgg/Elgg/commit/9b3d43fc7f9953e0a70be0839d1ed3dc809ba5d1))
  * prevent stretching images in IE8 ([61ac1874](https://github.com/Elgg/Elgg/commit/61ac1874ea8132fffa8dc73be789d2c42fb68f0f))
  * Added CSS for elgg-state-selected menu items in theme sandbox. ([e5741ce5](https://github.com/Elgg/Elgg/commit/e5741ce5250e1c721eca44ca25271475d057fc08))
* **developer_tools:** Added all of the defined icons to the theme preview. ([d0ccfc1b](https://github.com/Elgg/Elgg/commit/d0ccfc1b86f45479959bb4623b846bbdd8742714))
* **docs:**
  * Fixed links in mediawiki format instead of reST. Removed reference to Transifex ([b5c9f419](https://github.com/Elgg/Elgg/commit/b5c9f419ae18cb12f8d5ade56e1445d017eba2b9))
  * fix a couple of typos ([e34f57d7](https://github.com/Elgg/Elgg/commit/e34f57d752bf299bd540b11378caba346dfa865a))
* **embed:**
  * show error when when uploading too large file in embed form ([a661c65c](https://github.com/Elgg/Elgg/commit/a661c65c636272fd2a82265b0b5deffbc508ec85), closes [#4591](https://github.com/Elgg/Elgg/issues/4591))
  * file embedding wasn't working for textareas ([4f1ffdec](https://github.com/Elgg/Elgg/commit/4f1ffdecfb0d9b86ece36495c6ad1c0e3c8f6d1e), closes [#6160](https://github.com/Elgg/Elgg/issues/6160))
  * Allows embedding files from the containing group ([d5aea243](https://github.com/Elgg/Elgg/commit/d5aea243b7655efda4924f8b5ff9fa7a6c2aebea))
  * make pagination in embed colorbox usable ([4aeafa70](https://github.com/Elgg/Elgg/commit/4aeafa704dce751f24fbeea0b12f7cac8a64891f))
  * make tabs in colorbox popup usable ([16ca1fd1](https://github.com/Elgg/Elgg/commit/16ca1fd15386284f1753a4c6ec2083847c9152d1))
* **entities:** reverts to 1.8 behavior of ElggEntity->subtype reads ([2fa7c6ce](https://github.com/Elgg/Elgg/commit/2fa7c6cefd5429cb2c4b554eb55670335a9d7eec), closes [#5920](https://github.com/Elgg/Elgg/issues/5920))
* **events:** makes the plugin_id parameter reliable for plugin events ([8b62fb8e](https://github.com/Elgg/Elgg/commit/8b62fb8e4569c863618166d31636d532962624d8))
* **gatekeeper:** stop treating being logged out as an error state ([03df35cd](https://github.com/Elgg/Elgg/commit/03df35cdfb722cc9cd7063feb7f137e2cf2ac5d7))
* **git:** Igorning revert commits in Travis and in commit-message git hook. ([36acbbf0](https://github.com/Elgg/Elgg/commit/36acbbf0e2765c0ee909846fab4297f2851091b0))
* **groups:**
  * Run discussion reply migration regardless if groups plugin is enabled. ([02023f45](https://github.com/Elgg/Elgg/commit/02023f45066e48d9330e2f3c74d4baaf2401627c), closes [#6729](https://github.com/Elgg/Elgg/issues/6729))
  * check if handler is set in params before calling it ([9e2bcb6d](https://github.com/Elgg/Elgg/commit/9e2bcb6d6d23c321ef9c3b8bf44071a31df42832))
  * forces content accessibility to members_only for invisible groups ([47a8c7ab](https://github.com/Elgg/Elgg/commit/47a8c7ab02bcc3115a1eb5312125513923039429))
  * fix the group acl id in write access array ([de2b6a68](https://github.com/Elgg/Elgg/commit/de2b6a6881140c71523ce381148d3c9fe4806f94))
  * displays correct group content access options for each content access mode ([b99f475a](https://github.com/Elgg/Elgg/commit/b99f475ab18d8d0fdd7f11b440935505bc95e5d8))
* **hooks:**
  * handlers returning null/undefined don't change returnvalue in javascript ([b1af0b6d](https://github.com/Elgg/Elgg/commit/b1af0b6df31b7a1a3b87a908ca7d3752ddc2b15f), closes [#6531](https://github.com/Elgg/Elgg/issues/6531))
  * return values defaults to null in javascript ([ff095943](https://github.com/Elgg/Elgg/commit/ff09594344ed24fd3867c73a9114d7cc7fe134da), closes [#6499](https://github.com/Elgg/Elgg/issues/6499))
  * remove event handler registration ([dbcf8b48](https://github.com/Elgg/Elgg/commit/dbcf8b484a4d96d062033ef158814555102dafbf), closes [#6410](https://github.com/Elgg/Elgg/issues/6410))
* **htmlawed:** Setting the params argument to a defaut of null in htmlawed_filter_tags(). ([d337ceee](https://github.com/Elgg/Elgg/commit/d337ceee75062e33d91a4a3a57e2917638aa60f2), closes [#6614](https://github.com/Elgg/Elgg/issues/6614))
* **http:** makes HTTP request/parameter bag PHP 5.2 compatible ([21719be9](https://github.com/Elgg/Elgg/commit/21719be93708b98b1744d1230eb0a1fcbd22ad1a))
* **install:**
  * assume port 443 means HTTPS is in use ([df76005c](https://github.com/Elgg/Elgg/commit/df76005c34e0f3014a89f7fdfce26c43f98927be), closes [#6190](https://github.com/Elgg/Elgg/issues/6190))
  * Put all themes at bottom of plugins list during installation. ([ec5458d1](https://github.com/Elgg/Elgg/commit/ec5458d1f68b5f8843bb4147bb1748788135579a), closes [#6530](https://github.com/Elgg/Elgg/issues/6530))
  * fatal exception during installation ([7993273d](https://github.com/Elgg/Elgg/commit/7993273dc82ee9da8c3a09912bb659dca297132e))
* **invitefriends:**
  * make invite form sticky ([74b1556c](https://github.com/Elgg/Elgg/commit/74b1556c630105a6bf800fbf865743e343af9e79))
  * check if registration is allowed before display menu item and pages ([c83630ce](https://github.com/Elgg/Elgg/commit/c83630ceee2fb4bb0093d98dbfa1638ccf687b16), closes [#6400](https://github.com/Elgg/Elgg/issues/6400))
* **js:** Separated elgg_load_js() and elgg_define_js(). ([a73838d9](https://github.com/Elgg/Elgg/commit/a73838d98bcefc2c16004933220965fc4011ce7a))
* **lightbox:**
  * setting fancybox's z-index for colorbox ([51231f46](https://github.com/Elgg/Elgg/commit/51231f468e657bb12449b9fa9de918b7055f96cb))
  * make lightbox scrollbar look better ([aeaafa6d](https://github.com/Elgg/Elgg/commit/aeaafa6d2700c4b7f7ba12c2f3734232317cd368))
  * CKEditor was weird in lightbox ([0e4e3dd1](https://github.com/Elgg/Elgg/commit/0e4e3dd1c95c205b2e66323ea82d54127b682f73))
  * Correctly applies color box options on each element ([b2950027](https://github.com/Elgg/Elgg/commit/b2950027a3dbaf87fadbe44ddd41de0bf175f8a5), closes [#6107](https://github.com/Elgg/Elgg/issues/6107))
  * lightbox wasn't shown when generated from ajax view. ([937c8d1e](https://github.com/Elgg/Elgg/commit/937c8d1eb63f11dfc185fe99fb32a637b18a65c8), closes [#6304](https://github.com/Elgg/Elgg/issues/6304))
* **memcache:** Better logging of save/hits/misses ([6448bb95](https://github.com/Elgg/Elgg/commit/6448bb95497db21923542a10983915023c1c2d32), closes [#6243](https://github.com/Elgg/Elgg/issues/6243))
* **pages:** memory leaks in large page trees ([ab6ef0df](https://github.com/Elgg/Elgg/commit/ab6ef0dff9e8797304dd3e01c967cfad27328484), closes [#6477](https://github.com/Elgg/Elgg/issues/6477))
* **plugins:** Stops junk log entries created on plugins page ([f76312fd](https://github.com/Elgg/Elgg/commit/f76312fd2043d5ea6ecd53b0d9ccaab2f7313055), closes [#6066](https://github.com/Elgg/Elgg/issues/6066))
* **rewrite_tester:** more reliably sniffs active rewrite rules ([3090bf08](https://github.com/Elgg/Elgg/commit/3090bf08c9395fe5e8267951fdf502af3de8a770), closes [#6656](https://github.com/Elgg/Elgg/issues/6656))
* **routing:**
  * prevent upgrade if .htaccess needs updating ([1fdbf2dc](https://github.com/Elgg/Elgg/commit/1fdbf2dc5c4829edd42cfbd23ab0128172fc1d93), closes [#6521](https://github.com/Elgg/Elgg/issues/6521))
  * URL-decodes path segments like Elgg 1.8 ([6de77faa](https://github.com/Elgg/Elgg/commit/6de77faaa76fa369de4ea453244a23206f47b781), closes [#6218](https://github.com/Elgg/Elgg/issues/6218))
* **session:**
  * session unavailable in shutdown functions ([3d6c33e4](https://github.com/Elgg/Elgg/commit/3d6c33e48867c0f4d84bee94f13744481071a5ac))
  * fixes remember me functionality broken in 1.8.19 merge ([659ea108](https://github.com/Elgg/Elgg/commit/659ea1085d26f617f73dc10f2f7f16bb368508f0))
* **site_notifications:** added correct key for menu item ([186e7174](https://github.com/Elgg/Elgg/commit/186e71749da8a3aeeb23eb045e9564872475106d))
* **tests:** Corrected the way the commit message tests are run. ([9e0183f4](https://github.com/Elgg/Elgg/commit/9e0183f4dc7fa925f623ae26a6e8ca7656092fda), closes [#6507](https://github.com/Elgg/Elgg/issues/6507))
* **thewire:**
  * Restores functionality of JS max length limit parametrization ([66e478f5](https://github.com/Elgg/Elgg/commit/66e478f56d059cf9b29f6264203ce947eae070b3), closes [#6646](https://github.com/Elgg/Elgg/issues/6646))
  * Fix word count JS events tapping ([d3e3a30b](https://github.com/Elgg/Elgg/commit/d3e3a30bce30a230255e0e45423419b6a66a89de))
* **ui:**
  * mispositioned editor when editing a comment that contains a floated image ([5f52eb75](https://github.com/Elgg/Elgg/commit/5f52eb75c532f420ed085b9d41e73bef6bc102ec), closes [#6576](https://github.com/Elgg/Elgg/issues/6576))
  * use correct logo in favicon ([1c98fdac](https://github.com/Elgg/Elgg/commit/1c98fdaca4b08ed3b38f7305dcc414c5d14276d9), closes [#6446](https://github.com/Elgg/Elgg/issues/6446))
  * Added CSS to make the site menu show up correctly in theme sandbox. ([e7ac3aeb](https://github.com/Elgg/Elgg/commit/e7ac3aeb500e12c54941ccfa5cb77d6cbf143d02))
* **upgrade:**
  * Corrects query to clear admin remember me cookies ([7ee022b6](https://github.com/Elgg/Elgg/commit/7ee022b6c15daa06ea0cda4b54c616158dd46082))
  * Adds an admin notice when a new ElggUpgrade object is created ([84959e75](https://github.com/Elgg/Elgg/commit/84959e75ff4e7e3aa52a56d9a91009afbf31db58))
  * Corrected the way ignore access and show hidden entities is applied ([ccec25ac](https://github.com/Elgg/Elgg/commit/ccec25ac07fd9f20ee02d7fdf1102ecebfb60038))
  * Added upgrade to deactivate TinyMCE and activate CKEditor. ([b6970f1c](https://github.com/Elgg/Elgg/commit/b6970f1cb93f09e8ce6a083f33949da4bfd19433), closes [#6653](https://github.com/Elgg/Elgg/issues/6653))
  * Fixed a typo in the comments upgrade that broke the ajax upgrade. ([fa0340ad](https://github.com/Elgg/Elgg/commit/fa0340ada24c53ca18a7b0d3c3c90ef90ba6419f))
  * Only running comment migration timestamp fix if comments exist. ([5901995d](https://github.com/Elgg/Elgg/commit/5901995ddfc7c111c4030cbdf14aea0b0bcf8284), closes [#6621](https://github.com/Elgg/Elgg/issues/6621))
  * Correctly settings container guids' last_action times during comment migration. ([9df2367c](https://github.com/Elgg/Elgg/commit/9df2367c792f31aaefbdaa2d99b28a0bff31319d), closes [#6528](https://github.com/Elgg/Elgg/issues/6528))
  * Setting time_updated and last_action for migrated comment and discussion entitie ([ed7cf3bc](https://github.com/Elgg/Elgg/commit/ed7cf3bcca5c899618dca2279962ebc3b43893ea), closes [#6395](https://github.com/Elgg/Elgg/issues/6395))
* **uservalidationbyemail:** do not show email sent page to logged in users. ([5534a576](https://github.com/Elgg/Elgg/commit/5534a57686460824400967ccb2e3fab11b4fa6c2), closes [#6649](https://github.com/Elgg/Elgg/issues/6649))
* **ux:** Server-side validation for email fields in profile edit action. ([7d70c6df](https://github.com/Elgg/Elgg/commit/7d70c6df6be3b1444da397de9e0f5afecb3e3d11))
* **vendors:** corrected version for requirejs ([22cf6d64](https://github.com/Elgg/Elgg/commit/22cf6d64bb687ff5899b38228441612f63d200ec), closes [#6735](https://github.com/Elgg/Elgg/issues/6735))
* **views:**
  * removes notices from views used in theme sandbox ([9141ecd1](https://github.com/Elgg/Elgg/commit/9141ecd12e8975ae5e90318c27e93022e52ab339))
  * fix typo in $attrs var name ([224a7729](https://github.com/Elgg/Elgg/commit/224a7729426b67b10db38eceb05678135b1176d6))
  * only pass body_attrs if they are set ([3749dda1](https://github.com/Elgg/Elgg/commit/3749dda1411437bc8029b1facfe5922059a247f1))
  * check if body_attrs are set before attempting to format them ([baf2df93](https://github.com/Elgg/Elgg/commit/baf2df9355a5fc63679ad1aa80f363d00a51572b), closes [#6298](https://github.com/Elgg/Elgg/issues/6298))
  * Using sitedescription in meta description tag. ([66f06919](https://github.com/Elgg/Elgg/commit/66f06919735e3de97b8262cc13c7044df755795b))
  * Correct default title for confirmlink ([dd1e83c3](https://github.com/Elgg/Elgg/commit/dd1e83c3da61f8fb0dd75152a899d8ca8e8ce7a6), closes [#6375](https://github.com/Elgg/Elgg/issues/6375))



## Performance
* Using dataroot and simplecache_enabled if set in settings.php
* Changes simplecache caching so that it is performed on demand
* Adds support for simplecache minification of CSS and JavaScript
* Adds ability to enable the query cache after being disabled
* Don't call getter after a previous count call returned 0 items
* Make sure Apache2 is configured so .ico can be cached
* Adds deflate Apache filter to SVG images
* Log display no longer emit deprecation warnings and uses fewer queries
* speeds up user location upgrade
* Progress toward HHVM compatibility

## UI changes
* Lots of spit and polish
* New responsive theme - aalborg_theme
* Drops support for IE6
* Replaces fancybox lightbox with colorbox
* Replaces Tinymce editor with CKEditor
* Liking and friending use ajax
* Removes topbar Elgg logo and made "powered by" themable
* Allows keeping group content limited to the group
* Site notifications moved into separate plugin from messages
* Shows owner block when viewing own content
* Focus styles for accessible keyboard navigation
* Improved theme sandbox
* Session expired message
* Ajaxified the discussion reply edit form.
* Alphabetize friends/friends-of, group notifications, group owned/member lists
* Added support for greying out the label of disabled input
* Added more microformats to the profile page
* Automatically configure autocorrect and autocapitalize for input views
* Using unified language strings for several plugins
* Adds focus outlines to all focusable elements

## Admin changes
* Adds new notification system
* Makes the wire message length configurable
* Changes user directories use GUIDs rather than join date
* Adds banned user widget
* Adds legacy_url plugin for supporting legacy URLs
* Adds robots.txt configuration
* Adds maintenance mode
* Added automatic configuration of RewriteBase during fresh install.

## New developer features
* HTML5
* New mysql-based async queue
* AMD modules using require.js
* New notification system
* New class loader that is PSR-0 compliant
* Improves control over cookies
* Adds plugin manifest fields (id, php_version, contributors)
* Static files recognized as views
* Adds support for multi-select
* JSON rendered through views system rather than using global
* Links in login box use menu system
* Upgrades jQuery and includes the jquery migrate plugin
* Widgets can set their titles
* New JavaScript unit test library
* Front page and actions go through page handling system
* Group edit form easier to extend
* More specific list item classes
* Page layouts more standardized with same elements
* Allows customizing colorbox instances
* Views system recognizes static files as views in addition to PHP files
* Adds ability to turn off query cache
* Can change time_created if set explicitly
* Allows update event to alter attributes and checks canEdit() on DB copy
* add more specific list item classes
* moved elgg_view_icon html to own view for more flexibility
* Allow body attributes
* Eases extending the input/view view
* Split group edit form into seperate parts
* Moved group_activity widget from dashboard to groups plugin
* Adds warnings for uncallable handlers in hooks/events.
* Members list pages (tabs/content/titles) can now be extended via plugins
* Adds configuration support for remember me cookie

## API changes
* Comments and discussion replies are entities
* New notification system
* Changes elgg_register_widget_type() to expect contexts to be an array
* New session API accessible via elgg_get_session()
* Moves many functions into methods on ElggEntity and related classes
* Adds support for returning translations as arrays from language files
* Adds ElggEntity::getDisplayName()
* Adds ElggEntity::toObject()
* Adds target_guid to the river
* Adds elgg_get_entities_from_attributes()
* Adds ElggMenuItem::addItemClass()
* Adds elgg_get_menu_item()
* Adds elgg_format_element() for creating HTML elements
* ElggFile::getSize() replaces ElggFile::size()
* Defaults to full_view = false in elgg_list_entities* functions
* Allows views to be accessed via URL and cacheable
* Columns added to entity query functions are available in returned entities
* Separates some events into :before/:after
* Adds elgg_entity_gatekeeper()
* get_online_users() and find_active_users() now use $options arrays
* Adds default option to elgg_get_plugin_setting
* namespaced the gatekeeper functions (but made it optional)
* Added URL fragment (#anchors) support to elgg_http_build_url
* made elgg_unregister_menu_item() more useful

## New hooks/events
* plugin hook: simple_type, file
* plugin hook: default, access
* plugin hook: login:forward, user
* plugin hook: layout, page
* plugin hook: shell, page
* plugin hook: head, page
* plugin hook: get_sql, access
* plugin hook: maintenance:allow, url
* notifications plugin hooks
* event: init:cookie, name

## Deprecated functionality
* calendar library (was not maintained)
* web services library (now plugin distributed with Elgg)
* export, import, and opendd libraries (see ElggEntity:toObject())
* location library
* xml library
* Split logout event to before/after events
* Split login event to before/after events
* Added a deprecate notice to the elgg_view_icon use of a boolean
* Deprecated get_annotation_url() in favor of ElggAnnotation::getURL()
* Deprecated full_url() in favor of current_page_url()
* Deprecated "class" in ElggMenuItem::factory in favor of "link_class"
* Deprecated passing null to ElggRelationship constructor
* Deprecated .elgg-autofocus in favor of HTML5 autofocus
* Deprecated ElggUser::countObjects (part of Friendable interface)
* Deprecated favicon view in favor of head, page plugin hook
* Deprecated analytics view in favor of page/elements/foot
* Deprecated availability of $vars keys (url, config) and $CONFIG
* Deprecated ElggEntity::get()/set() in favor of property access
* Deprecated cron, reboot event
* Deprecated add_to_river() in favor of elgg_create_river_item()
* Renames many functions to begin with "elgg_" (with deprecated versions)

## Removed functionality
* xml-rpc library (now plugin: https://github.com/Elgg/xml-rpc)
* xml, php, and ical views (now plugin: https://github.com/Elgg/data_views)
* foaf views (now plugin: https://github.com/Elgg/semantic_web)
* Default entity page handler

## Documentation
* Shiny new rST docs (hosted at http://learn.elgg.org)
* Various improvements to source code comments

## Security Enhancements
* Using SSL for setting password when https login enabled
* Make several views files non-executable

## Bugfixes
* HTMLawed Strips html comments and CDATA from input
* Hundreds of miscellaneous fixes
* users can edit metadata that they created by default
* removes special check to allow access override
* if no container, default to false for writing to container
* fixes default user access
* returning false to create events forces delete regardless of access
* Fix json and xml views broken by wrap view of developer tools
* Do not use link with file icon when using full_view.
* made page shells consistent for $vars parameters
* show owner block also if looking at owned pages
* Pagination uses HTTP referrer as default base_url for Ajax requests
* Added several missing translation strings
* standardizes layouts so that they all have title buttons and the same basic sections
* entity list limit respects passed limits and just provides defaults
* fixes setting page owner due to routing change
* Fixed batch install usage of createHtaccess
* fixed typo that prevented context for front page from being set
* Make sure empty string return is interpreted as "handling" the list hook
* replaced double search box with a single box and a single searchhook
* Login, user event code can use elgg_get_logged_in_user_*()
* Make sure user has access to both river object and target
* Uses correct default value for find_active_users 'seconds' parameter
* Added jquery map file and unminified version to make Chrome dev tools happy and not throw 404 error
* Corrects container write permissions bug
* Sends correct Content-Length with profile icon
* Getting correct client IP behind proxy.
* Fixed old function name for batch metastring operations
* allow full access to the metadata API through setMetadata() rather than requiring use of create_metadata()
* catching when the base entity is not created due to permissions override
* message if no results found
* all link should reset entity type/subtype
* forces lastcache to be an int
* Many more miscellaneous improvements...


# v1.8.19 (March 12, 2014)

## Contributing Developers
* Brett Profitt
* Centillien
* Evan Winslow
* Ismayil Khayredinov
* Jerome Bakker
* Juho Jaakkola
* Matt Beckett
* RiverVanRain
* Sem
* Steve Clay
* pattyland

## Security enhancements
* Implements stronger remember me cookie strategy to prevent brute force attacks.

## Bugfixes
* Fixed numerous PHP warnings.
* Groups: Corrected breadcrumb for group discussion pages.
* Fixed RSS validation for the River RSS feed.

## Improvements
* Moved Site Secret update to configure -> advanced.
* Added more comprehensive tests for HTMLAwed.

## Documentation
* Added better deprecation warnings for use of certain attributes in views.


# v1.8.18 (January 11, 2014)

## Contributing Developers
* Juho Jaakkola
* Steve Clay

## Bugfixes
* Fixes notify_user() broken in 1.8.17


# v1.8.17 (January 1, 2014)

## Contributing Developers
* Brett Profitt
* Cash Costello
* Ed Lyons
* Evan Winslow
* Jeroen Dalsem
* Jerome Bakker
* Juho Jaakkola
* Matt Beckett
* Paweł Sroka
* Sem
* Steve Clay

## Security Fixes
* Specially-crafted request could return the contents of sensitive files.
* Reflected XSS attack was possible against 1.8 systems.
* The cryptographic key used for various purposes may have been generated with weak entropy, particularly on Windows.

## Bugfixes
* URLs with non-ASCII usernames again work
* Floated images are now properly cleared in content areas
* The activity page title now matches the document title
* Search again supports multiple comments on the same entity
* Blog archive sidebar now reverse chronological
* URLs with matching parens can now be auto-linked
* Log browser links for users now work
* Disabling over 50 objects should no longer result in an infinite loop
* Radio/checkbox inputs no longer have border radius (for IE10)
* User picker: the Only Friends checkbox again works
* Group bookmarklet no longer shown to non-members
* Widget reordering fixed when moving across columns
* Refuse to deactivate plugins needed as dependencies

## Enhancements
* Group member listings are ordered by name
* The system_log table can now store IPv6 addresses
* Web services auth_gettoken() now accepts email address
* List functions: no need to specify pagination for unlimited queries
* Htmlawed was upgraded to 1.1.16


# v1.8.16 (June 25, 2013)

## Contributing Developers
* Brett Profitt
* Cash Costello
* Jeff Tilson
* Jerome Bakker
* Paweł Sroka
* Steve Clay

## Security Fixes
* Fixed avatar removal bug (thanks to Jerome Bakker for the first report of this)

## Bugfixes
* Fixed infinite loop when deleting/disabling an entity with > 50 annotations
* Fixed deleting log tables in log rotate plugin
* Added full text index for groups if missing
* Added workaround for IE8 and jumping user avatar
* Fixed pagination for members pages
* Fixed several internal cache issues
* Plus many more bug fixes


# v1.8.15 (April 23, 2013)

## Contributing Developers
* Cash Costello
* Ismayil Khayredinov
* Jeff Tilson
* Juho Jaakkola
* Matt Beckett
* Paweł Sroka
* Sem
* Steve Clay
* Tom Voorneveld

## Bugfixes
* Not displaying http:// on profiles when website isn't set
* Fixed pagination display issue for small screens
* Not hiding subpages of top level pages that have been deleted
* Stop corrupting JavaScript views with elgg deprecation messages
* Fixed out of memory error due to query cache
* Fixed bug preventing users authorizing Twitter account access
* Fixed friends access level for editing pages
* Fixed uploading files within the embed dialog

## Enhancements
* Added browser caching of language JS files
* Adding nofollow on user posted URLs for spam deterrence (thanks to Hellekin)
* Auto-registering views for simplecache when their URL is requested
* Display helpful message for those who have site URL configuration issues
* Can revert to a previous revision with pages plugin
* Site owners can turn off posting wire messages to Twitter
* Search results are sorted by relevance

## Removed Functionality
* Twitter widget due to changes in Twitter API and terms of service
* OAuth API plugin due to conflicts with the Twitter API plugin


# v1.8.14 (March 12, 2013)

## Contributing Developers
* Aday Talavera
* Brett Profitt
* Cash Costello
* Ed Lyons
* German Bortoli
* Hellekin Wolf
* iionly
* Jerome Bakker
* Luciano Lima
* Matt Beckett
* Paweł Sroka
* Sem
* Steve Clay

## Security Fixes
* Fixed a XSS vulnerability when accepting URLs on user profiles
* Fixed bug that exposed subject lines of messages in inbox
* Added requirement for CSRF token for login

## Bugfixes
* Strip html tags from tag input
* Fixed several display issues for IE7
* Fixed several issues with blog drafts
* Fixed repeated token timeout errors
* Fixed JavaScript localization for non-English languages

## Enhancements
* Web services fall back to json if the viewtype is invalid


# v1.8.13 (January 29, 2013)

## Contributing Developers
* Cash Costello
* Juho Jaakkola
* Kevin Jardine
* Krzysztof Różalski
* Steve Clay

## Security Fixes
* Added validation of Twitter usernames in Twitter widget

## Bugfixes
* CLI usages with walled garden fixed
* Upgrading from < 1.8 to 1.8 fixed
* Default widgets fixed
* Quotes in object titles no longer result in "qout" in URLs
* List of my groups is ordered now
* Language string river:comment:object:default is defined now
* Added language string for comments: generic_comment:on

## Enhancements
* Added confirm dialog for resetting profile fields (adds language string profile:resetdefault:confirm)


# v1.8.12 (January 4th, 2013)

## Contributing Developers
* Brett Profitt
* Cash Costello
* Jerome Bakker
* Matt Beckett
* Paweł Sroka
* Sem
* Steve Clay

## Bugfixes
* Added an AJAX workaround for the rewrite test.
* Code cleanup to prevent some notices and warnings.
* Removed "original_order" in menu item anchor tags.
* Site menu's selected item correctly persists through content pages.
* Static caches rewritten and improved to prevent stale data being returned.
* Installation: Invalid characters in admin username are handled correctly.
* Messages: Fixed inbox link in email notifications.
* The Wire: Fixed objects not displaying correctly when upgrading from 1.7.

## Enhancements
* Performance improvements and improved caching in entity loading.
* Added upgrade locking to prevent concurrent upgrade attempts.
* Replaced xml_to_object() and autop() with GPL / MIT-compatible code.
* Error messages (register_error()) only fade after being clicked.
* Groups: Added a sidebar entry to display membership status and a link to
 group notification settings.
* Groups: Added pending membership and invitation requests to the sidebar.
* Groups: Better redirection for invisible and closed groups.
* Search: User profile fields are searched.
* Pages: Subpages can be reassigned to new parent pages.
* Twitter: Login with twitter supports persistent login and correctly forwards
 after login.


# v1.8.11 (December 5th, 2012)

## Bugfixes
* Fixed fatal error in group creation form


# v1.8.10 (December 4th, 2012)

## Contributing Developers
* Krzysztof Różalski
* Lars Hærvig
* Paweł Sroka
* RiverVanRain
* Sem
* Steve Clay

## Security Enhancements
* Cached metadata respects access restrictions to fix problems with profile
 field display.
* Group RSS feeds are restricted to valid entities

## Enhancements
* UX: Added a list of Administrators in the admin area
* UX: Limiting message board activity stream entries to excerpts
* Performance: Prefetching river entries
* Performance: Plugin entities are cached

## Bugfixes
* Removed superfluous commas in JS files to fix IE compatibility.
* API: Fixed Twitter API.
* Performance: Outputting valid ETags and expires headers.


# v1.8.9 (November 11, 2012)

## Contributing Developers
* Brett Profitt
* Cash Costello
* Evan Winslow
* Jeroen Dalsem
* Jerome Bakker
* Matt Beckett
* Paweł Sroka
* Sem
* Steve Clay

## Security Enhancements
* Sample CLI installer cannot break site
* Removed XSS vulnerabilities in titles and user profiles

## Enhancements
* UX: A group's owner can transfer ownership to another member
* UX: Search queries persist in the search box
* Several (X)HTML validation improvements
* Improved performance via more aggressive entity and metadata caching
* BC: 1.7 group profile URLs forward correctly

## Bugfixes
* UX: Titles containing HTML tokens are never mangled
* UX: Empty user profile values saved properly
* UX: Blog creator always mentioned in activity stream (not user who published it)
* UI: Fixed ordering of registered menu items in some cases
* UI: Embed dialog does not break file inputs
* UI: Datepicker now respects language
* UI: More reliable display of access input in widgets
* UI: Group edit form is sticky
* UI: Site categories are sticky in forms
* API: Language fallback works in Javascript
* API: Fallback to default viewtype if invalid one given
* API: Notices reported for missing language keys
* Memcache now safe to use; never bypasses access control
* BC: upgrade shows comments consistently in activity stream


# v1.8.8 (July 11, 2012)

## Contributing Developers
* Cash Costello
* Miguel Rodriguez
* Sem

## Enhancements
* Added a delete button on river items for admins

## Bugfixes
* Fixed the significant bug with htmlawed plugin that caused duplicate tags


# v1.8.7 (July 10, 2012)

## Contributing Developers
* Cash Costello
* Evan Winslow
* Ismayil Khayredinov
* Jeroen Dalsem
* Jerome Bakker
* Matt Beckett
* Miguel Rodriguez
* Paweł Sroka
* Sem
* Steve Clay

## Enhancements
* Better support for search engine friendly URLs
* Upgraded htmlawed (XSS filtering)
* Internationalization support for TinyMCE
* Public access not available for walled gardens
* Better forwarding and messages when they cannot view content because logged out

## Bugfixes
* Fatal errors due to type hints downgraded to warnings
* Group discussion reply notifications work again
* Sending user to inbox when deleting a message
* Fixed location profile information when it is an array
* Over 30 other bug fixes.


# v1.8.6 (June 18, 2012)

## Contributing Developers
* Cash Costello
* Evan Winslow
* Ismayil Khayredinov
* Jeff Tilson
* Jerome Bakker
* Paweł Sroka
* Sem
* Steve Clay

## Enhancements
* New ajax spinner
* Detecting docx, xlsx, and pptx files in file plugin
* Showing ajax spinner when uploading file with embed plugin

## Bugfixes
* Fixed some language caching issues.
* Users can add sub-pages to another user's page in a group.
* Over 30 other bug fixes.


# v1.8.5 (May 17, 2012)

## Contributing Developers
* Brett Profitt
* Evan Winslow
* Sem
* Steve Clay
* Jeroen Dalsem
* Jerome Bakker

## Security Enhancements
* Fixed possible XSS vulnerability if using a crafted URL.
* Fixed exploit to bypass new user validation if using a crafted form.
* Fixed incorrect caching of access lists that could allow plugins
to show private entities to non-admin and non-owning users. (Non-exploitable)

## Bugfixes
* Twitter API: New users are forwarded to the correct page after creating
             an account with Twitter.
* Files: PDF files are downloaded as "inline" to display in the browser.
* Fixed possible duplication errors when writing metadata with multiple values.
* Fixed possible upgrade issue if using a plugin uses the system_log hooks.
* Fixed problems when enabling more than 50 metadata or annotations.

## API
* River entries' timestamps use elgg_view_friendly_time() and can be
 overridden with the friendly time output view.


# v1.8.4 (April 24, 2012)

## Contributing Developers
* Adayth Talavera
* Brett Profitt
* Cash Costello
* Evan Winslow
* Ismayil Khayredinov
* Janek Lasocki-Biczysko
* Jerome Baker
* Sem
* Steve Clay
* Webgalli

## Security Enhancements
* Fixed an issue in the web services auth.get_token endpoint that
would give valid auth tokens to invalid credentials. Thanks to
Christian for reporting this!
* Fixed an that could show which plugins are loaded on a site.

## Enhancements
* UI: All bundled plugins' list pages display a no content message if there is nothing to list.
* UI: Site default access is limited to core access levels.
* UI: Showing a system message to the admin if plugins are disabled with the "disabled"
magic file.
* UI: Added transparent backgrounds for files and pages icons.
* External (Site) Pages: If in Wall Garden mode, Site Pages use the Walled Garden
theme when logged out.
* UI: Database errors only show the query to admin users.
* UI: Cannot set the data path to a relative path in installation or site settings.
* UI: Cleaned up notifications for bundled plugins.
* UI: Hiding crop button if no avatar is uploaded.
* UI: Bundled plugins are displayed with a gold border in the plugin admin area.
* UI: Can see all the categories a plugin belongs to.
* Web Services: Multiple tokens allowed for users.
* API: More efficient entity loading.
* API: Added IP address to system log.
* API: Languages are cached.
* API: ElggBatch supports disabling offsets for callbacks that delete entities.
* API: Cleaned up the boot process.
* API: Fixed situation in which the cache isn't properly cleared if a file can't be unlinked.

## Bugfixes
* UI: Tags display in the case they were saved.
* UI: Friendly titles keep -s.
* UI: Removed pagination in friends widget.
* UI: Profile settings actions correctly displays error messages as errors.
* UI: Tag search works for tags with spaces.
* UI: Fixed river display for friending that happens during registration.
* Groups: Link for managing join requests is restored in the sidebar.
* Walled Garden: Cron and web services endpoints are exposed as public sites.
* The Wire: UTF usernames are correctly linked with @ syntax.
* The Wire: No longer selecting the "Mine" tab for users who aren't you.
* Blogs: Notifications restored.
* Message Board: Fixed delete.
* Groups: Forwarding to correct page if trying to access closed group.
* API: entities loaded via elgg_get_entities_from_relationship() have the correct time_created.
* API: Deleting entities recursively works when code is logged out.
* API: Fixed multiple uses of deprecated functions.


# v1.8.3 (January 12, 2012)

## Enhancements
* Adds a white list for ajax views
* Improved navigation tab options
* Added group specific search
* Added button for reverting avatar
* Improved documentation for core class attributes
* Adds a server info page under administer -> statistics
* Improving caching of icons and js/css
* Deprecation notices not displayed to non-admin users

## Bugfixes
* Fixed upgrade scripts for blog posts and groups forum posts
* Can now delete invitations to invisible groups
* Fixed several widget bugs
* Fixed access level on add to group river item
* Fixed recursive entity enabling
* Fixed limit on pages in sidebar navigation
* Fixed deletion of large numbers of annotations


# v1.8.2 (December 21, 2011)

## Enhancements
* Added a 404 page
* Widgets controls now using the menu system
* Admins can edit users' account information
* Embed uploader supports uploading into groups
* Add a control panel widget for easy access to cache flushing and upgrading
* Comments now have a unqiue URL with fragment identifier
* JavaScript language files are cacheable
* jQuery form script only loaded when required

## Bugfixes
* Fixed default widgets
* Fixed activity filtering
* Embedding an image now inserts a medium sized image
* Search plugin only uses mbstring extension if enabled
* Site pages links returned to footer
* Fixed URL creation for users with non-ASCII characters in username
* The wire username parsing supports periods in usernames
* Returned the posting area to the main wire page
* Fixed layout issue on pages with a fragment identifier in URL
* Added support for call elgg_load_js() in header and footer
* Fixed user picker
* Fixed uservalidationbyemail plugin ignoring the actions of other plugins
* Fixed bug preventing the creation of admin users
* Fixed deleting a widget with JavaScript disabled
* Fixed many bugs in the unit/integration tests


# v1.8.1 (November 16, 2011)

## Enhancements
* Completed styling of user validation admin page
* Adding rel=nofollow for non-trusted links
* Added direct icon loading for profile avatars in profile plugin
* Improved the structure of content views to make styling easier
* Updated version of jQuery to 1.6.4
* Added basic support for icon size customization
* Added a toggle for gallery/list view in file plugin
* Added support for passing CSS classes to icon views
* Added support for non http URLs to Elgg's normalize functions
* Added better support for the 404 forward if a page handler does handle a request

## Bugfixes
* Fixed autocomplete and userpicker
* Fixed RSS and web service-related view types
* Fixed walled garden display issues
* Added work around for IE/TinyMCE/embed insert problem
* Implemented ElggUser.isAdmin() JavaScript method
* Fixed the date views and JavaScript datepicker
* Fixed horizontal radio buttons styling
* Modules only display header if there is content for it


# v1.8.1b (October 11, 2011)

## Enhancements
* New group activity widget for user dashboard.
* Added more sprites.
* version.php information cached instead of loaded 100s of times.
* Added class elgg-autofocus to add focus on inputs when the page loads.
* Admins can edit user avatars again.
* Added a filter for non-bundled plugins in plugin admin.
* Improvements to admin area theme.

## Bugfixes
* Fixed site dropdown menu for IE.
* ElggEntity->deleteMetadata() no longer deletes all metadata ever if
called on an unsaved entity.
* Fixed Embed plugin.
* Fixed activate and deactivate all plugins.
* Fixed URL for group membership request in notification email.
* Fixed log browser plugin's admin area display.
* Fixed RSS icon not showing up on some pages.
* Fixed river entries for forum posts that were lost if upgrading from 1.7.
* Better displaying of errors when activating, deactivating, or
reordering plugins.
* Fixed Developer Plugin's inspection tool.
* Fixed avatar cropping on IE 7.
* Bookmarks plugin accepts URLs with dashes.
* "More" menu item on site menu hidden if items are manually specified.
* Fixed hover menu floating if unrestrained.
* JS init, system fired when DOM and languages are read.
* Fixed the date picker input view.
* Fixed stack overflow when calling elgg_view() from a pagesetup
event.
* Menu links no longer have empty titles and confirm attributes.
* Fixed crash when attempting to change password to an invalid value.
* Fixed "More groups" link for groups widget.
* Fixed output/confirmlink to use a default question if not specified.
* Added missing language strings. Also added "new", "add", and "create".
* Registered security token refresh page as external to avoid token refresh
problems on Walled Garden sites.
* Displaying more accurate message if uploading an avatar fails.
* "Leave group" button doesn't display for group owners.
* Request group membership button displays only when logged in.
* Fixed the number of displayed items for Bookmarks widget.
* Fixed fallback to deprecated views for widgets.

## API Changes
* Menus names must be unique to the entire menu, not just section.
* Input views that encode text use the option 'encode_text'.
* Added ElggPlugin->getFriendlyName().
* elgg_view_icon() accepts a class.
* Added hook output:before, page.
* Added hook output:before, layout.
* elgg_get_entities() and related functions return false if passed
valid options with invalid values.
* Can disable the user hover menu by passing hover => false to
elgg_view_icon(). Previously it was override => true.
* Embed plugin uses menu system. See readme for embed plugin.
* Manifest attributes are no longer translated via elgg_echo().
* Fixed livesearch ajax endpoint.
* Fixed site unit test.
* Unit tests tidy up after themselves better.
* forward() throws an exception if headers are already sent.
* Better errors if adding a user through admin area fails.
* Localized profile fields.
* Added 'is_trusted' parameter output/url to avoid escaping and filtering.
Defaults to false.
* Added elgg_unregister_action()
* Fixed ElggPriorityList::rewind().
* Fixed forwarding after login for login-protected pages.
* get_site_by_url() respects class inheritance for subclassing ElggSite.

## Internal changes
* Updated deprecated uses of internalname/id.
* Using wwwroot instead of www_root because of inconsistencies.


# v1.8.0 (Jackie) (September 5th, 2011)

## Notes
Elgg 1.8 contains the most changes in Elgg since the transition from Elgg
0.9 to Elgg 1.0. The core team tried to make the transition as smooth as
possible, but in the interest of following standards and simplifying the
development process for core and third party developers, we have made
changes that will require updating plugins. We believe these changes
will help Elgg development be easier for everyone.

It is unreasonable and unhelpful to list the full details of all changes in
this file. Instead, we will list the high level, overarching changes to
systems. If you are interested in the specifics, Elgg 1.8's source code is
highly documented and serves as a good guide and the git commit log can
provide excruciating details of what has changed between 1.7 and 1.8.

Please post your feedback, questions, and comments to the community site
at http://community.elgg.org. As always, thank you for using Elgg!

--The Elgg Core Development Team

A tip about updating plugins:

It's not difficult to update 1.7 plugins for 1.8. There is a detailed
document outlining this process on the wiki:
http://learn.elgg.org/en/stable/guides/upgrading.html#from-1-7-to-1-8

The basic process is:

1. Clean up the plugin to make sure it conforms to coding standards,
 official structure, and best practices.
2. Update any uses of deprecated functions. Functions deprecated in 1.7 will
 produce visible notices in 1.8!
3. Use the new manifest format.
4. Use the new menu functions.
5. Use the new JS features.
6. Update the views to use core CSS helper functions and classes instead of
 writing your own.

The documentation directory and the wiki has more information.

## User-visible changes
* New default theme.
* New installation.
* Separate and updated admin interface.
* Updated plugin themes.

## Generic API changes
* Improved the markup and CSS.
* Restructured and simplified the views layouts.
* Added a new menu system.
* Added new CSS and JS file registration functions.
* Added a JS engine.
* Added a breadcrumb system.
* Added a sticky forms system.

## New plugins
* Dashboard - The activity stream is now the default index page. A 1.7-style
dashboard is provided through the dashboard plugin.
* Developers Plugins - Developer tools.
* Likes - Allows users to "like" other users' content.
* oAuth API - A generic, reusable oAuth library.
* Tag Cloud - A widget-based tag cloud generator.
* Twitter API - A generic Twitter library that allows signin with Twitter
and pushing content to tweets. Replaces twitter_service.

## Deprecated plugins
* captcha - Captchas have long since stopped being useful as a deterrent
against spam.
* crontrigger - Real cron should be used.
* default_widgets - This functionality is now part of core.
* friends - This functionality is now part of core.
* riverdashboard - Displaying the river (activity stream) is default in
core. The original dashboard can be restored by the new Dashboard plugin.
* twitter_service - Replaced by Twitter API.

Elgg 1.8.0.1 was released immediately after 1.8.0 to correct a problem in
installation.
<|MERGE_RESOLUTION|>--- conflicted
+++ resolved
@@ -1,4 +1,3 @@
-<<<<<<< HEAD
 <a name="1.11.5"></a>
 ### 1.11.5  (2015-12-13)
 
@@ -288,7 +287,6 @@
   * sidebar comments block data should be consistent with page ([f9e6efb2](https://github.com/Elgg/Elgg/commit/f9e6efb2529cc12002d3b122cf60930751225af8))
   * switch tagcloud blocks to list tags based on container_guid ([7915a668](https://github.com/Elgg/Elgg/commit/7915a668ef6de1cba4ca9f74f785d7831ba68297))
 
-=======
 <a name="1.10.6"></a>
 ### 1.10.6  (2015-12-13)
 
@@ -317,7 +315,6 @@
 * **notification:** no more typehint errors when sending a notificationas an ElggGroup (Fixes [#7949](https://github.com/Elgg/Elgg/issues/7949))
 * **thewire:** improved error handling when removing a wire post (Fixes [#7003](https://github.com/Elgg/Elgg/issues/7003))
 * **core:** catch login exceptions during password change (Fixes [#7948](https://github.com/Elgg/Elgg/issues/7948))
->>>>>>> 9175ab22
 
 <a name="1.10.5"></a>
 ### 1.10.5  (2015-04-05)
