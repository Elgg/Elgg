--- conflicted
+++ resolved
@@ -15,10 +15,7 @@
 	'subtype' => 'bookmarks',
 	'full_view' => false,
 	'view_toggle_type' => false,
-<<<<<<< HEAD
 	'no_results' => elgg_echo('bookmarks:none'),
-=======
->>>>>>> 8d1e8f8c
 ));
 
 $title = elgg_echo('bookmarks:everyone');
