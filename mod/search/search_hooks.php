<?php
/**
 * Elgg core search.
 *
 * @package Elgg
 * @subpackage Search
 */

/**
 * Get objects that match the search parameters.
 *
 * @param string $hook   Hook name
 * @param string $type   Hook type
 * @param array  $value  Empty array
 * @param array  $params Search parameters
 * @return array
 */
function search_objects_hook($hook, $type, $value, $params) {

	$params['joins'] = (array) elgg_extract('joins', $params, []);
	$params['wheres'] = (array) elgg_extract('wheres', $params, []);
	
	$db_prefix = elgg_get_config('dbprefix');

	$join = "JOIN {$db_prefix}objects_entity oe ON e.guid = oe.guid";
	array_unshift($params['joins'], $join);

	$fields = ['title', 'description'];
	$where = search_get_where_sql('oe', $fields, $params);
	$params['wheres'][] = $where;
	
	$params['count'] = true;
	$count = elgg_get_entities($params);
	
	// no need to continue if nothing here.
	if (!$count) {
		return ['entities' => [], 'count' => $count];
	}
	
	$params['count'] = false;
	if (isset($params['sort']) || !isset($params['order_by'])) {
		$params['order_by'] = search_get_order_by_sql('e', 'oe', $params['sort'], $params['order']);
	}
	$params['preload_owners'] = true;
	$entities = elgg_get_entities($params);

	// add the volatile data for why these entities have been returned.
	foreach ($entities as $entity) {
		$title = search_get_highlighted_relevant_substrings($entity->title, $params['query']);
		$entity->setVolatileData('search_matched_title', $title);

		$desc = search_get_highlighted_relevant_substrings($entity->description, $params['query']);
		$entity->setVolatileData('search_matched_description', $desc);
	}

	return [
		'entities' => $entities,
		'count' => $count,
	];
}

/**
 * Get groups that match the search parameters.
 *
 * @param string $hook   Hook name
 * @param string $type   Hook type
 * @param array  $value  Empty array
 * @param array  $params Search parameters
 * @return array
 */
function search_groups_hook($hook, $type, $value, $params) {

	$params['joins'] = (array) elgg_extract('joins', $params, []);
	$params['wheres'] = (array) elgg_extract('wheres', $params, []);
	
	$db_prefix = elgg_get_config('dbprefix');

	$query = sanitise_string($params['query']);

	$join = "JOIN {$db_prefix}groups_entity ge ON e.guid = ge.guid";
	array_unshift($params['joins'], $join);
	
	$fields = ['name', 'description'];
	$where = search_get_where_sql('ge', $fields, $params);
	$params['wheres'][] = $where;

	$params['count'] = true;
	$count = elgg_get_entities($params);
	
	// no need to continue if nothing here.
	if (!$count) {
		return ['entities' => [], 'count' => $count];
	}
	
	$params['count'] = false;
	if (isset($params['sort']) || !isset($params['order_by'])) {
		$params['order_by'] = search_get_order_by_sql('e', 'ge', $params['sort'], $params['order']);
	}
	$entities = elgg_get_entities($params);

	// add the volatile data for why these entities have been returned.
	foreach ($entities as $entity) {
		$name = search_get_highlighted_relevant_substrings($entity->name, $query);
		$entity->setVolatileData('search_matched_title', $name);

		$description = search_get_highlighted_relevant_substrings($entity->description, $query);
		$entity->setVolatileData('search_matched_description', $description);
	}

	return [
		'entities' => $entities,
		'count' => $count,
	];
}

/**
 * Get users that match the search parameters.
 *
 * Searches on username, display name, and profile fields
 *
 * @param string $hook   Hook name
 * @param string $type   Hook type
 * @param array  $value  Empty array
 * @param array  $params Search parameters
 * @return array
 */
function search_users_hook($hook, $type, $value, $params) {

	$params['joins'] = (array) elgg_extract('joins', $params, []);
	$params['wheres'] = (array) elgg_extract('wheres', $params, []);
	
	$db_prefix = elgg_get_config('dbprefix');

	$query = sanitise_string($params['query']);

	$join = "JOIN {$db_prefix}users_entity ue ON e.guid = ue.guid";
	array_unshift($params['joins'], $join);
		
	// username and display name
	$fields = ['username', 'name'];
	$where = search_get_where_sql('ue', $fields, $params);

	// profile fields
	$profile_fields = array_keys(elgg_get_config('profile_fields'));
	
	if (!empty($profile_fields)) {
		$params['joins'][] = "JOIN {$db_prefix}annotations an on e.guid = an.entity_guid";
		
		// get the where clauses for the annotation names
		// can't use egef_annotations() because the n_table join comes too late.
		$clauses = _elgg_entities_get_metastrings_options('annotation', [
			'annotation_names' => $profile_fields,

			// avoid notices
			'annotation_values' => null,
			'annotation_name_value_pairs' => null,
			'annotation_name_value_pairs_operator' => null,
			'annotation_case_sensitive' => null,
			'order_by_annotation' => null,
			'annotation_owner_guids' => null,
		]);

		$params['joins'] = array_merge($clauses['joins'], $params['joins']);
		$md_where = "(({$clauses['wheres'][0]}) AND md.value LIKE '%$query%')";
		
		$params['wheres'][] = "(($where) OR ($md_where))";
	} else {
		$params['wheres'][] = "$where";
	}

	$params['count'] = true;
	$count = elgg_get_entities($params);

	// no need to continue if nothing here.
	if (!$count) {
		return ['entities' => [], 'count' => $count];
	}
	
	$params['count'] = false;
	if (isset($params['sort']) || !isset($params['order_by'])) {
		$params['order_by'] = search_get_order_by_sql('e', 'ue', $params['sort'], $params['order']);
	}
	$entities = elgg_get_entities($params);
	/* @var ElggUser[] $entities */

	// add the volatile data for why these entities have been returned.
	foreach ($entities as $entity) {
		$title = search_get_highlighted_relevant_substrings($entity->name, $query);

		// include the username if it matches but the display name doesn't.
		if (false !== strpos($entity->username, $query)) {
			$username = search_get_highlighted_relevant_substrings($entity->username, $query);
			$title .= " ($username)";
		}

		$entity->setVolatileData('search_matched_title', $title);

		if (!empty($profile_fields)) {
			$matched = '';
			foreach ($profile_fields as $shortname) {
				$annotations = $entity->getAnnotations([
					'annotation_names' => "profile:$shortname",
					'limit' => false,
				]);
				$values = array_map(function (ElggAnnotation $a) {
					return $a->value;
				}, $annotations);
				foreach ($values as $text) {
					if (stristr($text, $query)) {
						$matched .= elgg_echo("profile:{$shortname}") . ': '
								. search_get_highlighted_relevant_substrings($text, $query);
					}
				}
			}
	
			$entity->setVolatileData('search_matched_description', $matched);
		}
	}

	return [
		'entities' => $entities,
		'count' => $count,
	];
}

/**
 * Get entities with tags that match the search parameters.
 *
 * @param string $hook   Hook name
 * @param string $type   Hook type
 * @param array  $value  Empty array
 * @param array  $params Search parameters
 * @return array
 */
function search_tags_hook($hook, $type, $value, $params) {

	$params['joins'] = (array) elgg_extract('joins', $params, []);
	$params['wheres'] = (array) elgg_extract('wheres', $params, []);

	$db_prefix = elgg_get_config('dbprefix');

	$valid_tag_names = elgg_get_registered_tag_metadata_names();

	// @todo will need to split this up to support searching multiple tags at once.
	$query = sanitise_string($params['query']);

	// if passed a tag metadata name, only search on that tag name.
	// tag_name isn't included in the params because it's specific to
	// tag searches.
	if ($tag_names = get_input('tag_names')) {
		if (is_array($tag_names)) {
			$search_tag_names = $tag_names;
		} else {
			$search_tag_names = [$tag_names];
		}

		// check these are valid to avoid arbitrary metadata searches.
		foreach ($search_tag_names as $i => $tag_name) {
			if (!in_array($tag_name, $valid_tag_names)) {
				unset($search_tag_names[$i]);
			}
		}
	} else {
		$search_tag_names = $valid_tag_names;
	}

	if (!$search_tag_names) {
		return ['entities' => [], 'count' => $count];
	}

	// don't use elgg_get_entities_from_metadata() here because of
	// performance issues.  since we don't care what matches at this point
	// use an IN clause to grab everything that matches at once and sort
	// out the matches later.
	$params['joins'][] = "JOIN {$db_prefix}metadata md on e.guid = md.entity_guid";

<<<<<<< HEAD
	$access = _elgg_get_access_where_sql(['table_alias' => 'md']);
	$sanitised_tags = [];
=======
	$access = _elgg_get_access_where_sql([
		'table_alias' => 'md',
		'guid_column' => 'entity_guid',
	]);
	$sanitised_tags = array();
>>>>>>> aeeb8f2b

	foreach ($search_tag_names as $tag) {
		$sanitised_tags[] = '"' . sanitise_string($tag) . '"';
	}

	$tags_in = implode(',', $sanitised_tags);

	$params['wheres'][] = "(md.name IN ($tags_in) AND md.value = '$query' AND $access)";

	$params['count'] = true;
	$count = elgg_get_entities($params);

	// no need to continue if nothing here.
	if (!$count) {
		return ['entities' => [], 'count' => $count];
	}
	
	$params['count'] = false;
	if (isset($params['sort']) || !isset($params['order_by'])) {
		$params['order_by'] = search_get_order_by_sql('e', null, $params['sort'], $params['order']);
	}
	$entities = elgg_get_entities($params);

	// add the volatile data for why these entities have been returned.
	foreach ($entities as $entity) {
		$matched_tags_strs = [];

		// get tags for each tag name requested to find which ones matched.
		foreach ($search_tag_names as $tag_name) {
			$tags = $entity->getTags($tag_name);

			// @todo make one long tag string and run this through the highlight
			// function.  This might be confusing as it could chop off
			// the tag labels.
			if (in_array(strtolower($query), array_map('strtolower', $tags))) {
				if (is_array($tags)) {
					$tag_name_str = elgg_echo("tag_names:$tag_name");
					$matched_tags_strs[] = "$tag_name_str: " . implode(', ', $tags);
				}
			}
		}

		// different entities have different titles
		switch ($entity->type) {
			case 'site':
			case 'user':
			case 'group':
				$title_tmp = $entity->name;
				break;

			case 'object':
				$title_tmp = $entity->title;
				break;
		}

		// Nick told me my idea was dirty, so I'm hard coding the numbers.
		$title_tmp = strip_tags($title_tmp);
		if (elgg_strlen($title_tmp) > 297) {
			$title_str = elgg_substr($title_tmp, 0, 297) . '...';
		} else {
			$title_str = $title_tmp;
		}

		$desc_tmp = strip_tags($entity->description);
		if (elgg_strlen($desc_tmp) > 297) {
			$desc_str = elgg_substr($desc_tmp, 0, 297) . '...';
		} else {
			$desc_str = $desc_tmp;
		}

		$tags_str = implode('. ', $matched_tags_strs);
		$tags_str = search_get_highlighted_relevant_substrings($tags_str, $params['query'], 30, 300, true);

		$entity->setVolatileData('search_matched_title', $title_str);
		$entity->setVolatileData('search_matched_description', $desc_str);
		$entity->setVolatileData('search_matched_extra', $tags_str);
	}

	return [
		'entities' => $entities,
		'count' => $count,
	];
}

/**
 * Register tags as a custom search type.
 *
 * @param string $hook   Hook name
 * @param string $type   Hook type
 * @param array  $value  Array of custom search types
 * @param array  $params Search parameters
 * @return array
 */
function search_custom_types_tags_hook($hook, $type, $value, $params) {
	$value[] = 'tags';
	return $value;
}<|MERGE_RESOLUTION|>--- conflicted
+++ resolved
@@ -274,16 +274,11 @@
 	// out the matches later.
 	$params['joins'][] = "JOIN {$db_prefix}metadata md on e.guid = md.entity_guid";
 
-<<<<<<< HEAD
-	$access = _elgg_get_access_where_sql(['table_alias' => 'md']);
-	$sanitised_tags = [];
-=======
 	$access = _elgg_get_access_where_sql([
 		'table_alias' => 'md',
 		'guid_column' => 'entity_guid',
 	]);
-	$sanitised_tags = array();
->>>>>>> aeeb8f2b
+	$sanitised_tags = [];
 
 	foreach ($search_tag_names as $tag) {
 		$sanitised_tags[] = '"' . sanitise_string($tag) . '"';
