<?php

<<<<<<< HEAD
return [
	'search:enter_term' => 'Inserisci il testo da cercare:',
=======
return array(
	'search:enter_term' => 'Inserisci un termine di ricerca:',
>>>>>>> 35259c3f
	'search:no_results' => 'Nessun risultato.',
	'search:matched' => 'Corrispondenze:',
	'search:results' => 'Risultati per %s',
	'search:no_query' => 'Per favore inserisci il testo da cercare.',
	'search:search_error' => 'Errore',

	'search:more' => '+%s più %s',

	'search_types:tags' => 'Tag',

	'search_types:comments' => 'Commenti',
	'search:comment_on' => 'Commento su "%s"',
	'search:comment_by' => 'di',
	'search:unavailable_entity' => 'Elemento non disponibile',
	'search:unknown_entity' => 'Tipo di elemento sconosciuto',
];<|MERGE_RESOLUTION|>--- conflicted
+++ resolved
@@ -1,12 +1,7 @@
 <?php
 
-<<<<<<< HEAD
 return [
-	'search:enter_term' => 'Inserisci il testo da cercare:',
-=======
-return array(
 	'search:enter_term' => 'Inserisci un termine di ricerca:',
->>>>>>> 35259c3f
 	'search:no_results' => 'Nessun risultato.',
 	'search:matched' => 'Corrispondenze:',
 	'search:results' => 'Risultati per %s',
