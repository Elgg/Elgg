--- conflicted
+++ resolved
@@ -40,7 +40,7 @@
 	'developers:debug:warning' => 'Precaución',
 	'developers:debug:notice' => 'Información',
 	'developers:debug:info' => 'Información',
-	
+
 	// entity explorer
 	'developers:entity_explorer:help' => 'Ver información sobre entidades y realizar algunas acciones básicas en ellas.',
 	'developers:entity_explorer:guid:label' => 'Introduzca el guid de la entidad para inspeccionar',
@@ -50,7 +50,7 @@
 	'developers:entity_explorer:info:relationships' => 'Relaciones',
 	'developers:entity_explorer:info:private_settings' => 'Configuración privada',
 	'developers:entity_explorer:delete_entity' => 'Eliminar esta entidad',
-	
+
 	// inspection
 	'developers:inspect:help' => 'Inspección de configuration del framework Elgg.',
 	'developers:inspect:actions' => 'Acciones',
@@ -99,10 +99,5 @@
 
 	// status messages
 	'developers:settings:success' => 'Configuraciones almacenadas',
-<<<<<<< HEAD
-];
-=======
-
 	'developers:amd' => 'AMD',
-);
->>>>>>> 35259c3f
+];