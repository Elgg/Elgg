<?php
/**
 * Elgg developer tools
 */

use Elgg\DevelopersPlugin\Hooks;

// we want to run this as soon as possible - other plugins should not need to do this
developers_process_settings();

elgg_register_event_handler('init', 'system', 'developers_init');

function developers_init() {

	elgg_register_plugin_hook_handler('register', 'menu:page', '_developers_page_menu');
		
	elgg_extend_view('admin.css', 'developers/css');
	elgg_extend_view('elgg.css', 'developers/css');

	elgg_register_page_handler('theme_sandbox', 'developers_theme_sandbox_controller');
	elgg_register_page_handler('developers_ajax_demo', 'developers_ajax_demo_controller');

	elgg_register_external_view('developers/ajax'); // for lightbox in sandbox
	elgg_register_ajax_view('developers/ajax_demo.html');
	$sandbox_css = elgg_get_simplecache_url('theme_sandbox.css');
	elgg_register_css('dev.theme_sandbox', $sandbox_css);

	elgg_register_ajax_view('forms/developers/ajax_demo');
	elgg_register_ajax_view('theme_sandbox/components/tabs/ajax_demo');
}

function developers_process_settings() {
	$settings = elgg_get_plugin_from_id('developers')->getAllSettings();

	ini_set('display_errors', (int)!empty($settings['display_errors']));

	if (!empty($settings['screen_log'])) {
		// don't show in action/simplecache
		$path = substr(current_page_url(), strlen(elgg_get_site_url()));
		if (!preg_match('~^(cache|action)/~', $path)) {
			$cache = new ElggLogCache();
			elgg_set_config('log_cache', $cache);
			elgg_register_plugin_hook_handler('debug', 'log', array($cache, 'insertDump'));
			elgg_register_plugin_hook_handler('view_vars', 'page/elements/html', function($hook, $type, $vars, $params) {
				$vars['body'] .= elgg_view('developers/log');
				return $vars;
			});
		}
	}

	if (!empty($settings['show_strings'])) {
		// Beginning and end to make sure both early-rendered and late-loaded translations get included
		elgg_register_event_handler('init', 'system', 'developers_decorate_all_translations', 1);
		elgg_register_event_handler('init', 'system', 'developers_decorate_all_translations', 1000);
	}

	if (!empty($settings['show_modules'])) {
		elgg_require_js('elgg/dev/amd_monitor');
	}

	if (!empty($settings['wrap_views'])) {
		elgg_register_plugin_hook_handler('view', 'all', 'developers_wrap_views', 600);
	}

	if (!empty($settings['log_events'])) {
		elgg_register_event_handler('all', 'all', 'developers_log_events', 1);
		elgg_register_plugin_hook_handler('all', 'all', 'developers_log_events', 1);
	}

	if (!empty($settings['show_gear']) && elgg_is_admin_logged_in() && !elgg_in_context('admin')) {
		elgg_require_js('elgg/dev/gear');
		elgg_register_ajax_view('developers/gear_popup');
		elgg_register_simplecache_view('elgg/dev/gear.html');

		$handler = [Hooks::class, 'alterMenuSectionVars'];
		elgg_register_plugin_hook_handler('view_vars', 'navigation/menu/elements/section', $handler);

		$handler = [Hooks::class, 'alterMenuSections'];
		elgg_register_plugin_hook_handler('view', 'navigation/menu/elements/section', $handler);
	}
}

<<<<<<< HEAD
/**
 * Register menu items for the page menu
 *
 * @param string $hook
 * @param string $type
 * @param array  $return
 * @param array  $params
 * @return array
 *
 * @access private
 *
 * @since 3.0
 */
function _developers_page_menu($hook, $type, $return, $params) {
	if (!elgg_in_context('admin') || !elgg_is_admin_logged_in()) {
		return;
=======
function developers_setup_menu() {
	if (elgg_in_context('admin') && elgg_is_admin_logged_in()) {
		elgg_register_admin_menu_item('develop', 'inspect');
		elgg_register_admin_menu_item('develop', 'sandbox', 'develop_tools');
		elgg_register_admin_menu_item('develop', 'unit_tests', 'develop_tools');
		elgg_register_admin_menu_item('develop', 'entity_explorer', 'develop_tools');

		elgg_register_menu_item('page', array(
			'name' => 'dev_settings',
			'href' => 'admin/developers/settings',
			'text' => elgg_echo('settings'),
			'context' => 'admin',
			'priority' => 10,
			'section' => 'develop'
		));
		
		$inspect_options = developers_get_inspect_options();
		foreach ($inspect_options as $key => $value) {
			elgg_register_menu_item('page', array(
				'name' => 'dev_inspect_' . elgg_get_friendly_title($key),
				'href' => "admin/develop_tools/inspect?" . http_build_query([
					'inspect_type' => $key,
				]),
				'text' => $value,
				'context' => 'admin',
				'section' => 'develop',
				'parent_name' => 'inspect'
			));
		}
>>>>>>> d7bad2a0
	}
	
	$return[] = \ElggMenuItem::factory([
		'name' => 'dev_settings',
		'href' => 'admin/developers/settings',
		'text' => elgg_echo('settings'),
		'priority' => 10,
		'section' => 'develop',
	]);
	
	$return[] = \ElggMenuItem::factory([
		'name' => 'inspect',
		'text' => elgg_echo('admin:inspect'),
		'section' => 'develop',
	]);
	
	$inspect_options = developers_get_inspect_options();
	foreach ($inspect_options as $key => $value) {
		$return[] = \ElggMenuItem::factory([
			'name' => 'dev_inspect_' . elgg_get_friendly_title($key),
			'href' => "admin/develop_tools/inspect?inspect_type={$key}",
			'text' => $value,
			'section' => 'develop',
			'parent_name' => 'inspect',
		]);
	}
	
	$return[] = \ElggMenuItem::factory([
		'name' => 'develop_tools',
		'text' => elgg_echo('admin:develop_tools'),
		'section' => 'develop',
	]);
	
	$return[] = \ElggMenuItem::factory([
		'name' => 'develop_tools:sandbox',
		'href' => 'admin/develop_tools/sandbox',
		'text' => elgg_echo('admin:develop_tools:sandbox'),
		'parent_name' => 'develop_tools',
		'section' => 'develop',
	]);
	
	$return[] = \ElggMenuItem::factory([
		'name' => 'develop_tools:unit_tests',
		'href' => 'admin/develop_tools/unit_tests',
		'text' => elgg_echo('admin:develop_tools:unit_tests'),
		'parent_name' => 'develop_tools',
		'section' => 'develop',
	]);
	
	return $return;
}

/**
 * Adds debug info to all translatable strings.
 */
function developers_decorate_all_translations() {
	$language = get_current_language();
	_developers_decorate_translations($language);
	_developers_decorate_translations('en');
}

/**
 * Appends " ($key)" to all strings for the given language.
 *
 * This function checks if the suffix has already been added so it is idempotent
 *
 * @param string $language Language code like "en"
 */
function _developers_decorate_translations($language) {
	foreach ($GLOBALS['_ELGG']->translations[$language] as $key => &$value) {
		$needle = " ($key)";
		
		// if $value doesn't already end with " ($key)", append it
		if (substr($value, -strlen($needle)) !== $needle) {
			$value .= $needle;
		}
	}
}

/**
 * Post-process a view to add wrapper comments to it
 *
 * 1. Only process views served with the 'default' viewtype.
 * 2. Does not wrap views that are not HTML.
 * 4. Does not wrap input and output views (why?).
 * 5. Does not wrap html head or the primary page shells
 *
 * @warning this will break views in the default viewtype that return non-HTML data
 * that do not match the above restrictions.
 */
function developers_wrap_views($hook, $type, $result, $params) {
	if (elgg_get_viewtype() != "default") {
		return;
	}

	$excluded_bases = array('resources', 'input', 'output', 'embed', 'icon', 'json', 'xml');

	$excluded_views = array(
		'page/default',
		'page/admin',
		'page/elements/head',
	);

	$view = $params['view'];

	$view_hierarchy = explode('/',$view);
	if (in_array($view_hierarchy[0], $excluded_bases)) {
		return;
	}

	if (in_array($view, $excluded_views)) {
		return;
	}
	
	if ((new \SplFileInfo($view))->getExtension()) {
		return;
	}

	if ($result) {
		$result = "<!-- developers:begin $view -->$result<!-- developers:end $view -->";
	}

	return $result;
}

/**
 * Log the events and plugin hooks
 */
function developers_log_events($name, $type) {

	// filter out some very common events
	if ($name == 'view' || $name == 'display' || $name == 'log' || $name == 'debug') {
		return;
	}
	if ($name == 'session:get' || $name == 'validate') {
		return;
	}

	// 0 => this function
	// 1 => call_user_func_array
	// 2 => hook class trigger
	$stack = debug_backtrace();
	if (isset($stack[2]['class']) && $stack[2]['class'] == 'Elgg\EventsService') {
		$event_type = 'Event';
	} else {
		$event_type = 'Plugin hook';
	}

	if ($stack[3]['function'] == 'elgg_trigger_event' || $stack[3]['function'] == 'elgg_trigger_plugin_hook') {
		$index = 4;
	} else {
		$index = 3;
	}
	if (isset($stack[$index]['class'])) {
		$function = $stack[$index]['class'] . '::' . $stack[$index]['function'] . '()';
	} else {
		$function = $stack[$index]['function'] . '()';
	}
	if ($function == 'require_once()' || $function == 'include_once()') {
		$function = $stack[$index]['file'];
	}

	$msg = elgg_echo('developers:event_log_msg', array(
		$event_type,
		$name,
		$type,
		$function,
	));
	elgg_dump($msg, false);

	unset($stack);
}

/**
 * Serve the theme sandbox pages
 *
 * @param array $page
 * @return bool
 */
function developers_theme_sandbox_controller($page) {
	if (!isset($page[0])) {
		forward('theme_sandbox/intro');
	}

	echo elgg_view_resource('theme_sandbox', [
		'page' => $page[0],
	]);
	return true;
}

function developers_ajax_demo_controller() {
	echo elgg_view_resource('developers/ajax_demo');
	return true;
}

/**
 * Get the available inspect options
 *
 * @return array
 */
function developers_get_inspect_options() {
	$options = array(
		'Actions' => elgg_echo('developers:inspect:actions'),
		'Events' => elgg_echo('developers:inspect:events'),
		'Menus' => elgg_echo('developers:inspect:menus'),
		'Plugin Hooks' => elgg_echo('developers:inspect:pluginhooks'),
		'Simple Cache' => elgg_echo('developers:inspect:simplecache'),
		'Views' => elgg_echo('developers:inspect:views'),
		'Widgets' => elgg_echo('developers:inspect:widgets'),
	);
	
	if (elgg_is_active_plugin('web_services')) {
		$options['Web Services'] = elgg_echo('developers:inspect:webservices');
	}
	
	ksort($options);
	
	return $options;
}<|MERGE_RESOLUTION|>--- conflicted
+++ resolved
@@ -80,7 +80,6 @@
 	}
 }
 
-<<<<<<< HEAD
 /**
  * Register menu items for the page menu
  *
@@ -97,37 +96,6 @@
 function _developers_page_menu($hook, $type, $return, $params) {
 	if (!elgg_in_context('admin') || !elgg_is_admin_logged_in()) {
 		return;
-=======
-function developers_setup_menu() {
-	if (elgg_in_context('admin') && elgg_is_admin_logged_in()) {
-		elgg_register_admin_menu_item('develop', 'inspect');
-		elgg_register_admin_menu_item('develop', 'sandbox', 'develop_tools');
-		elgg_register_admin_menu_item('develop', 'unit_tests', 'develop_tools');
-		elgg_register_admin_menu_item('develop', 'entity_explorer', 'develop_tools');
-
-		elgg_register_menu_item('page', array(
-			'name' => 'dev_settings',
-			'href' => 'admin/developers/settings',
-			'text' => elgg_echo('settings'),
-			'context' => 'admin',
-			'priority' => 10,
-			'section' => 'develop'
-		));
-		
-		$inspect_options = developers_get_inspect_options();
-		foreach ($inspect_options as $key => $value) {
-			elgg_register_menu_item('page', array(
-				'name' => 'dev_inspect_' . elgg_get_friendly_title($key),
-				'href' => "admin/develop_tools/inspect?" . http_build_query([
-					'inspect_type' => $key,
-				]),
-				'text' => $value,
-				'context' => 'admin',
-				'section' => 'develop',
-				'parent_name' => 'inspect'
-			));
-		}
->>>>>>> d7bad2a0
 	}
 	
 	$return[] = \ElggMenuItem::factory([
@@ -148,7 +116,9 @@
 	foreach ($inspect_options as $key => $value) {
 		$return[] = \ElggMenuItem::factory([
 			'name' => 'dev_inspect_' . elgg_get_friendly_title($key),
-			'href' => "admin/develop_tools/inspect?inspect_type={$key}",
+			'href' => "admin/develop_tools/inspect?" . http_build_query([
+				'inspect_type' => $key,
+			]),
 			'text' => $value,
 			'section' => 'develop',
 			'parent_name' => 'inspect',
