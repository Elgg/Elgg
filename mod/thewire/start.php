<?php
/**
 * Elgg wire plugin
 *
 * Forked from Curverider's version
 *
 * JHU/APL Contributors:
 * Cash Costello
 * Clark Updike
 * John Norton
 * Max Thomas
 * Nathan Koterba
 */

use Elgg\Collections\Collection;

/**
 * The Wire initialization
 *
 * @return void
 */
function thewire_init() {

	elgg_register_ajax_view('thewire/previous');

	// add a site navigation item
	elgg_register_menu_item('site', [
		'name' => 'thewire',
		'icon' => 'comments-o',
		'text' => elgg_echo('thewire'),
		'href' => elgg_generate_url('collection:object:thewire:all'),
	]);

	// owner block menu
	elgg_register_plugin_hook_handler('register', 'menu:owner_block', 'thewire_owner_block_menu');

	// remove edit and access and add thread, reply, view previous
	elgg_register_plugin_hook_handler('register', 'menu:entity', 'thewire_setup_entity_menu_items');
	
	// Extend system CSS with our own styles, which are defined in the thewire/css view
	elgg_extend_view('elgg.css', 'thewire/css');

	// Register for notifications
	elgg_register_notification_event('object', 'thewire');
	elgg_register_plugin_hook_handler('prepare', 'notification:create:object:thewire', 'thewire_prepare_notification');
	elgg_register_plugin_hook_handler('get', 'subscriptions', 'thewire_add_original_poster');

	// allow to be liked
	elgg_register_plugin_hook_handler('likes:is_likable', 'object:thewire', 'Elgg\Values::getTrue');

	elgg_register_plugin_hook_handler('unit_test', 'system', 'thewire_test');
}

/**
 * Prepare a notification message about a new wire post
 *
 * @param string                          $hook         Hook name
 * @param string                          $type         Hook type
 * @param Elgg\Notifications\Notification $notification The notification to prepare
 * @param array                           $params       Hook parameters
 *
 * @return Elgg\Notifications\Notification
 */
function thewire_prepare_notification($hook, $type, $notification, $params) {

	$entity = $params['event']->getObject();
	$owner = $params['event']->getActor();
	$recipient = $params['recipient'];
	$language = $params['language'];
	$method = $params['method'];
	$descr = $entity->description;

	$subject = elgg_echo('thewire:notify:subject', [$owner->getDisplayName()], $language);
	if ($entity->reply) {
		$parent = thewire_get_parent($entity->guid);
		if ($parent) {
			$parent_owner = $parent->getOwnerEntity();
			$body = elgg_echo('thewire:notify:reply', [$owner->getDisplayName(), $parent_owner->getDisplayName()], $language);
		}
	} else {
		$body = elgg_echo('thewire:notify:post', [$owner->getDisplayName()], $language);
	}
	$body .= "\n\n" . $descr . "\n\n";
	$body .= elgg_echo('thewire:notify:footer', [$entity->getURL()], $language);

	$notification->subject = $subject;
	$notification->body = $body;
	$notification->summary = elgg_echo('thewire:notify:summary', [$descr], $language);
	$notification->url = $entity->getURL();
	
	return $notification;
}

/**
 * Get an array of hashtags from a text string
 *
 * @param string $text The text of a post
 *
 * @return array
 */
function thewire_get_hashtags($text) {
	// beginning of text or white space followed by hashtag
	// hashtag must begin with # and contain at least one character not digit, space, or punctuation
	$matches = [];
	preg_match_all('/(^|[^\w])#(\w*[^\s\d!-\/:-@]+\w*)/', $text, $matches);
	
	return $matches[2];
}

/**
 * Replace urls, hash tags, and @'s by links
 *
 * @param string $text The text of a post
 *
 * @return string
 */
function thewire_filter($text) {
	$text = ' ' . $text;

	// email addresses
	$text = preg_replace(
				'/(^|[^\w])([\w\-\.]+)@(([0-9a-z-]+\.)+[0-9a-z]{2,})/i',
				'$1<a href="mailto:$2@$3">$2@$3</a>',
				$text);

	// links
	$text = parse_urls($text);

	// usernames
	$text = preg_replace(
				'/(^|[^\w])@([\p{L}\p{Nd}._]+)/u',
				'$1<a href="' . elgg_get_site_url() . 'thewire/owner/$2">@$2</a>',
				$text);

	// hashtags
	$text = preg_replace(
				'/(^|[^\w])#(\w*[^\s\d!-\/:-@]+\w*)/',
				'$1<a href="' . elgg_get_site_url() . 'thewire/tag/$2">#$2</a>',
				$text);

	return trim($text);
}

/**
 * Create a new wire post.
 *
 * @param string $text        The post text
 * @param int    $userid      The user's guid
 * @param int    $access_id   Public/private etc
 * @param int    $parent_guid Parent post guid (if any)
 * @param string $method      The method (default: 'site')
 *
 * @return false|int
 */
function thewire_save_post($text, $userid, $access_id, $parent_guid = 0, $method = "site") {
	
	$post = new ElggWire();
	$post->owner_guid = $userid;
	$post->access_id = $access_id;

	// Character limit is now from config
	$limit = elgg_get_plugin_setting('limit', 'thewire');
	if ($limit > 0) {
		$text = elgg_substr($text, 0, $limit);
	}

	// no html tags allowed so we escape
	$post->description = htmlspecialchars($text, ENT_NOQUOTES | ENT_SUBSTITUTE, 'UTF-8');

	$post->method = $method; //method: site, email, api, ...

	$tags = thewire_get_hashtags($text);
	if ($tags) {
		$post->tags = $tags;
	}

	// must do this before saving so notifications pick up that this is a reply
	if ($parent_guid) {
		$post->reply = true;
	}

	$guid = $post->save();
	if ($guid === false) {
		return false;
	}

	// set thread guid
	if ($parent_guid) {
		$post->addRelationship($parent_guid, 'parent');
		
		// name conversation threads by guid of first post (works even if first post deleted)
		$parent_post = get_entity($parent_guid);
		$post->wire_thread = $parent_post->wire_thread;
	} else {
		// first post in this thread
		$post->wire_thread = $guid;
	}

	elgg_create_river_item([
		'view' => 'river/object/thewire/create',
		'action_type' => 'create',
		'subject_guid' => $post->owner_guid,
		'object_guid' => $post->guid,
	]);

	// let other plugins know we are setting a user status
	$params = [
		'entity' => $post,
		'user' => $post->getOwnerEntity(),
		'message' => $post->description,
		'url' => $post->getURL(),
		'origin' => 'thewire',
	];
	elgg_trigger_plugin_hook('status', 'user', $params);
	
	return $guid;
}

/**
 * Add temporary subscription for original poster if not already registered to
 * receive a notification of reply
 *
 * @param string $hook          Hook name
 * @param string $type          Hook type
 * @param array  $subscriptions Subscriptions for a notification event
 * @param array  $params        Parameters including the event
 *
 * @return void|array
 */
function thewire_add_original_poster($hook, $type, $subscriptions, $params) {
<<<<<<< HEAD
	$event = elgg_extract('event', $params);
=======
	$event = $params['event'];

	if (!$event instanceof \Elgg\Notifications\SubscriptionNotificationEvent) {
		return;
	}

>>>>>>> afbaa3e3
	$entity = $event->getObject();
	if (!($entity instanceof ElggWire)) {
		return;
	}
	
	$parents = $entity->getEntitiesFromRelationship([
		'type' => 'object',
		'subtype' => 'thewire',
		'relationship' => 'parent',
	]);
	if (empty($parents)) {
		return;
	}
	
	/* @var $parent ElggWire */
	$parent = $parents[0];
	// do not add a subscription if reply was to self
	if ($parent->getOwnerGUID() === $entity->getOwnerGUID()) {
		return;
	}
	
	if (array_key_exists($parent->getOwnerGUID(), $subscriptions)) {
		// already in the list
		return;
	}
	
	/* @var $parent_owner ElggUser */
	$parent_owner = $parent->getOwnerEntity();
	$personal_methods = $parent_owner->getNotificationSettings();
	$methods = [];
	foreach ($personal_methods as $method => $state) {
		if ($state) {
			$methods[] = $method;
		}
	}
	
	if (empty($methods)) {
		return;
	}
	
	$subscriptions[$parent->getOwnerGUID()] = $methods;
	return $subscriptions;
}

/**
 * Get the latest wire guid - used for ajax update
 *
 * @return int
 */
function thewire_latest_guid() {
	$post = elgg_get_entities([
		'type' => 'object',
		'subtype' => 'thewire',
		'limit' => 1,
	]);
	if ($post) {
		return $post[0]->guid;
	}
	
	return 0;
}

/**
 * Get the parent of a wire post
 *
 * @param int $post_guid The guid of the reply
 *
 * @return void|ElggObject
 */
function thewire_get_parent($post_guid) {
	$parents = elgg_get_entities([
		'relationship' => 'parent',
		'relationship_guid' => $post_guid,
		'limit' => 1,
	]);
	if ($parents) {
		return $parents[0];
	}
}

/**
 * Sets up the entity menu for thewire
 *
 * Adds reply, thread, and view previous links. Removes edit and access.
 *
 * @param string     $hook   'register'
 * @param string     $type   'menu:entity'
 * @param Collection $menu   Array of menu items
 * @param array      $params Array with the entity
 *
 * @return void|Collection
 */
function thewire_setup_entity_menu_items($hook, $type, $menu, $params) {
	
	$entity = elgg_extract('entity', $params);
	if (!($entity instanceof \ElggWire)) {
		return;
	}
	
	$menu->remove('edit');

	if (elgg_is_logged_in()) {
		$menu->add(ElggMenuItem::factory([
			'name' => 'reply',
			'icon' => 'reply',
			'text' => elgg_echo('reply'),
			'href' => elgg_generate_entity_url($entity, 'reply'),
		]));
	}

	if ($entity->reply) {
		$menu->add(ElggMenuItem::factory([
			'name' => 'previous',
			'icon' => 'arrow-left',
			'text' => elgg_echo('previous'),
			'href' => elgg_generate_entity_url($entity, 'previous'),
			'link_class' => 'thewire-previous',
			'title' => elgg_echo('thewire:previous:help'),
		]));
	}

	$menu->add(ElggMenuItem::factory([
		'name' => 'thread',
		'icon' => 'comments-o',
		'text' => elgg_echo('thewire:thread'),
		'href' => elgg_generate_url('collection:object:thewire:thread', [
			'guid' => $entity->wire_thread,
		]),
	]));

	return $menu;
}

/**
 * Add a menu item to an ownerblock
 *
 * @param string         $hook   'register'
 * @param string         $type   'menu:owner_block'
 * @param ElggMenuItem[] $return current return value
 * @param array          $params supplied params
 *
 * @return void|ElggMenuItem[]
 */
function thewire_owner_block_menu($hook, $type, $return, $params) {
	
	$user = elgg_extract('entity', $params);
	if (!$user instanceof \ElggUser) {
		return;
	}

	$return[] = \ElggMenuItem::factory([
		'name' => 'thewire',
		'text' => elgg_echo('item:object:thewire'),
		'href' => elgg_generate_url('collection:object:thewire:owner', [
			'username' => $user->username,
		]),
	]);
	
	return $return;
}

/**
 * Runs unit tests for the wire
 *
 * @param string $hook   'unit_test'
 * @param string $type   'system'
 * @param array  $value  current return value
 * @param array  $params supplied params
 *
 * @return array
 */
function thewire_test($hook, $type, $value, $params) {
	$value[] = elgg_get_plugins_path() . 'thewire/tests/regex.php';
	return $value;
}

return function() {
	elgg_register_event_handler('init', 'system', 'thewire_init');
};<|MERGE_RESOLUTION|>--- conflicted
+++ resolved
@@ -228,16 +228,11 @@
  * @return void|array
  */
 function thewire_add_original_poster($hook, $type, $subscriptions, $params) {
-<<<<<<< HEAD
 	$event = elgg_extract('event', $params);
-=======
-	$event = $params['event'];
-
 	if (!$event instanceof \Elgg\Notifications\SubscriptionNotificationEvent) {
 		return;
 	}
 
->>>>>>> afbaa3e3
 	$entity = $event->getObject();
 	if (!($entity instanceof ElggWire)) {
 		return;
