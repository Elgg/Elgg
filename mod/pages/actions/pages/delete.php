<?php
/**
 * Remove a page
 *
 * Subpages are not deleted but are moved up a level in the tree
 *
 * @package ElggPages
 */

$guid = get_input('guid');
$page = get_entity($guid);
/* @var ElggObject $page */

elgg_load_library('elgg:pages');

if (!pages_is_page($page) || !pages_can_delete_page($page)) {
	register_error(elgg_echo('pages:delete:failure'));
	forward(REFERER);
}

$container = $page->getContainerEntity();

// Bring all child elements forward
$parent = $page->parent_guid;

$children = new ElggBatch('elgg_get_entities_from_metadata', [
	'metadata_name' => 'parent_guid',
	'metadata_value' => $page->guid,
	'limit' => 0,
]);

$db_prefix = elgg_get_config('dbprefix');
$subtype_id = (int)get_subtype_id('object', 'page_top');
$newentity_cache = is_memcache_available() ? new ElggMemcache('new_entity_cache') : null;

foreach ($children as $child) {
	if ($parent) {
		$child->parent_guid = $parent;
		continue;
	}

	// If no parent, we need to transform $child to a page_top
	$child_guid = (int)$child->guid;

	update_data("
		UPDATE {$db_prefix}entities
		SET subtype = $subtype_id
		WHERE guid = $child_guid
	");

	elgg_delete_metadata(array(
		'guid' => $child_guid,
		'metadata_name' => 'parent_guid',
	));

	_elgg_invalidate_cache_for_entity($child_guid);
	if ($newentity_cache) {
		$newentity_cache->delete($child_guid);
	}
}

<<<<<<< HEAD
					_elgg_services()->entityCache->remove($child_guid);
					if ($newentity_cache) {
						$newentity_cache->delete($child_guid);
					}
				}
			}
		}
=======
if (!$page->delete()) {
	register_error(elgg_echo('pages:delete:failure'));
	forward(REFERER);
}
>>>>>>> c1369cf6

system_message(elgg_echo('pages:delete:success'));
if ($parent) {
	$parent = get_entity($parent);
	if ($parent) {
		forward($parent->getURL());
	}
}

if (elgg_instanceof($container, 'group')) {
	forward("pages/group/$container->guid/all");
} else {
	forward("pages/owner/$container->username");
}<|MERGE_RESOLUTION|>--- conflicted
+++ resolved
@@ -59,20 +59,10 @@
 	}
 }
 
-<<<<<<< HEAD
-					_elgg_services()->entityCache->remove($child_guid);
-					if ($newentity_cache) {
-						$newentity_cache->delete($child_guid);
-					}
-				}
-			}
-		}
-=======
 if (!$page->delete()) {
 	register_error(elgg_echo('pages:delete:failure'));
 	forward(REFERER);
 }
->>>>>>> c1369cf6
 
 system_message(elgg_echo('pages:delete:success'));
 if ($parent) {
