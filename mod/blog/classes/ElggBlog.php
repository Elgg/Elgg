--- conflicted
+++ resolved
@@ -1,18 +1,11 @@
 <?php
 /**
  * Extended class to override the time_created
-<<<<<<< HEAD
  * 
  * @property string $status          The published status of the blog post (published, draft)
  * @property string $previous_status The status before blog was saved (used by event system to detect changes in the status)
  * @property string $comments_on     Whether commenting is allowed (Off, On)
  * @property string $excerpt         An excerpt of the blog post used when displaying the post
-=======
- *
- * @property string $status      The published status of the blog post (published, draft)
- * @property string $comments_on Whether commenting is allowed (Off, On)
- * @property string $excerpt     An excerpt of the blog post used when displaying the post
->>>>>>> e4893b40
  */
 class ElggBlog extends ElggObject {
 
