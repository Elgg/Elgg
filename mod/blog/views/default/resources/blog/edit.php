<?php

use Elgg\Exceptions\Http\EntityNotFoundException;

$guid = elgg_extract('guid', $vars);
elgg_entity_gatekeeper($guid, 'object', 'blog', true);

$blog = get_entity($guid);

$vars['entity'] = $blog;

elgg_push_entity_breadcrumbs($blog);

$revision = elgg_extract('revision', $vars);

$title = elgg_echo('edit:object:blog');

if ($revision) {
	$revision = elgg_get_annotation_from_id((int) $revision);
	$vars['revision'] = $revision;
	$title .= ' ' . elgg_echo('blog:edit_revision_notice');

	if (!$revision || !($revision->entity_guid == $guid)) {
		throw new EntityNotFoundException(elgg_echo('blog:error:revision_not_found'));
	}
}

$body_vars = blog_prepare_form_vars($blog, $revision);

<<<<<<< HEAD
$content = elgg_view_form('blog/save', $vars, $body_vars);
=======
$form_vars = $vars;
$form_vars['prevent_double_submit'] = false; // action is using the submit buttons to determine type of submission, disabled buttons are not submitted

$content = elgg_view_form('blog/save', $form_vars, $body_vars);
>>>>>>> c0be19ee

$sidebar = elgg_view('blog/sidebar/revisions', $vars);

echo elgg_view_page($title, [
	'content' => $content,
	'sidebar' => $sidebar,
	'filter_id' => 'blog/edit',
]);<|MERGE_RESOLUTION|>--- conflicted
+++ resolved
@@ -27,14 +27,10 @@
 
 $body_vars = blog_prepare_form_vars($blog, $revision);
 
-<<<<<<< HEAD
-$content = elgg_view_form('blog/save', $vars, $body_vars);
-=======
 $form_vars = $vars;
 $form_vars['prevent_double_submit'] = false; // action is using the submit buttons to determine type of submission, disabled buttons are not submitted
 
 $content = elgg_view_form('blog/save', $form_vars, $body_vars);
->>>>>>> c0be19ee
 
 $sidebar = elgg_view('blog/sidebar/revisions', $vars);
 
