<?php
/**
 * Discussion plugin
 */

/**
 * Initialize the discussion component
 *
 * @return void
 */
function discussion_init() {

	// prevent comments on closed discussions
	elgg_register_plugin_hook_handler('permissions_check:comment', 'object', 'discussion_comment_permissions');

	// add link to owner block
	elgg_register_plugin_hook_handler('register', 'menu:owner_block', 'discussion_owner_block_menu');

	// add the forum tool option
	elgg()->group_tools->register('forum');

	// notifications
	elgg_register_plugin_hook_handler('get', 'subscriptions', 'discussion_get_subscriptions');
	elgg_register_notification_event('object', 'discussion');
	elgg_register_plugin_hook_handler('prepare', 'notification:create:object:discussion', 'discussion_prepare_notification');
	elgg_register_plugin_hook_handler('prepare', 'notification:create:object:comment', 'discussion_prepare_comment_notification');

	// allow to be liked
	elgg_register_plugin_hook_handler('likes:is_likable', 'object:discussion', 'Elgg\Values::getTrue');

	// Add latest discussions tab to /groups/all page
	elgg_register_plugin_hook_handler('register', 'menu:filter:groups/all', 'discussion_setup_groups_filter_tabs');

	// register database seed
	elgg_register_plugin_hook_handler('seeds', 'database', 'discussion_register_db_seeds');
}

/**
 * Add owner block link for groups
 *
 * @param string         $hook   'register'
 * @param string         $type   'menu:owner_block'
 * @param ElggMenuItem[] $return current return value
 * @param array          $params supplied params
 *
 * @return void|ElggMenuItem[]
 */
function discussion_owner_block_menu($hook, $type, $return, $params) {
	
	$entity = elgg_extract('entity', $params);
	if (!$entity instanceof ElggGroup) {
		return;
	}
	
	if (!$entity->isToolEnabled('forum')) {
		return;
	}
	
	$url = elgg_generate_url('collection:object:discussion:group', [
		'guid' => $entity->guid,
	]);
	$item = new ElggMenuItem('discussion', elgg_echo('collection:object:discussion:group'), $url);
	$return[] = $item;
	
	return $return;
}

/**
 * Prepare a notification message about a new discussion topic
 *
 * @param string                          $hook         Hook name
 * @param string                          $type         Hook type
 * @param Elgg\Notifications\Notification $notification The notification to prepare
 * @param array                           $params       Hook parameters
 *
 * @return Elgg\Notifications\Notification
 */
function discussion_prepare_notification($hook, $type, $notification, $params) {
	$entity = $params['event']->getObject();
	$owner = $params['event']->getActor();
	$language = $params['language'];

	$descr = $entity->description;
	$title = $entity->getDisplayName();

	$notification->subject = elgg_echo('discussion:topic:notify:subject', [$title], $language);
	$notification->body = elgg_echo('discussion:topic:notify:body', [
		$owner->getDisplayName(),
		$title,
		$descr,
		$entity->getURL()
	], $language);
	$notification->summary = elgg_echo('discussion:topic:notify:summary', [$title], $language);
	$notification->url = $entity->getURL();
	
	return $notification;
}

/**
 * Prepare a notification message about a new comment on a discussion
 *
 * @param string                          $hook         Hook name
 * @param string                          $type         Hook type
 * @param Elgg\Notifications\Notification $notification The notification to prepare
 * @param array                           $params       Hook parameters
 *
 * @return void|Elgg\Notifications\Notification
 */
function discussion_prepare_comment_notification($hook, $type, $notification, $params) {
	
	$event = elgg_extract('event', $params);
	if (!$event instanceof Elgg\Notifications\NotificationEvent) {
		return;
	}
	
	$comment = $event->getObject();
	if (!$comment instanceof ElggComment) {
		return;
	}
	
	$discussion = $comment->getContainerEntity();
	if (!$discussion instanceof ElggDiscussion) {
		return;
	}
	
	$language = elgg_extract('language', $params);
	
	$poster = $comment->getOwnerEntity();
	
	$notification->subject = elgg_echo('discussion:comment:notify:subject', [$discussion->getDisplayName()], $language);
	$notification->summary = elgg_echo('discussion:comment:notify:summary', [$discussion->getDisplayName()], $language);
	$notification->body = elgg_echo('discussion:comment:notify:body', [
		$poster->getDisplayName(),
		$discussion->getDisplayName(),
		$comment->description,
		$comment->getURL(),
	], $language);
	$notification->url = $comment->getURL();
	
	return $notification;
}

/**
 * Add group members to the comment subscriber on a discussion
 *
 * @param string $hook          'get'
 * @param string $type          'subscriptions'
 * @param array  $subscriptions Array containing subscriptions in the form
 *                              <user guid> => array('email', 'site', etc.)
 * @param array  $params        Hook parameters
<<<<<<< HEAD
=======
 * @return array
 */
function discussion_get_subscriptions($hook, $type, $subscriptions, $params) {
	$event = elgg_extract('event', $params);

	if (!$event instanceof \Elgg\Notifications\SubscriptionNotificationEvent) {
		return;
	}

	$reply = $event->getObject();

	if (!elgg_instanceof($reply, 'object', 'discussion_reply')) {
		return;
	}

	$container_guid = $reply->getContainerEntity()->container_guid;
	$container_subscriptions = elgg_get_subscriptions_for_container($container_guid);

	return ($subscriptions + $container_subscriptions);
}

/**
 * Parse ECML on discussion views
 */
function discussion_ecml_views_hook($hook, $type, $return_value, $params) {
	$return_value['forum/viewposts'] = elgg_echo('discussion:ecml:discussion');

	return $return_value;
}


/**
 * Allow group owner and discussion owner to edit discussion replies.
>>>>>>> afbaa3e3
 *
 * @return void|array
 */
function discussion_get_subscriptions($hook, $type, $subscriptions, $params) {
	
	$event = elgg_extract('event', $params);
	if (!$event instanceof Elgg\Notifications\NotificationEvent) {
		return;
	}
	
	$comment = $event->getObject();
	if (!$comment instanceof ElggComment) {
		return;
	}
	
	$discussion = $comment->getContainerEntity();
	if (!$discussion instanceof ElggDiscussion) {
		return;
	}
	
	$container = $discussion->getContainerEntity();
	if (!$container instanceof ElggGroup) {
		return;
	}
	
	$group_subscriptions = elgg_get_subscriptions_for_container($container->guid);
	
	return ($subscriptions + $group_subscriptions);
}

/**
 * Make sure that discussion comments can not be written to a discussion after it has been closed
 *
 * @param string $hook   'container_logic_check'
 * @param string $type   'object'
 * @param array  $return Allowed or not
 * @param array  $params Hook params
 *
 * @return void|false
 */
function discussion_comment_permissions($hook, $type, $return, $params) {
	
	$discussion = elgg_extract('entity', $params);
	if (!$discussion instanceof ElggDiscussion) {
		return;
	}

	if ($discussion->status == 'closed') {
		// do not allow new comments in closed discussions
		return false;
	}
}

/**
 * Prepare discussion topic form variables
 *
 * @param ElggObject $topic Topic object if editing
 * @return array
 */
function discussion_prepare_form_vars($topic = null) {
	// input names => defaults
	$values = [
		'title' => '',
		'description' => '',
		'status' => '',
		'access_id' => ACCESS_DEFAULT,
		'tags' => '',
		'container_guid' => elgg_get_page_owner_guid(),
		'guid' => null,
		'topic' => $topic,
		'entity' => $topic,
	];

	if ($topic) {
		foreach (array_keys($values) as $field) {
			if (isset($topic->$field)) {
				$values[$field] = $topic->$field;
			}
		}
	}

	if (elgg_is_sticky_form('topic')) {
		$sticky_values = elgg_get_sticky_values('topic');
		foreach ($sticky_values as $key => $value) {
			$values[$key] = $value;
		}
	}

	elgg_clear_sticky_form('topic');

	return $values;
}

/**
 * Add latest discussions tab to /groups/all page
 *
 * @param string         $hook   "register"
 * @param string         $type   "menu:filter:groups/all"
 * @param ElggMenuItem[] $return Menu
 * @param array          $params Hook params
 * @return ElggMenuItem[]
 */
function discussion_setup_groups_filter_tabs($hook, $type, $return, $params) {

	$filter_value = elgg_extract('filter_value', $params);

	$return[] = ElggMenuItem::factory([
		'name' => 'discussion',
		'text' => elgg_echo('discussion:latest'),
		'href' => elgg_generate_url('collection:group:group:all', [
			'filter' => 'discussion',
		]),
		'priority' => 500,
		'selected' => $filter_value == 'discussion',
	]);

	return $return;
}


/**
 * Register database seed
 *
 * @elgg_plugin_hook seeds database
 *
 * @param \Elgg\Hook $hook Hook
 * @return array
 */
function discussion_register_db_seeds(\Elgg\Hook $hook) {

	$seeds = $hook->getValue();

	$seeds[] = \Elgg\Discussions\Seeder::class;

	return $seeds;
}

return function() {
	elgg_register_event_handler('init', 'system', 'discussion_init');
};<|MERGE_RESOLUTION|>--- conflicted
+++ resolved
@@ -148,49 +148,13 @@
  * @param array  $subscriptions Array containing subscriptions in the form
  *                              <user guid> => array('email', 'site', etc.)
  * @param array  $params        Hook parameters
-<<<<<<< HEAD
-=======
- * @return array
+ *
+ * @return void|array
  */
 function discussion_get_subscriptions($hook, $type, $subscriptions, $params) {
+	
 	$event = elgg_extract('event', $params);
-
 	if (!$event instanceof \Elgg\Notifications\SubscriptionNotificationEvent) {
-		return;
-	}
-
-	$reply = $event->getObject();
-
-	if (!elgg_instanceof($reply, 'object', 'discussion_reply')) {
-		return;
-	}
-
-	$container_guid = $reply->getContainerEntity()->container_guid;
-	$container_subscriptions = elgg_get_subscriptions_for_container($container_guid);
-
-	return ($subscriptions + $container_subscriptions);
-}
-
-/**
- * Parse ECML on discussion views
- */
-function discussion_ecml_views_hook($hook, $type, $return_value, $params) {
-	$return_value['forum/viewposts'] = elgg_echo('discussion:ecml:discussion');
-
-	return $return_value;
-}
-
-
-/**
- * Allow group owner and discussion owner to edit discussion replies.
->>>>>>> afbaa3e3
- *
- * @return void|array
- */
-function discussion_get_subscriptions($hook, $type, $subscriptions, $params) {
-	
-	$event = elgg_extract('event', $params);
-	if (!$event instanceof Elgg\Notifications\NotificationEvent) {
 		return;
 	}
 	
