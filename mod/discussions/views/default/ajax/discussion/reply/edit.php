<?php
/**
 * Elgg ajax edit form for a discussion reply
 */

$guid = elgg_extract('guid', $vars);
$hidden = elgg_extract('hidden', $vars, true);

$reply = get_entity($guid);
if (!elgg_instanceof($reply, 'object', 'discussion_reply') || !$reply->canEdit()) {
	return false;
}

$form_vars = [
	'class' => ($hidden ? 'hidden ' : '') . 'mvl',
	'id' => "edit-discussion-reply-{$guid}",
];
$body_vars = [
	'entity' => $reply,
<<<<<<< HEAD
	'inline' => true,
];
=======
);
>>>>>>> aeeb8f2b
echo elgg_view_form('discussion/reply/save', $form_vars, $body_vars);<|MERGE_RESOLUTION|>--- conflicted
+++ resolved
@@ -17,10 +17,5 @@
 ];
 $body_vars = [
 	'entity' => $reply,
-<<<<<<< HEAD
-	'inline' => true,
 ];
-=======
-);
->>>>>>> aeeb8f2b
 echo elgg_view_form('discussion/reply/save', $form_vars, $body_vars);