--- conflicted
+++ resolved
@@ -23,12 +23,5 @@
 	'logrotate:never' => 'never',
 		
 	'logrotate:logdeleted' => "Log deleted\n",
-<<<<<<< HEAD
-	'logrotate:lognotdeleted' => "Error deleting log\n",
-);
-=======
 	'logrotate:lognotdeleted' => "No logs deleted\n",
-);
-
-add_translation("en", $english);
->>>>>>> d86e7c47
+);