--- conflicted
+++ resolved
@@ -1,12 +1,7 @@
 <?php
-<<<<<<< HEAD
+
 return [
 	'garbagecollector:period' => 'Quanto spesso Elgg dovrebbe raccogliere ed eliminare la "spazzatura"?',
-=======
-return array(
-	'garbagecollector:period' => 'Ogni quanto Elgg deve raccogliere ed eliminare la "spazzatura"?',
->>>>>>> 35259c3f
-
 	'garbagecollector:weekly' => 'Una volta alla settimana',
 	'garbagecollector:monthly' => 'Una volta al mese',
 	'garbagecollector:yearly' => 'Una volta all\'anno',
@@ -18,10 +13,5 @@
 	'garbagecollector:error' => "ERRORE",
 	'garbagecollector:ok' => "OK",
 
-<<<<<<< HEAD
 	'garbagecollector:gc:metastrings' => 'Pulendo metastring non linkate:',
-];
-=======
-	'garbagecollector:gc:metastrings' => 'Rimozione delle meta stringhe non collegate:',
-);
->>>>>>> 35259c3f
+];