<?php
return [

	/**
	 * Menu items and titles
	 */
	'file' => "File",
	'file:user' => "File di %s",
	'file:friends' => "File degli amici",
	'file:all' => "Tutti i file",
	'file:edit' => "Modifica file",
	'file:more' => "Più file",
	'file:list' => "vista a elenco",
	'file:group' => "File del gruppo",
	'file:gallery' => "vista a icone",
	'file:gallery_list' => "Vista a icone o elenco",
	'file:num_files' => "Numero di file da visualizzare",
	'file:user:gallery'=>'Visualizza la galleria di %s',
	'file:upload' => "Carica un file",
	'file:replace' => 'Sostituisci il contenuto del file (lascia vuoto per non cambiare il file)',
	'file:list:title' => "di %s %s %s",
	'file:title:friends' => "Degli amici",

	'file:add' => 'Carica un file',

	'file:file' => "File",

	'file:list:list' => 'Passa alla vista a elenco',
	'file:list:gallery' => 'Passa alla vista a icone',

	'file:types' => "Tipi di file caricati",

	'file:type:' => 'File',
	'file:type:all' => "Tutti i file",
	'file:type:video' => "Filmati",
	'file:type:document' => "Documenti",
	'file:type:audio' => "Musica",
	'file:type:image' => "Immagini",
	'file:type:general' => "Generale",

	'file:user:type:video' => "Filmati di %s",
	'file:user:type:document' => "Documenti di %s",
	'file:user:type:audio' => "Audio di %s",
	'file:user:type:image' => "Immagini di %s",
	'file:user:type:general' => "Tutti i file di%s",

	'file:friends:type:video' => "Filmati dei tuoi amici",
	'file:friends:type:document' => "Documenti dei tuoi amici",
	'file:friends:type:audio' => "Musica dei tuoi amici",
	'file:friends:type:image' => "Immagini dei tuoi amici",
	'file:friends:type:general' => "Tutti i file dei tuoi amici",

	'file:widget' => "File di widget",
	'file:widget:description' => "Visualizza i tuoi file più recenti",

	'groups:enablefiles' => 'Abilita file del gruppo',

	'file:delete:confirm' => "Cancellare questo file?",

	'file:upload_limit' => 'Dimensione massima del file consentita %s',

	'file:tagcloud' => "Tag cloud",

	'file:display:number' => "Numero di file da visualizzare",

	'river:create:object:file' => '%s ha caricato il file %s',
	'river:comment:object:file' => '%s ha commentato il file %s',

	'item:object:file' => 'File',

	'file:notify:summary' => 'Nuovo file chiamato %s',
	'file:notify:subject' => 'Nuovo file: %s',
	'file:notify:body' =>
'%s ha caricato un nuovo file: %s

%s

Visualizza e commenta il nuovo file:
%s',

	/**
	 * Status messages
	 */

	'file:saved' => "Il file è stato salvato.",
	'file:deleted' => "Il file è stato eliminato.",

	/**
	 * Error messages
	 */

	'file:none' => "Nessun file caricato.",
<<<<<<< HEAD
	'file:uploadfailed' => "Spiacenti; non siamo riusciti a salvare il tuo file.",
	'file:downloadfailed' => "Spiacenti; questo file non è disponibile al momento.",
	'file:deletefailed' => "Il tuo file non può essere rimosso in questo momento.",
	'file:noaccess' => "Non hai il permesso di modificare questo file",
	'file:cannotload' => "There was an error uploading the file",
	'file:nofile' => "Devi selezionare un file",
];
=======
	'file:uploadfailed' => "Impossibile salvare il file.",
	'file:downloadfailed' => "File non disponibile al momento.",
	'file:deletefailed' => "Impossibile eliminare il file ora.",
	'file:noaccess' => "Permessi insufficienti per modificare questo file",
	'file:cannotload' => "Si è verificato un errore durante il caricamento del file",
	'file:nofile' => "Occorre selezionare un file",
);
>>>>>>> 35259c3f
<|MERGE_RESOLUTION|>--- conflicted
+++ resolved
@@ -90,20 +90,10 @@
 	 */
 
 	'file:none' => "Nessun file caricato.",
-<<<<<<< HEAD
-	'file:uploadfailed' => "Spiacenti; non siamo riusciti a salvare il tuo file.",
-	'file:downloadfailed' => "Spiacenti; questo file non è disponibile al momento.",
-	'file:deletefailed' => "Il tuo file non può essere rimosso in questo momento.",
-	'file:noaccess' => "Non hai il permesso di modificare questo file",
-	'file:cannotload' => "There was an error uploading the file",
-	'file:nofile' => "Devi selezionare un file",
-];
-=======
 	'file:uploadfailed' => "Impossibile salvare il file.",
 	'file:downloadfailed' => "File non disponibile al momento.",
 	'file:deletefailed' => "Impossibile eliminare il file ora.",
 	'file:noaccess' => "Permessi insufficienti per modificare questo file",
 	'file:cannotload' => "Si è verificato un errore durante il caricamento del file",
 	'file:nofile' => "Occorre selezionare un file",
-);
->>>>>>> 35259c3f
+];