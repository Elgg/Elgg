--- conflicted
+++ resolved
@@ -6,11 +6,7 @@
  * @deprecated since version 3.0
  */
 
-<<<<<<< HEAD
-elgg_deprecated_notice('/file/download resource view has been deprecated and will be removed. Use elgg_get_download_url() to build download URLs', '3.0');
-=======
 elgg_deprecated_notice('/file/download resource view has been deprecated and will be removed. Use elgg_get_download_url() to build download URLs', '2.2');
->>>>>>> 50721e59
 
 // Get the guid
 $file_guid = elgg_extract("guid", $vars);
