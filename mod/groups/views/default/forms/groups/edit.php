--- conflicted
+++ resolved
@@ -30,16 +30,9 @@
 
 // build form footer
 $footer = '';
-
-<<<<<<< HEAD
-if ($entity) {
-	$delete_url = "action/groups/delete?guid=" . $entity->getGUID();
-	$footer .= elgg_view("output/url", [
-=======
 if (!empty($entity) && $entity->canDelete()) {
 	// add delete link
-	$footer .= elgg_view("output/url", array(
->>>>>>> 14cbeced
+	$footer .= elgg_view("output/url", [
 		"text" => elgg_echo("groups:delete"),
 		"href" => "action/groups/delete?guid={$entity->guid}",
 		"confirm" => elgg_echo("groups:deletewarning"),
