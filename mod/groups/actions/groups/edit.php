--- conflicted
+++ resolved
@@ -83,23 +83,6 @@
 	$group->access_id = ACCESS_PUBLIC;
 }
 
-<<<<<<< HEAD
-$owner_guid = (int) get_input('owner_guid');
-$loggedin_guid = elgg_get_logged_in_user_guid();
-$is_admin = elgg_is_admin_logged_in();
-
-if (!$new_group_flag && $owner_guid && $owner_guid != $group->owner_guid) {
-	if($group->isMember($owner_guid) && ($group->owner_guid == $loggedin_guid || $is_admin)) {
-		$old_owner_guid = $group->owner_guid;
-		$group->owner_guid = $owner_guid;
-		
-		// @todo Remove this when #4683 fixed
-		$owner_changed_flag = true;
-		$old_icontime = $group->icontime; 
-	}
-}
-
-=======
 $old_owner_guid = $is_new_group ? 0 : $group->owner_guid;
 $new_owner_guid = (int) get_input('owner_guid');
 
@@ -118,7 +101,6 @@
 
 $must_move_icons = ($owner_has_changed && $old_icontime);
 
->>>>>>> de8c85e5
 $group->save();
 
 // Invisible group support
