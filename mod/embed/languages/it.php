--- conflicted
+++ resolved
@@ -1,17 +1,9 @@
 <?php
-<<<<<<< HEAD
 return [
 	'embed:embed' => 'Incorpora',
 	'embed:media' => 'Incorpora contenuto',
 	'embed:instructions' => 'Clicca su qualsiasi file per incorporarlo nel tuo contenuto',
 	'embed:upload' => 'Carica media',
-=======
-return array(
-	'embed:embed' => 'Includi',
-	'embed:media' => 'Includi contenuti',
-	'embed:instructions' => 'Clicca su un file per includerlo nei tuoi contenuti.',
-	'embed:upload' => 'Carica file',
->>>>>>> 35259c3f
 	'embed:upload_type' => 'Tipo di caricamento:',
 
 	// messages
