<?php
return [
	'embed:embed' => 'Incrustado',
	'embed:media' => 'Contenido incrustado',
	'embed:instructions' => 'Click en cualquier archivo paraincrustar en el contenido.',
	'embed:upload' => 'Subir medios',
	'embed:upload_type' => 'Tipo de carga: ',

	// messages
	'embed:no_upload_content' => 'No hay contenidos subidos',
	'embed:no_section_content' => 'No hay elementos encontrados.',

<<<<<<< HEAD
	'embed:no_sections' => 'No se han encontrado plugins de contenido incrustado admitido. Pregunte al administrador del sitio para habilitar un plugin con el soporte de contenido incrustado apropiado.',
];
=======
	'embed:no_sections' => 'No se han encontrado plugins de contenido incrustado. Pregunte al administrador del sitio para habilitar un plugin con soporte de contenido incrustado.',
);
>>>>>>> 35259c3f
<|MERGE_RESOLUTION|>--- conflicted
+++ resolved
@@ -9,11 +9,5 @@
 	// messages
 	'embed:no_upload_content' => 'No hay contenidos subidos',
 	'embed:no_section_content' => 'No hay elementos encontrados.',
-
-<<<<<<< HEAD
-	'embed:no_sections' => 'No se han encontrado plugins de contenido incrustado admitido. Pregunte al administrador del sitio para habilitar un plugin con el soporte de contenido incrustado apropiado.',
-];
-=======
 	'embed:no_sections' => 'No se han encontrado plugins de contenido incrustado. Pregunte al administrador del sitio para habilitar un plugin con soporte de contenido incrustado.',
-);
->>>>>>> 35259c3f
+];