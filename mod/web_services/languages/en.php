--- conflicted
+++ resolved
@@ -46,7 +46,6 @@
 	'system.api.list' => "List all available API calls on the system.",
 	'auth.gettoken' => "This API call lets a user obtain a user authentication token which can be used for authenticating future API calls. Pass it as the parameter auth_token",
 	
-<<<<<<< HEAD
 	'admin:configure_utilities:webservices' => "Webservices",
 	'admin:configure_utilities:ws_list' => "List API methods",
 	'admin:configure_utilities:ws_tokens' => "Manage API tokens",
@@ -69,7 +68,7 @@
 	
 	'webservices:action:api_key:edit:success' => "API token saved successfully",
 	'webservices:action:api_key:regenerate:success' => "The API keys have been regenerated",
-=======
+
 	// plugin settings
 	'web_services:settings:authentication' => "Web API authentication settings",
 	'web_services:settings:authentication:description' => "Some API methods require that the external sources authenticate themselves. These external sources need to be provided with an API key pair (public and secret key).
@@ -79,5 +78,4 @@
 	'web_services:settings:authentication:allow_key:help' => "The API public key can be passed as a parameter in the request.",
 	'web_services:settings:authentication:allow_hmac' => "Allow HMAC header API authentication",
 	'web_services:settings:authentication:allow_hmac:help' => "With HMAC authentication special headers need to be passed in a request to ensure authenticity of the request.",
->>>>>>> 5470ce1e
 );