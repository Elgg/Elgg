<?php
/**
 * Elgg web services API plugin
 */


/**
 * Web services init
 *
 * @return void
 */
function ws_init() {

	\Elgg\Includer::requireFileOnce(__DIR__ . "/lib/web_services.php");
	\Elgg\Includer::requireFileOnce(__DIR__ . "/lib/api_user.php");
	\Elgg\Includer::requireFileOnce(__DIR__ . "/lib/client.php");
	\Elgg\Includer::requireFileOnce(__DIR__ . "/lib/tokens.php");

	// Register a service handler for the default web services
	// The name rest is a misnomer as they are not RESTful
	elgg_ws_register_service_handler('rest', 'ws_rest_handler');

	// expose the list of api methods
	elgg_ws_expose_function("system.api.list", "list_all_apis", null,
		elgg_echo("system.api.list"), "GET", false, false);

	// The authentication token api
	elgg_ws_expose_function(
		"auth.gettoken",
		"auth_gettoken",
		[
			'username' =>  ['type' => 'string'],
			'password' =>  ['type' => 'string'],
		],
		elgg_echo('auth.gettoken'),
		'POST',
		false,
		false
	);
	
	elgg_extend_view('admin.css', 'webservices/admin.css');

	elgg_register_plugin_hook_handler('register', 'menu:entity', '\Elgg\WebServices\EntityMenu');
	elgg_register_plugin_hook_handler('register', 'menu:page', '\Elgg\WebServices\AdminPageMenu');
	elgg_register_plugin_hook_handler('rest:output', 'system.api.list', 'ws_system_api_list_hook');
}

/**
 * Handle a web service request
 *
 * Handles requests of format: http://site/services/api/handler/response_format/request
 * The first element after 'services/api/' is the service handler name as
 * registered by {@link register_service_handler()}.
 *
 * The remaining string is then passed to the {@link service_handler()}
 * which explodes by /, extracts the first element as the response format
 * (viewtype), and then passes the remaining array to the service handler
 * function registered by {@link register_service_handler()}.
 *
 * If a service handler isn't found, a 404 header is sent.
 *
 * @param array $segments URL segments
 *
 * @return bool
 */
function ws_page_handler($segments) {
	if (!isset($segments[0]) || $segments[0] != 'api') {
		return false;
	}
	array_shift($segments);

	$handler = array_shift($segments);
	$request = implode('/', $segments);

	service_handler($handler, $request);

	return true;
}

/**
 * A global array holding API methods.
 * The structure of this is
 * 	$API_METHODS = array (
 * 		$method => array (
 * 			"description" => "Some human readable description"
 * 			"function" = 'my_function_callback'
 * 			"parameters" = array (
 * 				"variable" = array ( // the order should be the same as the function callback
 * 					type => 'int' | 'bool' | 'float' | 'string'
 * 					required => true (default) | false
 *					default => value // optional
 * 				)
 * 			)
 * 			"call_method" = 'GET' | 'POST'
 * 			"require_api_auth" => true | false (default)
 * 			"require_user_auth" => true | false (default)
 * 		)
 *  )
 */
global $API_METHODS;
$API_METHODS = [];

/** Define a global array of errors */
global $ERRORS;
$ERRORS = [];

/**
 * Expose a function as a web service.
 *
 * Limitations: Currently cannot expose functions which expect objects.
 * It also cannot handle arrays of bools or arrays of arrays.
 * Also, input will be filtered to protect against XSS attacks through the web services.
 *
 * @param string   $method            The api name to expose - for example "myapi.dosomething"
 * @param callable $function          Callable to handle API call
 * @param array    $parameters        (optional) List of parameters in the same order as in
 *                                    your function. Default values may be set for parameters which
 *                                    allow REST api users flexibility in what parameters are passed.
 *                                    Generally, optional parameters should be after required
 *                                    parameters. If an optional parameter is not set and has no default,
 *                                    the API callable will receive null.
 *
 *                                    This array should be in the format
 *                                      "variable" = array (
 *                                          type => 'int' | 'bool' | 'float' | 'string' | 'array'
 *                                          required => true (default) | false
 *                                  	    default => value (optional)
 *                                  	 )
 * @param string   $description       (optional) human readable description of the function.
 * @param string   $call_method       (optional) Define what http method must be used for
 *                                    this function. Default: GET
 * @param bool     $require_api_auth  (optional) (default is false) Does this method
 *                                    require API authorization? (example: API key)
 * @param bool     $require_user_auth (optional) (default is false) Does this method
 *                                    require user authorization?
 * @param bool     $assoc             (optional) If set to true, the callback function will receive a single argument
 *                                    that contains an associative array of parameter => input pairs for the method.
 *
 * @return bool
 * @throws InvalidParameterException
 */
function elgg_ws_expose_function(
	$method,
	$function,
	$parameters = null,
	$description = "",
	$call_method = "GET",
	$require_api_auth = false,
	$require_user_auth = false,
	$assoc = false
) {

	global $API_METHODS;

	if (empty($method) || empty($function)) {
		$msg = elgg_echo('InvalidParameterException:APIMethodOrFunctionNotSet');
		throw new InvalidParameterException($msg);
	}

	// does not check whether this method has already been exposed - good idea?
	$API_METHODS[$method] = [];

	$API_METHODS[$method]["description"] = $description;

	// does not check whether callable - done in execute_method()
	$API_METHODS[$method]["function"] = $function;

	if ($parameters != null) {
		if (!is_array($parameters)) {
			$msg = elgg_echo('InvalidParameterException:APIParametersArrayStructure', [$method]);
			throw new InvalidParameterException($msg);
		}

		// catch common mistake of not setting up param array correctly
		$first = current($parameters);
		if (!is_array($first)) {
			$msg = elgg_echo('InvalidParameterException:APIParametersArrayStructure', [$method]);
			throw new InvalidParameterException($msg);
		}
	}

	if ($parameters != null) {
		// ensure the required flag is set correctly in default case for each parameter
		foreach ($parameters as $key => $value) {
			// check if 'required' was specified - if not, make it true
			if (!array_key_exists('required', $value)) {
				$parameters[$key]['required'] = true;
			}
		}

		$API_METHODS[$method]["parameters"] = $parameters;
	}

	$call_method = strtoupper($call_method);
	switch ($call_method) {
		case 'POST' :
			$API_METHODS[$method]["call_method"] = 'POST';
			break;
		case 'GET' :
			$API_METHODS[$method]["call_method"] = 'GET';
			break;
		default :
			$msg = elgg_echo('InvalidParameterException:UnrecognisedHttpMethod',
			[$call_method, $method]);

			throw new InvalidParameterException($msg);
	}

	$API_METHODS[$method]["require_api_auth"] = $require_api_auth;

	$API_METHODS[$method]["require_user_auth"] = $require_user_auth;

	$API_METHODS[$method]["assoc"] = (bool) $assoc;

	return true;
}

/**
 * Unregister a web services method
 *
 * @param string $method The api name that was exposed
 * @return void
 */
function elgg_ws_unexpose_function($method) {
	global $API_METHODS;

	if (isset($API_METHODS[$method])) {
		unset($API_METHODS[$method]);
	}
}

/**
 * Simple api to return a list of all api's installed on the system.
 *
 * @return array
 * @internal
 */
function list_all_apis() {
	global $API_METHODS;

	// sort first
	ksort($API_METHODS);

	return $API_METHODS;
}

/**
 * Registers a web services handler
 *
 * @param string $handler  Web services type
 * @param string $function Your function name
 *
 * @return bool Depending on success
 */
function elgg_ws_register_service_handler($handler, $function) {
	$servicehandler = _elgg_config()->servicehandler;
	if (!is_array($servicehandler)) {
		$servicehandler = [];
	}
	if (is_callable($function, true)) {
		$servicehandler[$handler] = $function;
		_elgg_config()->servicehandler = $servicehandler;
		return true;
	}

	return false;
}

/**
 * Remove a web service
 * To replace a web service handler, register the desired handler over the old on
 * with register_service_handler().
 *
 * @param string $handler web services type
 * @return void
 */
function elgg_ws_unregister_service_handler($handler) {
	$servicehandler = _elgg_config()->servicehandler;

	if (isset($servicehandler, $servicehandler[$handler])) {
		unset($servicehandler[$handler]);
		_elgg_config()->servicehandler = $servicehandler;
	}
}

/**
 * REST API handler
 *
 * @return void
 * @internal
 *
 * @throws SecurityException|APIException
 */
function ws_rest_handler() {

	$viewtype = elgg_get_viewtype();

	if (!elgg_view_exists('api/output', $viewtype)) {
		header("HTTP/1.0 400 Bad Request");
		header("Content-type: text/plain");
		echo "Missing view 'api/output' in viewtype '$viewtype'.";
		if (in_array($viewtype, ['xml', 'php'])) {
			echo "\nEnable the 'data_views' plugin to add this view.";
		}
		exit;
	}

	// Register the error handler
	error_reporting(E_ALL);
	set_error_handler('_php_api_error_handler');

	// Register a default exception handler
	set_exception_handler('_php_api_exception_handler');

	// plugins should return true to control what API and user authentication handlers are registered
	if (elgg_trigger_plugin_hook('rest', 'init', null, false) == false) {
		// for testing from a web browser, you can use the session PAM
		// do not use for production sites!!
		//register_pam_handler('pam_auth_session');

		// user token can also be used for user authentication
		register_pam_handler('pam_auth_usertoken');

		// simple API key check
<<<<<<< HEAD
		register_pam_handler('api_auth_key', 'sufficient', 'api');
		// hmac
		register_pam_handler('api_auth_hmac', 'sufficient', 'api');
=======
		if (elgg_get_plugin_setting('auth_allow_key', 'web_services', 1)) {
			register_pam_handler('api_auth_key', 'sufficient', 'api');
		}
		// hmac
		if (elgg_get_plugin_setting('auth_allow_hmac', 'web_services', 1)) {
			register_pam_handler('api_auth_hmac', 'sufficient', 'api');
		}
>>>>>>> 5470ce1e
	}

	// Get parameter variables
	$method = get_input('method');

	// this will throw an exception if authentication fails
	authenticate_method($method);

	$result = execute_method($method);

	// Output the result
	echo elgg_view_page($method, elgg_view('api/output', ['result' => $result]));
}

/**
 * Filters system API list to remove PHP internal function names
 *
 * @param \Elgg\Hook $hook "rest:output", "system.api.list"
 *
 * @return array
<<<<<<< HEAD
=======
 * @access private
 */
function ws_unit_test($hook, $type, $value, $params) {
	elgg_load_library('elgg:ws');
	elgg_load_library('elgg:ws:client');
	$value[] = dirname(__FILE__) . '/tests/ElggCoreWebServicesApiTest.php';
	return $value;
}

/**
 * Filters system API list to remove PHP internal function names
 *
 * @param string $hook   "rest:output"
 * @param string $type   "system.api.list"
 * @param array  $return API list
 * @param array  $params Method params
 * @return array
>>>>>>> 5470ce1e
 */
function ws_system_api_list_hook(\Elgg\Hook $hook) {
	$return = $hook->getValue();
	if (!empty($return) && is_array($return)) {
		foreach ($return as $method => $settings) {
			unset($return[$method]['function']);
		}
	}

	return $return;
}

return function() {
	elgg_register_event_handler('init', 'system', 'ws_init');
};<|MERGE_RESOLUTION|>--- conflicted
+++ resolved
@@ -322,19 +322,13 @@
 		register_pam_handler('pam_auth_usertoken');
 
 		// simple API key check
-<<<<<<< HEAD
-		register_pam_handler('api_auth_key', 'sufficient', 'api');
+		if (elgg_get_plugin_setting('auth_allow_key', 'web_services')) {
+			register_pam_handler('api_auth_key', 'sufficient', 'api');
+		}
 		// hmac
-		register_pam_handler('api_auth_hmac', 'sufficient', 'api');
-=======
-		if (elgg_get_plugin_setting('auth_allow_key', 'web_services', 1)) {
-			register_pam_handler('api_auth_key', 'sufficient', 'api');
-		}
-		// hmac
-		if (elgg_get_plugin_setting('auth_allow_hmac', 'web_services', 1)) {
+		if (elgg_get_plugin_setting('auth_allow_hmac', 'web_services')) {
 			register_pam_handler('api_auth_hmac', 'sufficient', 'api');
 		}
->>>>>>> 5470ce1e
 	}
 
 	// Get parameter variables
@@ -355,26 +349,6 @@
  * @param \Elgg\Hook $hook "rest:output", "system.api.list"
  *
  * @return array
-<<<<<<< HEAD
-=======
- * @access private
- */
-function ws_unit_test($hook, $type, $value, $params) {
-	elgg_load_library('elgg:ws');
-	elgg_load_library('elgg:ws:client');
-	$value[] = dirname(__FILE__) . '/tests/ElggCoreWebServicesApiTest.php';
-	return $value;
-}
-
-/**
- * Filters system API list to remove PHP internal function names
- *
- * @param string $hook   "rest:output"
- * @param string $type   "system.api.list"
- * @param array  $return API list
- * @param array  $params Method params
- * @return array
->>>>>>> 5470ce1e
  */
 function ws_system_api_list_hook(\Elgg\Hook $hook) {
 	$return = $hook->getValue();
