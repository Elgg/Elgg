--- conflicted
+++ resolved
@@ -42,21 +42,15 @@
 	return function(event) {
 		var id = '#elgg-walledgarden-' + view;
 		id = id.replace('_', '-');
-		//@todo display some visual element that indicates that loading of content is running
+		// @todo display some visual element that indicates that loading of content is running
 		elgg.get('walled_garden/' + view, {
 			'success' : function(data) {
-<<<<<<< HEAD
-				$('.elgg-body-walledgarden').append(data);
-				$(id).find('input.elgg-button-submit').after(<?php echo json_encode($cancel_button); ?>);
-				$('#elgg-walledgarden-login').fadeToggle();
-				$(id).fadeToggle();
-=======
 				var $wg = $('.elgg-body-walledgarden');
 				$wg.append(data);
 				$(id).find('input.elgg-button-submit').after(<?php echo $cancel_button; ?>);
 
 				if (view == 'register' && $wg.hasClass('hidden')) {
-					// this was a failed register, display the register form ASAP
+					// this was a failed registration, display the register form ASAP
 					$('#elgg-walledgarden-login').toggle(false);
 					$(id).toggle();
 					$wg.removeClass('hidden');
@@ -64,7 +58,6 @@
 					$('#elgg-walledgarden-login').fadeToggle();
 					$(id).fadeToggle();
 				}
->>>>>>> d2b525a8
 			}
 		});
 		event.preventDefault();
