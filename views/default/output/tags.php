--- conflicted
+++ resolved
@@ -44,21 +44,13 @@
 }
 
 $icon_class = elgg_extract('icon_class', $vars);
-<<<<<<< HEAD
 unset($vars['icon_class']);
 
-$list_items = '<li>' . elgg_view_icon('tag', $icon_class) . '</li>';
-
-$params = $vars;
-foreach($tags as $tag) {
-	if (is_string($tag)) {
-=======
 $list_items = ''; 
 
 $params = $vars;
 foreach($vars['tags'] as $tag) {
 	if (is_string($tag) && strlen($tag) > 0) {
->>>>>>> 5eda2ada
 		$params['value'] = $tag;
 
 		$list_items .= "<li class=\"$item_class\">";
