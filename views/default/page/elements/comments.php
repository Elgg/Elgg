--- conflicted
+++ resolved
@@ -7,7 +7,7 @@
  * @uses $vars['id']            Optional id for the div
  * @uses $vars['class']         Optional additional class for the div
  * @uses $vars['limit']         Optional limit value (default is 25)
- * 
+ *
  * @todo look into restructuring this so we are not calling elgg_list_entities()
  * in this view
  */
@@ -25,16 +25,10 @@
 ];
 $attr['class'][] = 'elgg-comments';
 
-<<<<<<< HEAD
-echo "<div $id class=\"$class\">";
-
-$html = elgg_list_entities(array(
-=======
 // work around for deprecation code in elgg_view()
 unset($vars['internalid']);
 
 $content = elgg_list_entities(array(
->>>>>>> 389a602a
 	'type' => 'object',
 	'subtype' => 'comment',
 	'container_guid' => $vars['entity']->guid,
