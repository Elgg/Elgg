--- conflicted
+++ resolved
@@ -36,13 +36,8 @@
 $lang = get_current_language();
 
 ?>
-<<<<<<< HEAD
 <!DOCTYPE html>
-<html xmlns="http://www.w3.org/1999/xhtml" xml:lang="en" lang="en">
-=======
-<!DOCTYPE html PUBLIC "-//W3C//DTD XHTML 1.0 Strict//EN" "http://www.w3.org/TR/xhtml1/DTD/xhtml1-strict.dtd">
-<html xmlns="http://www.w3.org/1999/xhtml" xml:lang="<?php echo $lang; ?>" lang="<?php echo $lang; ?>">
->>>>>>> b2232139
+<html lang="<?php echo $lang; ?>">
 <head>
 <?php echo elgg_view('page/elements/head', $vars); ?>
 </head>
@@ -52,7 +47,7 @@
 		<?php echo $messages; ?>
 	</div>
 	
-	<?php if (elgg_is_logged_in()){ ?>
+	<?php if (elgg_is_logged_in()) { ?>
 	<div class="elgg-page-topbar">
 		<div class="elgg-inner">
 			<?php echo $topbar; ?>
