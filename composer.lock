{
    "_readme": [
        "This file locks the dependencies of your project to a known state",
        "Read more about it at https://getcomposer.org/doc/01-basic-usage.md#installing-dependencies",
        "This file is @generated automatically"
    ],
<<<<<<< HEAD
    "content-hash": "b9eab7643708c13503988a75b1aea24f",
=======
    "content-hash": "322b39d6f08ec2afc45d6066207de9c9",
>>>>>>> bd206c14
    "packages": [
        {
            "name": "cakephp/core",
            "version": "4.4.14",
            "source": {
                "type": "git",
                "url": "https://github.com/cakephp/core.git",
                "reference": "ded708dbeb10a27ffcb4e3a87d1ceec33614ad63"
            },
            "dist": {
                "type": "zip",
                "url": "https://api.github.com/repos/cakephp/core/zipball/ded708dbeb10a27ffcb4e3a87d1ceec33614ad63",
                "reference": "ded708dbeb10a27ffcb4e3a87d1ceec33614ad63",
                "shasum": ""
            },
            "require": {
                "cakephp/utility": "^4.0",
                "php": ">=7.4.0"
            },
            "provide": {
                "psr/container-implementation": "^1.0 || ^2.0"
            },
            "suggest": {
                "cakephp/cache": "To use Configure::store() and restore().",
                "cakephp/event": "To use PluginApplicationInterface or plugin applications.",
                "league/container": "To use Container and ServiceProvider classes"
            },
            "type": "library",
            "autoload": {
                "files": [
                    "functions.php"
                ],
                "psr-4": {
                    "Cake\\Core\\": "."
                }
            },
            "notification-url": "https://packagist.org/downloads/",
            "license": [
                "MIT"
            ],
            "authors": [
                {
                    "name": "CakePHP Community",
                    "homepage": "https://github.com/cakephp/core/graphs/contributors"
                }
            ],
            "description": "CakePHP Framework Core classes",
            "homepage": "https://cakephp.org",
            "keywords": [
                "cakephp",
                "core",
                "framework"
            ],
            "support": {
                "forum": "https://stackoverflow.com/tags/cakephp",
                "irc": "irc://irc.freenode.org/cakephp",
                "issues": "https://github.com/cakephp/cakephp/issues",
                "source": "https://github.com/cakephp/core"
            },
            "time": "2023-05-16T13:58:50+00:00"
        },
        {
            "name": "cakephp/database",
            "version": "4.4.14",
            "source": {
                "type": "git",
                "url": "https://github.com/cakephp/database.git",
                "reference": "752e3dfa61be055bf9d360880f00ab4ccfea6d1e"
            },
            "dist": {
                "type": "zip",
                "url": "https://api.github.com/repos/cakephp/database/zipball/752e3dfa61be055bf9d360880f00ab4ccfea6d1e",
                "reference": "752e3dfa61be055bf9d360880f00ab4ccfea6d1e",
                "shasum": ""
            },
            "require": {
                "cakephp/core": "^4.0",
                "cakephp/datasource": "^4.0",
                "php": ">=7.4.0"
            },
            "suggest": {
                "cakephp/i18n": "If you are using locale-aware datetime formats or Chronos types.",
                "cakephp/log": "If you want to use query logging without providing a logger yourself."
            },
            "type": "library",
            "autoload": {
                "psr-4": {
                    "Cake\\Database\\": "."
                }
            },
            "notification-url": "https://packagist.org/downloads/",
            "license": [
                "MIT"
            ],
            "authors": [
                {
                    "name": "CakePHP Community",
                    "homepage": "https://github.com/cakephp/database/graphs/contributors"
                }
            ],
            "description": "Flexible and powerful Database abstraction library with a familiar PDO-like API",
            "homepage": "https://cakephp.org",
            "keywords": [
                "abstraction",
                "cakephp",
                "database",
                "database abstraction",
                "pdo"
            ],
            "support": {
                "forum": "https://stackoverflow.com/tags/cakephp",
                "irc": "irc://irc.freenode.org/cakephp",
                "issues": "https://github.com/cakephp/cakephp/issues",
                "source": "https://github.com/cakephp/database"
            },
            "time": "2023-04-28T21:24:39+00:00"
        },
        {
            "name": "cakephp/datasource",
            "version": "4.4.14",
            "source": {
                "type": "git",
                "url": "https://github.com/cakephp/datasource.git",
                "reference": "faec70c6e0f78bb5a1db287f9b46a8b2a6fdbb13"
            },
            "dist": {
                "type": "zip",
                "url": "https://api.github.com/repos/cakephp/datasource/zipball/faec70c6e0f78bb5a1db287f9b46a8b2a6fdbb13",
                "reference": "faec70c6e0f78bb5a1db287f9b46a8b2a6fdbb13",
                "shasum": ""
            },
            "require": {
                "cakephp/core": "^4.0",
                "php": ">=7.4.0",
                "psr/log": "^1.0 || ^2.0",
                "psr/simple-cache": "^1.0 || ^2.0"
            },
            "suggest": {
                "cakephp/cache": "If you decide to use Query caching.",
                "cakephp/collection": "If you decide to use ResultSetInterface.",
                "cakephp/utility": "If you decide to use EntityTrait."
            },
            "type": "library",
            "autoload": {
                "psr-4": {
                    "Cake\\Datasource\\": "."
                }
            },
            "notification-url": "https://packagist.org/downloads/",
            "license": [
                "MIT"
            ],
            "authors": [
                {
                    "name": "CakePHP Community",
                    "homepage": "https://github.com/cakephp/datasource/graphs/contributors"
                }
            ],
            "description": "Provides connection managing and traits for Entities and Queries that can be reused for different datastores",
            "homepage": "https://cakephp.org",
            "keywords": [
                "cakephp",
                "connection management",
                "datasource",
                "entity",
                "query"
            ],
            "support": {
                "forum": "https://stackoverflow.com/tags/cakephp",
                "irc": "irc://irc.freenode.org/cakephp",
                "issues": "https://github.com/cakephp/cakephp/issues",
                "source": "https://github.com/cakephp/datasource"
            },
            "time": "2023-04-22T08:15:33+00:00"
        },
        {
            "name": "cakephp/utility",
            "version": "4.4.14",
            "source": {
                "type": "git",
                "url": "https://github.com/cakephp/utility.git",
                "reference": "a6a17c556d02c57259e21127a4f3d3ec5cd8481f"
            },
            "dist": {
                "type": "zip",
                "url": "https://api.github.com/repos/cakephp/utility/zipball/a6a17c556d02c57259e21127a4f3d3ec5cd8481f",
                "reference": "a6a17c556d02c57259e21127a4f3d3ec5cd8481f",
                "shasum": ""
            },
            "require": {
                "cakephp/core": "^4.0",
                "php": ">=7.4.0"
            },
            "suggest": {
                "ext-intl": "To use Text::transliterate() or Text::slug()",
                "lib-ICU": "To use Text::transliterate() or Text::slug()"
            },
            "type": "library",
            "autoload": {
                "files": [
                    "bootstrap.php"
                ],
                "psr-4": {
                    "Cake\\Utility\\": "."
                }
            },
            "notification-url": "https://packagist.org/downloads/",
            "license": [
                "MIT"
            ],
            "authors": [
                {
                    "name": "CakePHP Community",
                    "homepage": "https://github.com/cakephp/utility/graphs/contributors"
                }
            ],
            "description": "CakePHP Utility classes such as Inflector, String, Hash, and Security",
            "homepage": "https://cakephp.org",
            "keywords": [
                "cakephp",
                "hash",
                "inflector",
                "security",
                "string",
                "utility"
            ],
            "support": {
                "forum": "https://stackoverflow.com/tags/cakephp",
                "irc": "irc://irc.freenode.org/cakephp",
                "issues": "https://github.com/cakephp/cakephp/issues",
                "source": "https://github.com/cakephp/utility"
            },
            "time": "2023-02-24T22:07:16+00:00"
        },
        {
            "name": "ckeditor/ckeditor",
            "version": "4.20.2",
            "source": {
                "type": "git",
                "url": "https://github.com/ckeditor/ckeditor4-releases.git",
                "reference": "8cc8f1b065f93d90c305c2609fec4e4215dd20ba"
            },
            "dist": {
                "type": "zip",
                "url": "https://api.github.com/repos/ckeditor/ckeditor4-releases/zipball/8cc8f1b065f93d90c305c2609fec4e4215dd20ba",
                "reference": "8cc8f1b065f93d90c305c2609fec4e4215dd20ba",
                "shasum": ""
            },
            "type": "library",
            "notification-url": "https://packagist.org/downloads/",
            "license": [
                "GPL-2.0+",
                "LGPL-2.1+",
                "MPL-1.1+"
            ],
            "authors": [
                {
                    "name": "CKSource",
                    "homepage": "https://cksource.com"
                }
            ],
            "description": "JavaScript WYSIWYG web text editor.",
            "homepage": "https://ckeditor.com/ckeditor-4/",
            "keywords": [
                "CKEditor",
                "ckeditor4",
                "editor",
                "fckeditor",
                "html",
                "javascript",
                "richtext",
                "text",
                "wysiwyg"
            ],
            "support": {
                "forum": "https://stackoverflow.com/tags/ckeditor",
                "issues": "https://github.com/ckeditor/ckeditor4/issues",
                "source": "https://github.com/ckeditor/ckeditor4",
                "wiki": "https://ckeditor.com/docs/ckeditor4/latest/"
            },
            "time": "2023-02-15T12:55:37+00:00"
        },
        {
            "name": "composer/semver",
            "version": "3.3.2",
            "source": {
                "type": "git",
                "url": "https://github.com/composer/semver.git",
                "reference": "3953f23262f2bff1919fc82183ad9acb13ff62c9"
            },
            "dist": {
                "type": "zip",
                "url": "https://api.github.com/repos/composer/semver/zipball/3953f23262f2bff1919fc82183ad9acb13ff62c9",
                "reference": "3953f23262f2bff1919fc82183ad9acb13ff62c9",
                "shasum": ""
            },
            "require": {
                "php": "^5.3.2 || ^7.0 || ^8.0"
            },
            "require-dev": {
                "phpstan/phpstan": "^1.4",
                "symfony/phpunit-bridge": "^4.2 || ^5"
            },
            "type": "library",
            "extra": {
                "branch-alias": {
                    "dev-main": "3.x-dev"
                }
            },
            "autoload": {
                "psr-4": {
                    "Composer\\Semver\\": "src"
                }
            },
            "notification-url": "https://packagist.org/downloads/",
            "license": [
                "MIT"
            ],
            "authors": [
                {
                    "name": "Nils Adermann",
                    "email": "naderman@naderman.de",
                    "homepage": "http://www.naderman.de"
                },
                {
                    "name": "Jordi Boggiano",
                    "email": "j.boggiano@seld.be",
                    "homepage": "http://seld.be"
                },
                {
                    "name": "Rob Bast",
                    "email": "rob.bast@gmail.com",
                    "homepage": "http://robbast.nl"
                }
            ],
            "description": "Semver library that offers utilities, version constraint parsing and validation.",
            "keywords": [
                "semantic",
                "semver",
                "validation",
                "versioning"
            ],
            "support": {
                "irc": "irc://irc.freenode.org/composer",
                "issues": "https://github.com/composer/semver/issues",
                "source": "https://github.com/composer/semver/tree/3.3.2"
            },
            "funding": [
                {
                    "url": "https://packagist.com",
                    "type": "custom"
                },
                {
                    "url": "https://github.com/composer",
                    "type": "github"
                },
                {
                    "url": "https://tidelift.com/funding/github/packagist/composer/composer",
                    "type": "tidelift"
                }
            ],
            "time": "2022-04-01T19:23:25+00:00"
        },
        {
            "name": "css-crush/css-crush",
            "version": "v4.1.3",
            "source": {
                "type": "git",
                "url": "https://github.com/peteboere/css-crush.git",
                "reference": "19956cbf25263204db5b832b784deebad5236c0e"
            },
            "dist": {
                "type": "zip",
                "url": "https://api.github.com/repos/peteboere/css-crush/zipball/19956cbf25263204db5b832b784deebad5236c0e",
                "reference": "19956cbf25263204db5b832b784deebad5236c0e",
                "shasum": ""
            },
            "require": {
                "php": ">=7.1"
            },
            "require-dev": {
                "phpunit/phpunit": "8.*",
                "psr/log": "1.0.*@dev",
                "twig/twig": "1.*"
            },
            "bin": [
                "bin/csscrush"
            ],
            "type": "library",
            "autoload": {
                "files": [
                    "lib/functions.php"
                ],
                "psr-0": {
                    "CssCrush": "lib/"
                }
            },
            "notification-url": "https://packagist.org/downloads/",
            "license": [
                "MIT"
            ],
            "authors": [
                {
                    "name": "Pete Boere",
                    "email": "pete@the-echoplex.net"
                },
                {
                    "name": "GitHub contributors",
                    "homepage": "https://github.com/peteboere/css-crush/contributors"
                }
            ],
            "description": "CSS preprocessor",
            "homepage": "http://the-echoplex.net/csscrush",
            "keywords": [
                "css",
                "preprocessor"
            ],
            "support": {
                "issues": "https://github.com/peteboere/css-crush/issues",
                "source": "https://github.com/peteboere/css-crush/tree/v4.1.3"
            },
            "time": "2022-09-05T10:24:14+00:00"
        },
        {
            "name": "doctrine/cache",
            "version": "2.2.0",
            "source": {
                "type": "git",
                "url": "https://github.com/doctrine/cache.git",
                "reference": "1ca8f21980e770095a31456042471a57bc4c68fb"
            },
            "dist": {
                "type": "zip",
                "url": "https://api.github.com/repos/doctrine/cache/zipball/1ca8f21980e770095a31456042471a57bc4c68fb",
                "reference": "1ca8f21980e770095a31456042471a57bc4c68fb",
                "shasum": ""
            },
            "require": {
                "php": "~7.1 || ^8.0"
            },
            "conflict": {
                "doctrine/common": ">2.2,<2.4"
            },
            "require-dev": {
                "cache/integration-tests": "dev-master",
                "doctrine/coding-standard": "^9",
                "phpunit/phpunit": "^7.5 || ^8.5 || ^9.5",
                "psr/cache": "^1.0 || ^2.0 || ^3.0",
                "symfony/cache": "^4.4 || ^5.4 || ^6",
                "symfony/var-exporter": "^4.4 || ^5.4 || ^6"
            },
            "type": "library",
            "autoload": {
                "psr-4": {
                    "Doctrine\\Common\\Cache\\": "lib/Doctrine/Common/Cache"
                }
            },
            "notification-url": "https://packagist.org/downloads/",
            "license": [
                "MIT"
            ],
            "authors": [
                {
                    "name": "Guilherme Blanco",
                    "email": "guilhermeblanco@gmail.com"
                },
                {
                    "name": "Roman Borschel",
                    "email": "roman@code-factory.org"
                },
                {
                    "name": "Benjamin Eberlei",
                    "email": "kontakt@beberlei.de"
                },
                {
                    "name": "Jonathan Wage",
                    "email": "jonwage@gmail.com"
                },
                {
                    "name": "Johannes Schmitt",
                    "email": "schmittjoh@gmail.com"
                }
            ],
            "description": "PHP Doctrine Cache library is a popular cache implementation that supports many different drivers such as redis, memcache, apc, mongodb and others.",
            "homepage": "https://www.doctrine-project.org/projects/cache.html",
            "keywords": [
                "abstraction",
                "apcu",
                "cache",
                "caching",
                "couchdb",
                "memcached",
                "php",
                "redis",
                "xcache"
            ],
            "support": {
                "issues": "https://github.com/doctrine/cache/issues",
                "source": "https://github.com/doctrine/cache/tree/2.2.0"
            },
            "funding": [
                {
                    "url": "https://www.doctrine-project.org/sponsorship.html",
                    "type": "custom"
                },
                {
                    "url": "https://www.patreon.com/phpdoctrine",
                    "type": "patreon"
                },
                {
                    "url": "https://tidelift.com/funding/github/packagist/doctrine%2Fcache",
                    "type": "tidelift"
                }
            ],
            "time": "2022-05-20T20:07:39+00:00"
        },
        {
            "name": "doctrine/dbal",
            "version": "3.4.6",
            "source": {
                "type": "git",
                "url": "https://github.com/doctrine/dbal.git",
                "reference": "3ce132f7c0b83d33b26ab6ed308e9e9260699bc4"
            },
            "dist": {
                "type": "zip",
                "url": "https://api.github.com/repos/doctrine/dbal/zipball/3ce132f7c0b83d33b26ab6ed308e9e9260699bc4",
                "reference": "3ce132f7c0b83d33b26ab6ed308e9e9260699bc4",
                "shasum": ""
            },
            "require": {
                "composer-runtime-api": "^2",
                "doctrine/cache": "^1.11|^2.0",
                "doctrine/deprecations": "^0.5.3|^1",
                "doctrine/event-manager": "^1.0",
                "php": "^7.4 || ^8.0",
                "psr/cache": "^1|^2|^3",
                "psr/log": "^1|^2|^3"
            },
            "require-dev": {
                "doctrine/coding-standard": "10.0.0",
                "jetbrains/phpstorm-stubs": "2022.2",
                "phpstan/phpstan": "1.8.10",
                "phpstan/phpstan-strict-rules": "^1.4",
                "phpunit/phpunit": "9.5.25",
                "psalm/plugin-phpunit": "0.17.0",
                "squizlabs/php_codesniffer": "3.7.1",
                "symfony/cache": "^5.4|^6.0",
                "symfony/console": "^4.4|^5.4|^6.0",
                "vimeo/psalm": "4.29.0"
            },
            "suggest": {
                "symfony/console": "For helpful console commands such as SQL execution and import of files."
            },
            "bin": [
                "bin/doctrine-dbal"
            ],
            "type": "library",
            "autoload": {
                "psr-4": {
                    "Doctrine\\DBAL\\": "src"
                }
            },
            "notification-url": "https://packagist.org/downloads/",
            "license": [
                "MIT"
            ],
            "authors": [
                {
                    "name": "Guilherme Blanco",
                    "email": "guilhermeblanco@gmail.com"
                },
                {
                    "name": "Roman Borschel",
                    "email": "roman@code-factory.org"
                },
                {
                    "name": "Benjamin Eberlei",
                    "email": "kontakt@beberlei.de"
                },
                {
                    "name": "Jonathan Wage",
                    "email": "jonwage@gmail.com"
                }
            ],
            "description": "Powerful PHP database abstraction layer (DBAL) with many features for database schema introspection and management.",
            "homepage": "https://www.doctrine-project.org/projects/dbal.html",
            "keywords": [
                "abstraction",
                "database",
                "db2",
                "dbal",
                "mariadb",
                "mssql",
                "mysql",
                "oci8",
                "oracle",
                "pdo",
                "pgsql",
                "postgresql",
                "queryobject",
                "sasql",
                "sql",
                "sqlite",
                "sqlserver",
                "sqlsrv"
            ],
            "support": {
                "issues": "https://github.com/doctrine/dbal/issues",
                "source": "https://github.com/doctrine/dbal/tree/3.4.6"
            },
            "funding": [
                {
                    "url": "https://www.doctrine-project.org/sponsorship.html",
                    "type": "custom"
                },
                {
                    "url": "https://www.patreon.com/phpdoctrine",
                    "type": "patreon"
                },
                {
                    "url": "https://tidelift.com/funding/github/packagist/doctrine%2Fdbal",
                    "type": "tidelift"
                }
            ],
            "time": "2022-10-21T14:38:43+00:00"
        },
        {
            "name": "doctrine/deprecations",
            "version": "v1.1.1",
            "source": {
                "type": "git",
                "url": "https://github.com/doctrine/deprecations.git",
                "reference": "612a3ee5ab0d5dd97b7cf3874a6efe24325efac3"
            },
            "dist": {
                "type": "zip",
                "url": "https://api.github.com/repos/doctrine/deprecations/zipball/612a3ee5ab0d5dd97b7cf3874a6efe24325efac3",
                "reference": "612a3ee5ab0d5dd97b7cf3874a6efe24325efac3",
                "shasum": ""
            },
            "require": {
                "php": "^7.1 || ^8.0"
            },
            "require-dev": {
                "doctrine/coding-standard": "^9",
                "phpstan/phpstan": "1.4.10 || 1.10.15",
                "phpstan/phpstan-phpunit": "^1.0",
                "phpunit/phpunit": "^7.5 || ^8.5 || ^9.5",
                "psalm/plugin-phpunit": "0.18.4",
                "psr/log": "^1 || ^2 || ^3",
                "vimeo/psalm": "4.30.0 || 5.12.0"
            },
            "suggest": {
                "psr/log": "Allows logging deprecations via PSR-3 logger implementation"
            },
            "type": "library",
            "autoload": {
                "psr-4": {
                    "Doctrine\\Deprecations\\": "lib/Doctrine/Deprecations"
                }
            },
            "notification-url": "https://packagist.org/downloads/",
            "license": [
                "MIT"
            ],
            "description": "A small layer on top of trigger_error(E_USER_DEPRECATED) or PSR-3 logging with options to disable all deprecations or selectively for packages.",
            "homepage": "https://www.doctrine-project.org/",
            "support": {
                "issues": "https://github.com/doctrine/deprecations/issues",
                "source": "https://github.com/doctrine/deprecations/tree/v1.1.1"
            },
            "time": "2023-06-03T09:27:29+00:00"
        },
        {
            "name": "doctrine/event-manager",
            "version": "1.2.0",
            "source": {
                "type": "git",
                "url": "https://github.com/doctrine/event-manager.git",
                "reference": "95aa4cb529f1e96576f3fda9f5705ada4056a520"
            },
            "dist": {
                "type": "zip",
                "url": "https://api.github.com/repos/doctrine/event-manager/zipball/95aa4cb529f1e96576f3fda9f5705ada4056a520",
                "reference": "95aa4cb529f1e96576f3fda9f5705ada4056a520",
                "shasum": ""
            },
            "require": {
                "doctrine/deprecations": "^0.5.3 || ^1",
                "php": "^7.1 || ^8.0"
            },
            "conflict": {
                "doctrine/common": "<2.9"
            },
            "require-dev": {
                "doctrine/coding-standard": "^9 || ^10",
                "phpstan/phpstan": "~1.4.10 || ^1.8.8",
                "phpunit/phpunit": "^7.5 || ^8.5 || ^9.5",
                "vimeo/psalm": "^4.24"
            },
            "type": "library",
            "autoload": {
                "psr-4": {
                    "Doctrine\\Common\\": "src"
                }
            },
            "notification-url": "https://packagist.org/downloads/",
            "license": [
                "MIT"
            ],
            "authors": [
                {
                    "name": "Guilherme Blanco",
                    "email": "guilhermeblanco@gmail.com"
                },
                {
                    "name": "Roman Borschel",
                    "email": "roman@code-factory.org"
                },
                {
                    "name": "Benjamin Eberlei",
                    "email": "kontakt@beberlei.de"
                },
                {
                    "name": "Jonathan Wage",
                    "email": "jonwage@gmail.com"
                },
                {
                    "name": "Johannes Schmitt",
                    "email": "schmittjoh@gmail.com"
                },
                {
                    "name": "Marco Pivetta",
                    "email": "ocramius@gmail.com"
                }
            ],
            "description": "The Doctrine Event Manager is a simple PHP event system that was built to be used with the various Doctrine projects.",
            "homepage": "https://www.doctrine-project.org/projects/event-manager.html",
            "keywords": [
                "event",
                "event dispatcher",
                "event manager",
                "event system",
                "events"
            ],
            "support": {
                "issues": "https://github.com/doctrine/event-manager/issues",
                "source": "https://github.com/doctrine/event-manager/tree/1.2.0"
            },
            "funding": [
                {
                    "url": "https://www.doctrine-project.org/sponsorship.html",
                    "type": "custom"
                },
                {
                    "url": "https://www.patreon.com/phpdoctrine",
                    "type": "patreon"
                },
                {
                    "url": "https://tidelift.com/funding/github/packagist/doctrine%2Fevent-manager",
                    "type": "tidelift"
                }
            ],
            "time": "2022-10-12T20:51:15+00:00"
        },
        {
            "name": "dragonmantank/cron-expression",
            "version": "v3.3.2",
            "source": {
                "type": "git",
                "url": "https://github.com/dragonmantank/cron-expression.git",
                "reference": "782ca5968ab8b954773518e9e49a6f892a34b2a8"
            },
            "dist": {
                "type": "zip",
                "url": "https://api.github.com/repos/dragonmantank/cron-expression/zipball/782ca5968ab8b954773518e9e49a6f892a34b2a8",
                "reference": "782ca5968ab8b954773518e9e49a6f892a34b2a8",
                "shasum": ""
            },
            "require": {
                "php": "^7.2|^8.0",
                "webmozart/assert": "^1.0"
            },
            "replace": {
                "mtdowling/cron-expression": "^1.0"
            },
            "require-dev": {
                "phpstan/extension-installer": "^1.0",
                "phpstan/phpstan": "^1.0",
                "phpstan/phpstan-webmozart-assert": "^1.0",
                "phpunit/phpunit": "^7.0|^8.0|^9.0"
            },
            "type": "library",
            "autoload": {
                "psr-4": {
                    "Cron\\": "src/Cron/"
                }
            },
            "notification-url": "https://packagist.org/downloads/",
            "license": [
                "MIT"
            ],
            "authors": [
                {
                    "name": "Chris Tankersley",
                    "email": "chris@ctankersley.com",
                    "homepage": "https://github.com/dragonmantank"
                }
            ],
            "description": "CRON for PHP: Calculate the next or previous run date and determine if a CRON expression is due",
            "keywords": [
                "cron",
                "schedule"
            ],
            "support": {
                "issues": "https://github.com/dragonmantank/cron-expression/issues",
                "source": "https://github.com/dragonmantank/cron-expression/tree/v3.3.2"
            },
            "funding": [
                {
                    "url": "https://github.com/dragonmantank",
                    "type": "github"
                }
            ],
            "time": "2022-09-10T18:51:20+00:00"
        },
        {
            "name": "eloquent/composer-config-reader",
            "version": "3.0.0",
            "source": {
                "type": "git",
                "url": "https://github.com/eloquent/composer-config-reader.git",
                "reference": "ea8398e742182237baec71156939e54c012a97e4"
            },
            "dist": {
                "type": "zip",
                "url": "https://api.github.com/repos/eloquent/composer-config-reader/zipball/ea8398e742182237baec71156939e54c012a97e4",
                "reference": "ea8398e742182237baec71156939e54c012a97e4",
                "shasum": ""
            },
            "require": {
                "eloquent/enumeration": "^6",
                "justinrainbow/json-schema": "^5",
                "php": ">=7.2"
            },
            "require-dev": {
                "eloquent/code-style": "^1",
                "eloquent/phony-phpunit": "^6",
                "friendsofphp/php-cs-fixer": "^2",
                "phpunit/phpunit": "^8"
            },
            "type": "library",
            "extra": {
                "branch-alias": {
                    "dev-master": "3.0.x-dev"
                }
            },
            "autoload": {
                "psr-4": {
                    "Eloquent\\Composer\\Configuration\\": "src"
                }
            },
            "notification-url": "https://packagist.org/downloads/",
            "license": [
                "MIT"
            ],
            "authors": [
                {
                    "name": "Erin Millard",
                    "email": "ezzatron@gmail.com",
                    "homepage": "http://ezzatron.com/"
                }
            ],
            "description": "A light-weight component for reading Composer configuration files.",
            "homepage": "https://github.com/eloquent/composer-config-reader",
            "keywords": [
                "composer",
                "configuration",
                "parser",
                "reader"
            ],
            "support": {
                "issues": "https://github.com/eloquent/composer-config-reader/issues",
                "source": "https://github.com/eloquent/composer-config-reader/tree/3.0.0"
            },
            "time": "2020-11-16T06:11:04+00:00"
        },
        {
            "name": "eloquent/enumeration",
            "version": "6.0.0",
            "source": {
                "type": "git",
                "url": "https://github.com/eloquent/enumeration.git",
                "reference": "15a1959683ae4fea75e19ff09d72a344ece3c6a4"
            },
            "dist": {
                "type": "zip",
                "url": "https://api.github.com/repos/eloquent/enumeration/zipball/15a1959683ae4fea75e19ff09d72a344ece3c6a4",
                "reference": "15a1959683ae4fea75e19ff09d72a344ece3c6a4",
                "shasum": ""
            },
            "require": {
                "php": ">=7.1"
            },
            "require-dev": {
                "phpunit/phpunit": "^7"
            },
            "type": "library",
            "autoload": {
                "psr-4": {
                    "Eloquent\\Enumeration\\": "src"
                }
            },
            "notification-url": "https://packagist.org/downloads/",
            "license": [
                "MIT"
            ],
            "authors": [
                {
                    "name": "Erin Millard",
                    "email": "ezzatron@gmail.com",
                    "homepage": "http://ezzatron.com/"
                }
            ],
            "description": "An enumeration implementation for PHP.",
            "homepage": "https://github.com/eloquent/enumeration",
            "keywords": [
                "class",
                "enum",
                "enumeration",
                "multiton",
                "set",
                "type"
            ],
            "support": {
                "issues": "https://github.com/eloquent/enumeration/issues",
                "source": "https://github.com/eloquent/enumeration/tree/master"
            },
            "time": "2018-11-22T02:45:56+00:00"
        },
        {
            "name": "fakerphp/faker",
            "version": "v1.20.0",
            "source": {
                "type": "git",
                "url": "https://github.com/FakerPHP/Faker.git",
                "reference": "37f751c67a5372d4e26353bd9384bc03744ec77b"
            },
            "dist": {
                "type": "zip",
                "url": "https://api.github.com/repos/FakerPHP/Faker/zipball/37f751c67a5372d4e26353bd9384bc03744ec77b",
                "reference": "37f751c67a5372d4e26353bd9384bc03744ec77b",
                "shasum": ""
            },
            "require": {
                "php": "^7.1 || ^8.0",
                "psr/container": "^1.0 || ^2.0",
                "symfony/deprecation-contracts": "^2.2 || ^3.0"
            },
            "conflict": {
                "fzaninotto/faker": "*"
            },
            "require-dev": {
                "bamarni/composer-bin-plugin": "^1.4.1",
                "doctrine/persistence": "^1.3 || ^2.0",
                "ext-intl": "*",
                "symfony/phpunit-bridge": "^4.4 || ^5.2"
            },
            "suggest": {
                "doctrine/orm": "Required to use Faker\\ORM\\Doctrine",
                "ext-curl": "Required by Faker\\Provider\\Image to download images.",
                "ext-dom": "Required by Faker\\Provider\\HtmlLorem for generating random HTML.",
                "ext-iconv": "Required by Faker\\Provider\\ru_RU\\Text::realText() for generating real Russian text.",
                "ext-mbstring": "Required for multibyte Unicode string functionality."
            },
            "type": "library",
            "extra": {
                "branch-alias": {
                    "dev-main": "v1.20-dev"
                }
            },
            "autoload": {
                "psr-4": {
                    "Faker\\": "src/Faker/"
                }
            },
            "notification-url": "https://packagist.org/downloads/",
            "license": [
                "MIT"
            ],
            "authors": [
                {
                    "name": "François Zaninotto"
                }
            ],
            "description": "Faker is a PHP library that generates fake data for you.",
            "keywords": [
                "data",
                "faker",
                "fixtures"
            ],
            "support": {
                "issues": "https://github.com/FakerPHP/Faker/issues",
                "source": "https://github.com/FakerPHP/Faker/tree/v1.20.0"
            },
            "time": "2022-07-20T13:12:54+00:00"
        },
        {
            "name": "fortawesome/font-awesome",
            "version": "5.15.4",
            "source": {
                "type": "git",
                "url": "https://github.com/FortAwesome/Font-Awesome.git",
                "reference": "7d3d774145ac38663f6d1effc6def0334b68ab7e"
            },
            "dist": {
                "type": "zip",
                "url": "https://api.github.com/repos/FortAwesome/Font-Awesome/zipball/7d3d774145ac38663f6d1effc6def0334b68ab7e",
                "reference": "7d3d774145ac38663f6d1effc6def0334b68ab7e",
                "shasum": ""
            },
            "type": "library",
            "notification-url": "https://packagist.org/downloads/",
            "license": [
                "CC-BY-4.0",
                "OFL-1.1",
                "MIT"
            ],
            "authors": [
                {
                    "name": "Travis Chase",
                    "homepage": "http://twitter.com/supercodepoet"
                },
                {
                    "name": "Dave Gandy",
                    "homepage": "http://twitter.com/davegandy"
                },
                {
                    "name": "Rob Madole",
                    "homepage": "http://twitter.com/robmadole"
                },
                {
                    "name": "Jory Raphael",
                    "homepage": "http://twitter.com/sensibleworld"
                },
                {
                    "name": "Geremia Taglialatela",
                    "homepage": "http://twitter.com/gtagliala"
                },
                {
                    "name": "Brian Talbot",
                    "homepage": "http://twitter.com/talbs"
                },
                {
                    "name": "Mike Wilkerson",
                    "homepage": "http://twitter.com/mw77"
                }
            ],
            "description": "The iconic font, CSS, and SVG framework",
            "homepage": "https://fontawesome.com",
            "keywords": [
                "FontAwesome",
                "awesome",
                "bootstrap",
                "font",
                "icon",
                "svg"
            ],
            "support": {
                "docs": "http://fontawesome.com/how-to-use",
                "email": "hello@fontawesome.com",
                "issues": "https://github.com/FortAwesome/Font-Awesome/issues",
                "source": "https://github.com/FortAwesome/Font-Awesome"
            },
            "time": "2021-08-04T19:09:22+00:00"
        },
        {
            "name": "guzzlehttp/guzzle",
            "version": "7.5.3",
            "source": {
                "type": "git",
                "url": "https://github.com/guzzle/guzzle.git",
                "reference": "584d1f06b5caa07b0587f5054d551ed65460ce5d"
            },
            "dist": {
                "type": "zip",
                "url": "https://api.github.com/repos/guzzle/guzzle/zipball/584d1f06b5caa07b0587f5054d551ed65460ce5d",
                "reference": "584d1f06b5caa07b0587f5054d551ed65460ce5d",
                "shasum": ""
            },
            "require": {
                "ext-json": "*",
                "guzzlehttp/promises": "^1.5",
                "guzzlehttp/psr7": "^1.9.1 || ^2.4.5",
                "php": "^7.2.5 || ^8.0",
                "psr/http-client": "^1.0",
                "symfony/deprecation-contracts": "^2.2 || ^3.0"
            },
            "provide": {
                "psr/http-client-implementation": "1.0"
            },
            "require-dev": {
                "bamarni/composer-bin-plugin": "^1.8.1",
                "ext-curl": "*",
                "php-http/client-integration-tests": "^3.0",
                "phpunit/phpunit": "^8.5.29 || ^9.5.23",
                "psr/log": "^1.1 || ^2.0 || ^3.0"
            },
            "suggest": {
                "ext-curl": "Required for CURL handler support",
                "ext-intl": "Required for Internationalized Domain Name (IDN) support",
                "psr/log": "Required for using the Log middleware"
            },
            "type": "library",
            "extra": {
                "bamarni-bin": {
                    "bin-links": true,
                    "forward-command": false
                }
            },
            "autoload": {
                "files": [
                    "src/functions_include.php"
                ],
                "psr-4": {
                    "GuzzleHttp\\": "src/"
                }
            },
            "notification-url": "https://packagist.org/downloads/",
            "license": [
                "MIT"
            ],
            "authors": [
                {
                    "name": "Graham Campbell",
                    "email": "hello@gjcampbell.co.uk",
                    "homepage": "https://github.com/GrahamCampbell"
                },
                {
                    "name": "Michael Dowling",
                    "email": "mtdowling@gmail.com",
                    "homepage": "https://github.com/mtdowling"
                },
                {
                    "name": "Jeremy Lindblom",
                    "email": "jeremeamia@gmail.com",
                    "homepage": "https://github.com/jeremeamia"
                },
                {
                    "name": "George Mponos",
                    "email": "gmponos@gmail.com",
                    "homepage": "https://github.com/gmponos"
                },
                {
                    "name": "Tobias Nyholm",
                    "email": "tobias.nyholm@gmail.com",
                    "homepage": "https://github.com/Nyholm"
                },
                {
                    "name": "Márk Sági-Kazár",
                    "email": "mark.sagikazar@gmail.com",
                    "homepage": "https://github.com/sagikazarmark"
                },
                {
                    "name": "Tobias Schultze",
                    "email": "webmaster@tubo-world.de",
                    "homepage": "https://github.com/Tobion"
                }
            ],
            "description": "Guzzle is a PHP HTTP client library",
            "keywords": [
                "client",
                "curl",
                "framework",
                "http",
                "http client",
                "psr-18",
                "psr-7",
                "rest",
                "web service"
            ],
            "support": {
                "issues": "https://github.com/guzzle/guzzle/issues",
                "source": "https://github.com/guzzle/guzzle/tree/7.5.3"
            },
            "funding": [
                {
                    "url": "https://github.com/GrahamCampbell",
                    "type": "github"
                },
                {
                    "url": "https://github.com/Nyholm",
                    "type": "github"
                },
                {
                    "url": "https://tidelift.com/funding/github/packagist/guzzlehttp/guzzle",
                    "type": "tidelift"
                }
            ],
            "time": "2023-05-15T20:42:18+00:00"
        },
        {
            "name": "guzzlehttp/promises",
            "version": "1.5.3",
            "source": {
                "type": "git",
                "url": "https://github.com/guzzle/promises.git",
                "reference": "67ab6e18aaa14d753cc148911d273f6e6cb6721e"
            },
            "dist": {
                "type": "zip",
                "url": "https://api.github.com/repos/guzzle/promises/zipball/67ab6e18aaa14d753cc148911d273f6e6cb6721e",
                "reference": "67ab6e18aaa14d753cc148911d273f6e6cb6721e",
                "shasum": ""
            },
            "require": {
                "php": ">=5.5"
            },
            "require-dev": {
                "symfony/phpunit-bridge": "^4.4 || ^5.1"
            },
            "type": "library",
            "autoload": {
                "files": [
                    "src/functions_include.php"
                ],
                "psr-4": {
                    "GuzzleHttp\\Promise\\": "src/"
                }
            },
            "notification-url": "https://packagist.org/downloads/",
            "license": [
                "MIT"
            ],
            "authors": [
                {
                    "name": "Graham Campbell",
                    "email": "hello@gjcampbell.co.uk",
                    "homepage": "https://github.com/GrahamCampbell"
                },
                {
                    "name": "Michael Dowling",
                    "email": "mtdowling@gmail.com",
                    "homepage": "https://github.com/mtdowling"
                },
                {
                    "name": "Tobias Nyholm",
                    "email": "tobias.nyholm@gmail.com",
                    "homepage": "https://github.com/Nyholm"
                },
                {
                    "name": "Tobias Schultze",
                    "email": "webmaster@tubo-world.de",
                    "homepage": "https://github.com/Tobion"
                }
            ],
            "description": "Guzzle promises library",
            "keywords": [
                "promise"
            ],
            "support": {
                "issues": "https://github.com/guzzle/promises/issues",
                "source": "https://github.com/guzzle/promises/tree/1.5.3"
            },
            "funding": [
                {
                    "url": "https://github.com/GrahamCampbell",
                    "type": "github"
                },
                {
                    "url": "https://github.com/Nyholm",
                    "type": "github"
                },
                {
                    "url": "https://tidelift.com/funding/github/packagist/guzzlehttp/promises",
                    "type": "tidelift"
                }
            ],
            "time": "2023-05-21T12:31:43+00:00"
        },
        {
            "name": "guzzlehttp/psr7",
            "version": "2.5.0",
            "source": {
                "type": "git",
                "url": "https://github.com/guzzle/psr7.git",
                "reference": "b635f279edd83fc275f822a1188157ffea568ff6"
            },
            "dist": {
                "type": "zip",
                "url": "https://api.github.com/repos/guzzle/psr7/zipball/b635f279edd83fc275f822a1188157ffea568ff6",
                "reference": "b635f279edd83fc275f822a1188157ffea568ff6",
                "shasum": ""
            },
            "require": {
                "php": "^7.2.5 || ^8.0",
                "psr/http-factory": "^1.0",
                "psr/http-message": "^1.1 || ^2.0",
                "ralouphie/getallheaders": "^3.0"
            },
            "provide": {
                "psr/http-factory-implementation": "1.0",
                "psr/http-message-implementation": "1.0"
            },
            "require-dev": {
                "bamarni/composer-bin-plugin": "^1.8.1",
                "http-interop/http-factory-tests": "^0.9",
                "phpunit/phpunit": "^8.5.29 || ^9.5.23"
            },
            "suggest": {
                "laminas/laminas-httphandlerrunner": "Emit PSR-7 responses"
            },
            "type": "library",
            "extra": {
                "bamarni-bin": {
                    "bin-links": true,
                    "forward-command": false
                }
            },
            "autoload": {
                "psr-4": {
                    "GuzzleHttp\\Psr7\\": "src/"
                }
            },
            "notification-url": "https://packagist.org/downloads/",
            "license": [
                "MIT"
            ],
            "authors": [
                {
                    "name": "Graham Campbell",
                    "email": "hello@gjcampbell.co.uk",
                    "homepage": "https://github.com/GrahamCampbell"
                },
                {
                    "name": "Michael Dowling",
                    "email": "mtdowling@gmail.com",
                    "homepage": "https://github.com/mtdowling"
                },
                {
                    "name": "George Mponos",
                    "email": "gmponos@gmail.com",
                    "homepage": "https://github.com/gmponos"
                },
                {
                    "name": "Tobias Nyholm",
                    "email": "tobias.nyholm@gmail.com",
                    "homepage": "https://github.com/Nyholm"
                },
                {
                    "name": "Márk Sági-Kazár",
                    "email": "mark.sagikazar@gmail.com",
                    "homepage": "https://github.com/sagikazarmark"
                },
                {
                    "name": "Tobias Schultze",
                    "email": "webmaster@tubo-world.de",
                    "homepage": "https://github.com/Tobion"
                },
                {
                    "name": "Márk Sági-Kazár",
                    "email": "mark.sagikazar@gmail.com",
                    "homepage": "https://sagikazarmark.hu"
                }
            ],
            "description": "PSR-7 message implementation that also provides common utility methods",
            "keywords": [
                "http",
                "message",
                "psr-7",
                "request",
                "response",
                "stream",
                "uri",
                "url"
            ],
            "support": {
                "issues": "https://github.com/guzzle/psr7/issues",
                "source": "https://github.com/guzzle/psr7/tree/2.5.0"
            },
            "funding": [
                {
                    "url": "https://github.com/GrahamCampbell",
                    "type": "github"
                },
                {
                    "url": "https://github.com/Nyholm",
                    "type": "github"
                },
                {
                    "url": "https://tidelift.com/funding/github/packagist/guzzlehttp/psr7",
                    "type": "tidelift"
                }
            ],
            "time": "2023-04-17T16:11:26+00:00"
        },
        {
            "name": "hackzilla/password-generator",
            "version": "1.6.0",
            "source": {
                "type": "git",
                "url": "https://github.com/hackzilla/password-generator.git",
                "reference": "53c13507b5b9875a07618f1f2a7db95e5b8c0638"
            },
            "dist": {
                "type": "zip",
                "url": "https://api.github.com/repos/hackzilla/password-generator/zipball/53c13507b5b9875a07618f1f2a7db95e5b8c0638",
                "reference": "53c13507b5b9875a07618f1f2a7db95e5b8c0638",
                "shasum": ""
            },
            "require": {
                "php": ">=7.1.0"
            },
            "require-dev": {
                "phpunit/phpunit": "^9.0"
            },
            "type": "library",
            "autoload": {
                "psr-4": {
                    "Hackzilla\\PasswordGenerator\\": ""
                }
            },
            "notification-url": "https://packagist.org/downloads/",
            "license": [
                "MIT"
            ],
            "authors": [
                {
                    "name": "Daniel Platt",
                    "email": "github@ofdan.co.uk",
                    "homepage": "https://www.hackzilla.org"
                }
            ],
            "description": "Password Generator Library",
            "support": {
                "issues": "https://github.com/hackzilla/password-generator/issues",
                "source": "https://github.com/hackzilla/password-generator/tree/1.6.0"
            },
            "time": "2021-01-13T23:18:24+00:00"
        },
        {
            "name": "imagine/imagine",
            "version": "1.3.5",
            "source": {
                "type": "git",
                "url": "https://github.com/php-imagine/Imagine.git",
                "reference": "7151d553edec4dc2bbac60419f7a74ff34700e7f"
            },
            "dist": {
                "type": "zip",
                "url": "https://api.github.com/repos/php-imagine/Imagine/zipball/7151d553edec4dc2bbac60419f7a74ff34700e7f",
                "reference": "7151d553edec4dc2bbac60419f7a74ff34700e7f",
                "shasum": ""
            },
            "require": {
                "php": ">=5.5"
            },
            "require-dev": {
                "phpunit/phpunit": "^4.8 || ^5.7 || ^6.5 || ^7.5 || ^8.4 || ^9.3"
            },
            "suggest": {
                "ext-exif": "to read EXIF metadata",
                "ext-gd": "to use the GD implementation",
                "ext-gmagick": "to use the Gmagick implementation",
                "ext-imagick": "to use the Imagick implementation"
            },
            "type": "library",
            "extra": {
                "branch-alias": {
                    "dev-develop": "1.x-dev"
                }
            },
            "autoload": {
                "psr-4": {
                    "Imagine\\": "src/"
                }
            },
            "notification-url": "https://packagist.org/downloads/",
            "license": [
                "MIT"
            ],
            "authors": [
                {
                    "name": "Bulat Shakirzyanov",
                    "email": "mallluhuct@gmail.com",
                    "homepage": "http://avalanche123.com"
                }
            ],
            "description": "Image processing for PHP 5.3",
            "homepage": "http://imagine.readthedocs.org/",
            "keywords": [
                "drawing",
                "graphics",
                "image manipulation",
                "image processing"
            ],
            "support": {
                "issues": "https://github.com/php-imagine/Imagine/issues",
                "source": "https://github.com/php-imagine/Imagine/tree/1.3.5"
            },
            "time": "2023-06-07T14:49:52+00:00"
        },
        {
            "name": "justinrainbow/json-schema",
            "version": "5.2.12",
            "source": {
                "type": "git",
                "url": "https://github.com/justinrainbow/json-schema.git",
                "reference": "ad87d5a5ca981228e0e205c2bc7dfb8e24559b60"
            },
            "dist": {
                "type": "zip",
                "url": "https://api.github.com/repos/justinrainbow/json-schema/zipball/ad87d5a5ca981228e0e205c2bc7dfb8e24559b60",
                "reference": "ad87d5a5ca981228e0e205c2bc7dfb8e24559b60",
                "shasum": ""
            },
            "require": {
                "php": ">=5.3.3"
            },
            "require-dev": {
                "friendsofphp/php-cs-fixer": "~2.2.20||~2.15.1",
                "json-schema/json-schema-test-suite": "1.2.0",
                "phpunit/phpunit": "^4.8.35"
            },
            "bin": [
                "bin/validate-json"
            ],
            "type": "library",
            "extra": {
                "branch-alias": {
                    "dev-master": "5.0.x-dev"
                }
            },
            "autoload": {
                "psr-4": {
                    "JsonSchema\\": "src/JsonSchema/"
                }
            },
            "notification-url": "https://packagist.org/downloads/",
            "license": [
                "MIT"
            ],
            "authors": [
                {
                    "name": "Bruno Prieto Reis",
                    "email": "bruno.p.reis@gmail.com"
                },
                {
                    "name": "Justin Rainbow",
                    "email": "justin.rainbow@gmail.com"
                },
                {
                    "name": "Igor Wiedler",
                    "email": "igor@wiedler.ch"
                },
                {
                    "name": "Robert Schönthal",
                    "email": "seroscho@googlemail.com"
                }
            ],
            "description": "A library to validate a json schema.",
            "homepage": "https://github.com/justinrainbow/json-schema",
            "keywords": [
                "json",
                "schema"
            ],
            "support": {
                "issues": "https://github.com/justinrainbow/json-schema/issues",
                "source": "https://github.com/justinrainbow/json-schema/tree/5.2.12"
            },
            "time": "2022-04-13T08:02:27+00:00"
        },
        {
            "name": "laminas/laminas-loader",
            "version": "2.9.0",
            "source": {
                "type": "git",
                "url": "https://github.com/laminas/laminas-loader.git",
                "reference": "51ed9c3fa42d1098a9997571730c0cbf42d078d3"
            },
            "dist": {
                "type": "zip",
                "url": "https://api.github.com/repos/laminas/laminas-loader/zipball/51ed9c3fa42d1098a9997571730c0cbf42d078d3",
                "reference": "51ed9c3fa42d1098a9997571730c0cbf42d078d3",
                "shasum": ""
            },
            "require": {
                "php": "~8.0.0 || ~8.1.0 || ~8.2.0"
            },
            "conflict": {
                "zendframework/zend-loader": "*"
            },
            "require-dev": {
                "laminas/laminas-coding-standard": "~2.4.0",
                "phpunit/phpunit": "~9.5.25"
            },
            "type": "library",
            "autoload": {
                "psr-4": {
                    "Laminas\\Loader\\": "src/"
                }
            },
            "notification-url": "https://packagist.org/downloads/",
            "license": [
                "BSD-3-Clause"
            ],
            "description": "Autoloading and plugin loading strategies",
            "homepage": "https://laminas.dev",
            "keywords": [
                "laminas",
                "loader"
            ],
            "support": {
                "chat": "https://laminas.dev/chat",
                "docs": "https://docs.laminas.dev/laminas-loader/",
                "forum": "https://discourse.laminas.dev",
                "issues": "https://github.com/laminas/laminas-loader/issues",
                "rss": "https://github.com/laminas/laminas-loader/releases.atom",
                "source": "https://github.com/laminas/laminas-loader"
            },
            "funding": [
                {
                    "url": "https://funding.communitybridge.org/projects/laminas-project",
                    "type": "community_bridge"
                }
            ],
            "time": "2022-10-16T12:50:49+00:00"
        },
        {
            "name": "laminas/laminas-mail",
            "version": "2.22.0",
            "source": {
                "type": "git",
                "url": "https://github.com/laminas/laminas-mail.git",
                "reference": "1d307ff65328c00117c6d90ba0084fdd0fc2bd5c"
            },
            "dist": {
                "type": "zip",
                "url": "https://api.github.com/repos/laminas/laminas-mail/zipball/1d307ff65328c00117c6d90ba0084fdd0fc2bd5c",
                "reference": "1d307ff65328c00117c6d90ba0084fdd0fc2bd5c",
                "shasum": ""
            },
            "require": {
                "ext-iconv": "*",
                "laminas/laminas-loader": "^2.8.0",
                "laminas/laminas-mime": "^2.10.0",
                "laminas/laminas-stdlib": "^3.11.0",
                "laminas/laminas-validator": "^2.23.0",
                "php": "~8.0.0 || ~8.1.0 || ~8.2.0",
                "symfony/polyfill-intl-idn": "^1.26.0",
                "symfony/polyfill-mbstring": "^1.16.0",
                "webmozart/assert": "^1.11.0"
            },
            "require-dev": {
                "laminas/laminas-coding-standard": "~2.5.0",
                "laminas/laminas-crypt": "^3.9.0",
                "laminas/laminas-db": "^2.16",
                "laminas/laminas-servicemanager": "^3.20",
                "phpunit/phpunit": "^9.5.26",
                "psalm/plugin-phpunit": "^0.18.4",
                "symfony/process": "^6.0.11",
                "vimeo/psalm": "^5.1"
            },
            "suggest": {
                "laminas/laminas-crypt": "^3.8 Crammd5 support in SMTP Auth",
                "laminas/laminas-servicemanager": "^3.16 when using SMTP to deliver messages"
            },
            "type": "library",
            "extra": {
                "laminas": {
                    "component": "Laminas\\Mail",
                    "config-provider": "Laminas\\Mail\\ConfigProvider"
                }
            },
            "autoload": {
                "psr-4": {
                    "Laminas\\Mail\\": "src/"
                }
            },
            "notification-url": "https://packagist.org/downloads/",
            "license": [
                "BSD-3-Clause"
            ],
            "description": "Provides generalized functionality to compose and send both text and MIME-compliant multipart e-mail messages",
            "homepage": "https://laminas.dev",
            "keywords": [
                "laminas",
                "mail"
            ],
            "support": {
                "chat": "https://laminas.dev/chat",
                "docs": "https://docs.laminas.dev/laminas-mail/",
                "forum": "https://discourse.laminas.dev",
                "issues": "https://github.com/laminas/laminas-mail/issues",
                "rss": "https://github.com/laminas/laminas-mail/releases.atom",
                "source": "https://github.com/laminas/laminas-mail"
            },
            "funding": [
                {
                    "url": "https://funding.communitybridge.org/projects/laminas-project",
                    "type": "community_bridge"
                }
            ],
            "time": "2023-01-18T08:33:48+00:00"
        },
        {
            "name": "laminas/laminas-mime",
            "version": "2.11.0",
            "source": {
                "type": "git",
                "url": "https://github.com/laminas/laminas-mime.git",
                "reference": "60ec04b755821c79c1987ce291b44e69f2c0831f"
            },
            "dist": {
                "type": "zip",
                "url": "https://api.github.com/repos/laminas/laminas-mime/zipball/60ec04b755821c79c1987ce291b44e69f2c0831f",
                "reference": "60ec04b755821c79c1987ce291b44e69f2c0831f",
                "shasum": ""
            },
            "require": {
                "laminas/laminas-stdlib": "^2.7 || ^3.0",
                "php": "~8.0.0 || ~8.1.0 || ~8.2.0"
            },
            "conflict": {
                "zendframework/zend-mime": "*"
            },
            "require-dev": {
                "laminas/laminas-coding-standard": "~2.4.0",
                "laminas/laminas-mail": "^2.19.0",
                "phpunit/phpunit": "~9.5.25"
            },
            "suggest": {
                "laminas/laminas-mail": "Laminas\\Mail component"
            },
            "type": "library",
            "autoload": {
                "psr-4": {
                    "Laminas\\Mime\\": "src/"
                }
            },
            "notification-url": "https://packagist.org/downloads/",
            "license": [
                "BSD-3-Clause"
            ],
            "description": "Create and parse MIME messages and parts",
            "homepage": "https://laminas.dev",
            "keywords": [
                "laminas",
                "mime"
            ],
            "support": {
                "chat": "https://laminas.dev/chat",
                "docs": "https://docs.laminas.dev/laminas-mime/",
                "forum": "https://discourse.laminas.dev",
                "issues": "https://github.com/laminas/laminas-mime/issues",
                "rss": "https://github.com/laminas/laminas-mime/releases.atom",
                "source": "https://github.com/laminas/laminas-mime"
            },
            "funding": [
                {
                    "url": "https://funding.communitybridge.org/projects/laminas-project",
                    "type": "community_bridge"
                }
            ],
            "time": "2022-10-18T08:38:15+00:00"
        },
        {
            "name": "laminas/laminas-servicemanager",
            "version": "3.20.0",
            "source": {
                "type": "git",
                "url": "https://github.com/laminas/laminas-servicemanager.git",
                "reference": "bc2c2cbe2dd90db8b9d16b0618f542692b76ab59"
            },
            "dist": {
                "type": "zip",
                "url": "https://api.github.com/repos/laminas/laminas-servicemanager/zipball/bc2c2cbe2dd90db8b9d16b0618f542692b76ab59",
                "reference": "bc2c2cbe2dd90db8b9d16b0618f542692b76ab59",
                "shasum": ""
            },
            "require": {
                "laminas/laminas-stdlib": "^3.2.1",
                "php": "~8.0.0 || ~8.1.0 || ~8.2.0",
                "psr/container": "^1.0"
            },
            "conflict": {
                "ext-psr": "*",
                "laminas/laminas-code": "<3.3.1",
                "zendframework/zend-code": "<3.3.1",
                "zendframework/zend-servicemanager": "*"
            },
            "provide": {
                "psr/container-implementation": "^1.0"
            },
            "replace": {
                "container-interop/container-interop": "^1.2.0"
            },
            "require-dev": {
                "composer/package-versions-deprecated": "^1.11.99.5",
                "laminas/laminas-coding-standard": "~2.4.0",
                "laminas/laminas-container-config-test": "^0.8",
                "laminas/laminas-dependency-plugin": "^2.2",
                "mikey179/vfsstream": "^1.6.11@alpha",
                "ocramius/proxy-manager": "^2.14.1",
                "phpbench/phpbench": "^1.2.7",
                "phpunit/phpunit": "^9.5.26",
                "psalm/plugin-phpunit": "^0.18.0",
                "vimeo/psalm": "^5.0.0"
            },
            "suggest": {
                "ocramius/proxy-manager": "ProxyManager ^2.1.1 to handle lazy initialization of services"
            },
            "bin": [
                "bin/generate-deps-for-config-factory",
                "bin/generate-factory-for-class"
            ],
            "type": "library",
            "autoload": {
                "files": [
                    "src/autoload.php"
                ],
                "psr-4": {
                    "Laminas\\ServiceManager\\": "src/"
                }
            },
            "notification-url": "https://packagist.org/downloads/",
            "license": [
                "BSD-3-Clause"
            ],
            "description": "Factory-Driven Dependency Injection Container",
            "homepage": "https://laminas.dev",
            "keywords": [
                "PSR-11",
                "dependency-injection",
                "di",
                "dic",
                "laminas",
                "service-manager",
                "servicemanager"
            ],
            "support": {
                "chat": "https://laminas.dev/chat",
                "docs": "https://docs.laminas.dev/laminas-servicemanager/",
                "forum": "https://discourse.laminas.dev",
                "issues": "https://github.com/laminas/laminas-servicemanager/issues",
                "rss": "https://github.com/laminas/laminas-servicemanager/releases.atom",
                "source": "https://github.com/laminas/laminas-servicemanager"
            },
            "funding": [
                {
                    "url": "https://funding.communitybridge.org/projects/laminas-project",
                    "type": "community_bridge"
                }
            ],
            "time": "2022-12-01T17:03:38+00:00"
        },
        {
            "name": "laminas/laminas-stdlib",
            "version": "3.16.1",
            "source": {
                "type": "git",
                "url": "https://github.com/laminas/laminas-stdlib.git",
                "reference": "f4f773641807c7ccee59b758bfe4ac4ba33ecb17"
            },
            "dist": {
                "type": "zip",
                "url": "https://api.github.com/repos/laminas/laminas-stdlib/zipball/f4f773641807c7ccee59b758bfe4ac4ba33ecb17",
                "reference": "f4f773641807c7ccee59b758bfe4ac4ba33ecb17",
                "shasum": ""
            },
            "require": {
                "php": "~8.0.0 || ~8.1.0 || ~8.2.0"
            },
            "conflict": {
                "zendframework/zend-stdlib": "*"
            },
            "require-dev": {
                "laminas/laminas-coding-standard": "^2.4.0",
                "phpbench/phpbench": "^1.2.7",
                "phpunit/phpunit": "^9.5.26",
                "psalm/plugin-phpunit": "^0.18.0",
                "vimeo/psalm": "^5.0.0"
            },
            "type": "library",
            "autoload": {
                "psr-4": {
                    "Laminas\\Stdlib\\": "src/"
                }
            },
            "notification-url": "https://packagist.org/downloads/",
            "license": [
                "BSD-3-Clause"
            ],
            "description": "SPL extensions, array utilities, error handlers, and more",
            "homepage": "https://laminas.dev",
            "keywords": [
                "laminas",
                "stdlib"
            ],
            "support": {
                "chat": "https://laminas.dev/chat",
                "docs": "https://docs.laminas.dev/laminas-stdlib/",
                "forum": "https://discourse.laminas.dev",
                "issues": "https://github.com/laminas/laminas-stdlib/issues",
                "rss": "https://github.com/laminas/laminas-stdlib/releases.atom",
                "source": "https://github.com/laminas/laminas-stdlib"
            },
            "funding": [
                {
                    "url": "https://funding.communitybridge.org/projects/laminas-project",
                    "type": "community_bridge"
                }
            ],
            "time": "2022-12-03T18:48:01+00:00"
        },
        {
            "name": "laminas/laminas-validator",
            "version": "2.27.0",
            "source": {
                "type": "git",
                "url": "https://github.com/laminas/laminas-validator.git",
                "reference": "451f5e24574a99b86e8e22f0431ccfc6d5c7318b"
            },
            "dist": {
                "type": "zip",
                "url": "https://api.github.com/repos/laminas/laminas-validator/zipball/451f5e24574a99b86e8e22f0431ccfc6d5c7318b",
                "reference": "451f5e24574a99b86e8e22f0431ccfc6d5c7318b",
                "shasum": ""
            },
            "require": {
                "laminas/laminas-servicemanager": "^3.12.0",
                "laminas/laminas-stdlib": "^3.13",
                "php": "~8.0.0 || ~8.1.0 || ~8.2.0"
            },
            "conflict": {
                "zendframework/zend-validator": "*"
            },
            "require-dev": {
                "laminas/laminas-coding-standard": "^2.4.0",
                "laminas/laminas-db": "^2.15.0",
                "laminas/laminas-filter": "^2.23.0",
                "laminas/laminas-http": "^2.17.0",
                "laminas/laminas-i18n": "^2.19",
                "laminas/laminas-session": "^2.13.0",
                "laminas/laminas-uri": "^2.10.0",
                "phpunit/phpunit": "^9.5.25",
                "psalm/plugin-phpunit": "^0.18.0",
                "psr/http-client": "^1.0.1",
                "psr/http-factory": "^1.0.1",
                "psr/http-message": "^1.0.1",
                "vimeo/psalm": "^4.28"
            },
            "suggest": {
                "laminas/laminas-db": "Laminas\\Db component, required by the (No)RecordExists validator",
                "laminas/laminas-filter": "Laminas\\Filter component, required by the Digits validator",
                "laminas/laminas-i18n": "Laminas\\I18n component to allow translation of validation error messages",
                "laminas/laminas-i18n-resources": "Translations of validator messages",
                "laminas/laminas-servicemanager": "Laminas\\ServiceManager component to allow using the ValidatorPluginManager and validator chains",
                "laminas/laminas-session": "Laminas\\Session component, ^2.8; required by the Csrf validator",
                "laminas/laminas-uri": "Laminas\\Uri component, required by the Uri and Sitemap\\Loc validators",
                "psr/http-message": "psr/http-message, required when validating PSR-7 UploadedFileInterface instances via the Upload and UploadFile validators"
            },
            "type": "library",
            "extra": {
                "laminas": {
                    "component": "Laminas\\Validator",
                    "config-provider": "Laminas\\Validator\\ConfigProvider"
                }
            },
            "autoload": {
                "psr-4": {
                    "Laminas\\Validator\\": "src/"
                }
            },
            "notification-url": "https://packagist.org/downloads/",
            "license": [
                "BSD-3-Clause"
            ],
            "description": "Validation classes for a wide range of domains, and the ability to chain validators to create complex validation criteria",
            "homepage": "https://laminas.dev",
            "keywords": [
                "laminas",
                "validator"
            ],
            "support": {
                "chat": "https://laminas.dev/chat",
                "docs": "https://docs.laminas.dev/laminas-validator/",
                "forum": "https://discourse.laminas.dev",
                "issues": "https://github.com/laminas/laminas-validator/issues",
                "rss": "https://github.com/laminas/laminas-validator/releases.atom",
                "source": "https://github.com/laminas/laminas-validator"
            },
            "funding": [
                {
                    "url": "https://funding.communitybridge.org/projects/laminas-project",
                    "type": "community_bridge"
                }
            ],
            "time": "2022-11-12T21:00:53+00:00"
        },
        {
            "name": "laravel/serializable-closure",
            "version": "v1.3.0",
            "source": {
                "type": "git",
                "url": "https://github.com/laravel/serializable-closure.git",
                "reference": "f23fe9d4e95255dacee1bf3525e0810d1a1b0f37"
            },
            "dist": {
                "type": "zip",
                "url": "https://api.github.com/repos/laravel/serializable-closure/zipball/f23fe9d4e95255dacee1bf3525e0810d1a1b0f37",
                "reference": "f23fe9d4e95255dacee1bf3525e0810d1a1b0f37",
                "shasum": ""
            },
            "require": {
                "php": "^7.3|^8.0"
            },
            "require-dev": {
                "nesbot/carbon": "^2.61",
                "pestphp/pest": "^1.21.3",
                "phpstan/phpstan": "^1.8.2",
                "symfony/var-dumper": "^5.4.11"
            },
            "type": "library",
            "extra": {
                "branch-alias": {
                    "dev-master": "1.x-dev"
                }
            },
            "autoload": {
                "psr-4": {
                    "Laravel\\SerializableClosure\\": "src/"
                }
            },
            "notification-url": "https://packagist.org/downloads/",
            "license": [
                "MIT"
            ],
            "authors": [
                {
                    "name": "Taylor Otwell",
                    "email": "taylor@laravel.com"
                },
                {
                    "name": "Nuno Maduro",
                    "email": "nuno@laravel.com"
                }
            ],
            "description": "Laravel Serializable Closure provides an easy and secure way to serialize closures in PHP.",
            "keywords": [
                "closure",
                "laravel",
                "serializable"
            ],
            "support": {
                "issues": "https://github.com/laravel/serializable-closure/issues",
                "source": "https://github.com/laravel/serializable-closure"
            },
            "time": "2023-01-30T18:31:20+00:00"
        },
        {
            "name": "league/flysystem",
            "version": "2.5.0",
            "source": {
                "type": "git",
                "url": "https://github.com/thephpleague/flysystem.git",
                "reference": "8aaffb653c5777781b0f7f69a5d937baf7ab6cdb"
            },
            "dist": {
                "type": "zip",
                "url": "https://api.github.com/repos/thephpleague/flysystem/zipball/8aaffb653c5777781b0f7f69a5d937baf7ab6cdb",
                "reference": "8aaffb653c5777781b0f7f69a5d937baf7ab6cdb",
                "shasum": ""
            },
            "require": {
                "ext-json": "*",
                "league/mime-type-detection": "^1.0.0",
                "php": "^7.2 || ^8.0"
            },
            "conflict": {
                "guzzlehttp/ringphp": "<1.1.1"
            },
            "require-dev": {
                "async-aws/s3": "^1.5",
                "async-aws/simple-s3": "^1.0",
                "aws/aws-sdk-php": "^3.132.4",
                "composer/semver": "^3.0",
                "ext-fileinfo": "*",
                "ext-ftp": "*",
                "friendsofphp/php-cs-fixer": "^3.2",
                "google/cloud-storage": "^1.23",
                "phpseclib/phpseclib": "^2.0",
                "phpstan/phpstan": "^0.12.26",
                "phpunit/phpunit": "^8.5 || ^9.4",
                "sabre/dav": "^4.1"
            },
            "type": "library",
            "autoload": {
                "psr-4": {
                    "League\\Flysystem\\": "src"
                }
            },
            "notification-url": "https://packagist.org/downloads/",
            "license": [
                "MIT"
            ],
            "authors": [
                {
                    "name": "Frank de Jonge",
                    "email": "info@frankdejonge.nl"
                }
            ],
            "description": "File storage abstraction for PHP",
            "keywords": [
                "WebDAV",
                "aws",
                "cloud",
                "file",
                "files",
                "filesystem",
                "filesystems",
                "ftp",
                "s3",
                "sftp",
                "storage"
            ],
            "support": {
                "issues": "https://github.com/thephpleague/flysystem/issues",
                "source": "https://github.com/thephpleague/flysystem/tree/2.5.0"
            },
            "funding": [
                {
                    "url": "https://ecologi.com/frankdejonge",
                    "type": "custom"
                },
                {
                    "url": "https://github.com/frankdejonge",
                    "type": "github"
                },
                {
                    "url": "https://tidelift.com/funding/github/packagist/league/flysystem",
                    "type": "tidelift"
                }
            ],
            "time": "2022-09-17T21:02:32+00:00"
        },
        {
            "name": "league/flysystem-memory",
            "version": "2.0.6",
            "source": {
                "type": "git",
                "url": "https://github.com/thephpleague/flysystem-memory.git",
                "reference": "f644026c705b8a501543f38cb8b745a603aa4952"
            },
            "dist": {
                "type": "zip",
                "url": "https://api.github.com/repos/thephpleague/flysystem-memory/zipball/f644026c705b8a501543f38cb8b745a603aa4952",
                "reference": "f644026c705b8a501543f38cb8b745a603aa4952",
                "shasum": ""
            },
            "require": {
                "ext-fileinfo": "*",
                "league/flysystem": "^2.0.0",
                "php": "^7.2 || ^8.0"
            },
            "type": "library",
            "autoload": {
                "psr-4": {
                    "League\\Flysystem\\InMemory\\": ""
                }
            },
            "notification-url": "https://packagist.org/downloads/",
            "license": [
                "MIT"
            ],
            "authors": [
                {
                    "name": "Frank de Jonge",
                    "email": "info@frankdejonge.nl"
                }
            ],
            "description": "In-memory filesystem adapter for Flysystem.",
            "keywords": [
                "Flysystem",
                "file",
                "files",
                "filesystem",
                "memory"
            ],
            "support": {
                "issues": "https://github.com/thephpleague/flysystem-memory/issues",
                "source": "https://github.com/thephpleague/flysystem-memory/tree/2.0.6"
            },
            "time": "2021-02-12T19:24:17+00:00"
        },
        {
            "name": "league/mime-type-detection",
            "version": "1.11.0",
            "source": {
                "type": "git",
                "url": "https://github.com/thephpleague/mime-type-detection.git",
                "reference": "ff6248ea87a9f116e78edd6002e39e5128a0d4dd"
            },
            "dist": {
                "type": "zip",
                "url": "https://api.github.com/repos/thephpleague/mime-type-detection/zipball/ff6248ea87a9f116e78edd6002e39e5128a0d4dd",
                "reference": "ff6248ea87a9f116e78edd6002e39e5128a0d4dd",
                "shasum": ""
            },
            "require": {
                "ext-fileinfo": "*",
                "php": "^7.2 || ^8.0"
            },
            "require-dev": {
                "friendsofphp/php-cs-fixer": "^3.2",
                "phpstan/phpstan": "^0.12.68",
                "phpunit/phpunit": "^8.5.8 || ^9.3"
            },
            "type": "library",
            "autoload": {
                "psr-4": {
                    "League\\MimeTypeDetection\\": "src"
                }
            },
            "notification-url": "https://packagist.org/downloads/",
            "license": [
                "MIT"
            ],
            "authors": [
                {
                    "name": "Frank de Jonge",
                    "email": "info@frankdejonge.nl"
                }
            ],
            "description": "Mime-type detection for Flysystem",
            "support": {
                "issues": "https://github.com/thephpleague/mime-type-detection/issues",
                "source": "https://github.com/thephpleague/mime-type-detection/tree/1.11.0"
            },
            "funding": [
                {
                    "url": "https://github.com/frankdejonge",
                    "type": "github"
                },
                {
                    "url": "https://tidelift.com/funding/github/packagist/league/flysystem",
                    "type": "tidelift"
                }
            ],
            "time": "2022-04-17T13:12:02+00:00"
        },
        {
            "name": "matthiasmullie/minify",
            "version": "1.3.71",
            "source": {
                "type": "git",
                "url": "https://github.com/matthiasmullie/minify.git",
                "reference": "ae42a47d7fecc1fbb7277b2f2d84c37a33edc3b1"
            },
            "dist": {
                "type": "zip",
                "url": "https://api.github.com/repos/matthiasmullie/minify/zipball/ae42a47d7fecc1fbb7277b2f2d84c37a33edc3b1",
                "reference": "ae42a47d7fecc1fbb7277b2f2d84c37a33edc3b1",
                "shasum": ""
            },
            "require": {
                "ext-pcre": "*",
                "matthiasmullie/path-converter": "~1.1",
                "php": ">=5.3.0"
            },
            "require-dev": {
                "friendsofphp/php-cs-fixer": ">=2.0",
                "matthiasmullie/scrapbook": ">=1.3",
                "phpunit/phpunit": ">=4.8",
                "squizlabs/php_codesniffer": ">=3.0"
            },
            "suggest": {
                "psr/cache-implementation": "Cache implementation to use with Minify::cache"
            },
            "bin": [
                "bin/minifycss",
                "bin/minifyjs"
            ],
            "type": "library",
            "autoload": {
                "psr-4": {
                    "MatthiasMullie\\Minify\\": "src/"
                }
            },
            "notification-url": "https://packagist.org/downloads/",
            "license": [
                "MIT"
            ],
            "authors": [
                {
                    "name": "Matthias Mullie",
                    "email": "minify@mullie.eu",
                    "homepage": "https://www.mullie.eu",
                    "role": "Developer"
                }
            ],
            "description": "CSS & JavaScript minifier, in PHP. Removes whitespace, strips comments, combines files (incl. @import statements and small assets in CSS files), and optimizes/shortens a few common programming patterns.",
            "homepage": "https://github.com/matthiasmullie/minify",
            "keywords": [
                "JS",
                "css",
                "javascript",
                "minifier",
                "minify"
            ],
            "support": {
                "issues": "https://github.com/matthiasmullie/minify/issues",
                "source": "https://github.com/matthiasmullie/minify/tree/1.3.71"
            },
            "funding": [
                {
                    "url": "https://github.com/matthiasmullie",
                    "type": "github"
                }
            ],
            "time": "2023-04-25T20:33:03+00:00"
        },
        {
            "name": "matthiasmullie/path-converter",
            "version": "1.1.3",
            "source": {
                "type": "git",
                "url": "https://github.com/matthiasmullie/path-converter.git",
                "reference": "e7d13b2c7e2f2268e1424aaed02085518afa02d9"
            },
            "dist": {
                "type": "zip",
                "url": "https://api.github.com/repos/matthiasmullie/path-converter/zipball/e7d13b2c7e2f2268e1424aaed02085518afa02d9",
                "reference": "e7d13b2c7e2f2268e1424aaed02085518afa02d9",
                "shasum": ""
            },
            "require": {
                "ext-pcre": "*",
                "php": ">=5.3.0"
            },
            "require-dev": {
                "phpunit/phpunit": "~4.8"
            },
            "type": "library",
            "autoload": {
                "psr-4": {
                    "MatthiasMullie\\PathConverter\\": "src/"
                }
            },
            "notification-url": "https://packagist.org/downloads/",
            "license": [
                "MIT"
            ],
            "authors": [
                {
                    "name": "Matthias Mullie",
                    "email": "pathconverter@mullie.eu",
                    "homepage": "http://www.mullie.eu",
                    "role": "Developer"
                }
            ],
            "description": "Relative path converter",
            "homepage": "http://github.com/matthiasmullie/path-converter",
            "keywords": [
                "converter",
                "path",
                "paths",
                "relative"
            ],
            "support": {
                "issues": "https://github.com/matthiasmullie/path-converter/issues",
                "source": "https://github.com/matthiasmullie/path-converter/tree/1.1.3"
            },
            "time": "2019-02-05T23:41:09+00:00"
        },
        {
            "name": "michelf/php-markdown",
            "version": "2.0.0",
            "source": {
                "type": "git",
                "url": "https://github.com/michelf/php-markdown.git",
                "reference": "eb176f173fbac58a045aff78e55f833264b34e71"
            },
            "dist": {
                "type": "zip",
                "url": "https://api.github.com/repos/michelf/php-markdown/zipball/eb176f173fbac58a045aff78e55f833264b34e71",
                "reference": "eb176f173fbac58a045aff78e55f833264b34e71",
                "shasum": ""
            },
            "require": {
                "php": ">=7.4"
            },
            "require-dev": {
                "friendsofphp/php-cs-fixer": "^3.0",
                "phpstan/phpstan": ">=1.0",
                "phpstan/phpstan-phpunit": ">=1.0",
                "phpunit/phpunit": "^9.5"
            },
            "type": "library",
            "autoload": {
                "psr-4": {
                    "Michelf\\": "Michelf/"
                }
            },
            "notification-url": "https://packagist.org/downloads/",
            "license": [
                "BSD-3-Clause"
            ],
            "authors": [
                {
                    "name": "Michel Fortin",
                    "email": "michel.fortin@michelf.ca",
                    "homepage": "https://michelf.ca/",
                    "role": "Developer"
                },
                {
                    "name": "John Gruber",
                    "homepage": "https://daringfireball.net/"
                }
            ],
            "description": "PHP Markdown",
            "homepage": "https://michelf.ca/projects/php-markdown/",
            "keywords": [
                "markdown"
            ],
            "support": {
                "issues": "https://github.com/michelf/php-markdown/issues",
                "source": "https://github.com/michelf/php-markdown/tree/2.0.0"
            },
            "time": "2022-09-26T12:21:08+00:00"
        },
        {
            "name": "misd/linkify",
            "version": "v1.1.4",
            "source": {
                "type": "git",
                "url": "https://github.com/misd-service-development/php-linkify.git",
                "reference": "3481b148806a23b4001712de645247a1a4dcc10a"
            },
            "dist": {
                "type": "zip",
                "url": "https://api.github.com/repos/misd-service-development/php-linkify/zipball/3481b148806a23b4001712de645247a1a4dcc10a",
                "reference": "3481b148806a23b4001712de645247a1a4dcc10a",
                "shasum": ""
            },
            "require": {
                "php": ">=5.3.0"
            },
            "require-dev": {
                "phpunit/phpunit": "^4.0 || ^5.0"
            },
            "type": "library",
            "extra": {
                "branch-alias": {
                    "dev-master": "1.1.x-dev"
                }
            },
            "autoload": {
                "psr-4": {
                    "Misd\\Linkify\\": "src/Misd/Linkify"
                }
            },
            "notification-url": "https://packagist.org/downloads/",
            "license": [
                "MIT"
            ],
            "description": "Converts URLs and email addresses in text into HTML links",
            "homepage": "https://github.com/misd-service-development/php-linkify",
            "keywords": [
                "convert",
                "email address",
                "link",
                "url"
            ],
            "support": {
                "issues": "https://github.com/misd-service-development/php-linkify/issues",
                "source": "https://github.com/misd-service-development/php-linkify/tree/v1.1.4"
            },
            "time": "2017-08-17T08:33:35+00:00"
        },
        {
            "name": "monolog/monolog",
            "version": "2.8.0",
            "source": {
                "type": "git",
                "url": "https://github.com/Seldaek/monolog.git",
                "reference": "720488632c590286b88b80e62aa3d3d551ad4a50"
            },
            "dist": {
                "type": "zip",
                "url": "https://api.github.com/repos/Seldaek/monolog/zipball/720488632c590286b88b80e62aa3d3d551ad4a50",
                "reference": "720488632c590286b88b80e62aa3d3d551ad4a50",
                "shasum": ""
            },
            "require": {
                "php": ">=7.2",
                "psr/log": "^1.0.1 || ^2.0 || ^3.0"
            },
            "provide": {
                "psr/log-implementation": "1.0.0 || 2.0.0 || 3.0.0"
            },
            "require-dev": {
                "aws/aws-sdk-php": "^2.4.9 || ^3.0",
                "doctrine/couchdb": "~1.0@dev",
                "elasticsearch/elasticsearch": "^7 || ^8",
                "ext-json": "*",
                "graylog2/gelf-php": "^1.4.2",
                "guzzlehttp/guzzle": "^7.4",
                "guzzlehttp/psr7": "^2.2",
                "mongodb/mongodb": "^1.8",
                "php-amqplib/php-amqplib": "~2.4 || ^3",
                "phpspec/prophecy": "^1.15",
                "phpstan/phpstan": "^0.12.91",
                "phpunit/phpunit": "^8.5.14",
                "predis/predis": "^1.1 || ^2.0",
                "rollbar/rollbar": "^1.3 || ^2 || ^3",
                "ruflin/elastica": "^7",
                "swiftmailer/swiftmailer": "^5.3|^6.0",
                "symfony/mailer": "^5.4 || ^6",
                "symfony/mime": "^5.4 || ^6"
            },
            "suggest": {
                "aws/aws-sdk-php": "Allow sending log messages to AWS services like DynamoDB",
                "doctrine/couchdb": "Allow sending log messages to a CouchDB server",
                "elasticsearch/elasticsearch": "Allow sending log messages to an Elasticsearch server via official client",
                "ext-amqp": "Allow sending log messages to an AMQP server (1.0+ required)",
                "ext-curl": "Required to send log messages using the IFTTTHandler, the LogglyHandler, the SendGridHandler, the SlackWebhookHandler or the TelegramBotHandler",
                "ext-mbstring": "Allow to work properly with unicode symbols",
                "ext-mongodb": "Allow sending log messages to a MongoDB server (via driver)",
                "ext-openssl": "Required to send log messages using SSL",
                "ext-sockets": "Allow sending log messages to a Syslog server (via UDP driver)",
                "graylog2/gelf-php": "Allow sending log messages to a GrayLog2 server",
                "mongodb/mongodb": "Allow sending log messages to a MongoDB server (via library)",
                "php-amqplib/php-amqplib": "Allow sending log messages to an AMQP server using php-amqplib",
                "rollbar/rollbar": "Allow sending log messages to Rollbar",
                "ruflin/elastica": "Allow sending log messages to an Elastic Search server"
            },
            "type": "library",
            "extra": {
                "branch-alias": {
                    "dev-main": "2.x-dev"
                }
            },
            "autoload": {
                "psr-4": {
                    "Monolog\\": "src/Monolog"
                }
            },
            "notification-url": "https://packagist.org/downloads/",
            "license": [
                "MIT"
            ],
            "authors": [
                {
                    "name": "Jordi Boggiano",
                    "email": "j.boggiano@seld.be",
                    "homepage": "https://seld.be"
                }
            ],
            "description": "Sends your logs to files, sockets, inboxes, databases and various web services",
            "homepage": "https://github.com/Seldaek/monolog",
            "keywords": [
                "log",
                "logging",
                "psr-3"
            ],
            "support": {
                "issues": "https://github.com/Seldaek/monolog/issues",
                "source": "https://github.com/Seldaek/monolog/tree/2.8.0"
            },
            "funding": [
                {
                    "url": "https://github.com/Seldaek",
                    "type": "github"
                },
                {
                    "url": "https://tidelift.com/funding/github/packagist/monolog/monolog",
                    "type": "tidelift"
                }
            ],
            "time": "2022-07-24T11:55:47+00:00"
        },
        {
            "name": "npm-asset/cropperjs",
            "version": "1.5.13",
            "dist": {
                "type": "tar",
                "url": "https://registry.npmjs.org/cropperjs/-/cropperjs-1.5.13.tgz"
            },
            "type": "npm-asset",
            "license": [
                "MIT"
            ]
        },
        {
            "name": "npm-asset/jquery",
            "version": "3.6.4",
            "dist": {
                "type": "tar",
                "url": "https://registry.npmjs.org/jquery/-/jquery-3.6.4.tgz"
            },
            "type": "npm-asset",
            "license": [
                "MIT"
            ]
        },
        {
            "name": "npm-asset/jquery-colorbox",
            "version": "1.6.4",
            "dist": {
                "type": "tar",
                "url": "https://registry.npmjs.org/jquery-colorbox/-/jquery-colorbox-1.6.4.tgz"
            },
            "require": {
                "npm-asset/jquery": ">=1.3.2"
            },
            "type": "npm-asset",
            "license": [
                "MIT"
            ]
        },
        {
            "name": "npm-asset/jquery-cropper",
            "version": "1.0.1",
            "dist": {
                "type": "tar",
                "url": "https://registry.npmjs.org/jquery-cropper/-/jquery-cropper-1.0.1.tgz"
            },
            "type": "npm-asset",
            "license": [
                "MIT"
            ]
        },
        {
            "name": "npm-asset/jquery-ui",
            "version": "1.13.2",
            "dist": {
                "type": "tar",
                "url": "https://registry.npmjs.org/jquery-ui/-/jquery-ui-1.13.2.tgz"
            },
            "require": {
                "npm-asset/jquery": ">=1.8.0,<4.0.0"
            },
            "type": "npm-asset",
            "license": [
                "MIT"
            ]
        },
        {
            "name": "npm-asset/jquery-ui-touch-punch",
            "version": "0.2.3",
            "dist": {
                "type": "tar",
                "url": "https://registry.npmjs.org/jquery-ui-touch-punch/-/jquery-ui-touch-punch-0.2.3.tgz"
            },
            "type": "npm-asset",
            "license": [
                "Dual licensed under the MIT or GPL Version 2 licenses."
            ]
        },
        {
            "name": "npm-asset/normalize.css",
            "version": "8.0.1",
            "dist": {
                "type": "tar",
                "url": "https://registry.npmjs.org/normalize.css/-/normalize.css-8.0.1.tgz"
            },
            "type": "npm-asset",
            "license": [
                "MIT"
            ]
        },
        {
            "name": "npm-asset/requirejs",
            "version": "2.3.6",
            "dist": {
                "type": "tar",
                "url": "https://registry.npmjs.org/requirejs/-/requirejs-2.3.6.tgz"
            },
            "type": "npm-asset",
            "license": [
                "MIT"
            ]
        },
        {
            "name": "npm-asset/requirejs-text",
            "version": "2.0.16",
            "dist": {
                "type": "tar",
                "url": "https://registry.npmjs.org/requirejs-text/-/requirejs-text-2.0.16.tgz"
            },
            "type": "npm-asset",
            "license": [
                "MIT"
            ]
        },
        {
            "name": "npm-asset/sprintf-js",
            "version": "1.1.2",
            "dist": {
                "type": "tar",
                "url": "https://registry.npmjs.org/sprintf-js/-/sprintf-js-1.1.2.tgz"
            },
            "type": "npm-asset",
            "license": [
                "BSD-3-Clause"
            ]
        },
        {
            "name": "npm-asset/yaireo--tagify",
            "version": "4.16.4",
            "dist": {
                "type": "tar",
                "url": "https://registry.npmjs.org/@yaireo/tagify/-/tagify-4.16.4.tgz"
            },
            "type": "npm-asset",
            "license": [
                "MIT"
            ]
        },
        {
            "name": "pelago/emogrifier",
            "version": "v7.0.0",
            "source": {
                "type": "git",
                "url": "https://github.com/MyIntervals/emogrifier.git",
                "reference": "547b8c814794aec871e3c98b1c712f416755f4eb"
            },
            "dist": {
                "type": "zip",
                "url": "https://api.github.com/repos/MyIntervals/emogrifier/zipball/547b8c814794aec871e3c98b1c712f416755f4eb",
                "reference": "547b8c814794aec871e3c98b1c712f416755f4eb",
                "shasum": ""
            },
            "require": {
                "ext-dom": "*",
                "ext-libxml": "*",
                "php": "~7.3.0 || ~7.4.0 || ~8.0.0 || ~8.1.0 || ~8.2.0",
                "sabberworm/php-css-parser": "^8.4.0",
                "symfony/css-selector": "^4.4.23 || ^5.4.0 || ^6.0.0"
            },
            "require-dev": {
                "php-parallel-lint/php-parallel-lint": "^1.3.2",
                "phpunit/phpunit": "^9.5.25",
                "rawr/cross-data-providers": "^2.3.0"
            },
            "type": "library",
            "extra": {
                "branch-alias": {
                    "dev-main": "8.0.x-dev"
                }
            },
            "autoload": {
                "psr-4": {
                    "Pelago\\Emogrifier\\": "src/"
                }
            },
            "notification-url": "https://packagist.org/downloads/",
            "license": [
                "MIT"
            ],
            "authors": [
                {
                    "name": "Oliver Klee",
                    "email": "github@oliverklee.de"
                },
                {
                    "name": "Zoli Szabó",
                    "email": "zoli.szabo+github@gmail.com"
                },
                {
                    "name": "John Reeve",
                    "email": "jreeve@pelagodesign.com"
                },
                {
                    "name": "Jake Hotson",
                    "email": "jake@qzdesign.co.uk"
                },
                {
                    "name": "Cameron Brooks"
                },
                {
                    "name": "Jaime Prado"
                }
            ],
            "description": "Converts CSS styles into inline style attributes in your HTML code",
            "homepage": "https://www.myintervals.com/emogrifier.php",
            "keywords": [
                "css",
                "email",
                "pre-processing"
            ],
            "support": {
                "issues": "https://github.com/MyIntervals/emogrifier/issues",
                "source": "https://github.com/MyIntervals/emogrifier"
            },
            "time": "2022-11-01T17:53:29+00:00"
        },
        {
            "name": "peppeocchi/php-cron-scheduler",
            "version": "v4.0",
            "source": {
                "type": "git",
                "url": "https://github.com/peppeocchi/php-cron-scheduler.git",
                "reference": "0acfa032e60f0ea22a27b96a6b15a673a31d3448"
            },
            "dist": {
                "type": "zip",
                "url": "https://api.github.com/repos/peppeocchi/php-cron-scheduler/zipball/0acfa032e60f0ea22a27b96a6b15a673a31d3448",
                "reference": "0acfa032e60f0ea22a27b96a6b15a673a31d3448",
                "shasum": ""
            },
            "require": {
                "dragonmantank/cron-expression": "^3.0",
                "php": "^7.3 || ^8.0"
            },
            "require-dev": {
                "php-coveralls/php-coveralls": "^2.4",
                "phpunit/phpunit": "~9.5",
                "swiftmailer/swiftmailer": "~5.4 || ^6.0"
            },
            "suggest": {
                "swiftmailer/swiftmailer": "Required to send the output of a job to email address/es (~5.4 || ^6.0)."
            },
            "type": "library",
            "autoload": {
                "psr-4": {
                    "GO\\": "src/GO/"
                }
            },
            "notification-url": "https://packagist.org/downloads/",
            "license": [
                "MIT"
            ],
            "authors": [
                {
                    "name": "Giuseppe Occhipinti",
                    "email": "peppeocchi@gmail.com"
                },
                {
                    "name": "Carsten Windler",
                    "email": "carsten@carstenwindler.de",
                    "homepage": "http://carstenwindler.de",
                    "role": "Contributor"
                }
            ],
            "description": "PHP Cron Job Scheduler",
            "keywords": [
                "cron job",
                "scheduler"
            ],
            "support": {
                "issues": "https://github.com/peppeocchi/php-cron-scheduler/issues",
                "source": "https://github.com/peppeocchi/php-cron-scheduler/tree/v4.0"
            },
            "time": "2021-04-22T21:32:03+00:00"
        },
        {
            "name": "php-di/invoker",
            "version": "2.3.3",
            "source": {
                "type": "git",
                "url": "https://github.com/PHP-DI/Invoker.git",
                "reference": "cd6d9f267d1a3474bdddf1be1da079f01b942786"
            },
            "dist": {
                "type": "zip",
                "url": "https://api.github.com/repos/PHP-DI/Invoker/zipball/cd6d9f267d1a3474bdddf1be1da079f01b942786",
                "reference": "cd6d9f267d1a3474bdddf1be1da079f01b942786",
                "shasum": ""
            },
            "require": {
                "php": ">=7.3",
                "psr/container": "^1.0|^2.0"
            },
            "require-dev": {
                "athletic/athletic": "~0.1.8",
                "mnapoli/hard-mode": "~0.3.0",
                "phpunit/phpunit": "^9.0"
            },
            "type": "library",
            "autoload": {
                "psr-4": {
                    "Invoker\\": "src/"
                }
            },
            "notification-url": "https://packagist.org/downloads/",
            "license": [
                "MIT"
            ],
            "description": "Generic and extensible callable invoker",
            "homepage": "https://github.com/PHP-DI/Invoker",
            "keywords": [
                "callable",
                "dependency",
                "dependency-injection",
                "injection",
                "invoke",
                "invoker"
            ],
            "support": {
                "issues": "https://github.com/PHP-DI/Invoker/issues",
                "source": "https://github.com/PHP-DI/Invoker/tree/2.3.3"
            },
            "funding": [
                {
                    "url": "https://github.com/mnapoli",
                    "type": "github"
                }
            ],
            "time": "2021-12-13T09:22:56+00:00"
        },
        {
            "name": "php-di/php-di",
            "version": "6.4.0",
            "source": {
                "type": "git",
                "url": "https://github.com/PHP-DI/PHP-DI.git",
                "reference": "ae0f1b3b03d8b29dff81747063cbfd6276246cc4"
            },
            "dist": {
                "type": "zip",
                "url": "https://api.github.com/repos/PHP-DI/PHP-DI/zipball/ae0f1b3b03d8b29dff81747063cbfd6276246cc4",
                "reference": "ae0f1b3b03d8b29dff81747063cbfd6276246cc4",
                "shasum": ""
            },
            "require": {
                "laravel/serializable-closure": "^1.0",
                "php": ">=7.4.0",
                "php-di/invoker": "^2.0",
                "php-di/phpdoc-reader": "^2.0.1",
                "psr/container": "^1.0"
            },
            "provide": {
                "psr/container-implementation": "^1.0"
            },
            "require-dev": {
                "doctrine/annotations": "~1.10",
                "friendsofphp/php-cs-fixer": "^2.4",
                "mnapoli/phpunit-easymock": "^1.2",
                "ocramius/proxy-manager": "^2.11.2",
                "phpstan/phpstan": "^0.12",
                "phpunit/phpunit": "^9.5"
            },
            "suggest": {
                "doctrine/annotations": "Install it if you want to use annotations (version ~1.2)",
                "ocramius/proxy-manager": "Install it if you want to use lazy injection (version ~2.0)"
            },
            "type": "library",
            "autoload": {
                "files": [
                    "src/functions.php"
                ],
                "psr-4": {
                    "DI\\": "src/"
                }
            },
            "notification-url": "https://packagist.org/downloads/",
            "license": [
                "MIT"
            ],
            "description": "The dependency injection container for humans",
            "homepage": "https://php-di.org/",
            "keywords": [
                "PSR-11",
                "container",
                "container-interop",
                "dependency injection",
                "di",
                "ioc",
                "psr11"
            ],
            "support": {
                "issues": "https://github.com/PHP-DI/PHP-DI/issues",
                "source": "https://github.com/PHP-DI/PHP-DI/tree/6.4.0"
            },
            "funding": [
                {
                    "url": "https://github.com/mnapoli",
                    "type": "github"
                },
                {
                    "url": "https://tidelift.com/funding/github/packagist/php-di/php-di",
                    "type": "tidelift"
                }
            ],
            "time": "2022-04-09T16:46:38+00:00"
        },
        {
            "name": "php-di/phpdoc-reader",
            "version": "2.2.1",
            "source": {
                "type": "git",
                "url": "https://github.com/PHP-DI/PhpDocReader.git",
                "reference": "66daff34cbd2627740ffec9469ffbac9f8c8185c"
            },
            "dist": {
                "type": "zip",
                "url": "https://api.github.com/repos/PHP-DI/PhpDocReader/zipball/66daff34cbd2627740ffec9469ffbac9f8c8185c",
                "reference": "66daff34cbd2627740ffec9469ffbac9f8c8185c",
                "shasum": ""
            },
            "require": {
                "php": ">=7.2.0"
            },
            "require-dev": {
                "mnapoli/hard-mode": "~0.3.0",
                "phpunit/phpunit": "^8.5|^9.0"
            },
            "type": "library",
            "autoload": {
                "psr-4": {
                    "PhpDocReader\\": "src/PhpDocReader"
                }
            },
            "notification-url": "https://packagist.org/downloads/",
            "license": [
                "MIT"
            ],
            "description": "PhpDocReader parses @var and @param values in PHP docblocks (supports namespaced class names with the same resolution rules as PHP)",
            "keywords": [
                "phpdoc",
                "reflection"
            ],
            "support": {
                "issues": "https://github.com/PHP-DI/PhpDocReader/issues",
                "source": "https://github.com/PHP-DI/PhpDocReader/tree/2.2.1"
            },
            "time": "2020-10-12T12:39:22+00:00"
        },
        {
            "name": "phpfastcache/phpfastcache",
            "version": "9.1.3",
            "source": {
                "type": "git",
                "url": "https://github.com/PHPSocialNetwork/phpfastcache.git",
                "reference": "8614c5624e56b6f41fa666fdec3dc746b52df6b4"
            },
            "dist": {
                "type": "zip",
                "url": "https://api.github.com/repos/PHPSocialNetwork/phpfastcache/zipball/8614c5624e56b6f41fa666fdec3dc746b52df6b4",
                "reference": "8614c5624e56b6f41fa666fdec3dc746b52df6b4",
                "shasum": ""
            },
            "require": {
                "ext-json": "*",
                "ext-mbstring": "*",
                "php": ">=8.0",
                "psr/cache": "^2.0||^3.0",
                "psr/simple-cache": "^2.0||^3.0"
            },
            "conflict": {
                "doctrine/couchdb": "<dev-master#9eeb9e5",
                "solarium/solarium": "<6.1"
            },
            "require-dev": {
                "ext-gettext": "*",
                "jetbrains/phpstorm-stubs": "dev-master",
                "league/climate": "^3.8",
                "phpmd/phpmd": "@stable",
                "phpstan/phpstan": "^1.5",
                "squizlabs/php_codesniffer": "@stable"
            },
            "suggest": {
                "aws/aws-sdk-php": "~3.0",
                "doctrine/couchdb": "^dev-master#9eeb9e5",
                "ext-apcu": "*",
                "ext-cassandra": "*",
                "ext-couchbase": "*",
                "ext-couchbase_v3": "*",
                "ext-intl": "*",
                "ext-leveldb": "*",
                "ext-memcache": "*",
                "ext-memcached": "*",
                "ext-mongodb": "*",
                "ext-redis": "*",
                "ext-sqlite": "*",
                "ext-wincache": "*",
                "ext-xcache": "*",
                "google/cloud-firestore": "^1.20",
                "mongodb/mongodb": "^1.9",
                "phpfastcache/phpssdb": "~1.1.0",
                "predis/predis": "^1.1",
                "solarium/solarium": "~6.1",
                "triagens/arangodb": "^3.8"
            },
            "type": "library",
            "autoload": {
                "psr-4": {
                    "Phpfastcache\\": "lib/Phpfastcache/",
                    "Phpfastcache\\Tests\\": "tests/lib/"
                }
            },
            "notification-url": "https://packagist.org/downloads/",
            "license": [
                "MIT"
            ],
            "authors": [
                {
                    "name": "Georges.L",
                    "email": "contact@geolim4.com",
                    "homepage": "https://github.com/Geolim4",
                    "role": "Actual Project Manager/Developer"
                },
                {
                    "name": "Contributors",
                    "homepage": "https://github.com/PHPSocialNetwork/phpfastcache/graphs/contributors"
                }
            ],
            "description": "PHP Abstract Cache Class - Reduce your database call using cache system. Phpfastcache handles a lot of drivers such as Apc(u), Cassandra, CouchBase, Couchdb, Mongodb, Files, (P)redis, Leveldb, Memcache(d), Ssdb, Sqlite, Wincache, Xcache, Zend Data Cache.",
            "homepage": "https://www.phpfastcache.com",
            "keywords": [
                "ArangoDb",
                "LevelDb",
                "abstract",
                "apc",
                "apcu",
                "cache",
                "cache class",
                "caching",
                "cassandra",
                "cookie",
                "couchbase",
                "couchdb",
                "dynamodb",
                "files cache",
                "memcache",
                "memcached",
                "mongodb",
                "mysql cache",
                "pdo cache",
                "php cache",
                "predis",
                "redis",
                "solr",
                "ssdb",
                "wincache",
                "xcache",
                "zend",
                "zend data cache",
                "zend disk cache",
                "zend memory cache",
                "zend server"
            ],
            "support": {
                "issues": "https://github.com/PHPSocialNetwork/phpfastcache/issues",
                "source": "https://github.com/PHPSocialNetwork/phpfastcache",
                "wiki": "https://github.com/PHPSocialNetwork/phpfastcache/wiki"
            },
            "funding": [
                {
                    "url": "https://www.patreon.com/geolim4",
                    "type": "patreon"
                }
            ],
            "time": "2023-02-18T15:52:06+00:00"
        },
        {
            "name": "psr/cache",
            "version": "3.0.0",
            "source": {
                "type": "git",
                "url": "https://github.com/php-fig/cache.git",
                "reference": "aa5030cfa5405eccfdcb1083ce040c2cb8d253bf"
            },
            "dist": {
                "type": "zip",
                "url": "https://api.github.com/repos/php-fig/cache/zipball/aa5030cfa5405eccfdcb1083ce040c2cb8d253bf",
                "reference": "aa5030cfa5405eccfdcb1083ce040c2cb8d253bf",
                "shasum": ""
            },
            "require": {
                "php": ">=8.0.0"
            },
            "type": "library",
            "extra": {
                "branch-alias": {
                    "dev-master": "1.0.x-dev"
                }
            },
            "autoload": {
                "psr-4": {
                    "Psr\\Cache\\": "src/"
                }
            },
            "notification-url": "https://packagist.org/downloads/",
            "license": [
                "MIT"
            ],
            "authors": [
                {
                    "name": "PHP-FIG",
                    "homepage": "https://www.php-fig.org/"
                }
            ],
            "description": "Common interface for caching libraries",
            "keywords": [
                "cache",
                "psr",
                "psr-6"
            ],
            "support": {
                "source": "https://github.com/php-fig/cache/tree/3.0.0"
            },
            "time": "2021-02-03T23:26:27+00:00"
        },
        {
            "name": "psr/container",
            "version": "1.1.2",
            "source": {
                "type": "git",
                "url": "https://github.com/php-fig/container.git",
                "reference": "513e0666f7216c7459170d56df27dfcefe1689ea"
            },
            "dist": {
                "type": "zip",
                "url": "https://api.github.com/repos/php-fig/container/zipball/513e0666f7216c7459170d56df27dfcefe1689ea",
                "reference": "513e0666f7216c7459170d56df27dfcefe1689ea",
                "shasum": ""
            },
            "require": {
                "php": ">=7.4.0"
            },
            "type": "library",
            "autoload": {
                "psr-4": {
                    "Psr\\Container\\": "src/"
                }
            },
            "notification-url": "https://packagist.org/downloads/",
            "license": [
                "MIT"
            ],
            "authors": [
                {
                    "name": "PHP-FIG",
                    "homepage": "https://www.php-fig.org/"
                }
            ],
            "description": "Common Container Interface (PHP FIG PSR-11)",
            "homepage": "https://github.com/php-fig/container",
            "keywords": [
                "PSR-11",
                "container",
                "container-interface",
                "container-interop",
                "psr"
            ],
            "support": {
                "issues": "https://github.com/php-fig/container/issues",
                "source": "https://github.com/php-fig/container/tree/1.1.2"
            },
            "time": "2021-11-05T16:50:12+00:00"
        },
        {
            "name": "psr/http-client",
            "version": "1.0.2",
            "source": {
                "type": "git",
                "url": "https://github.com/php-fig/http-client.git",
                "reference": "0955afe48220520692d2d09f7ab7e0f93ffd6a31"
            },
            "dist": {
                "type": "zip",
                "url": "https://api.github.com/repos/php-fig/http-client/zipball/0955afe48220520692d2d09f7ab7e0f93ffd6a31",
                "reference": "0955afe48220520692d2d09f7ab7e0f93ffd6a31",
                "shasum": ""
            },
            "require": {
                "php": "^7.0 || ^8.0",
                "psr/http-message": "^1.0 || ^2.0"
            },
            "type": "library",
            "extra": {
                "branch-alias": {
                    "dev-master": "1.0.x-dev"
                }
            },
            "autoload": {
                "psr-4": {
                    "Psr\\Http\\Client\\": "src/"
                }
            },
            "notification-url": "https://packagist.org/downloads/",
            "license": [
                "MIT"
            ],
            "authors": [
                {
                    "name": "PHP-FIG",
                    "homepage": "https://www.php-fig.org/"
                }
            ],
            "description": "Common interface for HTTP clients",
            "homepage": "https://github.com/php-fig/http-client",
            "keywords": [
                "http",
                "http-client",
                "psr",
                "psr-18"
            ],
            "support": {
                "source": "https://github.com/php-fig/http-client/tree/1.0.2"
            },
            "time": "2023-04-10T20:12:12+00:00"
        },
        {
            "name": "psr/http-factory",
            "version": "1.0.2",
            "source": {
                "type": "git",
                "url": "https://github.com/php-fig/http-factory.git",
                "reference": "e616d01114759c4c489f93b099585439f795fe35"
            },
            "dist": {
                "type": "zip",
                "url": "https://api.github.com/repos/php-fig/http-factory/zipball/e616d01114759c4c489f93b099585439f795fe35",
                "reference": "e616d01114759c4c489f93b099585439f795fe35",
                "shasum": ""
            },
            "require": {
                "php": ">=7.0.0",
                "psr/http-message": "^1.0 || ^2.0"
            },
            "type": "library",
            "extra": {
                "branch-alias": {
                    "dev-master": "1.0.x-dev"
                }
            },
            "autoload": {
                "psr-4": {
                    "Psr\\Http\\Message\\": "src/"
                }
            },
            "notification-url": "https://packagist.org/downloads/",
            "license": [
                "MIT"
            ],
            "authors": [
                {
                    "name": "PHP-FIG",
                    "homepage": "https://www.php-fig.org/"
                }
            ],
            "description": "Common interfaces for PSR-7 HTTP message factories",
            "keywords": [
                "factory",
                "http",
                "message",
                "psr",
                "psr-17",
                "psr-7",
                "request",
                "response"
            ],
            "support": {
                "source": "https://github.com/php-fig/http-factory/tree/1.0.2"
            },
            "time": "2023-04-10T20:10:41+00:00"
        },
        {
            "name": "psr/http-message",
            "version": "2.0",
            "source": {
                "type": "git",
                "url": "https://github.com/php-fig/http-message.git",
                "reference": "402d35bcb92c70c026d1a6a9883f06b2ead23d71"
            },
            "dist": {
                "type": "zip",
                "url": "https://api.github.com/repos/php-fig/http-message/zipball/402d35bcb92c70c026d1a6a9883f06b2ead23d71",
                "reference": "402d35bcb92c70c026d1a6a9883f06b2ead23d71",
                "shasum": ""
            },
            "require": {
                "php": "^7.2 || ^8.0"
            },
            "type": "library",
            "extra": {
                "branch-alias": {
                    "dev-master": "2.0.x-dev"
                }
            },
            "autoload": {
                "psr-4": {
                    "Psr\\Http\\Message\\": "src/"
                }
            },
            "notification-url": "https://packagist.org/downloads/",
            "license": [
                "MIT"
            ],
            "authors": [
                {
                    "name": "PHP-FIG",
                    "homepage": "https://www.php-fig.org/"
                }
            ],
            "description": "Common interface for HTTP messages",
            "homepage": "https://github.com/php-fig/http-message",
            "keywords": [
                "http",
                "http-message",
                "psr",
                "psr-7",
                "request",
                "response"
            ],
            "support": {
                "source": "https://github.com/php-fig/http-message/tree/2.0"
            },
            "time": "2023-04-04T09:54:51+00:00"
        },
        {
            "name": "psr/log",
            "version": "2.0.0",
            "source": {
                "type": "git",
                "url": "https://github.com/php-fig/log.git",
                "reference": "ef29f6d262798707a9edd554e2b82517ef3a9376"
            },
            "dist": {
                "type": "zip",
                "url": "https://api.github.com/repos/php-fig/log/zipball/ef29f6d262798707a9edd554e2b82517ef3a9376",
                "reference": "ef29f6d262798707a9edd554e2b82517ef3a9376",
                "shasum": ""
            },
            "require": {
                "php": ">=8.0.0"
            },
            "type": "library",
            "extra": {
                "branch-alias": {
                    "dev-master": "2.0.x-dev"
                }
            },
            "autoload": {
                "psr-4": {
                    "Psr\\Log\\": "src"
                }
            },
            "notification-url": "https://packagist.org/downloads/",
            "license": [
                "MIT"
            ],
            "authors": [
                {
                    "name": "PHP-FIG",
                    "homepage": "https://www.php-fig.org/"
                }
            ],
            "description": "Common interface for logging libraries",
            "homepage": "https://github.com/php-fig/log",
            "keywords": [
                "log",
                "psr",
                "psr-3"
            ],
            "support": {
                "source": "https://github.com/php-fig/log/tree/2.0.0"
            },
            "time": "2021-07-14T16:41:46+00:00"
        },
        {
            "name": "psr/simple-cache",
            "version": "2.0.0",
            "source": {
                "type": "git",
                "url": "https://github.com/php-fig/simple-cache.git",
                "reference": "8707bf3cea6f710bf6ef05491234e3ab06f6432a"
            },
            "dist": {
                "type": "zip",
                "url": "https://api.github.com/repos/php-fig/simple-cache/zipball/8707bf3cea6f710bf6ef05491234e3ab06f6432a",
                "reference": "8707bf3cea6f710bf6ef05491234e3ab06f6432a",
                "shasum": ""
            },
            "require": {
                "php": ">=8.0.0"
            },
            "type": "library",
            "extra": {
                "branch-alias": {
                    "dev-master": "2.0.x-dev"
                }
            },
            "autoload": {
                "psr-4": {
                    "Psr\\SimpleCache\\": "src/"
                }
            },
            "notification-url": "https://packagist.org/downloads/",
            "license": [
                "MIT"
            ],
            "authors": [
                {
                    "name": "PHP-FIG",
                    "homepage": "https://www.php-fig.org/"
                }
            ],
            "description": "Common interfaces for simple caching",
            "keywords": [
                "cache",
                "caching",
                "psr",
                "psr-16",
                "simple-cache"
            ],
            "support": {
                "source": "https://github.com/php-fig/simple-cache/tree/2.0.0"
            },
            "time": "2021-10-29T13:22:09+00:00"
        },
        {
            "name": "ralouphie/getallheaders",
            "version": "3.0.3",
            "source": {
                "type": "git",
                "url": "https://github.com/ralouphie/getallheaders.git",
                "reference": "120b605dfeb996808c31b6477290a714d356e822"
            },
            "dist": {
                "type": "zip",
                "url": "https://api.github.com/repos/ralouphie/getallheaders/zipball/120b605dfeb996808c31b6477290a714d356e822",
                "reference": "120b605dfeb996808c31b6477290a714d356e822",
                "shasum": ""
            },
            "require": {
                "php": ">=5.6"
            },
            "require-dev": {
                "php-coveralls/php-coveralls": "^2.1",
                "phpunit/phpunit": "^5 || ^6.5"
            },
            "type": "library",
            "autoload": {
                "files": [
                    "src/getallheaders.php"
                ]
            },
            "notification-url": "https://packagist.org/downloads/",
            "license": [
                "MIT"
            ],
            "authors": [
                {
                    "name": "Ralph Khattar",
                    "email": "ralph.khattar@gmail.com"
                }
            ],
            "description": "A polyfill for getallheaders.",
            "support": {
                "issues": "https://github.com/ralouphie/getallheaders/issues",
                "source": "https://github.com/ralouphie/getallheaders/tree/develop"
            },
            "time": "2019-03-08T08:55:37+00:00"
        },
        {
            "name": "react/promise",
            "version": "v2.10.0",
            "source": {
                "type": "git",
                "url": "https://github.com/reactphp/promise.git",
                "reference": "f913fb8cceba1e6644b7b90c4bfb678ed8a3ef38"
            },
            "dist": {
                "type": "zip",
                "url": "https://api.github.com/repos/reactphp/promise/zipball/f913fb8cceba1e6644b7b90c4bfb678ed8a3ef38",
                "reference": "f913fb8cceba1e6644b7b90c4bfb678ed8a3ef38",
                "shasum": ""
            },
            "require": {
                "php": ">=5.4.0"
            },
            "require-dev": {
                "phpunit/phpunit": "^9.5 || ^5.7 || ^4.8.36"
            },
            "type": "library",
            "autoload": {
                "files": [
                    "src/functions_include.php"
                ],
                "psr-4": {
                    "React\\Promise\\": "src/"
                }
            },
            "notification-url": "https://packagist.org/downloads/",
            "license": [
                "MIT"
            ],
            "authors": [
                {
                    "name": "Jan Sorgalla",
                    "email": "jsorgalla@gmail.com",
                    "homepage": "https://sorgalla.com/"
                },
                {
                    "name": "Christian Lück",
                    "email": "christian@clue.engineering",
                    "homepage": "https://clue.engineering/"
                },
                {
                    "name": "Cees-Jan Kiewiet",
                    "email": "reactphp@ceesjankiewiet.nl",
                    "homepage": "https://wyrihaximus.net/"
                },
                {
                    "name": "Chris Boden",
                    "email": "cboden@gmail.com",
                    "homepage": "https://cboden.dev/"
                }
            ],
            "description": "A lightweight implementation of CommonJS Promises/A for PHP",
            "keywords": [
                "promise",
                "promises"
            ],
            "support": {
                "issues": "https://github.com/reactphp/promise/issues",
                "source": "https://github.com/reactphp/promise/tree/v2.10.0"
            },
            "funding": [
                {
                    "url": "https://opencollective.com/reactphp",
                    "type": "open_collective"
                }
            ],
            "time": "2023-05-02T15:15:43+00:00"
        },
        {
            "name": "roave/security-advisories",
            "version": "dev-master",
            "source": {
                "type": "git",
                "url": "https://github.com/Roave/SecurityAdvisories.git",
                "reference": "601b276d21df95e49f1802c7432b788cfaac15a8"
            },
            "dist": {
                "type": "zip",
                "url": "https://api.github.com/repos/Roave/SecurityAdvisories/zipball/601b276d21df95e49f1802c7432b788cfaac15a8",
                "reference": "601b276d21df95e49f1802c7432b788cfaac15a8",
                "shasum": ""
            },
            "conflict": {
                "3f/pygmentize": "<1.2",
                "admidio/admidio": "<4.2.9",
                "adodb/adodb-php": "<=5.20.20|>=5.21,<=5.21.3",
                "aheinze/cockpit": "<=2.2.1",
                "akaunting/akaunting": "<2.1.13",
                "akeneo/pim-community-dev": "<5.0.119|>=6,<6.0.53",
                "alextselegidis/easyappointments": "<1.5",
                "alterphp/easyadmin-extension-bundle": ">=1.2,<1.2.11|>=1.3,<1.3.1",
                "amazing/media2click": ">=1,<1.3.3",
                "amphp/artax": "<1.0.6|>=2,<2.0.6",
                "amphp/http": "<1.0.1",
                "amphp/http-client": ">=4,<4.4",
                "anchorcms/anchor-cms": "<=0.12.7",
                "andreapollastri/cipi": "<=3.1.15",
                "andrewhaine/silverstripe-form-capture": ">=0.2,<=0.2.3|>=1,<1.0.2|>=2,<2.2.5",
                "apereo/phpcas": "<1.6",
                "api-platform/core": ">=2.2,<2.2.10|>=2.3,<2.3.6|>=2.6,<2.7.10|>=3,<3.0.12|>=3.1,<3.1.3",
                "appwrite/server-ce": "<=1.2.1",
                "arc/web": "<3",
                "area17/twill": "<1.2.5|>=2,<2.5.3",
                "asymmetricrypt/asymmetricrypt": ">=0,<9.9.99",
                "automad/automad": "<1.8",
                "awesome-support/awesome-support": "<=6.0.7",
                "aws/aws-sdk-php": ">=3,<3.2.1",
                "azuracast/azuracast": "<0.18.3",
                "backdrop/backdrop": "<1.24.2",
                "badaso/core": "<2.7",
                "bagisto/bagisto": "<0.1.5",
                "barrelstrength/sprout-base-email": "<1.2.7",
                "barrelstrength/sprout-forms": "<3.9",
                "barryvdh/laravel-translation-manager": "<0.6.2",
                "barzahlen/barzahlen-php": "<2.0.1",
                "baserproject/basercms": "<4.7.5",
                "bassjobsen/bootstrap-3-typeahead": ">4.0.2",
                "bigfork/silverstripe-form-capture": ">=3,<3.1.1",
                "billz/raspap-webgui": "<2.8.9",
                "bk2k/bootstrap-package": ">=7.1,<7.1.2|>=8,<8.0.8|>=9,<9.0.4|>=9.1,<9.1.3|>=10,<10.0.10|>=11,<11.0.3",
                "bmarshall511/wordpress_zero_spam": "<5.2.13",
                "bolt/bolt": "<3.7.2",
                "bolt/core": "<=4.2",
                "bottelet/flarepoint": "<2.2.1",
                "brightlocal/phpwhois": "<=4.2.5",
                "brotkrueml/codehighlight": "<2.7",
                "brotkrueml/schema": "<1.13.1|>=2,<2.5.1",
                "brotkrueml/typo3-matomo-integration": "<1.3.2",
                "buddypress/buddypress": "<7.2.1",
                "bugsnag/bugsnag-laravel": ">=2,<2.0.2",
                "bytefury/crater": "<6.0.2",
                "cachethq/cachet": "<2.5.1",
                "cakephp/cakephp": "<3.10.3|>=4,<4.0.10|>=4.2,<4.2.12|>=4.3,<4.3.11|>=4.4,<4.4.10|= 1.3.7|>=4.1,<4.1.4",
                "cakephp/database": ">=4.2,<4.2.12|>=4.3,<4.3.11|>=4.4,<4.4.10",
                "cardgate/magento2": "<2.0.33",
                "cart2quote/module-quotation": ">=4.1.6,<=4.4.5|>=5,<5.4.4",
                "cartalyst/sentry": "<=2.1.6",
                "catfan/medoo": "<1.7.5",
                "centreon/centreon": "<22.10-beta.1",
                "cesnet/simplesamlphp-module-proxystatistics": "<3.1",
                "cockpit-hq/cockpit": "<2.4.1",
                "codeception/codeception": "<3.1.3|>=4,<4.1.22",
                "codeigniter/framework": "<=3.0.6",
                "codeigniter4/framework": "<4.3.5",
                "codeigniter4/shield": "<1-beta.4|= 1.0.0-beta",
                "codiad/codiad": "<=2.8.4",
                "composer/composer": "<1.10.26|>=2-alpha.1,<2.2.12|>=2.3,<2.3.5",
                "concrete5/concrete5": "<9.2|>= 9.0.0RC1, < 9.1.3",
                "concrete5/core": "<8.5.8|>=9,<9.1",
                "contao-components/mediaelement": ">=2.14.2,<2.21.1",
                "contao/contao": ">=4,<4.4.56|>=4.5,<4.9.40|>=4.10,<4.11.7|>=4.13,<4.13.21|>=5.1,<5.1.4",
                "contao/core": ">=2,<3.5.39",
                "contao/core-bundle": "<4.9.40|>=4.10,<4.11.7|>=4.13,<4.13.21|>=5.1,<5.1.4|= 4.10.0",
                "contao/listing-bundle": ">=4,<4.4.8",
                "contao/managed-edition": "<=1.5",
                "craftcms/cms": "<=4.4.9|>= 4.0.0-RC1, < 4.4.12|>= 4.0.0-RC1, <= 4.4.5|>= 4.0.0-RC1, <= 4.4.6|>= 4.0.0-RC1, < 4.4.6|>= 4.0.0-RC1, < 4.3.7|>= 4.0.0-RC1, < 4.2.1",
                "croogo/croogo": "<3.0.7",
                "cuyz/valinor": "<0.12",
                "czproject/git-php": "<4.0.3",
                "darylldoyle/safe-svg": "<1.9.10",
                "datadog/dd-trace": ">=0.30,<0.30.2",
                "david-garcia/phpwhois": "<=4.3.1",
                "dbrisinajumi/d2files": "<1",
                "dcat/laravel-admin": "<=2.1.3-beta",
                "derhansen/fe_change_pwd": "<2.0.5|>=3,<3.0.3",
                "derhansen/sf_event_mgt": "<4.3.1|>=5,<5.1.1",
                "directmailteam/direct-mail": "<5.2.4",
                "doctrine/annotations": ">=1,<1.2.7",
                "doctrine/cache": ">=1,<1.3.2|>=1.4,<1.4.2",
                "doctrine/common": ">=2,<2.4.3|>=2.5,<2.5.1",
                "doctrine/dbal": ">=2,<2.0.8|>=2.1,<2.1.2|>=3,<3.1.4",
                "doctrine/doctrine-bundle": "<1.5.2",
                "doctrine/doctrine-module": "<=0.7.1",
                "doctrine/mongodb-odm": ">=1,<1.0.2",
                "doctrine/mongodb-odm-bundle": ">=2,<3.0.1",
                "doctrine/orm": ">=2,<2.4.8|>=2.5,<2.5.1|>=2.8.3,<2.8.4",
                "dolibarr/dolibarr": "<17.0.1|= 12.0.5|>= 3.3.beta1, < 13.0.2",
                "dompdf/dompdf": "<2.0.2|= 2.0.2",
                "drupal/core": ">=7,<7.96|>=8,<9.4.14|>=9.5,<9.5.8|>=10,<10.0.8",
                "drupal/drupal": ">=7,<7.80|>=8,<8.9.16|>=9,<9.1.12|>=9.2,<9.2.4",
                "dweeves/magmi": "<=0.7.24",
                "ecodev/newsletter": "<=4",
                "ectouch/ectouch": "<=2.7.2",
                "elefant/cms": "<1.3.13",
                "elgg/elgg": "<3.3.24|>=4,<4.0.5",
                "encore/laravel-admin": "<=1.8.19",
                "endroid/qr-code-bundle": "<3.4.2",
                "enshrined/svg-sanitize": "<0.15",
                "erusev/parsedown": "<1.7.2",
                "ether/logs": "<3.0.4",
                "exceedone/exment": "<4.4.3|>=5,<5.0.3",
                "exceedone/laravel-admin": "= 3.0.0|<2.2.3",
                "ezsystems/demobundle": ">=5.4,<5.4.6.1",
                "ezsystems/ez-support-tools": ">=2.2,<2.2.3",
                "ezsystems/ezdemo-ls-extension": ">=5.4,<5.4.2.1",
                "ezsystems/ezfind-ls": ">=5.3,<5.3.6.1|>=5.4,<5.4.11.1|>=2017.12,<2017.12.0.1",
                "ezsystems/ezplatform": "<=1.13.6|>=2,<=2.5.24",
                "ezsystems/ezplatform-admin-ui": ">=1.3,<1.3.5|>=1.4,<1.4.6|>=1.5,<1.5.29|>=2.3,<2.3.26",
                "ezsystems/ezplatform-admin-ui-assets": ">=4,<4.2.1|>=5,<5.0.1|>=5.1,<5.1.1",
                "ezsystems/ezplatform-graphql": ">=1-rc.1,<1.0.13|>=2-beta.1,<2.3.12",
                "ezsystems/ezplatform-kernel": "<1.2.5.1|>=1.3,<1.3.26",
                "ezsystems/ezplatform-rest": ">=1.2,<=1.2.2|>=1.3,<1.3.8",
                "ezsystems/ezplatform-richtext": ">=2.3,<2.3.7.1",
                "ezsystems/ezplatform-user": ">=1,<1.0.1",
                "ezsystems/ezpublish-kernel": "<6.13.8.2|>=7,<7.5.30",
                "ezsystems/ezpublish-legacy": "<=2017.12.7.3|>=2018.6,<=2019.3.5.1",
                "ezsystems/platform-ui-assets-bundle": ">=4.2,<4.2.3",
                "ezsystems/repository-forms": ">=2.3,<2.3.2.1|>=2.5,<2.5.15",
                "ezyang/htmlpurifier": "<4.1.1",
                "facade/ignition": "<1.16.15|>=2,<2.4.2|>=2.5,<2.5.2",
                "facturascripts/facturascripts": "<=2022.8",
                "feehi/cms": "<=2.1.1",
                "feehi/feehicms": "<=2.1.1",
                "fenom/fenom": "<=2.12.1",
                "filegator/filegator": "<7.8",
                "firebase/php-jwt": "<6",
                "fixpunkt/fp-masterquiz": "<2.2.1|>=3,<3.5.2",
                "fixpunkt/fp-newsletter": "<1.1.1|>=2,<2.1.2|>=2.2,<3.2.6",
                "flarum/core": "<1.7",
                "flarum/mentions": "<1.6.3",
                "flarum/sticky": ">=0.1-beta.14,<=0.1-beta.15",
                "flarum/tags": "<=0.1-beta.13",
                "fluidtypo3/vhs": "<5.1.1",
                "fof/byobu": ">=0.3-beta.2,<1.1.7",
                "fof/upload": "<1.2.3",
                "fooman/tcpdf": "<6.2.22",
                "forkcms/forkcms": "<5.11.1",
                "fossar/tcpdf-parser": "<6.2.22",
                "francoisjacquet/rosariosis": "<11",
                "frappant/frp-form-answers": "<3.1.2|>=4,<4.0.2",
                "friendsofsymfony/oauth2-php": "<1.3",
                "friendsofsymfony/rest-bundle": ">=1.2,<1.2.2",
                "friendsofsymfony/user-bundle": ">=1.2,<1.3.5",
                "friendsoftypo3/mediace": ">=7.6.2,<7.6.5",
                "froala/wysiwyg-editor": "<3.2.7",
                "froxlor/froxlor": "<2.1",
                "fuel/core": "<1.8.1",
                "funadmin/funadmin": "<=3.2|>=3.3.2,<=3.3.3",
                "gaoming13/wechat-php-sdk": "<=1.10.2",
                "genix/cms": "<=1.1.11",
                "getgrav/grav": "<1.7.42",
                "getkirby/cms": "= 3.8.0|<3.5.8.2|>=3.6,<3.6.6.2|>=3.7,<3.7.5.1",
                "getkirby/panel": "<2.5.14",
                "getkirby/starterkit": "<=3.7.0.2",
                "gilacms/gila": "<=1.11.4",
                "globalpayments/php-sdk": "<2",
                "google/protobuf": "<3.15",
                "gos/web-socket-bundle": "<1.10.4|>=2,<2.6.1|>=3,<3.3",
                "gree/jose": "<2.2.1",
                "gregwar/rst": "<1.0.3",
                "grumpydictator/firefly-iii": "<6",
                "guzzlehttp/guzzle": "<6.5.8|>=7,<7.4.5",
                "guzzlehttp/psr7": "<1.9.1|>=2,<2.4.5",
                "harvesthq/chosen": "<1.8.7",
                "helloxz/imgurl": "= 2.31|<=2.31",
                "hhxsv5/laravel-s": "<3.7.36",
                "hillelcoren/invoice-ninja": "<5.3.35",
                "himiklab/yii2-jqgrid-widget": "<1.0.8",
                "hjue/justwriting": "<=1",
                "hov/jobfair": "<1.0.13|>=2,<2.0.2",
                "httpsoft/http-message": "<1.0.12",
                "hyn/multi-tenant": ">=5.6,<5.7.2",
                "ibexa/admin-ui": ">=4.2,<4.2.3",
                "ibexa/core": ">=4,<4.0.7|>=4.1,<4.1.4|>=4.2,<4.2.3",
                "ibexa/graphql": ">=2.5,<2.5.31|>=3.3,<3.3.28|>=4.2,<4.2.3",
                "ibexa/post-install": "<=1.0.4",
                "ibexa/user": ">=4,<4.4.3",
                "icecoder/icecoder": "<=8.1",
                "idno/known": "<=1.3.1",
                "illuminate/auth": ">=4,<4.0.99|>=4.1,<=4.1.31|>=4.2,<=4.2.22|>=5,<=5.0.35|>=5.1,<=5.1.46|>=5.2,<=5.2.45|>=5.3,<=5.3.31|>=5.4,<=5.4.36|>=5.5,<5.5.10",
                "illuminate/cookie": ">=4,<=4.0.11|>=4.1,<=4.1.99999|>=4.2,<=4.2.99999|>=5,<=5.0.99999|>=5.1,<=5.1.99999|>=5.2,<=5.2.99999|>=5.3,<=5.3.99999|>=5.4,<=5.4.99999|>=5.5,<=5.5.49|>=5.6,<=5.6.99999|>=5.7,<=5.7.99999|>=5.8,<=5.8.99999|>=6,<6.18.31|>=7,<7.22.4",
                "illuminate/database": "<6.20.26|>=7,<7.30.5|>=8,<8.40",
                "illuminate/encryption": ">=4,<=4.0.11|>=4.1,<=4.1.31|>=4.2,<=4.2.22|>=5,<=5.0.35|>=5.1,<=5.1.46|>=5.2,<=5.2.45|>=5.3,<=5.3.31|>=5.4,<=5.4.36|>=5.5,<5.5.40|>=5.6,<5.6.15",
                "illuminate/view": "<6.20.42|>=7,<7.30.6|>=8,<8.75",
                "impresscms/impresscms": "<=1.4.3",
                "in2code/femanager": "<5.5.3|>=6,<6.3.4|>=7,<7.1",
                "in2code/ipandlanguageredirect": "<5.1.2",
                "in2code/lux": "<17.6.1|>=18,<24.0.2",
                "innologi/typo3-appointments": "<2.0.6",
                "intelliants/subrion": "<=4.2.1",
                "islandora/islandora": ">=2,<2.4.1",
                "ivankristianto/phpwhois": "<=4.3",
                "jackalope/jackalope-doctrine-dbal": "<1.7.4",
                "james-heinrich/getid3": "<1.9.21",
                "jasig/phpcas": "<1.3.3",
                "joomla/archive": "<1.1.12|>=2,<2.0.1",
                "joomla/filesystem": "<1.6.2|>=2,<2.0.1",
                "joomla/filter": "<1.4.4|>=2,<2.0.1",
                "joomla/input": ">=2,<2.0.2",
                "joomla/session": "<1.3.1",
                "joyqi/hyper-down": "<=2.4.27",
                "jsdecena/laracom": "<2.0.9",
                "jsmitty12/phpwhois": "<5.1",
                "kazist/phpwhois": "<=4.2.6",
                "kelvinmo/simplexrd": "<3.1.1",
                "kevinpapst/kimai2": "<1.16.7",
                "khodakhah/nodcms": "<=3",
                "kimai/kimai": "<1.1",
                "kitodo/presentation": "<3.1.2",
                "klaviyo/magento2-extension": ">=1,<3",
                "knplabs/knp-snappy": "<1.4.2",
                "krayin/laravel-crm": "<1.2.2",
                "kreait/firebase-php": ">=3.2,<3.8.1",
                "la-haute-societe/tcpdf": "<6.2.22",
                "laminas/laminas-diactoros": "<2.18.1|>=2.24,<2.24.2|>=2.25,<2.25.2|= 2.23.0|= 2.22.0|= 2.21.0|= 2.20.0|= 2.19.0",
                "laminas/laminas-form": "<2.17.1|>=3,<3.0.2|>=3.1,<3.1.1",
                "laminas/laminas-http": "<2.14.2",
                "laravel/fortify": "<1.11.1",
                "laravel/framework": "<6.20.42|>=7,<7.30.6|>=8,<8.75",
                "laravel/socialite": ">=1,<1.0.99|>=2,<2.0.10",
                "latte/latte": "<2.10.8",
                "lavalite/cms": "<=9",
                "lcobucci/jwt": ">=3.4,<3.4.6|>=4,<4.0.4|>=4.1,<4.1.5",
                "league/commonmark": "<0.18.3",
                "league/flysystem": "<1.1.4|>=2,<2.1.1",
                "lexik/jwt-authentication-bundle": "<2.10.7|>=2.11,<2.11.3",
                "librenms/librenms": "<22.10",
                "liftkit/database": "<2.13.2",
                "limesurvey/limesurvey": "<3.27.19",
                "livehelperchat/livehelperchat": "<=3.91",
                "livewire/livewire": ">2.2.4,<2.2.6",
                "lms/routes": "<2.1.1",
                "localizationteam/l10nmgr": "<7.4|>=8,<8.7|>=9,<9.2",
                "luyadev/yii-helpers": "<1.2.1",
                "magento/community-edition": ">=2,<2.2.10|>=2.3,<2.3.3",
                "magento/magento1ce": "<1.9.4.3",
                "magento/magento1ee": ">=1,<1.14.4.3",
                "magento/product-community-edition": ">=2,<2.2.10|>=2.3,<2.3.2-p.2",
                "maikuolan/phpmussel": ">=1,<1.6",
                "mantisbt/mantisbt": "<=2.25.5",
                "marcwillmann/turn": "<0.3.3",
                "matyhtf/framework": "<3.0.6",
                "mautic/core": "<4.3|= 2.13.1",
                "mediawiki/core": "<=1.39.3",
                "mediawiki/matomo": "<2.4.3",
                "melisplatform/melis-asset-manager": "<5.0.1",
                "melisplatform/melis-cms": "<5.0.1",
                "melisplatform/melis-front": "<5.0.1",
                "mezzio/mezzio-swoole": "<3.7|>=4,<4.3",
                "mgallegos/laravel-jqgrid": "<=1.3",
                "microweber/microweber": "<=1.3.4",
                "miniorange/miniorange-saml": "<1.4.3",
                "mittwald/typo3_forum": "<1.2.1",
                "mobiledetect/mobiledetectlib": "<2.8.32",
                "modx/revolution": "<= 2.8.3-pl|<2.8",
                "mojo42/jirafeau": "<4.4",
                "monolog/monolog": ">=1.8,<1.12",
                "moodle/moodle": "<4.2-rc.2|= 4.2.0|= 3.11",
                "mustache/mustache": ">=2,<2.14.1",
                "namshi/jose": "<2.2",
                "neoan3-apps/template": "<1.1.1",
                "neorazorx/facturascripts": "<2022.4",
                "neos/flow": ">=1,<1.0.4|>=1.1,<1.1.1|>=2,<2.0.1|>=2.3,<2.3.16|>=3,<3.0.12|>=3.1,<3.1.10|>=3.2,<3.2.13|>=3.3,<3.3.13|>=4,<4.0.6",
                "neos/form": ">=1.2,<4.3.3|>=5,<5.0.9|>=5.1,<5.1.3",
                "neos/neos": ">=1.1,<1.1.3|>=1.2,<1.2.13|>=2,<2.0.4|>=2.3,<2.9.99|>=3,<3.0.20|>=3.1,<3.1.18|>=3.2,<3.2.14|>=3.3,<5.3.10|>=7,<7.0.9|>=7.1,<7.1.7|>=7.2,<7.2.6|>=7.3,<7.3.4|>=8,<8.0.2",
                "neos/swiftmailer": ">=4.1,<4.1.99|>=5.4,<5.4.5",
                "netgen/tagsbundle": ">=3.4,<3.4.11|>=4,<4.0.15",
                "nette/application": ">=2,<2.0.19|>=2.1,<2.1.13|>=2.2,<2.2.10|>=2.3,<2.3.14|>=2.4,<2.4.16|>=3,<3.0.6",
                "nette/nette": ">=2,<2.0.19|>=2.1,<2.1.13",
                "nilsteampassnet/teampass": "<3.0.9",
                "notrinos/notrinos-erp": "<=0.7",
                "noumo/easyii": "<=0.9",
                "nukeviet/nukeviet": "<4.5.2",
                "nyholm/psr7": "<1.6.1",
                "nystudio107/craft-seomatic": "<3.4.12",
                "nzo/url-encryptor-bundle": ">=4,<4.3.2|>=5,<5.0.1",
                "october/backend": "<1.1.2",
                "october/cms": "= 1.1.1|= 1.0.471|= 1.0.469|>=1.0.319,<1.0.469",
                "october/october": ">=1.0.319,<1.0.466|>=2.1,<2.1.12",
                "october/rain": "<1.0.472|>=1.1,<1.1.2",
                "october/system": "<1.0.476|>=1.1,<1.1.12|>=2,<2.2.34|>=3,<3.0.66",
                "onelogin/php-saml": "<2.10.4",
                "oneup/uploader-bundle": "<1.9.3|>=2,<2.1.5",
                "open-web-analytics/open-web-analytics": "<1.7.4",
                "opencart/opencart": "<=3.0.3.7",
                "openid/php-openid": "<2.3",
                "openmage/magento-lts": "<19.4.22|>=20,<20.0.19",
                "orchid/platform": ">=9,<9.4.4",
                "oro/commerce": ">=4.1,<5.0.6",
                "oro/crm": ">=1.7,<1.7.4|>=3.1,<4.1.17|>=4.2,<4.2.7",
                "oro/platform": ">=1.7,<1.7.4|>=3.1,<3.1.29|>=4.1,<4.1.17|>=4.2,<4.2.8",
                "packbackbooks/lti-1-3-php-library": "<5",
                "padraic/humbug_get_contents": "<1.1.2",
                "pagarme/pagarme-php": ">=0,<3",
                "pagekit/pagekit": "<=1.0.18",
                "paragonie/random_compat": "<2",
                "passbolt/passbolt_api": "<2.11",
                "paypal/merchant-sdk-php": "<3.12",
                "pear/archive_tar": "<1.4.14",
                "pear/crypt_gpg": "<1.6.7",
                "pegasus/google-for-jobs": "<1.5.1|>=2,<2.1.1",
                "personnummer/personnummer": "<3.0.2",
                "phanan/koel": "<5.1.4",
                "php-mod/curl": "<2.3.2",
                "phpbb/phpbb": ">=3.2,<3.2.10|>=3.3,<3.3.1",
                "phpfastcache/phpfastcache": "<6.1.5|>=7,<7.1.2|>=8,<8.0.7",
                "phpmailer/phpmailer": "<6.5",
                "phpmussel/phpmussel": ">=1,<1.6",
                "phpmyadmin/phpmyadmin": "<5.2.1",
                "phpmyfaq/phpmyfaq": "<=3.1.7",
                "phpoffice/phpexcel": "<1.8",
                "phpoffice/phpspreadsheet": "<1.16",
                "phpseclib/phpseclib": "<2.0.31|>=3,<3.0.19",
                "phpservermon/phpservermon": "<=3.5.2",
                "phpsysinfo/phpsysinfo": "<3.2.5",
                "phpunit/phpunit": ">=4.8.19,<4.8.28|>=5,<5.6.3",
                "phpwhois/phpwhois": "<=4.2.5",
                "phpxmlrpc/extras": "<0.6.1",
                "phpxmlrpc/phpxmlrpc": "<4.9.2",
                "pimcore/customer-management-framework-bundle": "<3.3.10",
                "pimcore/data-hub": "<1.2.4",
                "pimcore/perspective-editor": "<1.5.1",
                "pimcore/pimcore": "<10.5.23",
                "pixelfed/pixelfed": "<=0.11.4",
                "pocketmine/bedrock-protocol": "<8.0.2",
                "pocketmine/pocketmine-mp": "<4.20.5|>=4.21,<4.21.1|< 4.18.0-ALPHA2|>= 4.0.0-BETA5, < 4.4.2",
                "pressbooks/pressbooks": "<5.18",
                "prestashop/autoupgrade": ">=4,<4.10.1",
                "prestashop/blockwishlist": ">=2,<2.1.1",
                "prestashop/contactform": ">=1.0.1,<4.3",
                "prestashop/gamification": "<2.3.2",
                "prestashop/prestashop": "<8.0.4",
                "prestashop/productcomments": "<5.0.2",
                "prestashop/ps_emailsubscription": "<2.6.1",
                "prestashop/ps_facetedsearch": "<3.4.1",
                "prestashop/ps_linklist": "<3.1",
                "privatebin/privatebin": "<1.4",
                "processwire/processwire": "<=3.0.200",
                "propel/propel": ">=2-alpha.1,<=2-alpha.7",
                "propel/propel1": ">=1,<=1.7.1",
                "pterodactyl/panel": "<1.7",
                "ptrofimov/beanstalk_console": "<1.7.14",
                "pusher/pusher-php-server": "<2.2.1",
                "pwweb/laravel-core": "<=0.3.6-beta",
                "pyrocms/pyrocms": "<=3.9.1",
                "rainlab/debugbar-plugin": "<3.1",
                "rankmath/seo-by-rank-math": "<=1.0.95",
                "react/http": ">=0.7,<1.9",
                "really-simple-plugins/complianz-gdpr": "<6.4.2",
                "remdex/livehelperchat": "<3.99",
                "rmccue/requests": ">=1.6,<1.8",
                "robrichards/xmlseclibs": "<3.0.4",
                "roots/soil": "<4.1",
                "rudloff/alltube": "<3.0.3",
                "s-cart/core": "<6.9",
                "s-cart/s-cart": "<6.9",
                "sabberworm/php-css-parser": ">=1,<1.0.1|>=2,<2.0.1|>=3,<3.0.1|>=4,<4.0.1|>=5,<5.0.9|>=5.1,<5.1.3|>=5.2,<5.2.1|>=6,<6.0.2|>=7,<7.0.4|>=8,<8.0.1|>=8.1,<8.1.1|>=8.2,<8.2.1|>=8.3,<8.3.1",
                "sabre/dav": ">=1.6,<1.6.99|>=1.7,<1.7.11|>=1.8,<1.8.9",
                "scheb/two-factor-bundle": ">=0,<3.26|>=4,<4.11",
                "sensiolabs/connect": "<4.2.3",
                "serluck/phpwhois": "<=4.2.6",
                "sheng/yiicms": "<=1.2",
                "shopware/core": "<=6.4.20",
                "shopware/platform": "<=6.4.20",
                "shopware/production": "<=6.3.5.2",
                "shopware/shopware": "<=5.7.17",
                "shopware/storefront": "<=6.4.8.1",
                "shopxo/shopxo": "<2.2.6",
                "showdoc/showdoc": "<2.10.4",
                "silverstripe/admin": "<1.12.7",
                "silverstripe/assets": ">=1,<1.11.1",
                "silverstripe/cms": "<4.11.3",
                "silverstripe/comments": ">=1.3,<1.9.99|>=2,<2.9.99|>=3,<3.1.1",
                "silverstripe/forum": "<=0.6.1|>=0.7,<=0.7.3",
                "silverstripe/framework": "<4.12.5",
                "silverstripe/graphql": "<3.5.2|>=4-alpha.1,<4-alpha.2|>=4.1.1,<4.1.2|>=4.2.2,<4.2.3|= 4.0.0-alpha1",
                "silverstripe/hybridsessions": ">=1,<2.4.1|>=2.5,<2.5.1",
                "silverstripe/registry": ">=2.1,<2.1.2|>=2.2,<2.2.1",
                "silverstripe/restfulserver": ">=1,<1.0.9|>=2,<2.0.4",
                "silverstripe/silverstripe-omnipay": "<2.5.2|>=3,<3.0.2|>=3.1,<3.1.4|>=3.2,<3.2.1",
                "silverstripe/subsites": ">=2,<2.6.1",
                "silverstripe/taxonomy": ">=1.3,<1.3.1|>=2,<2.0.1",
                "silverstripe/userforms": "<3",
                "silverstripe/versioned-admin": ">=1,<1.11.1",
                "simple-updates/phpwhois": "<=1",
                "simplesamlphp/saml2": "<1.10.6|>=2,<2.3.8|>=3,<3.1.4",
                "simplesamlphp/simplesamlphp": "<1.18.6",
                "simplesamlphp/simplesamlphp-module-infocard": "<1.0.1",
                "simplesamlphp/simplesamlphp-module-openid": "<1",
                "simplesamlphp/simplesamlphp-module-openidprovider": "<0.9",
                "simplito/elliptic-php": "<1.0.6",
                "sitegeist/fluid-components": "<3.5",
                "slim/psr7": "<1.4.1|>=1.5,<1.5.1|>=1.6,<1.6.1",
                "slim/slim": "<2.6",
                "smarty/smarty": "<3.1.48|>=4,<4.3.1",
                "snipe/snipe-it": "<=6.0.14|>= 6.0.0-RC-1, <= 6.0.0-RC-5",
                "socalnick/scn-social-auth": "<1.15.2",
                "socialiteproviders/steam": "<1.1",
                "spatie/browsershot": "<3.57.4",
                "spipu/html2pdf": "<5.2.4",
                "spoonity/tcpdf": "<6.2.22",
                "squizlabs/php_codesniffer": ">=1,<2.8.1|>=3,<3.0.1",
                "ssddanbrown/bookstack": "<22.2.3",
                "statamic/cms": "<3.2.39|>=3.3,<3.3.2",
                "stormpath/sdk": ">=0,<9.9.99",
                "studio-42/elfinder": "<2.1.62",
                "subrion/cms": "<=4.2.1",
                "sukohi/surpass": "<1",
                "sulu/sulu": "= 2.4.0-RC1|<1.6.44|>=2,<2.2.18|>=2.3,<2.3.8",
                "sumocoders/framework-user-bundle": "<1.4",
                "swag/paypal": "<5.4.4",
                "swiftmailer/swiftmailer": ">=4,<5.4.5",
                "sylius/admin-bundle": ">=1,<1.0.17|>=1.1,<1.1.9|>=1.2,<1.2.2",
                "sylius/grid": ">=1,<1.1.19|>=1.2,<1.2.18|>=1.3,<1.3.13|>=1.4,<1.4.5|>=1.5,<1.5.1",
                "sylius/grid-bundle": "<1.10.1",
                "sylius/paypal-plugin": ">=1,<1.2.4|>=1.3,<1.3.1",
                "sylius/resource-bundle": "<1.3.14|>=1.4,<1.4.7|>=1.5,<1.5.2|>=1.6,<1.6.4",
                "sylius/sylius": "<1.9.10|>=1.10,<1.10.11|>=1.11,<1.11.2",
                "symbiote/silverstripe-multivaluefield": ">=3,<3.0.99",
                "symbiote/silverstripe-queuedjobs": ">=3,<3.0.2|>=3.1,<3.1.4|>=4,<4.0.7|>=4.1,<4.1.2|>=4.2,<4.2.4|>=4.3,<4.3.3|>=4.4,<4.4.3|>=4.5,<4.5.1|>=4.6,<4.6.4",
                "symbiote/silverstripe-seed": "<6.0.3",
                "symbiote/silverstripe-versionedfiles": "<=2.0.3",
                "symfont/process": ">=0",
                "symfony/cache": ">=3.1,<3.4.35|>=4,<4.2.12|>=4.3,<4.3.8",
                "symfony/dependency-injection": ">=2,<2.0.17|>=2.7,<2.7.51|>=2.8,<2.8.50|>=3,<3.4.26|>=4,<4.1.12|>=4.2,<4.2.7",
                "symfony/error-handler": ">=4.4,<4.4.4|>=5,<5.0.4",
                "symfony/form": ">=2.3,<2.3.35|>=2.4,<2.6.12|>=2.7,<2.7.50|>=2.8,<2.8.49|>=3,<3.4.20|>=4,<4.0.15|>=4.1,<4.1.9|>=4.2,<4.2.1",
                "symfony/framework-bundle": ">=2,<2.3.18|>=2.4,<2.4.8|>=2.5,<2.5.2|>=2.7,<2.7.51|>=2.8,<2.8.50|>=3,<3.4.26|>=4,<4.1.12|>=4.2,<4.2.7|>=5.3.14,<=5.3.14|>=5.4.3,<=5.4.3|>=6.0.3,<=6.0.3|= 6.0.3|= 5.4.3|= 5.3.14",
                "symfony/http-foundation": ">=2,<2.8.52|>=3,<3.4.35|>=4,<4.2.12|>=4.3,<4.3.8|>=4.4,<4.4.7|>=5,<5.0.7",
                "symfony/http-kernel": ">=2,<4.4.50|>=5,<5.4.20|>=6,<6.0.20|>=6.1,<6.1.12|>=6.2,<6.2.6",
                "symfony/intl": ">=2.7,<2.7.38|>=2.8,<2.8.31|>=3,<3.2.14|>=3.3,<3.3.13",
                "symfony/maker-bundle": ">=1.27,<1.29.2|>=1.30,<1.31.1",
                "symfony/mime": ">=4.3,<4.3.8",
                "symfony/phpunit-bridge": ">=2.8,<2.8.50|>=3,<3.4.26|>=4,<4.1.12|>=4.2,<4.2.7",
                "symfony/polyfill": ">=1,<1.10",
                "symfony/polyfill-php55": ">=1,<1.10",
                "symfony/proxy-manager-bridge": ">=2.7,<2.7.51|>=2.8,<2.8.50|>=3,<3.4.26|>=4,<4.1.12|>=4.2,<4.2.7",
                "symfony/routing": ">=2,<2.0.19",
                "symfony/security": ">=2,<2.7.51|>=2.8,<3.4.49|>=4,<4.4.24|>=5,<5.2.8",
                "symfony/security-bundle": ">=2,<4.4.50|>=5,<5.4.20|>=6,<6.0.20|>=6.1,<6.1.12|>=6.2,<6.2.6",
                "symfony/security-core": ">=2.4,<2.6.13|>=2.7,<2.7.9|>=2.7.30,<2.7.32|>=2.8,<3.4.49|>=4,<4.4.24|>=5,<5.2.9",
                "symfony/security-csrf": ">=2.4,<2.7.48|>=2.8,<2.8.41|>=3,<3.3.17|>=3.4,<3.4.11|>=4,<4.0.11",
                "symfony/security-guard": ">=2.8,<3.4.48|>=4,<4.4.23|>=5,<5.2.8",
                "symfony/security-http": ">=2.3,<2.3.41|>=2.4,<2.7.51|>=2.8,<2.8.50|>=3,<3.4.26|>=4,<4.2.12|>=4.3,<4.3.8|>=4.4,<4.4.7|>=5,<5.0.7|>=5.1,<5.2.8|>=5.3,<5.3.2",
                "symfony/serializer": ">=2,<2.0.11|>=4.1,<4.4.35|>=5,<5.3.12",
                "symfony/symfony": ">=2,<4.4.50|>=5,<5.4.20|>=6,<6.0.20|>=6.1,<6.1.12|>=6.2,<6.2.6",
                "symfony/translation": ">=2,<2.0.17",
                "symfony/validator": ">=2,<2.0.24|>=2.1,<2.1.12|>=2.2,<2.2.5|>=2.3,<2.3.3",
                "symfony/var-exporter": ">=4.2,<4.2.12|>=4.3,<4.3.8",
                "symfony/web-profiler-bundle": ">=2,<2.3.19|>=2.4,<2.4.9|>=2.5,<2.5.4",
                "symfony/yaml": ">=2,<2.0.22|>=2.1,<2.1.7",
                "t3/dce": ">=2.2,<2.6.2",
                "t3g/svg-sanitizer": "<1.0.3",
                "tastyigniter/tastyigniter": "<3.3",
                "tcg/voyager": "<=1.4",
                "tecnickcom/tcpdf": "<6.2.22",
                "terminal42/contao-tablelookupwizard": "<3.3.5",
                "thelia/backoffice-default-template": ">=2.1,<2.1.2",
                "thelia/thelia": ">=2.1-beta.1,<2.1.3",
                "theonedemon/phpwhois": "<=4.2.5",
                "thinkcmf/thinkcmf": "<=5.1.7",
                "thorsten/phpmyfaq": "<3.2-beta.2",
                "tinymce/tinymce": "<5.10.7|>=6,<6.3.1",
                "tinymighty/wiki-seo": "<1.2.2",
                "titon/framework": ">=0,<9.9.99",
                "tobiasbg/tablepress": "<= 2.0-RC1",
                "topthink/framework": "<6.0.14",
                "topthink/think": "<=6.1.1",
                "topthink/thinkphp": "<=3.2.3",
                "tpwd/ke_search": "<4.0.3|>=4.1,<4.6.6|>=5,<5.0.2",
                "tribalsystems/zenario": "<=9.3.57595",
                "truckersmp/phpwhois": "<=4.3.1",
                "ttskch/pagination-service-provider": "<1",
                "twig/twig": "<1.44.7|>=2,<2.15.3|>=3,<3.4.3",
                "typo3/cms": "<2.0.5|>=3,<3.0.3|>=6.2,<6.2.30|>=7,<7.6.32|>=8,<8.7.38|>=9,<9.5.29|>=10,<10.4.35|>=11,<11.5.23|>=12,<12.2",
                "typo3/cms-backend": ">=7,<=7.6.50|>=8,<=8.7.39|>=9,<=9.5.24|>=10,<=10.4.13|>=11,<=11.1",
                "typo3/cms-core": "<8.7.51|>=9,<9.5.40|>=10,<10.4.36|>=11,<11.5.23|>=12,<12.2",
                "typo3/cms-form": ">=8,<=8.7.39|>=9,<=9.5.24|>=10,<=10.4.13|>=11,<=11.1",
                "typo3/flow": ">=1,<1.0.4|>=1.1,<1.1.1|>=2,<2.0.1|>=2.3,<2.3.16|>=3,<3.0.12|>=3.1,<3.1.10|>=3.2,<3.2.13|>=3.3,<3.3.13|>=4,<4.0.6",
                "typo3/html-sanitizer": ">=1,<1.5|>=2,<2.1.1",
                "typo3/neos": ">=1.1,<1.1.3|>=1.2,<1.2.13|>=2,<2.0.4|>=2.3,<2.3.99|>=3,<3.0.20|>=3.1,<3.1.18|>=3.2,<3.2.14|>=3.3,<3.3.23|>=4,<4.0.17|>=4.1,<4.1.16|>=4.2,<4.2.12|>=4.3,<4.3.3",
                "typo3/phar-stream-wrapper": ">=1,<2.1.1|>=3,<3.1.1",
                "typo3/swiftmailer": ">=4.1,<4.1.99|>=5.4,<5.4.5",
                "typo3fluid/fluid": ">=2,<2.0.8|>=2.1,<2.1.7|>=2.2,<2.2.4|>=2.3,<2.3.7|>=2.4,<2.4.4|>=2.5,<2.5.11|>=2.6,<2.6.10",
                "ua-parser/uap-php": "<3.8",
                "unisharp/laravel-filemanager": "<=2.5.1",
                "userfrosting/userfrosting": ">=0.3.1,<4.6.3",
                "usmanhalalit/pixie": "<1.0.3|>=2,<2.0.2",
                "uvdesk/community-skeleton": "<=1.1.1",
                "vanilla/safecurl": "<0.9.2",
                "verot/class.upload.php": "<=1.0.3|>=2,<=2.0.4",
                "vova07/yii2-fileapi-widget": "<0.1.9",
                "vrana/adminer": "<4.8.1",
                "wallabag/tcpdf": "<6.2.22",
                "wallabag/wallabag": "<2.5.4",
                "wanglelecc/laracms": "<=1.0.3",
                "web-auth/webauthn-framework": ">=3.3,<3.3.4",
                "webbuilders-group/silverstripe-kapost-bridge": "<0.4",
                "webcoast/deferred-image-processing": "<1.0.2",
                "webklex/laravel-imap": "<5.3",
                "webklex/php-imap": "<5.3",
                "webpa/webpa": "<3.1.2",
                "wikimedia/parsoid": "<0.12.2",
                "willdurand/js-translation-bundle": "<2.1.1",
                "wintercms/winter": "<1.0.475|>=1.1,<1.1.10|>=1.2,<1.2.1",
                "woocommerce/woocommerce": "<6.6",
                "wp-cli/wp-cli": "<2.5",
                "wp-graphql/wp-graphql": "<=1.14.5",
                "wpanel/wpanel4-cms": "<=4.3.1",
                "wpcloud/wp-stateless": "<3.2",
                "wwbn/avideo": "<=12.4",
                "xataface/xataface": "<3",
                "xpressengine/xpressengine": "<3.0.15",
                "yeswiki/yeswiki": "<4.1",
                "yetiforce/yetiforce-crm": "<=6.4",
                "yidashi/yii2cmf": "<=2",
                "yii2mod/yii2-cms": "<1.9.2",
                "yiisoft/yii": "<1.1.27",
                "yiisoft/yii2": "<2.0.38",
                "yiisoft/yii2-bootstrap": "<2.0.4",
                "yiisoft/yii2-dev": "<2.0.43",
                "yiisoft/yii2-elasticsearch": "<2.0.5",
                "yiisoft/yii2-gii": "<=2.2.4",
                "yiisoft/yii2-jui": "<2.0.4",
                "yiisoft/yii2-redis": "<2.0.8",
                "yikesinc/yikes-inc-easy-mailchimp-extender": "<6.8.6",
                "yoast-seo-for-typo3/yoast_seo": "<7.2.3",
                "yourls/yourls": "<=1.8.2",
                "zendesk/zendesk_api_client_php": "<2.2.11",
                "zendframework/zend-cache": ">=2.4,<2.4.8|>=2.5,<2.5.3",
                "zendframework/zend-captcha": ">=2,<2.4.9|>=2.5,<2.5.2",
                "zendframework/zend-crypt": ">=2,<2.4.9|>=2.5,<2.5.2",
                "zendframework/zend-db": ">=2,<2.0.99|>=2.1,<2.1.99|>=2.2,<2.2.10|>=2.3,<2.3.5",
                "zendframework/zend-developer-tools": ">=1.2.2,<1.2.3",
                "zendframework/zend-diactoros": "<1.8.4",
                "zendframework/zend-feed": "<2.10.3",
                "zendframework/zend-form": ">=2,<2.2.7|>=2.3,<2.3.1",
                "zendframework/zend-http": "<2.8.1",
                "zendframework/zend-json": ">=2.1,<2.1.6|>=2.2,<2.2.6",
                "zendframework/zend-ldap": ">=2,<2.0.99|>=2.1,<2.1.99|>=2.2,<2.2.8|>=2.3,<2.3.3",
                "zendframework/zend-mail": ">=2,<2.4.11|>=2.5,<2.7.2",
                "zendframework/zend-navigation": ">=2,<2.2.7|>=2.3,<2.3.1",
                "zendframework/zend-session": ">=2,<2.0.99|>=2.1,<2.1.99|>=2.2,<2.2.9|>=2.3,<2.3.4",
                "zendframework/zend-validator": ">=2.3,<2.3.6",
                "zendframework/zend-view": ">=2,<2.2.7|>=2.3,<2.3.1",
                "zendframework/zend-xmlrpc": ">=2.1,<2.1.6|>=2.2,<2.2.6",
                "zendframework/zendframework": "<=3",
                "zendframework/zendframework1": "<1.12.20",
                "zendframework/zendopenid": ">=2,<2.0.2",
                "zendframework/zendxml": ">=1,<1.0.1",
                "zetacomponents/mail": "<1.8.2",
                "zf-commons/zfc-user": "<1.2.2",
                "zfcampus/zf-apigility-doctrine": ">=1,<1.0.3",
                "zfr/zfr-oauth2-server-module": "<0.1.2",
                "zoujingli/thinkadmin": "<6.0.22"
            },
            "type": "metapackage",
            "notification-url": "https://packagist.org/downloads/",
            "license": [
                "MIT"
            ],
            "authors": [
                {
                    "name": "Marco Pivetta",
                    "email": "ocramius@gmail.com",
                    "role": "maintainer"
                },
                {
                    "name": "Ilya Tribusean",
                    "email": "slash3b@gmail.com",
                    "role": "maintainer"
                }
            ],
            "description": "Prevents installation of composer packages with known security vulnerabilities: no API, simply require it",
            "keywords": [
                "dev"
            ],
            "support": {
                "issues": "https://github.com/Roave/SecurityAdvisories/issues",
                "source": "https://github.com/Roave/SecurityAdvisories/tree/latest"
            },
            "funding": [
                {
                    "url": "https://github.com/Ocramius",
                    "type": "github"
                },
                {
                    "url": "https://tidelift.com/funding/github/packagist/roave/security-advisories",
                    "type": "tidelift"
                }
            ],
            "time": "2023-06-14T05:04:21+00:00"
        },
        {
            "name": "robmorgan/phinx",
            "version": "0.12.13",
            "source": {
                "type": "git",
                "url": "https://github.com/cakephp/phinx.git",
                "reference": "6eb0f295e140ed2804d93396755f0ce9ada4ec07"
            },
            "dist": {
                "type": "zip",
                "url": "https://api.github.com/repos/cakephp/phinx/zipball/6eb0f295e140ed2804d93396755f0ce9ada4ec07",
                "reference": "6eb0f295e140ed2804d93396755f0ce9ada4ec07",
                "shasum": ""
            },
            "require": {
                "cakephp/database": "^4.0",
                "php": ">=7.2",
                "psr/container": "^1.0 || ^2.0",
                "symfony/config": "^3.4|^4.0|^5.0|^6.0",
                "symfony/console": "^3.4|^4.0|^5.0|^6.0"
            },
            "require-dev": {
                "cakephp/cakephp-codesniffer": "^4.0",
                "ext-json": "*",
                "ext-pdo": "*",
                "phpunit/phpunit": "^8.5|^9.3",
                "sebastian/comparator": ">=1.2.3",
                "symfony/yaml": "^3.4|^4.0|^5.0"
            },
            "suggest": {
                "ext-json": "Install if using JSON configuration format",
                "ext-pdo": "PDO extension is needed",
                "symfony/yaml": "Install if using YAML configuration format"
            },
            "bin": [
                "bin/phinx"
            ],
            "type": "library",
            "autoload": {
                "psr-4": {
                    "Phinx\\": "src/Phinx/"
                }
            },
            "notification-url": "https://packagist.org/downloads/",
            "license": [
                "MIT"
            ],
            "authors": [
                {
                    "name": "Rob Morgan",
                    "email": "robbym@gmail.com",
                    "homepage": "https://robmorgan.id.au",
                    "role": "Lead Developer"
                },
                {
                    "name": "Woody Gilk",
                    "email": "woody.gilk@gmail.com",
                    "homepage": "https://shadowhand.me",
                    "role": "Developer"
                },
                {
                    "name": "Richard Quadling",
                    "email": "rquadling@gmail.com",
                    "role": "Developer"
                },
                {
                    "name": "CakePHP Community",
                    "homepage": "https://github.com/cakephp/phinx/graphs/contributors",
                    "role": "Developer"
                }
            ],
            "description": "Phinx makes it ridiculously easy to manage the database migrations for your PHP app.",
            "homepage": "https://phinx.org",
            "keywords": [
                "database",
                "database migrations",
                "db",
                "migrations",
                "phinx"
            ],
            "support": {
                "issues": "https://github.com/cakephp/phinx/issues",
                "source": "https://github.com/cakephp/phinx/tree/0.12.13"
            },
            "time": "2022-10-03T04:57:40+00:00"
        },
        {
            "name": "sabberworm/php-css-parser",
            "version": "8.4.0",
            "source": {
                "type": "git",
                "url": "https://github.com/sabberworm/PHP-CSS-Parser.git",
                "reference": "e41d2140031d533348b2192a83f02d8dd8a71d30"
            },
            "dist": {
                "type": "zip",
                "url": "https://api.github.com/repos/sabberworm/PHP-CSS-Parser/zipball/e41d2140031d533348b2192a83f02d8dd8a71d30",
                "reference": "e41d2140031d533348b2192a83f02d8dd8a71d30",
                "shasum": ""
            },
            "require": {
                "ext-iconv": "*",
                "php": ">=5.6.20"
            },
            "require-dev": {
                "codacy/coverage": "^1.4",
                "phpunit/phpunit": "^4.8.36"
            },
            "suggest": {
                "ext-mbstring": "for parsing UTF-8 CSS"
            },
            "type": "library",
            "autoload": {
                "psr-4": {
                    "Sabberworm\\CSS\\": "src/"
                }
            },
            "notification-url": "https://packagist.org/downloads/",
            "license": [
                "MIT"
            ],
            "authors": [
                {
                    "name": "Raphael Schweikert"
                }
            ],
            "description": "Parser for CSS Files written in PHP",
            "homepage": "https://www.sabberworm.com/blog/2010/6/10/php-css-parser",
            "keywords": [
                "css",
                "parser",
                "stylesheet"
            ],
            "support": {
                "issues": "https://github.com/sabberworm/PHP-CSS-Parser/issues",
                "source": "https://github.com/sabberworm/PHP-CSS-Parser/tree/8.4.0"
            },
            "time": "2021-12-11T13:40:54+00:00"
        },
        {
            "name": "symfony/config",
            "version": "v5.4.21",
            "source": {
                "type": "git",
                "url": "https://github.com/symfony/config.git",
                "reference": "2a6b1111d038adfa15d52c0871e540f3b352d1e4"
            },
            "dist": {
                "type": "zip",
                "url": "https://api.github.com/repos/symfony/config/zipball/2a6b1111d038adfa15d52c0871e540f3b352d1e4",
                "reference": "2a6b1111d038adfa15d52c0871e540f3b352d1e4",
                "shasum": ""
            },
            "require": {
                "php": ">=7.2.5",
                "symfony/deprecation-contracts": "^2.1|^3",
                "symfony/filesystem": "^4.4|^5.0|^6.0",
                "symfony/polyfill-ctype": "~1.8",
                "symfony/polyfill-php80": "^1.16",
                "symfony/polyfill-php81": "^1.22"
            },
            "conflict": {
                "symfony/finder": "<4.4"
            },
            "require-dev": {
                "symfony/event-dispatcher": "^4.4|^5.0|^6.0",
                "symfony/finder": "^4.4|^5.0|^6.0",
                "symfony/messenger": "^4.4|^5.0|^6.0",
                "symfony/service-contracts": "^1.1|^2|^3",
                "symfony/yaml": "^4.4|^5.0|^6.0"
            },
            "suggest": {
                "symfony/yaml": "To use the yaml reference dumper"
            },
            "type": "library",
            "autoload": {
                "psr-4": {
                    "Symfony\\Component\\Config\\": ""
                },
                "exclude-from-classmap": [
                    "/Tests/"
                ]
            },
            "notification-url": "https://packagist.org/downloads/",
            "license": [
                "MIT"
            ],
            "authors": [
                {
                    "name": "Fabien Potencier",
                    "email": "fabien@symfony.com"
                },
                {
                    "name": "Symfony Community",
                    "homepage": "https://symfony.com/contributors"
                }
            ],
            "description": "Helps you find, load, combine, autofill and validate configuration values of any kind",
            "homepage": "https://symfony.com",
            "support": {
                "source": "https://github.com/symfony/config/tree/v5.4.21"
            },
            "funding": [
                {
                    "url": "https://symfony.com/sponsor",
                    "type": "custom"
                },
                {
                    "url": "https://github.com/fabpot",
                    "type": "github"
                },
                {
                    "url": "https://tidelift.com/funding/github/packagist/symfony/symfony",
                    "type": "tidelift"
                }
            ],
            "time": "2023-02-14T08:03:56+00:00"
        },
        {
            "name": "symfony/console",
            "version": "v5.4.24",
            "source": {
                "type": "git",
                "url": "https://github.com/symfony/console.git",
                "reference": "560fc3ed7a43e6d30ea94a07d77f9a60b8ed0fb8"
            },
            "dist": {
                "type": "zip",
                "url": "https://api.github.com/repos/symfony/console/zipball/560fc3ed7a43e6d30ea94a07d77f9a60b8ed0fb8",
                "reference": "560fc3ed7a43e6d30ea94a07d77f9a60b8ed0fb8",
                "shasum": ""
            },
            "require": {
                "php": ">=7.2.5",
                "symfony/deprecation-contracts": "^2.1|^3",
                "symfony/polyfill-mbstring": "~1.0",
                "symfony/polyfill-php73": "^1.9",
                "symfony/polyfill-php80": "^1.16",
                "symfony/service-contracts": "^1.1|^2|^3",
                "symfony/string": "^5.1|^6.0"
            },
            "conflict": {
                "psr/log": ">=3",
                "symfony/dependency-injection": "<4.4",
                "symfony/dotenv": "<5.1",
                "symfony/event-dispatcher": "<4.4",
                "symfony/lock": "<4.4",
                "symfony/process": "<4.4"
            },
            "provide": {
                "psr/log-implementation": "1.0|2.0"
            },
            "require-dev": {
                "psr/log": "^1|^2",
                "symfony/config": "^4.4|^5.0|^6.0",
                "symfony/dependency-injection": "^4.4|^5.0|^6.0",
                "symfony/event-dispatcher": "^4.4|^5.0|^6.0",
                "symfony/lock": "^4.4|^5.0|^6.0",
                "symfony/process": "^4.4|^5.0|^6.0",
                "symfony/var-dumper": "^4.4|^5.0|^6.0"
            },
            "suggest": {
                "psr/log": "For using the console logger",
                "symfony/event-dispatcher": "",
                "symfony/lock": "",
                "symfony/process": ""
            },
            "type": "library",
            "autoload": {
                "psr-4": {
                    "Symfony\\Component\\Console\\": ""
                },
                "exclude-from-classmap": [
                    "/Tests/"
                ]
            },
            "notification-url": "https://packagist.org/downloads/",
            "license": [
                "MIT"
            ],
            "authors": [
                {
                    "name": "Fabien Potencier",
                    "email": "fabien@symfony.com"
                },
                {
                    "name": "Symfony Community",
                    "homepage": "https://symfony.com/contributors"
                }
            ],
            "description": "Eases the creation of beautiful and testable command line interfaces",
            "homepage": "https://symfony.com",
            "keywords": [
                "cli",
                "command-line",
                "console",
                "terminal"
            ],
            "support": {
                "source": "https://github.com/symfony/console/tree/v5.4.24"
            },
            "funding": [
                {
                    "url": "https://symfony.com/sponsor",
                    "type": "custom"
                },
                {
                    "url": "https://github.com/fabpot",
                    "type": "github"
                },
                {
                    "url": "https://tidelift.com/funding/github/packagist/symfony/symfony",
                    "type": "tidelift"
                }
            ],
            "time": "2023-05-26T05:13:16+00:00"
        },
        {
            "name": "symfony/css-selector",
            "version": "v5.4.21",
            "source": {
                "type": "git",
                "url": "https://github.com/symfony/css-selector.git",
                "reference": "95f3c7468db1da8cc360b24fa2a26e7cefcb355d"
            },
            "dist": {
                "type": "zip",
                "url": "https://api.github.com/repos/symfony/css-selector/zipball/95f3c7468db1da8cc360b24fa2a26e7cefcb355d",
                "reference": "95f3c7468db1da8cc360b24fa2a26e7cefcb355d",
                "shasum": ""
            },
            "require": {
                "php": ">=7.2.5",
                "symfony/polyfill-php80": "^1.16"
            },
            "type": "library",
            "autoload": {
                "psr-4": {
                    "Symfony\\Component\\CssSelector\\": ""
                },
                "exclude-from-classmap": [
                    "/Tests/"
                ]
            },
            "notification-url": "https://packagist.org/downloads/",
            "license": [
                "MIT"
            ],
            "authors": [
                {
                    "name": "Fabien Potencier",
                    "email": "fabien@symfony.com"
                },
                {
                    "name": "Jean-François Simon",
                    "email": "jeanfrancois.simon@sensiolabs.com"
                },
                {
                    "name": "Symfony Community",
                    "homepage": "https://symfony.com/contributors"
                }
            ],
            "description": "Converts CSS selectors to XPath expressions",
            "homepage": "https://symfony.com",
            "support": {
                "source": "https://github.com/symfony/css-selector/tree/v5.4.21"
            },
            "funding": [
                {
                    "url": "https://symfony.com/sponsor",
                    "type": "custom"
                },
                {
                    "url": "https://github.com/fabpot",
                    "type": "github"
                },
                {
                    "url": "https://tidelift.com/funding/github/packagist/symfony/symfony",
                    "type": "tidelift"
                }
            ],
            "time": "2023-02-14T08:03:56+00:00"
        },
        {
            "name": "symfony/deprecation-contracts",
            "version": "v2.5.2",
            "source": {
                "type": "git",
                "url": "https://github.com/symfony/deprecation-contracts.git",
                "reference": "e8b495ea28c1d97b5e0c121748d6f9b53d075c66"
            },
            "dist": {
                "type": "zip",
                "url": "https://api.github.com/repos/symfony/deprecation-contracts/zipball/e8b495ea28c1d97b5e0c121748d6f9b53d075c66",
                "reference": "e8b495ea28c1d97b5e0c121748d6f9b53d075c66",
                "shasum": ""
            },
            "require": {
                "php": ">=7.1"
            },
            "type": "library",
            "extra": {
                "branch-alias": {
                    "dev-main": "2.5-dev"
                },
                "thanks": {
                    "name": "symfony/contracts",
                    "url": "https://github.com/symfony/contracts"
                }
            },
            "autoload": {
                "files": [
                    "function.php"
                ]
            },
            "notification-url": "https://packagist.org/downloads/",
            "license": [
                "MIT"
            ],
            "authors": [
                {
                    "name": "Nicolas Grekas",
                    "email": "p@tchwork.com"
                },
                {
                    "name": "Symfony Community",
                    "homepage": "https://symfony.com/contributors"
                }
            ],
            "description": "A generic function and convention to trigger deprecation notices",
            "homepage": "https://symfony.com",
            "support": {
                "source": "https://github.com/symfony/deprecation-contracts/tree/v2.5.2"
            },
            "funding": [
                {
                    "url": "https://symfony.com/sponsor",
                    "type": "custom"
                },
                {
                    "url": "https://github.com/fabpot",
                    "type": "github"
                },
                {
                    "url": "https://tidelift.com/funding/github/packagist/symfony/symfony",
                    "type": "tidelift"
                }
            ],
            "time": "2022-01-02T09:53:40+00:00"
        },
        {
            "name": "symfony/filesystem",
            "version": "v5.4.23",
            "source": {
                "type": "git",
                "url": "https://github.com/symfony/filesystem.git",
                "reference": "b2f79d86cd9e7de0fff6d03baa80eaed7a5f38b5"
            },
            "dist": {
                "type": "zip",
                "url": "https://api.github.com/repos/symfony/filesystem/zipball/b2f79d86cd9e7de0fff6d03baa80eaed7a5f38b5",
                "reference": "b2f79d86cd9e7de0fff6d03baa80eaed7a5f38b5",
                "shasum": ""
            },
            "require": {
                "php": ">=7.2.5",
                "symfony/polyfill-ctype": "~1.8",
                "symfony/polyfill-mbstring": "~1.8",
                "symfony/polyfill-php80": "^1.16"
            },
            "type": "library",
            "autoload": {
                "psr-4": {
                    "Symfony\\Component\\Filesystem\\": ""
                },
                "exclude-from-classmap": [
                    "/Tests/"
                ]
            },
            "notification-url": "https://packagist.org/downloads/",
            "license": [
                "MIT"
            ],
            "authors": [
                {
                    "name": "Fabien Potencier",
                    "email": "fabien@symfony.com"
                },
                {
                    "name": "Symfony Community",
                    "homepage": "https://symfony.com/contributors"
                }
            ],
            "description": "Provides basic utilities for the filesystem",
            "homepage": "https://symfony.com",
            "support": {
                "source": "https://github.com/symfony/filesystem/tree/v5.4.23"
            },
            "funding": [
                {
                    "url": "https://symfony.com/sponsor",
                    "type": "custom"
                },
                {
                    "url": "https://github.com/fabpot",
                    "type": "github"
                },
                {
                    "url": "https://tidelift.com/funding/github/packagist/symfony/symfony",
                    "type": "tidelift"
                }
            ],
            "time": "2023-03-02T11:38:35+00:00"
        },
        {
            "name": "symfony/http-foundation",
            "version": "v5.4.24",
            "source": {
                "type": "git",
                "url": "https://github.com/symfony/http-foundation.git",
                "reference": "3c59f97f6249ce552a44f01b93bfcbd786a954f5"
            },
            "dist": {
                "type": "zip",
                "url": "https://api.github.com/repos/symfony/http-foundation/zipball/3c59f97f6249ce552a44f01b93bfcbd786a954f5",
                "reference": "3c59f97f6249ce552a44f01b93bfcbd786a954f5",
                "shasum": ""
            },
            "require": {
                "php": ">=7.2.5",
                "symfony/deprecation-contracts": "^2.1|^3",
                "symfony/polyfill-mbstring": "~1.1",
                "symfony/polyfill-php80": "^1.16"
            },
            "require-dev": {
                "predis/predis": "~1.0",
                "symfony/cache": "^4.4|^5.0|^6.0",
                "symfony/dependency-injection": "^5.4|^6.0",
                "symfony/expression-language": "^4.4|^5.0|^6.0",
                "symfony/http-kernel": "^5.4.12|^6.0.12|^6.1.4",
                "symfony/mime": "^4.4|^5.0|^6.0",
                "symfony/rate-limiter": "^5.2|^6.0"
            },
            "suggest": {
                "symfony/mime": "To use the file extension guesser"
            },
            "type": "library",
            "autoload": {
                "psr-4": {
                    "Symfony\\Component\\HttpFoundation\\": ""
                },
                "exclude-from-classmap": [
                    "/Tests/"
                ]
            },
            "notification-url": "https://packagist.org/downloads/",
            "license": [
                "MIT"
            ],
            "authors": [
                {
                    "name": "Fabien Potencier",
                    "email": "fabien@symfony.com"
                },
                {
                    "name": "Symfony Community",
                    "homepage": "https://symfony.com/contributors"
                }
            ],
            "description": "Defines an object-oriented layer for the HTTP specification",
            "homepage": "https://symfony.com",
            "support": {
                "source": "https://github.com/symfony/http-foundation/tree/v5.4.24"
            },
            "funding": [
                {
                    "url": "https://symfony.com/sponsor",
                    "type": "custom"
                },
                {
                    "url": "https://github.com/fabpot",
                    "type": "github"
                },
                {
                    "url": "https://tidelift.com/funding/github/packagist/symfony/symfony",
                    "type": "tidelift"
                }
            ],
            "time": "2023-05-19T07:21:23+00:00"
        },
        {
            "name": "symfony/mime",
            "version": "v5.4.23",
            "source": {
                "type": "git",
                "url": "https://github.com/symfony/mime.git",
                "reference": "ae0a1032a450a3abf305ee44fc55ed423fbf16e3"
            },
            "dist": {
                "type": "zip",
                "url": "https://api.github.com/repos/symfony/mime/zipball/ae0a1032a450a3abf305ee44fc55ed423fbf16e3",
                "reference": "ae0a1032a450a3abf305ee44fc55ed423fbf16e3",
                "shasum": ""
            },
            "require": {
                "php": ">=7.2.5",
                "symfony/deprecation-contracts": "^2.1|^3",
                "symfony/polyfill-intl-idn": "^1.10",
                "symfony/polyfill-mbstring": "^1.0",
                "symfony/polyfill-php80": "^1.16"
            },
            "conflict": {
                "egulias/email-validator": "~3.0.0",
                "phpdocumentor/reflection-docblock": "<3.2.2",
                "phpdocumentor/type-resolver": "<1.4.0",
                "symfony/mailer": "<4.4",
                "symfony/serializer": "<5.4.14|>=6.0,<6.0.14|>=6.1,<6.1.6"
            },
            "require-dev": {
                "egulias/email-validator": "^2.1.10|^3.1|^4",
                "phpdocumentor/reflection-docblock": "^3.0|^4.0|^5.0",
                "symfony/dependency-injection": "^4.4|^5.0|^6.0",
                "symfony/property-access": "^4.4|^5.1|^6.0",
                "symfony/property-info": "^4.4|^5.1|^6.0",
                "symfony/serializer": "^5.4.14|~6.0.14|^6.1.6"
            },
            "type": "library",
            "autoload": {
                "psr-4": {
                    "Symfony\\Component\\Mime\\": ""
                },
                "exclude-from-classmap": [
                    "/Tests/"
                ]
            },
            "notification-url": "https://packagist.org/downloads/",
            "license": [
                "MIT"
            ],
            "authors": [
                {
                    "name": "Fabien Potencier",
                    "email": "fabien@symfony.com"
                },
                {
                    "name": "Symfony Community",
                    "homepage": "https://symfony.com/contributors"
                }
            ],
            "description": "Allows manipulating MIME messages",
            "homepage": "https://symfony.com",
            "keywords": [
                "mime",
                "mime-type"
            ],
            "support": {
                "source": "https://github.com/symfony/mime/tree/v5.4.23"
            },
            "funding": [
                {
                    "url": "https://symfony.com/sponsor",
                    "type": "custom"
                },
                {
                    "url": "https://github.com/fabpot",
                    "type": "github"
                },
                {
                    "url": "https://tidelift.com/funding/github/packagist/symfony/symfony",
                    "type": "tidelift"
                }
            ],
            "time": "2023-04-19T09:49:13+00:00"
        },
        {
            "name": "symfony/polyfill-ctype",
            "version": "v1.27.0",
            "source": {
                "type": "git",
                "url": "https://github.com/symfony/polyfill-ctype.git",
                "reference": "5bbc823adecdae860bb64756d639ecfec17b050a"
            },
            "dist": {
                "type": "zip",
                "url": "https://api.github.com/repos/symfony/polyfill-ctype/zipball/5bbc823adecdae860bb64756d639ecfec17b050a",
                "reference": "5bbc823adecdae860bb64756d639ecfec17b050a",
                "shasum": ""
            },
            "require": {
                "php": ">=7.1"
            },
            "provide": {
                "ext-ctype": "*"
            },
            "suggest": {
                "ext-ctype": "For best performance"
            },
            "type": "library",
            "extra": {
                "branch-alias": {
                    "dev-main": "1.27-dev"
                },
                "thanks": {
                    "name": "symfony/polyfill",
                    "url": "https://github.com/symfony/polyfill"
                }
            },
            "autoload": {
                "files": [
                    "bootstrap.php"
                ],
                "psr-4": {
                    "Symfony\\Polyfill\\Ctype\\": ""
                }
            },
            "notification-url": "https://packagist.org/downloads/",
            "license": [
                "MIT"
            ],
            "authors": [
                {
                    "name": "Gert de Pagter",
                    "email": "BackEndTea@gmail.com"
                },
                {
                    "name": "Symfony Community",
                    "homepage": "https://symfony.com/contributors"
                }
            ],
            "description": "Symfony polyfill for ctype functions",
            "homepage": "https://symfony.com",
            "keywords": [
                "compatibility",
                "ctype",
                "polyfill",
                "portable"
            ],
            "support": {
                "source": "https://github.com/symfony/polyfill-ctype/tree/v1.27.0"
            },
            "funding": [
                {
                    "url": "https://symfony.com/sponsor",
                    "type": "custom"
                },
                {
                    "url": "https://github.com/fabpot",
                    "type": "github"
                },
                {
                    "url": "https://tidelift.com/funding/github/packagist/symfony/symfony",
                    "type": "tidelift"
                }
            ],
            "time": "2022-11-03T14:55:06+00:00"
        },
        {
            "name": "symfony/polyfill-intl-grapheme",
            "version": "v1.27.0",
            "source": {
                "type": "git",
                "url": "https://github.com/symfony/polyfill-intl-grapheme.git",
                "reference": "511a08c03c1960e08a883f4cffcacd219b758354"
            },
            "dist": {
                "type": "zip",
                "url": "https://api.github.com/repos/symfony/polyfill-intl-grapheme/zipball/511a08c03c1960e08a883f4cffcacd219b758354",
                "reference": "511a08c03c1960e08a883f4cffcacd219b758354",
                "shasum": ""
            },
            "require": {
                "php": ">=7.1"
            },
            "suggest": {
                "ext-intl": "For best performance"
            },
            "type": "library",
            "extra": {
                "branch-alias": {
                    "dev-main": "1.27-dev"
                },
                "thanks": {
                    "name": "symfony/polyfill",
                    "url": "https://github.com/symfony/polyfill"
                }
            },
            "autoload": {
                "files": [
                    "bootstrap.php"
                ],
                "psr-4": {
                    "Symfony\\Polyfill\\Intl\\Grapheme\\": ""
                }
            },
            "notification-url": "https://packagist.org/downloads/",
            "license": [
                "MIT"
            ],
            "authors": [
                {
                    "name": "Nicolas Grekas",
                    "email": "p@tchwork.com"
                },
                {
                    "name": "Symfony Community",
                    "homepage": "https://symfony.com/contributors"
                }
            ],
            "description": "Symfony polyfill for intl's grapheme_* functions",
            "homepage": "https://symfony.com",
            "keywords": [
                "compatibility",
                "grapheme",
                "intl",
                "polyfill",
                "portable",
                "shim"
            ],
            "support": {
                "source": "https://github.com/symfony/polyfill-intl-grapheme/tree/v1.27.0"
            },
            "funding": [
                {
                    "url": "https://symfony.com/sponsor",
                    "type": "custom"
                },
                {
                    "url": "https://github.com/fabpot",
                    "type": "github"
                },
                {
                    "url": "https://tidelift.com/funding/github/packagist/symfony/symfony",
                    "type": "tidelift"
                }
            ],
            "time": "2022-11-03T14:55:06+00:00"
        },
        {
            "name": "symfony/polyfill-intl-idn",
            "version": "v1.27.0",
            "source": {
                "type": "git",
                "url": "https://github.com/symfony/polyfill-intl-idn.git",
                "reference": "639084e360537a19f9ee352433b84ce831f3d2da"
            },
            "dist": {
                "type": "zip",
                "url": "https://api.github.com/repos/symfony/polyfill-intl-idn/zipball/639084e360537a19f9ee352433b84ce831f3d2da",
                "reference": "639084e360537a19f9ee352433b84ce831f3d2da",
                "shasum": ""
            },
            "require": {
                "php": ">=7.1",
                "symfony/polyfill-intl-normalizer": "^1.10",
                "symfony/polyfill-php72": "^1.10"
            },
            "suggest": {
                "ext-intl": "For best performance"
            },
            "type": "library",
            "extra": {
                "branch-alias": {
                    "dev-main": "1.27-dev"
                },
                "thanks": {
                    "name": "symfony/polyfill",
                    "url": "https://github.com/symfony/polyfill"
                }
            },
            "autoload": {
                "files": [
                    "bootstrap.php"
                ],
                "psr-4": {
                    "Symfony\\Polyfill\\Intl\\Idn\\": ""
                }
            },
            "notification-url": "https://packagist.org/downloads/",
            "license": [
                "MIT"
            ],
            "authors": [
                {
                    "name": "Laurent Bassin",
                    "email": "laurent@bassin.info"
                },
                {
                    "name": "Trevor Rowbotham",
                    "email": "trevor.rowbotham@pm.me"
                },
                {
                    "name": "Symfony Community",
                    "homepage": "https://symfony.com/contributors"
                }
            ],
            "description": "Symfony polyfill for intl's idn_to_ascii and idn_to_utf8 functions",
            "homepage": "https://symfony.com",
            "keywords": [
                "compatibility",
                "idn",
                "intl",
                "polyfill",
                "portable",
                "shim"
            ],
            "support": {
                "source": "https://github.com/symfony/polyfill-intl-idn/tree/v1.27.0"
            },
            "funding": [
                {
                    "url": "https://symfony.com/sponsor",
                    "type": "custom"
                },
                {
                    "url": "https://github.com/fabpot",
                    "type": "github"
                },
                {
                    "url": "https://tidelift.com/funding/github/packagist/symfony/symfony",
                    "type": "tidelift"
                }
            ],
            "time": "2022-11-03T14:55:06+00:00"
        },
        {
            "name": "symfony/polyfill-intl-normalizer",
            "version": "v1.27.0",
            "source": {
                "type": "git",
                "url": "https://github.com/symfony/polyfill-intl-normalizer.git",
                "reference": "19bd1e4fcd5b91116f14d8533c57831ed00571b6"
            },
            "dist": {
                "type": "zip",
                "url": "https://api.github.com/repos/symfony/polyfill-intl-normalizer/zipball/19bd1e4fcd5b91116f14d8533c57831ed00571b6",
                "reference": "19bd1e4fcd5b91116f14d8533c57831ed00571b6",
                "shasum": ""
            },
            "require": {
                "php": ">=7.1"
            },
            "suggest": {
                "ext-intl": "For best performance"
            },
            "type": "library",
            "extra": {
                "branch-alias": {
                    "dev-main": "1.27-dev"
                },
                "thanks": {
                    "name": "symfony/polyfill",
                    "url": "https://github.com/symfony/polyfill"
                }
            },
            "autoload": {
                "files": [
                    "bootstrap.php"
                ],
                "psr-4": {
                    "Symfony\\Polyfill\\Intl\\Normalizer\\": ""
                },
                "classmap": [
                    "Resources/stubs"
                ]
            },
            "notification-url": "https://packagist.org/downloads/",
            "license": [
                "MIT"
            ],
            "authors": [
                {
                    "name": "Nicolas Grekas",
                    "email": "p@tchwork.com"
                },
                {
                    "name": "Symfony Community",
                    "homepage": "https://symfony.com/contributors"
                }
            ],
            "description": "Symfony polyfill for intl's Normalizer class and related functions",
            "homepage": "https://symfony.com",
            "keywords": [
                "compatibility",
                "intl",
                "normalizer",
                "polyfill",
                "portable",
                "shim"
            ],
            "support": {
                "source": "https://github.com/symfony/polyfill-intl-normalizer/tree/v1.27.0"
            },
            "funding": [
                {
                    "url": "https://symfony.com/sponsor",
                    "type": "custom"
                },
                {
                    "url": "https://github.com/fabpot",
                    "type": "github"
                },
                {
                    "url": "https://tidelift.com/funding/github/packagist/symfony/symfony",
                    "type": "tidelift"
                }
            ],
            "time": "2022-11-03T14:55:06+00:00"
        },
        {
            "name": "symfony/polyfill-mbstring",
            "version": "v1.27.0",
            "source": {
                "type": "git",
                "url": "https://github.com/symfony/polyfill-mbstring.git",
                "reference": "8ad114f6b39e2c98a8b0e3bd907732c207c2b534"
            },
            "dist": {
                "type": "zip",
                "url": "https://api.github.com/repos/symfony/polyfill-mbstring/zipball/8ad114f6b39e2c98a8b0e3bd907732c207c2b534",
                "reference": "8ad114f6b39e2c98a8b0e3bd907732c207c2b534",
                "shasum": ""
            },
            "require": {
                "php": ">=7.1"
            },
            "provide": {
                "ext-mbstring": "*"
            },
            "suggest": {
                "ext-mbstring": "For best performance"
            },
            "type": "library",
            "extra": {
                "branch-alias": {
                    "dev-main": "1.27-dev"
                },
                "thanks": {
                    "name": "symfony/polyfill",
                    "url": "https://github.com/symfony/polyfill"
                }
            },
            "autoload": {
                "files": [
                    "bootstrap.php"
                ],
                "psr-4": {
                    "Symfony\\Polyfill\\Mbstring\\": ""
                }
            },
            "notification-url": "https://packagist.org/downloads/",
            "license": [
                "MIT"
            ],
            "authors": [
                {
                    "name": "Nicolas Grekas",
                    "email": "p@tchwork.com"
                },
                {
                    "name": "Symfony Community",
                    "homepage": "https://symfony.com/contributors"
                }
            ],
            "description": "Symfony polyfill for the Mbstring extension",
            "homepage": "https://symfony.com",
            "keywords": [
                "compatibility",
                "mbstring",
                "polyfill",
                "portable",
                "shim"
            ],
            "support": {
                "source": "https://github.com/symfony/polyfill-mbstring/tree/v1.27.0"
            },
            "funding": [
                {
                    "url": "https://symfony.com/sponsor",
                    "type": "custom"
                },
                {
                    "url": "https://github.com/fabpot",
                    "type": "github"
                },
                {
                    "url": "https://tidelift.com/funding/github/packagist/symfony/symfony",
                    "type": "tidelift"
                }
            ],
            "time": "2022-11-03T14:55:06+00:00"
        },
        {
            "name": "symfony/polyfill-php72",
            "version": "v1.27.0",
            "source": {
                "type": "git",
                "url": "https://github.com/symfony/polyfill-php72.git",
                "reference": "869329b1e9894268a8a61dabb69153029b7a8c97"
            },
            "dist": {
                "type": "zip",
                "url": "https://api.github.com/repos/symfony/polyfill-php72/zipball/869329b1e9894268a8a61dabb69153029b7a8c97",
                "reference": "869329b1e9894268a8a61dabb69153029b7a8c97",
                "shasum": ""
            },
            "require": {
                "php": ">=7.1"
            },
            "type": "library",
            "extra": {
                "branch-alias": {
                    "dev-main": "1.27-dev"
                },
                "thanks": {
                    "name": "symfony/polyfill",
                    "url": "https://github.com/symfony/polyfill"
                }
            },
            "autoload": {
                "files": [
                    "bootstrap.php"
                ],
                "psr-4": {
                    "Symfony\\Polyfill\\Php72\\": ""
                }
            },
            "notification-url": "https://packagist.org/downloads/",
            "license": [
                "MIT"
            ],
            "authors": [
                {
                    "name": "Nicolas Grekas",
                    "email": "p@tchwork.com"
                },
                {
                    "name": "Symfony Community",
                    "homepage": "https://symfony.com/contributors"
                }
            ],
            "description": "Symfony polyfill backporting some PHP 7.2+ features to lower PHP versions",
            "homepage": "https://symfony.com",
            "keywords": [
                "compatibility",
                "polyfill",
                "portable",
                "shim"
            ],
            "support": {
                "source": "https://github.com/symfony/polyfill-php72/tree/v1.27.0"
            },
            "funding": [
                {
                    "url": "https://symfony.com/sponsor",
                    "type": "custom"
                },
                {
                    "url": "https://github.com/fabpot",
                    "type": "github"
                },
                {
                    "url": "https://tidelift.com/funding/github/packagist/symfony/symfony",
                    "type": "tidelift"
                }
            ],
            "time": "2022-11-03T14:55:06+00:00"
        },
        {
            "name": "symfony/polyfill-php73",
            "version": "v1.27.0",
            "source": {
                "type": "git",
                "url": "https://github.com/symfony/polyfill-php73.git",
                "reference": "9e8ecb5f92152187c4799efd3c96b78ccab18ff9"
            },
            "dist": {
                "type": "zip",
                "url": "https://api.github.com/repos/symfony/polyfill-php73/zipball/9e8ecb5f92152187c4799efd3c96b78ccab18ff9",
                "reference": "9e8ecb5f92152187c4799efd3c96b78ccab18ff9",
                "shasum": ""
            },
            "require": {
                "php": ">=7.1"
            },
            "type": "library",
            "extra": {
                "branch-alias": {
                    "dev-main": "1.27-dev"
                },
                "thanks": {
                    "name": "symfony/polyfill",
                    "url": "https://github.com/symfony/polyfill"
                }
            },
            "autoload": {
                "files": [
                    "bootstrap.php"
                ],
                "psr-4": {
                    "Symfony\\Polyfill\\Php73\\": ""
                },
                "classmap": [
                    "Resources/stubs"
                ]
            },
            "notification-url": "https://packagist.org/downloads/",
            "license": [
                "MIT"
            ],
            "authors": [
                {
                    "name": "Nicolas Grekas",
                    "email": "p@tchwork.com"
                },
                {
                    "name": "Symfony Community",
                    "homepage": "https://symfony.com/contributors"
                }
            ],
            "description": "Symfony polyfill backporting some PHP 7.3+ features to lower PHP versions",
            "homepage": "https://symfony.com",
            "keywords": [
                "compatibility",
                "polyfill",
                "portable",
                "shim"
            ],
            "support": {
                "source": "https://github.com/symfony/polyfill-php73/tree/v1.27.0"
            },
            "funding": [
                {
                    "url": "https://symfony.com/sponsor",
                    "type": "custom"
                },
                {
                    "url": "https://github.com/fabpot",
                    "type": "github"
                },
                {
                    "url": "https://tidelift.com/funding/github/packagist/symfony/symfony",
                    "type": "tidelift"
                }
            ],
            "time": "2022-11-03T14:55:06+00:00"
        },
        {
            "name": "symfony/polyfill-php80",
            "version": "v1.27.0",
            "source": {
                "type": "git",
                "url": "https://github.com/symfony/polyfill-php80.git",
                "reference": "7a6ff3f1959bb01aefccb463a0f2cd3d3d2fd936"
            },
            "dist": {
                "type": "zip",
                "url": "https://api.github.com/repos/symfony/polyfill-php80/zipball/7a6ff3f1959bb01aefccb463a0f2cd3d3d2fd936",
                "reference": "7a6ff3f1959bb01aefccb463a0f2cd3d3d2fd936",
                "shasum": ""
            },
            "require": {
                "php": ">=7.1"
            },
            "type": "library",
            "extra": {
                "branch-alias": {
                    "dev-main": "1.27-dev"
                },
                "thanks": {
                    "name": "symfony/polyfill",
                    "url": "https://github.com/symfony/polyfill"
                }
            },
            "autoload": {
                "files": [
                    "bootstrap.php"
                ],
                "psr-4": {
                    "Symfony\\Polyfill\\Php80\\": ""
                },
                "classmap": [
                    "Resources/stubs"
                ]
            },
            "notification-url": "https://packagist.org/downloads/",
            "license": [
                "MIT"
            ],
            "authors": [
                {
                    "name": "Ion Bazan",
                    "email": "ion.bazan@gmail.com"
                },
                {
                    "name": "Nicolas Grekas",
                    "email": "p@tchwork.com"
                },
                {
                    "name": "Symfony Community",
                    "homepage": "https://symfony.com/contributors"
                }
            ],
            "description": "Symfony polyfill backporting some PHP 8.0+ features to lower PHP versions",
            "homepage": "https://symfony.com",
            "keywords": [
                "compatibility",
                "polyfill",
                "portable",
                "shim"
            ],
            "support": {
                "source": "https://github.com/symfony/polyfill-php80/tree/v1.27.0"
            },
            "funding": [
                {
                    "url": "https://symfony.com/sponsor",
                    "type": "custom"
                },
                {
                    "url": "https://github.com/fabpot",
                    "type": "github"
                },
                {
                    "url": "https://tidelift.com/funding/github/packagist/symfony/symfony",
                    "type": "tidelift"
                }
            ],
            "time": "2022-11-03T14:55:06+00:00"
        },
        {
            "name": "symfony/polyfill-php81",
            "version": "v1.27.0",
            "source": {
                "type": "git",
                "url": "https://github.com/symfony/polyfill-php81.git",
                "reference": "707403074c8ea6e2edaf8794b0157a0bfa52157a"
            },
            "dist": {
                "type": "zip",
                "url": "https://api.github.com/repos/symfony/polyfill-php81/zipball/707403074c8ea6e2edaf8794b0157a0bfa52157a",
                "reference": "707403074c8ea6e2edaf8794b0157a0bfa52157a",
                "shasum": ""
            },
            "require": {
                "php": ">=7.1"
            },
            "type": "library",
            "extra": {
                "branch-alias": {
                    "dev-main": "1.27-dev"
                },
                "thanks": {
                    "name": "symfony/polyfill",
                    "url": "https://github.com/symfony/polyfill"
                }
            },
            "autoload": {
                "files": [
                    "bootstrap.php"
                ],
                "psr-4": {
                    "Symfony\\Polyfill\\Php81\\": ""
                },
                "classmap": [
                    "Resources/stubs"
                ]
            },
            "notification-url": "https://packagist.org/downloads/",
            "license": [
                "MIT"
            ],
            "authors": [
                {
                    "name": "Nicolas Grekas",
                    "email": "p@tchwork.com"
                },
                {
                    "name": "Symfony Community",
                    "homepage": "https://symfony.com/contributors"
                }
            ],
            "description": "Symfony polyfill backporting some PHP 8.1+ features to lower PHP versions",
            "homepage": "https://symfony.com",
            "keywords": [
                "compatibility",
                "polyfill",
                "portable",
                "shim"
            ],
            "support": {
                "source": "https://github.com/symfony/polyfill-php81/tree/v1.27.0"
            },
            "funding": [
                {
                    "url": "https://symfony.com/sponsor",
                    "type": "custom"
                },
                {
                    "url": "https://github.com/fabpot",
                    "type": "github"
                },
                {
                    "url": "https://tidelift.com/funding/github/packagist/symfony/symfony",
                    "type": "tidelift"
                }
            ],
            "time": "2022-11-03T14:55:06+00:00"
        },
        {
            "name": "symfony/routing",
            "version": "v5.4.22",
            "source": {
                "type": "git",
                "url": "https://github.com/symfony/routing.git",
                "reference": "c2ac11eb34947999b7c38fb4c835a57306907e6d"
            },
            "dist": {
                "type": "zip",
                "url": "https://api.github.com/repos/symfony/routing/zipball/c2ac11eb34947999b7c38fb4c835a57306907e6d",
                "reference": "c2ac11eb34947999b7c38fb4c835a57306907e6d",
                "shasum": ""
            },
            "require": {
                "php": ">=7.2.5",
                "symfony/deprecation-contracts": "^2.1|^3",
                "symfony/polyfill-php80": "^1.16"
            },
            "conflict": {
                "doctrine/annotations": "<1.12",
                "symfony/config": "<5.3",
                "symfony/dependency-injection": "<4.4",
                "symfony/yaml": "<4.4"
            },
            "require-dev": {
                "doctrine/annotations": "^1.12|^2",
                "psr/log": "^1|^2|^3",
                "symfony/config": "^5.3|^6.0",
                "symfony/dependency-injection": "^4.4|^5.0|^6.0",
                "symfony/expression-language": "^4.4|^5.0|^6.0",
                "symfony/http-foundation": "^4.4|^5.0|^6.0",
                "symfony/yaml": "^4.4|^5.0|^6.0"
            },
            "suggest": {
                "symfony/config": "For using the all-in-one router or any loader",
                "symfony/expression-language": "For using expression matching",
                "symfony/http-foundation": "For using a Symfony Request object",
                "symfony/yaml": "For using the YAML loader"
            },
            "type": "library",
            "autoload": {
                "psr-4": {
                    "Symfony\\Component\\Routing\\": ""
                },
                "exclude-from-classmap": [
                    "/Tests/"
                ]
            },
            "notification-url": "https://packagist.org/downloads/",
            "license": [
                "MIT"
            ],
            "authors": [
                {
                    "name": "Fabien Potencier",
                    "email": "fabien@symfony.com"
                },
                {
                    "name": "Symfony Community",
                    "homepage": "https://symfony.com/contributors"
                }
            ],
            "description": "Maps an HTTP request to a set of configuration variables",
            "homepage": "https://symfony.com",
            "keywords": [
                "router",
                "routing",
                "uri",
                "url"
            ],
            "support": {
                "source": "https://github.com/symfony/routing/tree/v5.4.22"
            },
            "funding": [
                {
                    "url": "https://symfony.com/sponsor",
                    "type": "custom"
                },
                {
                    "url": "https://github.com/fabpot",
                    "type": "github"
                },
                {
                    "url": "https://tidelift.com/funding/github/packagist/symfony/symfony",
                    "type": "tidelift"
                }
            ],
            "time": "2023-03-14T14:59:20+00:00"
        },
        {
            "name": "symfony/service-contracts",
            "version": "v2.5.2",
            "source": {
                "type": "git",
                "url": "https://github.com/symfony/service-contracts.git",
                "reference": "4b426aac47d6427cc1a1d0f7e2ac724627f5966c"
            },
            "dist": {
                "type": "zip",
                "url": "https://api.github.com/repos/symfony/service-contracts/zipball/4b426aac47d6427cc1a1d0f7e2ac724627f5966c",
                "reference": "4b426aac47d6427cc1a1d0f7e2ac724627f5966c",
                "shasum": ""
            },
            "require": {
                "php": ">=7.2.5",
                "psr/container": "^1.1",
                "symfony/deprecation-contracts": "^2.1|^3"
            },
            "conflict": {
                "ext-psr": "<1.1|>=2"
            },
            "suggest": {
                "symfony/service-implementation": ""
            },
            "type": "library",
            "extra": {
                "branch-alias": {
                    "dev-main": "2.5-dev"
                },
                "thanks": {
                    "name": "symfony/contracts",
                    "url": "https://github.com/symfony/contracts"
                }
            },
            "autoload": {
                "psr-4": {
                    "Symfony\\Contracts\\Service\\": ""
                }
            },
            "notification-url": "https://packagist.org/downloads/",
            "license": [
                "MIT"
            ],
            "authors": [
                {
                    "name": "Nicolas Grekas",
                    "email": "p@tchwork.com"
                },
                {
                    "name": "Symfony Community",
                    "homepage": "https://symfony.com/contributors"
                }
            ],
            "description": "Generic abstractions related to writing services",
            "homepage": "https://symfony.com",
            "keywords": [
                "abstractions",
                "contracts",
                "decoupling",
                "interfaces",
                "interoperability",
                "standards"
            ],
            "support": {
                "source": "https://github.com/symfony/service-contracts/tree/v2.5.2"
            },
            "funding": [
                {
                    "url": "https://symfony.com/sponsor",
                    "type": "custom"
                },
                {
                    "url": "https://github.com/fabpot",
                    "type": "github"
                },
                {
                    "url": "https://tidelift.com/funding/github/packagist/symfony/symfony",
                    "type": "tidelift"
                }
            ],
            "time": "2022-05-30T19:17:29+00:00"
        },
        {
            "name": "symfony/string",
            "version": "v5.4.22",
            "source": {
                "type": "git",
                "url": "https://github.com/symfony/string.git",
                "reference": "8036a4c76c0dd29e60b6a7cafcacc50cf088ea62"
            },
            "dist": {
                "type": "zip",
                "url": "https://api.github.com/repos/symfony/string/zipball/8036a4c76c0dd29e60b6a7cafcacc50cf088ea62",
                "reference": "8036a4c76c0dd29e60b6a7cafcacc50cf088ea62",
                "shasum": ""
            },
            "require": {
                "php": ">=7.2.5",
                "symfony/polyfill-ctype": "~1.8",
                "symfony/polyfill-intl-grapheme": "~1.0",
                "symfony/polyfill-intl-normalizer": "~1.0",
                "symfony/polyfill-mbstring": "~1.0",
                "symfony/polyfill-php80": "~1.15"
            },
            "conflict": {
                "symfony/translation-contracts": ">=3.0"
            },
            "require-dev": {
                "symfony/error-handler": "^4.4|^5.0|^6.0",
                "symfony/http-client": "^4.4|^5.0|^6.0",
                "symfony/translation-contracts": "^1.1|^2",
                "symfony/var-exporter": "^4.4|^5.0|^6.0"
            },
            "type": "library",
            "autoload": {
                "files": [
                    "Resources/functions.php"
                ],
                "psr-4": {
                    "Symfony\\Component\\String\\": ""
                },
                "exclude-from-classmap": [
                    "/Tests/"
                ]
            },
            "notification-url": "https://packagist.org/downloads/",
            "license": [
                "MIT"
            ],
            "authors": [
                {
                    "name": "Nicolas Grekas",
                    "email": "p@tchwork.com"
                },
                {
                    "name": "Symfony Community",
                    "homepage": "https://symfony.com/contributors"
                }
            ],
            "description": "Provides an object-oriented API to strings and deals with bytes, UTF-8 code points and grapheme clusters in a unified way",
            "homepage": "https://symfony.com",
            "keywords": [
                "grapheme",
                "i18n",
                "string",
                "unicode",
                "utf-8",
                "utf8"
            ],
            "support": {
                "source": "https://github.com/symfony/string/tree/v5.4.22"
            },
            "funding": [
                {
                    "url": "https://symfony.com/sponsor",
                    "type": "custom"
                },
                {
                    "url": "https://github.com/fabpot",
                    "type": "github"
                },
                {
                    "url": "https://tidelift.com/funding/github/packagist/symfony/symfony",
                    "type": "tidelift"
                }
            ],
            "time": "2023-03-14T06:11:53+00:00"
        },
        {
            "name": "symfony/var-dumper",
            "version": "v5.4.24",
            "source": {
                "type": "git",
                "url": "https://github.com/symfony/var-dumper.git",
                "reference": "8e12706bf9c68a2da633f23bfdc15b4dce5970b3"
            },
            "dist": {
                "type": "zip",
                "url": "https://api.github.com/repos/symfony/var-dumper/zipball/8e12706bf9c68a2da633f23bfdc15b4dce5970b3",
                "reference": "8e12706bf9c68a2da633f23bfdc15b4dce5970b3",
                "shasum": ""
            },
            "require": {
                "php": ">=7.2.5",
                "symfony/polyfill-mbstring": "~1.0",
                "symfony/polyfill-php80": "^1.16"
            },
            "conflict": {
                "symfony/console": "<4.4"
            },
            "require-dev": {
                "ext-iconv": "*",
                "symfony/console": "^4.4|^5.0|^6.0",
                "symfony/process": "^4.4|^5.0|^6.0",
                "symfony/uid": "^5.1|^6.0",
                "twig/twig": "^2.13|^3.0.4"
            },
            "suggest": {
                "ext-iconv": "To convert non-UTF-8 strings to UTF-8 (or symfony/polyfill-iconv in case ext-iconv cannot be used).",
                "ext-intl": "To show region name in time zone dump",
                "symfony/console": "To use the ServerDumpCommand and/or the bin/var-dump-server script"
            },
            "bin": [
                "Resources/bin/var-dump-server"
            ],
            "type": "library",
            "autoload": {
                "files": [
                    "Resources/functions/dump.php"
                ],
                "psr-4": {
                    "Symfony\\Component\\VarDumper\\": ""
                },
                "exclude-from-classmap": [
                    "/Tests/"
                ]
            },
            "notification-url": "https://packagist.org/downloads/",
            "license": [
                "MIT"
            ],
            "authors": [
                {
                    "name": "Nicolas Grekas",
                    "email": "p@tchwork.com"
                },
                {
                    "name": "Symfony Community",
                    "homepage": "https://symfony.com/contributors"
                }
            ],
            "description": "Provides mechanisms for walking through any arbitrary PHP variable",
            "homepage": "https://symfony.com",
            "keywords": [
                "debug",
                "dump"
            ],
            "support": {
                "source": "https://github.com/symfony/var-dumper/tree/v5.4.24"
            },
            "funding": [
                {
                    "url": "https://symfony.com/sponsor",
                    "type": "custom"
                },
                {
                    "url": "https://github.com/fabpot",
                    "type": "github"
                },
                {
                    "url": "https://tidelift.com/funding/github/packagist/symfony/symfony",
                    "type": "tidelift"
                }
            ],
            "time": "2023-05-25T13:05:00+00:00"
        },
        {
            "name": "vanilla/htmlawed",
            "version": "v2.2.5",
            "source": {
                "type": "git",
                "url": "https://github.com/vanilla/htmlawed.git",
                "reference": "b1fc7b3990796112387c08a132f85b7333022ec2"
            },
            "dist": {
                "type": "zip",
                "url": "https://api.github.com/repos/vanilla/htmlawed/zipball/b1fc7b3990796112387c08a132f85b7333022ec2",
                "reference": "b1fc7b3990796112387c08a132f85b7333022ec2",
                "shasum": ""
            },
            "require": {
                "php": ">=5.4.0"
            },
            "require-dev": {
                "tburry/pquery": "~1.0.1"
            },
            "type": "library",
            "autoload": {
                "classmap": [
                    "src/Htmlawed.php"
                ]
            },
            "notification-url": "https://packagist.org/downloads/",
            "license": [
                "LGPL-3.0"
            ],
            "authors": [
                {
                    "name": "Todd Burry",
                    "email": "todd@vanillaforums.com"
                }
            ],
            "description": "A composer wrapper for the htmLawed library to purify & filter HTML. Tested with PHPUnit and PhantomJS!",
            "support": {
                "issues": "https://github.com/vanilla/htmlawed/issues",
                "source": "https://github.com/vanilla/htmlawed/tree/master"
            },
            "time": "2019-10-16T15:36:02+00:00"
        },
        {
            "name": "webmozart/assert",
            "version": "1.11.0",
            "source": {
                "type": "git",
                "url": "https://github.com/webmozarts/assert.git",
                "reference": "11cb2199493b2f8a3b53e7f19068fc6aac760991"
            },
            "dist": {
                "type": "zip",
                "url": "https://api.github.com/repos/webmozarts/assert/zipball/11cb2199493b2f8a3b53e7f19068fc6aac760991",
                "reference": "11cb2199493b2f8a3b53e7f19068fc6aac760991",
                "shasum": ""
            },
            "require": {
                "ext-ctype": "*",
                "php": "^7.2 || ^8.0"
            },
            "conflict": {
                "phpstan/phpstan": "<0.12.20",
                "vimeo/psalm": "<4.6.1 || 4.6.2"
            },
            "require-dev": {
                "phpunit/phpunit": "^8.5.13"
            },
            "type": "library",
            "extra": {
                "branch-alias": {
                    "dev-master": "1.10-dev"
                }
            },
            "autoload": {
                "psr-4": {
                    "Webmozart\\Assert\\": "src/"
                }
            },
            "notification-url": "https://packagist.org/downloads/",
            "license": [
                "MIT"
            ],
            "authors": [
                {
                    "name": "Bernhard Schussek",
                    "email": "bschussek@gmail.com"
                }
            ],
            "description": "Assertions to validate method input/output with nice error messages.",
            "keywords": [
                "assert",
                "check",
                "validate"
            ],
            "support": {
                "issues": "https://github.com/webmozarts/assert/issues",
                "source": "https://github.com/webmozarts/assert/tree/1.11.0"
            },
            "time": "2022-06-03T18:03:27+00:00"
        }
    ],
    "packages-dev": [
        {
            "name": "doctrine/annotations",
            "version": "2.0.1",
            "source": {
                "type": "git",
                "url": "https://github.com/doctrine/annotations.git",
                "reference": "e157ef3f3124bbf6fe7ce0ffd109e8a8ef284e7f"
            },
            "dist": {
                "type": "zip",
                "url": "https://api.github.com/repos/doctrine/annotations/zipball/e157ef3f3124bbf6fe7ce0ffd109e8a8ef284e7f",
                "reference": "e157ef3f3124bbf6fe7ce0ffd109e8a8ef284e7f",
                "shasum": ""
            },
            "require": {
                "doctrine/lexer": "^2 || ^3",
                "ext-tokenizer": "*",
                "php": "^7.2 || ^8.0",
                "psr/cache": "^1 || ^2 || ^3"
            },
            "require-dev": {
                "doctrine/cache": "^2.0",
                "doctrine/coding-standard": "^10",
                "phpstan/phpstan": "^1.8.0",
                "phpunit/phpunit": "^7.5 || ^8.5 || ^9.5",
                "symfony/cache": "^5.4 || ^6",
                "vimeo/psalm": "^4.10"
            },
            "suggest": {
                "php": "PHP 8.0 or higher comes with attributes, a native replacement for annotations"
            },
            "type": "library",
            "autoload": {
                "psr-4": {
                    "Doctrine\\Common\\Annotations\\": "lib/Doctrine/Common/Annotations"
                }
            },
            "notification-url": "https://packagist.org/downloads/",
            "license": [
                "MIT"
            ],
            "authors": [
                {
                    "name": "Guilherme Blanco",
                    "email": "guilhermeblanco@gmail.com"
                },
                {
                    "name": "Roman Borschel",
                    "email": "roman@code-factory.org"
                },
                {
                    "name": "Benjamin Eberlei",
                    "email": "kontakt@beberlei.de"
                },
                {
                    "name": "Jonathan Wage",
                    "email": "jonwage@gmail.com"
                },
                {
                    "name": "Johannes Schmitt",
                    "email": "schmittjoh@gmail.com"
                }
            ],
            "description": "Docblock Annotations Parser",
            "homepage": "https://www.doctrine-project.org/projects/annotations.html",
            "keywords": [
                "annotations",
                "docblock",
                "parser"
            ],
            "support": {
                "issues": "https://github.com/doctrine/annotations/issues",
                "source": "https://github.com/doctrine/annotations/tree/2.0.1"
            },
            "time": "2023-02-02T22:02:53+00:00"
        },
        {
            "name": "doctrine/instantiator",
            "version": "1.5.0",
            "source": {
                "type": "git",
                "url": "https://github.com/doctrine/instantiator.git",
                "reference": "0a0fa9780f5d4e507415a065172d26a98d02047b"
            },
            "dist": {
                "type": "zip",
                "url": "https://api.github.com/repos/doctrine/instantiator/zipball/0a0fa9780f5d4e507415a065172d26a98d02047b",
                "reference": "0a0fa9780f5d4e507415a065172d26a98d02047b",
                "shasum": ""
            },
            "require": {
                "php": "^7.1 || ^8.0"
            },
            "require-dev": {
                "doctrine/coding-standard": "^9 || ^11",
                "ext-pdo": "*",
                "ext-phar": "*",
                "phpbench/phpbench": "^0.16 || ^1",
                "phpstan/phpstan": "^1.4",
                "phpstan/phpstan-phpunit": "^1",
                "phpunit/phpunit": "^7.5 || ^8.5 || ^9.5",
                "vimeo/psalm": "^4.30 || ^5.4"
            },
            "type": "library",
            "autoload": {
                "psr-4": {
                    "Doctrine\\Instantiator\\": "src/Doctrine/Instantiator/"
                }
            },
            "notification-url": "https://packagist.org/downloads/",
            "license": [
                "MIT"
            ],
            "authors": [
                {
                    "name": "Marco Pivetta",
                    "email": "ocramius@gmail.com",
                    "homepage": "https://ocramius.github.io/"
                }
            ],
            "description": "A small, lightweight utility to instantiate objects in PHP without invoking their constructors",
            "homepage": "https://www.doctrine-project.org/projects/instantiator.html",
            "keywords": [
                "constructor",
                "instantiate"
            ],
            "support": {
                "issues": "https://github.com/doctrine/instantiator/issues",
                "source": "https://github.com/doctrine/instantiator/tree/1.5.0"
            },
            "funding": [
                {
                    "url": "https://www.doctrine-project.org/sponsorship.html",
                    "type": "custom"
                },
                {
                    "url": "https://www.patreon.com/phpdoctrine",
                    "type": "patreon"
                },
                {
                    "url": "https://tidelift.com/funding/github/packagist/doctrine%2Finstantiator",
                    "type": "tidelift"
                }
            ],
            "time": "2022-12-30T00:15:36+00:00"
        },
        {
            "name": "doctrine/lexer",
            "version": "2.1.0",
            "source": {
                "type": "git",
                "url": "https://github.com/doctrine/lexer.git",
                "reference": "39ab8fcf5a51ce4b85ca97c7a7d033eb12831124"
            },
            "dist": {
                "type": "zip",
                "url": "https://api.github.com/repos/doctrine/lexer/zipball/39ab8fcf5a51ce4b85ca97c7a7d033eb12831124",
                "reference": "39ab8fcf5a51ce4b85ca97c7a7d033eb12831124",
                "shasum": ""
            },
            "require": {
                "doctrine/deprecations": "^1.0",
                "php": "^7.1 || ^8.0"
            },
            "require-dev": {
                "doctrine/coding-standard": "^9 || ^10",
                "phpstan/phpstan": "^1.3",
                "phpunit/phpunit": "^7.5 || ^8.5 || ^9.5",
                "psalm/plugin-phpunit": "^0.18.3",
                "vimeo/psalm": "^4.11 || ^5.0"
            },
            "type": "library",
            "autoload": {
                "psr-4": {
                    "Doctrine\\Common\\Lexer\\": "src"
                }
            },
            "notification-url": "https://packagist.org/downloads/",
            "license": [
                "MIT"
            ],
            "authors": [
                {
                    "name": "Guilherme Blanco",
                    "email": "guilhermeblanco@gmail.com"
                },
                {
                    "name": "Roman Borschel",
                    "email": "roman@code-factory.org"
                },
                {
                    "name": "Johannes Schmitt",
                    "email": "schmittjoh@gmail.com"
                }
            ],
            "description": "PHP Doctrine Lexer parser library that can be used in Top-Down, Recursive Descent Parsers.",
            "homepage": "https://www.doctrine-project.org/projects/lexer.html",
            "keywords": [
                "annotations",
                "docblock",
                "lexer",
                "parser",
                "php"
            ],
            "support": {
                "issues": "https://github.com/doctrine/lexer/issues",
                "source": "https://github.com/doctrine/lexer/tree/2.1.0"
            },
            "funding": [
                {
                    "url": "https://www.doctrine-project.org/sponsorship.html",
                    "type": "custom"
                },
                {
                    "url": "https://www.patreon.com/phpdoctrine",
                    "type": "patreon"
                },
                {
                    "url": "https://tidelift.com/funding/github/packagist/doctrine%2Flexer",
                    "type": "tidelift"
                }
            ],
            "time": "2022-12-14T08:49:07+00:00"
        },
        {
            "name": "elgg/sniffs",
            "version": "dev-master",
            "source": {
                "type": "git",
                "url": "https://github.com/Elgg/elgg-coding-standards.git",
                "reference": "d3a1c058dc8324a3db0602a9a57e319a1c01ba3b"
            },
            "dist": {
                "type": "zip",
                "url": "https://api.github.com/repos/Elgg/elgg-coding-standards/zipball/d3a1c058dc8324a3db0602a9a57e319a1c01ba3b",
                "reference": "d3a1c058dc8324a3db0602a9a57e319a1c01ba3b",
                "shasum": ""
            },
            "require": {
                "squizlabs/php_codesniffer": "^3.5.4"
            },
            "default-branch": true,
            "type": "library",
            "autoload": {
                "psr-0": {
                    "Elgg_Sniffs_": "src/"
                }
            },
            "notification-url": "https://packagist.org/downloads/",
            "license": [
                "GPL-2.0-only"
            ],
            "description": "Elgg coding standards",
            "support": {
                "issues": "https://github.com/Elgg/elgg-coding-standards/issues",
                "source": "https://github.com/Elgg/elgg-coding-standards/tree/master"
            },
            "time": "2023-01-12T14:16:07+00:00"
        },
        {
            "name": "jms/metadata",
            "version": "2.8.0",
            "source": {
                "type": "git",
                "url": "https://github.com/schmittjoh/metadata.git",
                "reference": "7ca240dcac0c655eb15933ee55736ccd2ea0d7a6"
            },
            "dist": {
                "type": "zip",
                "url": "https://api.github.com/repos/schmittjoh/metadata/zipball/7ca240dcac0c655eb15933ee55736ccd2ea0d7a6",
                "reference": "7ca240dcac0c655eb15933ee55736ccd2ea0d7a6",
                "shasum": ""
            },
            "require": {
                "php": "^7.2|^8.0"
            },
            "require-dev": {
                "doctrine/cache": "^1.0",
                "doctrine/coding-standard": "^8.0",
                "mikey179/vfsstream": "^1.6.7",
                "phpunit/phpunit": "^8.5|^9.0",
                "psr/container": "^1.0|^2.0",
                "symfony/cache": "^3.1|^4.0|^5.0",
                "symfony/dependency-injection": "^3.1|^4.0|^5.0"
            },
            "type": "library",
            "extra": {
                "branch-alias": {
                    "dev-master": "2.x-dev"
                }
            },
            "autoload": {
                "psr-4": {
                    "Metadata\\": "src/"
                }
            },
            "notification-url": "https://packagist.org/downloads/",
            "license": [
                "MIT"
            ],
            "authors": [
                {
                    "name": "Johannes M. Schmitt",
                    "email": "schmittjoh@gmail.com"
                },
                {
                    "name": "Asmir Mustafic",
                    "email": "goetas@gmail.com"
                }
            ],
            "description": "Class/method/property metadata management in PHP",
            "keywords": [
                "annotations",
                "metadata",
                "xml",
                "yaml"
            ],
            "support": {
                "issues": "https://github.com/schmittjoh/metadata/issues",
                "source": "https://github.com/schmittjoh/metadata/tree/2.8.0"
            },
            "time": "2023-02-15T13:44:18+00:00"
        },
        {
            "name": "jms/serializer",
            "version": "3.25.0",
            "source": {
                "type": "git",
                "url": "https://github.com/schmittjoh/serializer.git",
                "reference": "d1384d37926a32b38731c1d9fed6dc71ad630d8b"
            },
            "dist": {
                "type": "zip",
                "url": "https://api.github.com/repos/schmittjoh/serializer/zipball/d1384d37926a32b38731c1d9fed6dc71ad630d8b",
                "reference": "d1384d37926a32b38731c1d9fed6dc71ad630d8b",
                "shasum": ""
            },
            "require": {
                "doctrine/annotations": "^1.13 || ^2.0",
                "doctrine/instantiator": "^1.0.3 || ^2.0",
                "doctrine/lexer": "^2",
                "jms/metadata": "^2.6",
                "php": "^7.2||^8.0",
                "phpstan/phpdoc-parser": "^0.4 || ^0.5 || ^1.0"
            },
            "require-dev": {
                "doctrine/coding-standard": "^8.1",
                "doctrine/orm": "~2.1",
                "doctrine/persistence": "^1.3.3|^2.0|^3.0",
                "doctrine/phpcr-odm": "^1.3|^2.0",
                "ext-pdo_sqlite": "*",
                "jackalope/jackalope-doctrine-dbal": "^1.1.5",
                "ocramius/proxy-manager": "^1.0|^2.0",
                "phpbench/phpbench": "^1.0",
                "phpstan/phpstan": "^1.0.2",
                "phpunit/phpunit": "^8.5.21||^9.0||^10.0",
                "psr/container": "^1.0|^2.0",
                "symfony/dependency-injection": "^3.0|^4.0|^5.0|^6.0",
                "symfony/expression-language": "^3.2|^4.0|^5.0|^6.0",
                "symfony/filesystem": "^3.0|^4.0|^5.0|^6.0",
                "symfony/form": "^3.0|^4.0|^5.0|^6.0",
                "symfony/translation": "^3.0|^4.0|^5.0|^6.0",
                "symfony/uid": "^5.1|^6.0",
                "symfony/validator": "^3.1.9|^4.0|^5.0|^6.0",
                "symfony/yaml": "^3.3|^4.0|^5.0|^6.0",
                "twig/twig": "~1.34|~2.4|^3.0"
            },
            "suggest": {
                "doctrine/collections": "Required if you like to use doctrine collection types as ArrayCollection.",
                "symfony/cache": "Required if you like to use cache functionality.",
                "symfony/uid": "Required if you'd like to serialize UID objects.",
                "symfony/yaml": "Required if you'd like to use the YAML metadata format."
            },
            "type": "library",
            "extra": {
                "branch-alias": {
                    "dev-master": "3.x-dev"
                }
            },
            "autoload": {
                "psr-4": {
                    "JMS\\Serializer\\": "src/"
                }
            },
            "notification-url": "https://packagist.org/downloads/",
            "license": [
                "MIT"
            ],
            "authors": [
                {
                    "name": "Johannes M. Schmitt",
                    "email": "schmittjoh@gmail.com"
                },
                {
                    "name": "Asmir Mustafic",
                    "email": "goetas@gmail.com"
                }
            ],
            "description": "Library for (de-)serializing data of any complexity; supports XML, and JSON.",
            "homepage": "http://jmsyst.com/libs/serializer",
            "keywords": [
                "deserialization",
                "jaxb",
                "json",
                "serialization",
                "xml"
            ],
            "support": {
                "issues": "https://github.com/schmittjoh/serializer/issues",
                "source": "https://github.com/schmittjoh/serializer/tree/3.25.0"
            },
            "funding": [
                {
                    "url": "https://github.com/goetas",
                    "type": "github"
                }
            ],
            "time": "2023-06-09T15:44:27+00:00"
        },
        {
            "name": "myclabs/deep-copy",
            "version": "1.11.1",
            "source": {
                "type": "git",
                "url": "https://github.com/myclabs/DeepCopy.git",
                "reference": "7284c22080590fb39f2ffa3e9057f10a4ddd0e0c"
            },
            "dist": {
                "type": "zip",
                "url": "https://api.github.com/repos/myclabs/DeepCopy/zipball/7284c22080590fb39f2ffa3e9057f10a4ddd0e0c",
                "reference": "7284c22080590fb39f2ffa3e9057f10a4ddd0e0c",
                "shasum": ""
            },
            "require": {
                "php": "^7.1 || ^8.0"
            },
            "conflict": {
                "doctrine/collections": "<1.6.8",
                "doctrine/common": "<2.13.3 || >=3,<3.2.2"
            },
            "require-dev": {
                "doctrine/collections": "^1.6.8",
                "doctrine/common": "^2.13.3 || ^3.2.2",
                "phpunit/phpunit": "^7.5.20 || ^8.5.23 || ^9.5.13"
            },
            "type": "library",
            "autoload": {
                "files": [
                    "src/DeepCopy/deep_copy.php"
                ],
                "psr-4": {
                    "DeepCopy\\": "src/DeepCopy/"
                }
            },
            "notification-url": "https://packagist.org/downloads/",
            "license": [
                "MIT"
            ],
            "description": "Create deep copies (clones) of your objects",
            "keywords": [
                "clone",
                "copy",
                "duplicate",
                "object",
                "object graph"
            ],
            "support": {
                "issues": "https://github.com/myclabs/DeepCopy/issues",
                "source": "https://github.com/myclabs/DeepCopy/tree/1.11.1"
            },
            "funding": [
                {
                    "url": "https://tidelift.com/funding/github/packagist/myclabs/deep-copy",
                    "type": "tidelift"
                }
            ],
            "time": "2023-03-08T13:26:56+00:00"
        },
        {
            "name": "nikic/php-parser",
            "version": "v4.15.5",
            "source": {
                "type": "git",
                "url": "https://github.com/nikic/PHP-Parser.git",
                "reference": "11e2663a5bc9db5d714eedb4277ee300403b4a9e"
            },
            "dist": {
                "type": "zip",
                "url": "https://api.github.com/repos/nikic/PHP-Parser/zipball/11e2663a5bc9db5d714eedb4277ee300403b4a9e",
                "reference": "11e2663a5bc9db5d714eedb4277ee300403b4a9e",
                "shasum": ""
            },
            "require": {
                "ext-tokenizer": "*",
                "php": ">=7.0"
            },
            "require-dev": {
                "ircmaxell/php-yacc": "^0.0.7",
                "phpunit/phpunit": "^6.5 || ^7.0 || ^8.0 || ^9.0"
            },
            "bin": [
                "bin/php-parse"
            ],
            "type": "library",
            "extra": {
                "branch-alias": {
                    "dev-master": "4.9-dev"
                }
            },
            "autoload": {
                "psr-4": {
                    "PhpParser\\": "lib/PhpParser"
                }
            },
            "notification-url": "https://packagist.org/downloads/",
            "license": [
                "BSD-3-Clause"
            ],
            "authors": [
                {
                    "name": "Nikita Popov"
                }
            ],
            "description": "A PHP parser written in PHP",
            "keywords": [
                "parser",
                "php"
            ],
            "support": {
                "issues": "https://github.com/nikic/PHP-Parser/issues",
                "source": "https://github.com/nikic/PHP-Parser/tree/v4.15.5"
            },
            "time": "2023-05-19T20:20:00+00:00"
        },
        {
            "name": "phar-io/manifest",
            "version": "2.0.3",
            "source": {
                "type": "git",
                "url": "https://github.com/phar-io/manifest.git",
                "reference": "97803eca37d319dfa7826cc2437fc020857acb53"
            },
            "dist": {
                "type": "zip",
                "url": "https://api.github.com/repos/phar-io/manifest/zipball/97803eca37d319dfa7826cc2437fc020857acb53",
                "reference": "97803eca37d319dfa7826cc2437fc020857acb53",
                "shasum": ""
            },
            "require": {
                "ext-dom": "*",
                "ext-phar": "*",
                "ext-xmlwriter": "*",
                "phar-io/version": "^3.0.1",
                "php": "^7.2 || ^8.0"
            },
            "type": "library",
            "extra": {
                "branch-alias": {
                    "dev-master": "2.0.x-dev"
                }
            },
            "autoload": {
                "classmap": [
                    "src/"
                ]
            },
            "notification-url": "https://packagist.org/downloads/",
            "license": [
                "BSD-3-Clause"
            ],
            "authors": [
                {
                    "name": "Arne Blankerts",
                    "email": "arne@blankerts.de",
                    "role": "Developer"
                },
                {
                    "name": "Sebastian Heuer",
                    "email": "sebastian@phpeople.de",
                    "role": "Developer"
                },
                {
                    "name": "Sebastian Bergmann",
                    "email": "sebastian@phpunit.de",
                    "role": "Developer"
                }
            ],
            "description": "Component for reading phar.io manifest information from a PHP Archive (PHAR)",
            "support": {
                "issues": "https://github.com/phar-io/manifest/issues",
                "source": "https://github.com/phar-io/manifest/tree/2.0.3"
            },
            "time": "2021-07-20T11:28:43+00:00"
        },
        {
            "name": "phar-io/version",
            "version": "3.2.1",
            "source": {
                "type": "git",
                "url": "https://github.com/phar-io/version.git",
                "reference": "4f7fd7836c6f332bb2933569e566a0d6c4cbed74"
            },
            "dist": {
                "type": "zip",
                "url": "https://api.github.com/repos/phar-io/version/zipball/4f7fd7836c6f332bb2933569e566a0d6c4cbed74",
                "reference": "4f7fd7836c6f332bb2933569e566a0d6c4cbed74",
                "shasum": ""
            },
            "require": {
                "php": "^7.2 || ^8.0"
            },
            "type": "library",
            "autoload": {
                "classmap": [
                    "src/"
                ]
            },
            "notification-url": "https://packagist.org/downloads/",
            "license": [
                "BSD-3-Clause"
            ],
            "authors": [
                {
                    "name": "Arne Blankerts",
                    "email": "arne@blankerts.de",
                    "role": "Developer"
                },
                {
                    "name": "Sebastian Heuer",
                    "email": "sebastian@phpeople.de",
                    "role": "Developer"
                },
                {
                    "name": "Sebastian Bergmann",
                    "email": "sebastian@phpunit.de",
                    "role": "Developer"
                }
            ],
            "description": "Library for handling version information and constraints",
            "support": {
                "issues": "https://github.com/phar-io/version/issues",
                "source": "https://github.com/phar-io/version/tree/3.2.1"
            },
            "time": "2022-02-21T01:04:05+00:00"
        },
        {
            "name": "phpdocumentor/reflection-common",
            "version": "2.2.0",
            "source": {
                "type": "git",
                "url": "https://github.com/phpDocumentor/ReflectionCommon.git",
                "reference": "1d01c49d4ed62f25aa84a747ad35d5a16924662b"
            },
            "dist": {
                "type": "zip",
                "url": "https://api.github.com/repos/phpDocumentor/ReflectionCommon/zipball/1d01c49d4ed62f25aa84a747ad35d5a16924662b",
                "reference": "1d01c49d4ed62f25aa84a747ad35d5a16924662b",
                "shasum": ""
            },
            "require": {
                "php": "^7.2 || ^8.0"
            },
            "type": "library",
            "extra": {
                "branch-alias": {
                    "dev-2.x": "2.x-dev"
                }
            },
            "autoload": {
                "psr-4": {
                    "phpDocumentor\\Reflection\\": "src/"
                }
            },
            "notification-url": "https://packagist.org/downloads/",
            "license": [
                "MIT"
            ],
            "authors": [
                {
                    "name": "Jaap van Otterdijk",
                    "email": "opensource@ijaap.nl"
                }
            ],
            "description": "Common reflection classes used by phpdocumentor to reflect the code structure",
            "homepage": "http://www.phpdoc.org",
            "keywords": [
                "FQSEN",
                "phpDocumentor",
                "phpdoc",
                "reflection",
                "static analysis"
            ],
            "support": {
                "issues": "https://github.com/phpDocumentor/ReflectionCommon/issues",
                "source": "https://github.com/phpDocumentor/ReflectionCommon/tree/2.x"
            },
            "time": "2020-06-27T09:03:43+00:00"
        },
        {
            "name": "phpdocumentor/reflection-docblock",
            "version": "5.3.0",
            "source": {
                "type": "git",
                "url": "https://github.com/phpDocumentor/ReflectionDocBlock.git",
                "reference": "622548b623e81ca6d78b721c5e029f4ce664f170"
            },
            "dist": {
                "type": "zip",
                "url": "https://api.github.com/repos/phpDocumentor/ReflectionDocBlock/zipball/622548b623e81ca6d78b721c5e029f4ce664f170",
                "reference": "622548b623e81ca6d78b721c5e029f4ce664f170",
                "shasum": ""
            },
            "require": {
                "ext-filter": "*",
                "php": "^7.2 || ^8.0",
                "phpdocumentor/reflection-common": "^2.2",
                "phpdocumentor/type-resolver": "^1.3",
                "webmozart/assert": "^1.9.1"
            },
            "require-dev": {
                "mockery/mockery": "~1.3.2",
                "psalm/phar": "^4.8"
            },
            "type": "library",
            "extra": {
                "branch-alias": {
                    "dev-master": "5.x-dev"
                }
            },
            "autoload": {
                "psr-4": {
                    "phpDocumentor\\Reflection\\": "src"
                }
            },
            "notification-url": "https://packagist.org/downloads/",
            "license": [
                "MIT"
            ],
            "authors": [
                {
                    "name": "Mike van Riel",
                    "email": "me@mikevanriel.com"
                },
                {
                    "name": "Jaap van Otterdijk",
                    "email": "account@ijaap.nl"
                }
            ],
            "description": "With this component, a library can provide support for annotations via DocBlocks or otherwise retrieve information that is embedded in a DocBlock.",
            "support": {
                "issues": "https://github.com/phpDocumentor/ReflectionDocBlock/issues",
                "source": "https://github.com/phpDocumentor/ReflectionDocBlock/tree/5.3.0"
            },
            "time": "2021-10-19T17:43:47+00:00"
        },
        {
            "name": "phpdocumentor/type-resolver",
            "version": "1.7.2",
            "source": {
                "type": "git",
                "url": "https://github.com/phpDocumentor/TypeResolver.git",
                "reference": "b2fe4d22a5426f38e014855322200b97b5362c0d"
            },
            "dist": {
                "type": "zip",
                "url": "https://api.github.com/repos/phpDocumentor/TypeResolver/zipball/b2fe4d22a5426f38e014855322200b97b5362c0d",
                "reference": "b2fe4d22a5426f38e014855322200b97b5362c0d",
                "shasum": ""
            },
            "require": {
                "doctrine/deprecations": "^1.0",
                "php": "^7.4 || ^8.0",
                "phpdocumentor/reflection-common": "^2.0",
                "phpstan/phpdoc-parser": "^1.13"
            },
            "require-dev": {
                "ext-tokenizer": "*",
                "phpbench/phpbench": "^1.2",
                "phpstan/extension-installer": "^1.1",
                "phpstan/phpstan": "^1.8",
                "phpstan/phpstan-phpunit": "^1.1",
                "phpunit/phpunit": "^9.5",
                "rector/rector": "^0.13.9",
                "vimeo/psalm": "^4.25"
            },
            "type": "library",
            "extra": {
                "branch-alias": {
                    "dev-1.x": "1.x-dev"
                }
            },
            "autoload": {
                "psr-4": {
                    "phpDocumentor\\Reflection\\": "src"
                }
            },
            "notification-url": "https://packagist.org/downloads/",
            "license": [
                "MIT"
            ],
            "authors": [
                {
                    "name": "Mike van Riel",
                    "email": "me@mikevanriel.com"
                }
            ],
            "description": "A PSR-5 based resolver of Class names, Types and Structural Element Names",
            "support": {
                "issues": "https://github.com/phpDocumentor/TypeResolver/issues",
                "source": "https://github.com/phpDocumentor/TypeResolver/tree/1.7.2"
            },
            "time": "2023-05-30T18:13:47+00:00"
        },
        {
            "name": "phpoption/phpoption",
            "version": "1.9.1",
            "source": {
                "type": "git",
                "url": "https://github.com/schmittjoh/php-option.git",
                "reference": "dd3a383e599f49777d8b628dadbb90cae435b87e"
            },
            "dist": {
                "type": "zip",
                "url": "https://api.github.com/repos/schmittjoh/php-option/zipball/dd3a383e599f49777d8b628dadbb90cae435b87e",
                "reference": "dd3a383e599f49777d8b628dadbb90cae435b87e",
                "shasum": ""
            },
            "require": {
                "php": "^7.2.5 || ^8.0"
            },
            "require-dev": {
                "bamarni/composer-bin-plugin": "^1.8.2",
                "phpunit/phpunit": "^8.5.32 || ^9.6.3 || ^10.0.12"
            },
            "type": "library",
            "extra": {
                "bamarni-bin": {
                    "bin-links": true,
                    "forward-command": true
                },
                "branch-alias": {
                    "dev-master": "1.9-dev"
                }
            },
            "autoload": {
                "psr-4": {
                    "PhpOption\\": "src/PhpOption/"
                }
            },
            "notification-url": "https://packagist.org/downloads/",
            "license": [
                "Apache-2.0"
            ],
            "authors": [
                {
                    "name": "Johannes M. Schmitt",
                    "email": "schmittjoh@gmail.com",
                    "homepage": "https://github.com/schmittjoh"
                },
                {
                    "name": "Graham Campbell",
                    "email": "hello@gjcampbell.co.uk",
                    "homepage": "https://github.com/GrahamCampbell"
                }
            ],
            "description": "Option Type for PHP",
            "keywords": [
                "language",
                "option",
                "php",
                "type"
            ],
            "support": {
                "issues": "https://github.com/schmittjoh/php-option/issues",
                "source": "https://github.com/schmittjoh/php-option/tree/1.9.1"
            },
            "funding": [
                {
                    "url": "https://github.com/GrahamCampbell",
                    "type": "github"
                },
                {
                    "url": "https://tidelift.com/funding/github/packagist/phpoption/phpoption",
                    "type": "tidelift"
                }
            ],
            "time": "2023-02-25T19:38:58+00:00"
        },
        {
            "name": "phpstan/phpdoc-parser",
            "version": "1.22.0",
            "source": {
                "type": "git",
                "url": "https://github.com/phpstan/phpdoc-parser.git",
                "reference": "ec58baf7b3c7f1c81b3b00617c953249fb8cf30c"
            },
            "dist": {
                "type": "zip",
                "url": "https://api.github.com/repos/phpstan/phpdoc-parser/zipball/ec58baf7b3c7f1c81b3b00617c953249fb8cf30c",
                "reference": "ec58baf7b3c7f1c81b3b00617c953249fb8cf30c",
                "shasum": ""
            },
            "require": {
                "php": "^7.2 || ^8.0"
            },
            "require-dev": {
                "doctrine/annotations": "^2.0",
                "nikic/php-parser": "^4.15",
                "php-parallel-lint/php-parallel-lint": "^1.2",
                "phpstan/extension-installer": "^1.0",
                "phpstan/phpstan": "^1.5",
                "phpstan/phpstan-phpunit": "^1.1",
                "phpstan/phpstan-strict-rules": "^1.0",
                "phpunit/phpunit": "^9.5",
                "symfony/process": "^5.2"
            },
            "type": "library",
            "autoload": {
                "psr-4": {
                    "PHPStan\\PhpDocParser\\": [
                        "src/"
                    ]
                }
            },
            "notification-url": "https://packagist.org/downloads/",
            "license": [
                "MIT"
            ],
            "description": "PHPDoc parser with support for nullable, intersection and generic types",
            "support": {
                "issues": "https://github.com/phpstan/phpdoc-parser/issues",
                "source": "https://github.com/phpstan/phpdoc-parser/tree/1.22.0"
            },
            "time": "2023-06-01T12:35:21+00:00"
        },
        {
            "name": "phpunit/php-code-coverage",
            "version": "9.2.26",
            "source": {
                "type": "git",
                "url": "https://github.com/sebastianbergmann/php-code-coverage.git",
                "reference": "443bc6912c9bd5b409254a40f4b0f4ced7c80ea1"
            },
            "dist": {
                "type": "zip",
                "url": "https://api.github.com/repos/sebastianbergmann/php-code-coverage/zipball/443bc6912c9bd5b409254a40f4b0f4ced7c80ea1",
                "reference": "443bc6912c9bd5b409254a40f4b0f4ced7c80ea1",
                "shasum": ""
            },
            "require": {
                "ext-dom": "*",
                "ext-libxml": "*",
                "ext-xmlwriter": "*",
                "nikic/php-parser": "^4.15",
                "php": ">=7.3",
                "phpunit/php-file-iterator": "^3.0.3",
                "phpunit/php-text-template": "^2.0.2",
                "sebastian/code-unit-reverse-lookup": "^2.0.2",
                "sebastian/complexity": "^2.0",
                "sebastian/environment": "^5.1.2",
                "sebastian/lines-of-code": "^1.0.3",
                "sebastian/version": "^3.0.1",
                "theseer/tokenizer": "^1.2.0"
            },
            "require-dev": {
                "phpunit/phpunit": "^9.3"
            },
            "suggest": {
                "ext-pcov": "PHP extension that provides line coverage",
                "ext-xdebug": "PHP extension that provides line coverage as well as branch and path coverage"
            },
            "type": "library",
            "extra": {
                "branch-alias": {
                    "dev-master": "9.2-dev"
                }
            },
            "autoload": {
                "classmap": [
                    "src/"
                ]
            },
            "notification-url": "https://packagist.org/downloads/",
            "license": [
                "BSD-3-Clause"
            ],
            "authors": [
                {
                    "name": "Sebastian Bergmann",
                    "email": "sebastian@phpunit.de",
                    "role": "lead"
                }
            ],
            "description": "Library that provides collection, processing, and rendering functionality for PHP code coverage information.",
            "homepage": "https://github.com/sebastianbergmann/php-code-coverage",
            "keywords": [
                "coverage",
                "testing",
                "xunit"
            ],
            "support": {
                "issues": "https://github.com/sebastianbergmann/php-code-coverage/issues",
                "source": "https://github.com/sebastianbergmann/php-code-coverage/tree/9.2.26"
            },
            "funding": [
                {
                    "url": "https://github.com/sebastianbergmann",
                    "type": "github"
                }
            ],
            "time": "2023-03-06T12:58:08+00:00"
        },
        {
            "name": "phpunit/php-file-iterator",
            "version": "3.0.6",
            "source": {
                "type": "git",
                "url": "https://github.com/sebastianbergmann/php-file-iterator.git",
                "reference": "cf1c2e7c203ac650e352f4cc675a7021e7d1b3cf"
            },
            "dist": {
                "type": "zip",
                "url": "https://api.github.com/repos/sebastianbergmann/php-file-iterator/zipball/cf1c2e7c203ac650e352f4cc675a7021e7d1b3cf",
                "reference": "cf1c2e7c203ac650e352f4cc675a7021e7d1b3cf",
                "shasum": ""
            },
            "require": {
                "php": ">=7.3"
            },
            "require-dev": {
                "phpunit/phpunit": "^9.3"
            },
            "type": "library",
            "extra": {
                "branch-alias": {
                    "dev-master": "3.0-dev"
                }
            },
            "autoload": {
                "classmap": [
                    "src/"
                ]
            },
            "notification-url": "https://packagist.org/downloads/",
            "license": [
                "BSD-3-Clause"
            ],
            "authors": [
                {
                    "name": "Sebastian Bergmann",
                    "email": "sebastian@phpunit.de",
                    "role": "lead"
                }
            ],
            "description": "FilterIterator implementation that filters files based on a list of suffixes.",
            "homepage": "https://github.com/sebastianbergmann/php-file-iterator/",
            "keywords": [
                "filesystem",
                "iterator"
            ],
            "support": {
                "issues": "https://github.com/sebastianbergmann/php-file-iterator/issues",
                "source": "https://github.com/sebastianbergmann/php-file-iterator/tree/3.0.6"
            },
            "funding": [
                {
                    "url": "https://github.com/sebastianbergmann",
                    "type": "github"
                }
            ],
            "time": "2021-12-02T12:48:52+00:00"
        },
        {
            "name": "phpunit/php-invoker",
            "version": "3.1.1",
            "source": {
                "type": "git",
                "url": "https://github.com/sebastianbergmann/php-invoker.git",
                "reference": "5a10147d0aaf65b58940a0b72f71c9ac0423cc67"
            },
            "dist": {
                "type": "zip",
                "url": "https://api.github.com/repos/sebastianbergmann/php-invoker/zipball/5a10147d0aaf65b58940a0b72f71c9ac0423cc67",
                "reference": "5a10147d0aaf65b58940a0b72f71c9ac0423cc67",
                "shasum": ""
            },
            "require": {
                "php": ">=7.3"
            },
            "require-dev": {
                "ext-pcntl": "*",
                "phpunit/phpunit": "^9.3"
            },
            "suggest": {
                "ext-pcntl": "*"
            },
            "type": "library",
            "extra": {
                "branch-alias": {
                    "dev-master": "3.1-dev"
                }
            },
            "autoload": {
                "classmap": [
                    "src/"
                ]
            },
            "notification-url": "https://packagist.org/downloads/",
            "license": [
                "BSD-3-Clause"
            ],
            "authors": [
                {
                    "name": "Sebastian Bergmann",
                    "email": "sebastian@phpunit.de",
                    "role": "lead"
                }
            ],
            "description": "Invoke callables with a timeout",
            "homepage": "https://github.com/sebastianbergmann/php-invoker/",
            "keywords": [
                "process"
            ],
            "support": {
                "issues": "https://github.com/sebastianbergmann/php-invoker/issues",
                "source": "https://github.com/sebastianbergmann/php-invoker/tree/3.1.1"
            },
            "funding": [
                {
                    "url": "https://github.com/sebastianbergmann",
                    "type": "github"
                }
            ],
            "time": "2020-09-28T05:58:55+00:00"
        },
        {
            "name": "phpunit/php-text-template",
            "version": "2.0.4",
            "source": {
                "type": "git",
                "url": "https://github.com/sebastianbergmann/php-text-template.git",
                "reference": "5da5f67fc95621df9ff4c4e5a84d6a8a2acf7c28"
            },
            "dist": {
                "type": "zip",
                "url": "https://api.github.com/repos/sebastianbergmann/php-text-template/zipball/5da5f67fc95621df9ff4c4e5a84d6a8a2acf7c28",
                "reference": "5da5f67fc95621df9ff4c4e5a84d6a8a2acf7c28",
                "shasum": ""
            },
            "require": {
                "php": ">=7.3"
            },
            "require-dev": {
                "phpunit/phpunit": "^9.3"
            },
            "type": "library",
            "extra": {
                "branch-alias": {
                    "dev-master": "2.0-dev"
                }
            },
            "autoload": {
                "classmap": [
                    "src/"
                ]
            },
            "notification-url": "https://packagist.org/downloads/",
            "license": [
                "BSD-3-Clause"
            ],
            "authors": [
                {
                    "name": "Sebastian Bergmann",
                    "email": "sebastian@phpunit.de",
                    "role": "lead"
                }
            ],
            "description": "Simple template engine.",
            "homepage": "https://github.com/sebastianbergmann/php-text-template/",
            "keywords": [
                "template"
            ],
            "support": {
                "issues": "https://github.com/sebastianbergmann/php-text-template/issues",
                "source": "https://github.com/sebastianbergmann/php-text-template/tree/2.0.4"
            },
            "funding": [
                {
                    "url": "https://github.com/sebastianbergmann",
                    "type": "github"
                }
            ],
            "time": "2020-10-26T05:33:50+00:00"
        },
        {
            "name": "phpunit/php-timer",
            "version": "5.0.3",
            "source": {
                "type": "git",
                "url": "https://github.com/sebastianbergmann/php-timer.git",
                "reference": "5a63ce20ed1b5bf577850e2c4e87f4aa902afbd2"
            },
            "dist": {
                "type": "zip",
                "url": "https://api.github.com/repos/sebastianbergmann/php-timer/zipball/5a63ce20ed1b5bf577850e2c4e87f4aa902afbd2",
                "reference": "5a63ce20ed1b5bf577850e2c4e87f4aa902afbd2",
                "shasum": ""
            },
            "require": {
                "php": ">=7.3"
            },
            "require-dev": {
                "phpunit/phpunit": "^9.3"
            },
            "type": "library",
            "extra": {
                "branch-alias": {
                    "dev-master": "5.0-dev"
                }
            },
            "autoload": {
                "classmap": [
                    "src/"
                ]
            },
            "notification-url": "https://packagist.org/downloads/",
            "license": [
                "BSD-3-Clause"
            ],
            "authors": [
                {
                    "name": "Sebastian Bergmann",
                    "email": "sebastian@phpunit.de",
                    "role": "lead"
                }
            ],
            "description": "Utility class for timing",
            "homepage": "https://github.com/sebastianbergmann/php-timer/",
            "keywords": [
                "timer"
            ],
            "support": {
                "issues": "https://github.com/sebastianbergmann/php-timer/issues",
                "source": "https://github.com/sebastianbergmann/php-timer/tree/5.0.3"
            },
            "funding": [
                {
                    "url": "https://github.com/sebastianbergmann",
                    "type": "github"
                }
            ],
            "time": "2020-10-26T13:16:10+00:00"
        },
        {
            "name": "phpunit/phpunit",
            "version": "9.6.9",
            "source": {
                "type": "git",
                "url": "https://github.com/sebastianbergmann/phpunit.git",
                "reference": "a9aceaf20a682aeacf28d582654a1670d8826778"
            },
            "dist": {
                "type": "zip",
                "url": "https://api.github.com/repos/sebastianbergmann/phpunit/zipball/a9aceaf20a682aeacf28d582654a1670d8826778",
                "reference": "a9aceaf20a682aeacf28d582654a1670d8826778",
                "shasum": ""
            },
            "require": {
                "doctrine/instantiator": "^1.3.1 || ^2",
                "ext-dom": "*",
                "ext-json": "*",
                "ext-libxml": "*",
                "ext-mbstring": "*",
                "ext-xml": "*",
                "ext-xmlwriter": "*",
                "myclabs/deep-copy": "^1.10.1",
                "phar-io/manifest": "^2.0.3",
                "phar-io/version": "^3.0.2",
                "php": ">=7.3",
                "phpunit/php-code-coverage": "^9.2.13",
                "phpunit/php-file-iterator": "^3.0.5",
                "phpunit/php-invoker": "^3.1.1",
                "phpunit/php-text-template": "^2.0.3",
                "phpunit/php-timer": "^5.0.2",
                "sebastian/cli-parser": "^1.0.1",
                "sebastian/code-unit": "^1.0.6",
                "sebastian/comparator": "^4.0.8",
                "sebastian/diff": "^4.0.3",
                "sebastian/environment": "^5.1.3",
                "sebastian/exporter": "^4.0.5",
                "sebastian/global-state": "^5.0.1",
                "sebastian/object-enumerator": "^4.0.3",
                "sebastian/resource-operations": "^3.0.3",
                "sebastian/type": "^3.2",
                "sebastian/version": "^3.0.2"
            },
            "suggest": {
                "ext-soap": "To be able to generate mocks based on WSDL files",
                "ext-xdebug": "PHP extension that provides line coverage as well as branch and path coverage"
            },
            "bin": [
                "phpunit"
            ],
            "type": "library",
            "extra": {
                "branch-alias": {
                    "dev-master": "9.6-dev"
                }
            },
            "autoload": {
                "files": [
                    "src/Framework/Assert/Functions.php"
                ],
                "classmap": [
                    "src/"
                ]
            },
            "notification-url": "https://packagist.org/downloads/",
            "license": [
                "BSD-3-Clause"
            ],
            "authors": [
                {
                    "name": "Sebastian Bergmann",
                    "email": "sebastian@phpunit.de",
                    "role": "lead"
                }
            ],
            "description": "The PHP Unit Testing framework.",
            "homepage": "https://phpunit.de/",
            "keywords": [
                "phpunit",
                "testing",
                "xunit"
            ],
            "support": {
                "issues": "https://github.com/sebastianbergmann/phpunit/issues",
                "security": "https://github.com/sebastianbergmann/phpunit/security/policy",
                "source": "https://github.com/sebastianbergmann/phpunit/tree/9.6.9"
            },
            "funding": [
                {
                    "url": "https://phpunit.de/sponsors.html",
                    "type": "custom"
                },
                {
                    "url": "https://github.com/sebastianbergmann",
                    "type": "github"
                },
                {
                    "url": "https://tidelift.com/funding/github/packagist/phpunit/phpunit",
                    "type": "tidelift"
                }
            ],
            "time": "2023-06-11T06:13:56+00:00"
        },
        {
            "name": "scrutinizer/ocular",
            "version": "1.9",
            "source": {
                "type": "git",
                "url": "https://github.com/scrutinizer-ci/ocular.git",
                "reference": "dda3540f7458b2645cee2a02b24291914769c41c"
            },
            "dist": {
                "type": "zip",
                "url": "https://api.github.com/repos/scrutinizer-ci/ocular/zipball/dda3540f7458b2645cee2a02b24291914769c41c",
                "reference": "dda3540f7458b2645cee2a02b24291914769c41c",
                "shasum": ""
            },
            "require": {
                "guzzlehttp/guzzle": "~6.3|^7.0",
                "jms/serializer": "^1.0.0|^3.0",
                "phpoption/phpoption": "~1.0",
                "symfony/console": "^2.1.0|~3.0|~4.0|~5.0|^6.0",
                "symfony/process": "~2.3|~3.0|~4.0|~5.0|^6.0"
            },
            "require-dev": {
                "bamarni/composer-bin-plugin": "^1.2",
                "phpunit/phpunit": "^9.0.0",
                "symfony/filesystem": "~2.0|~3.0|~4.0|~5.0|^6.0"
            },
            "bin": [
                "bin/ocular"
            ],
            "type": "library",
            "autoload": {
                "psr-4": {
                    "Scrutinizer\\Ocular\\": "src/Scrutinizer/Ocular"
                }
            },
            "notification-url": "https://packagist.org/downloads/",
            "license": [
                "Apache-2.0"
            ],
            "support": {
                "issues": "https://github.com/scrutinizer-ci/ocular/issues",
                "source": "https://github.com/scrutinizer-ci/ocular/tree/1.9"
            },
            "time": "2022-02-22T09:49:51+00:00"
        },
        {
            "name": "sebastian/cli-parser",
            "version": "1.0.1",
            "source": {
                "type": "git",
                "url": "https://github.com/sebastianbergmann/cli-parser.git",
                "reference": "442e7c7e687e42adc03470c7b668bc4b2402c0b2"
            },
            "dist": {
                "type": "zip",
                "url": "https://api.github.com/repos/sebastianbergmann/cli-parser/zipball/442e7c7e687e42adc03470c7b668bc4b2402c0b2",
                "reference": "442e7c7e687e42adc03470c7b668bc4b2402c0b2",
                "shasum": ""
            },
            "require": {
                "php": ">=7.3"
            },
            "require-dev": {
                "phpunit/phpunit": "^9.3"
            },
            "type": "library",
            "extra": {
                "branch-alias": {
                    "dev-master": "1.0-dev"
                }
            },
            "autoload": {
                "classmap": [
                    "src/"
                ]
            },
            "notification-url": "https://packagist.org/downloads/",
            "license": [
                "BSD-3-Clause"
            ],
            "authors": [
                {
                    "name": "Sebastian Bergmann",
                    "email": "sebastian@phpunit.de",
                    "role": "lead"
                }
            ],
            "description": "Library for parsing CLI options",
            "homepage": "https://github.com/sebastianbergmann/cli-parser",
            "support": {
                "issues": "https://github.com/sebastianbergmann/cli-parser/issues",
                "source": "https://github.com/sebastianbergmann/cli-parser/tree/1.0.1"
            },
            "funding": [
                {
                    "url": "https://github.com/sebastianbergmann",
                    "type": "github"
                }
            ],
            "time": "2020-09-28T06:08:49+00:00"
        },
        {
            "name": "sebastian/code-unit",
            "version": "1.0.8",
            "source": {
                "type": "git",
                "url": "https://github.com/sebastianbergmann/code-unit.git",
                "reference": "1fc9f64c0927627ef78ba436c9b17d967e68e120"
            },
            "dist": {
                "type": "zip",
                "url": "https://api.github.com/repos/sebastianbergmann/code-unit/zipball/1fc9f64c0927627ef78ba436c9b17d967e68e120",
                "reference": "1fc9f64c0927627ef78ba436c9b17d967e68e120",
                "shasum": ""
            },
            "require": {
                "php": ">=7.3"
            },
            "require-dev": {
                "phpunit/phpunit": "^9.3"
            },
            "type": "library",
            "extra": {
                "branch-alias": {
                    "dev-master": "1.0-dev"
                }
            },
            "autoload": {
                "classmap": [
                    "src/"
                ]
            },
            "notification-url": "https://packagist.org/downloads/",
            "license": [
                "BSD-3-Clause"
            ],
            "authors": [
                {
                    "name": "Sebastian Bergmann",
                    "email": "sebastian@phpunit.de",
                    "role": "lead"
                }
            ],
            "description": "Collection of value objects that represent the PHP code units",
            "homepage": "https://github.com/sebastianbergmann/code-unit",
            "support": {
                "issues": "https://github.com/sebastianbergmann/code-unit/issues",
                "source": "https://github.com/sebastianbergmann/code-unit/tree/1.0.8"
            },
            "funding": [
                {
                    "url": "https://github.com/sebastianbergmann",
                    "type": "github"
                }
            ],
            "time": "2020-10-26T13:08:54+00:00"
        },
        {
            "name": "sebastian/code-unit-reverse-lookup",
            "version": "2.0.3",
            "source": {
                "type": "git",
                "url": "https://github.com/sebastianbergmann/code-unit-reverse-lookup.git",
                "reference": "ac91f01ccec49fb77bdc6fd1e548bc70f7faa3e5"
            },
            "dist": {
                "type": "zip",
                "url": "https://api.github.com/repos/sebastianbergmann/code-unit-reverse-lookup/zipball/ac91f01ccec49fb77bdc6fd1e548bc70f7faa3e5",
                "reference": "ac91f01ccec49fb77bdc6fd1e548bc70f7faa3e5",
                "shasum": ""
            },
            "require": {
                "php": ">=7.3"
            },
            "require-dev": {
                "phpunit/phpunit": "^9.3"
            },
            "type": "library",
            "extra": {
                "branch-alias": {
                    "dev-master": "2.0-dev"
                }
            },
            "autoload": {
                "classmap": [
                    "src/"
                ]
            },
            "notification-url": "https://packagist.org/downloads/",
            "license": [
                "BSD-3-Clause"
            ],
            "authors": [
                {
                    "name": "Sebastian Bergmann",
                    "email": "sebastian@phpunit.de"
                }
            ],
            "description": "Looks up which function or method a line of code belongs to",
            "homepage": "https://github.com/sebastianbergmann/code-unit-reverse-lookup/",
            "support": {
                "issues": "https://github.com/sebastianbergmann/code-unit-reverse-lookup/issues",
                "source": "https://github.com/sebastianbergmann/code-unit-reverse-lookup/tree/2.0.3"
            },
            "funding": [
                {
                    "url": "https://github.com/sebastianbergmann",
                    "type": "github"
                }
            ],
            "time": "2020-09-28T05:30:19+00:00"
        },
        {
            "name": "sebastian/comparator",
            "version": "4.0.8",
            "source": {
                "type": "git",
                "url": "https://github.com/sebastianbergmann/comparator.git",
                "reference": "fa0f136dd2334583309d32b62544682ee972b51a"
            },
            "dist": {
                "type": "zip",
                "url": "https://api.github.com/repos/sebastianbergmann/comparator/zipball/fa0f136dd2334583309d32b62544682ee972b51a",
                "reference": "fa0f136dd2334583309d32b62544682ee972b51a",
                "shasum": ""
            },
            "require": {
                "php": ">=7.3",
                "sebastian/diff": "^4.0",
                "sebastian/exporter": "^4.0"
            },
            "require-dev": {
                "phpunit/phpunit": "^9.3"
            },
            "type": "library",
            "extra": {
                "branch-alias": {
                    "dev-master": "4.0-dev"
                }
            },
            "autoload": {
                "classmap": [
                    "src/"
                ]
            },
            "notification-url": "https://packagist.org/downloads/",
            "license": [
                "BSD-3-Clause"
            ],
            "authors": [
                {
                    "name": "Sebastian Bergmann",
                    "email": "sebastian@phpunit.de"
                },
                {
                    "name": "Jeff Welch",
                    "email": "whatthejeff@gmail.com"
                },
                {
                    "name": "Volker Dusch",
                    "email": "github@wallbash.com"
                },
                {
                    "name": "Bernhard Schussek",
                    "email": "bschussek@2bepublished.at"
                }
            ],
            "description": "Provides the functionality to compare PHP values for equality",
            "homepage": "https://github.com/sebastianbergmann/comparator",
            "keywords": [
                "comparator",
                "compare",
                "equality"
            ],
            "support": {
                "issues": "https://github.com/sebastianbergmann/comparator/issues",
                "source": "https://github.com/sebastianbergmann/comparator/tree/4.0.8"
            },
            "funding": [
                {
                    "url": "https://github.com/sebastianbergmann",
                    "type": "github"
                }
            ],
            "time": "2022-09-14T12:41:17+00:00"
        },
        {
            "name": "sebastian/complexity",
            "version": "2.0.2",
            "source": {
                "type": "git",
                "url": "https://github.com/sebastianbergmann/complexity.git",
                "reference": "739b35e53379900cc9ac327b2147867b8b6efd88"
            },
            "dist": {
                "type": "zip",
                "url": "https://api.github.com/repos/sebastianbergmann/complexity/zipball/739b35e53379900cc9ac327b2147867b8b6efd88",
                "reference": "739b35e53379900cc9ac327b2147867b8b6efd88",
                "shasum": ""
            },
            "require": {
                "nikic/php-parser": "^4.7",
                "php": ">=7.3"
            },
            "require-dev": {
                "phpunit/phpunit": "^9.3"
            },
            "type": "library",
            "extra": {
                "branch-alias": {
                    "dev-master": "2.0-dev"
                }
            },
            "autoload": {
                "classmap": [
                    "src/"
                ]
            },
            "notification-url": "https://packagist.org/downloads/",
            "license": [
                "BSD-3-Clause"
            ],
            "authors": [
                {
                    "name": "Sebastian Bergmann",
                    "email": "sebastian@phpunit.de",
                    "role": "lead"
                }
            ],
            "description": "Library for calculating the complexity of PHP code units",
            "homepage": "https://github.com/sebastianbergmann/complexity",
            "support": {
                "issues": "https://github.com/sebastianbergmann/complexity/issues",
                "source": "https://github.com/sebastianbergmann/complexity/tree/2.0.2"
            },
            "funding": [
                {
                    "url": "https://github.com/sebastianbergmann",
                    "type": "github"
                }
            ],
            "time": "2020-10-26T15:52:27+00:00"
        },
        {
            "name": "sebastian/diff",
            "version": "4.0.5",
            "source": {
                "type": "git",
                "url": "https://github.com/sebastianbergmann/diff.git",
                "reference": "74be17022044ebaaecfdf0c5cd504fc9cd5a7131"
            },
            "dist": {
                "type": "zip",
                "url": "https://api.github.com/repos/sebastianbergmann/diff/zipball/74be17022044ebaaecfdf0c5cd504fc9cd5a7131",
                "reference": "74be17022044ebaaecfdf0c5cd504fc9cd5a7131",
                "shasum": ""
            },
            "require": {
                "php": ">=7.3"
            },
            "require-dev": {
                "phpunit/phpunit": "^9.3",
                "symfony/process": "^4.2 || ^5"
            },
            "type": "library",
            "extra": {
                "branch-alias": {
                    "dev-master": "4.0-dev"
                }
            },
            "autoload": {
                "classmap": [
                    "src/"
                ]
            },
            "notification-url": "https://packagist.org/downloads/",
            "license": [
                "BSD-3-Clause"
            ],
            "authors": [
                {
                    "name": "Sebastian Bergmann",
                    "email": "sebastian@phpunit.de"
                },
                {
                    "name": "Kore Nordmann",
                    "email": "mail@kore-nordmann.de"
                }
            ],
            "description": "Diff implementation",
            "homepage": "https://github.com/sebastianbergmann/diff",
            "keywords": [
                "diff",
                "udiff",
                "unidiff",
                "unified diff"
            ],
            "support": {
                "issues": "https://github.com/sebastianbergmann/diff/issues",
                "source": "https://github.com/sebastianbergmann/diff/tree/4.0.5"
            },
            "funding": [
                {
                    "url": "https://github.com/sebastianbergmann",
                    "type": "github"
                }
            ],
            "time": "2023-05-07T05:35:17+00:00"
        },
        {
            "name": "sebastian/environment",
            "version": "5.1.5",
            "source": {
                "type": "git",
                "url": "https://github.com/sebastianbergmann/environment.git",
                "reference": "830c43a844f1f8d5b7a1f6d6076b784454d8b7ed"
            },
            "dist": {
                "type": "zip",
                "url": "https://api.github.com/repos/sebastianbergmann/environment/zipball/830c43a844f1f8d5b7a1f6d6076b784454d8b7ed",
                "reference": "830c43a844f1f8d5b7a1f6d6076b784454d8b7ed",
                "shasum": ""
            },
            "require": {
                "php": ">=7.3"
            },
            "require-dev": {
                "phpunit/phpunit": "^9.3"
            },
            "suggest": {
                "ext-posix": "*"
            },
            "type": "library",
            "extra": {
                "branch-alias": {
                    "dev-master": "5.1-dev"
                }
            },
            "autoload": {
                "classmap": [
                    "src/"
                ]
            },
            "notification-url": "https://packagist.org/downloads/",
            "license": [
                "BSD-3-Clause"
            ],
            "authors": [
                {
                    "name": "Sebastian Bergmann",
                    "email": "sebastian@phpunit.de"
                }
            ],
            "description": "Provides functionality to handle HHVM/PHP environments",
            "homepage": "http://www.github.com/sebastianbergmann/environment",
            "keywords": [
                "Xdebug",
                "environment",
                "hhvm"
            ],
            "support": {
                "issues": "https://github.com/sebastianbergmann/environment/issues",
                "source": "https://github.com/sebastianbergmann/environment/tree/5.1.5"
            },
            "funding": [
                {
                    "url": "https://github.com/sebastianbergmann",
                    "type": "github"
                }
            ],
            "time": "2023-02-03T06:03:51+00:00"
        },
        {
            "name": "sebastian/exporter",
            "version": "4.0.5",
            "source": {
                "type": "git",
                "url": "https://github.com/sebastianbergmann/exporter.git",
                "reference": "ac230ed27f0f98f597c8a2b6eb7ac563af5e5b9d"
            },
            "dist": {
                "type": "zip",
                "url": "https://api.github.com/repos/sebastianbergmann/exporter/zipball/ac230ed27f0f98f597c8a2b6eb7ac563af5e5b9d",
                "reference": "ac230ed27f0f98f597c8a2b6eb7ac563af5e5b9d",
                "shasum": ""
            },
            "require": {
                "php": ">=7.3",
                "sebastian/recursion-context": "^4.0"
            },
            "require-dev": {
                "ext-mbstring": "*",
                "phpunit/phpunit": "^9.3"
            },
            "type": "library",
            "extra": {
                "branch-alias": {
                    "dev-master": "4.0-dev"
                }
            },
            "autoload": {
                "classmap": [
                    "src/"
                ]
            },
            "notification-url": "https://packagist.org/downloads/",
            "license": [
                "BSD-3-Clause"
            ],
            "authors": [
                {
                    "name": "Sebastian Bergmann",
                    "email": "sebastian@phpunit.de"
                },
                {
                    "name": "Jeff Welch",
                    "email": "whatthejeff@gmail.com"
                },
                {
                    "name": "Volker Dusch",
                    "email": "github@wallbash.com"
                },
                {
                    "name": "Adam Harvey",
                    "email": "aharvey@php.net"
                },
                {
                    "name": "Bernhard Schussek",
                    "email": "bschussek@gmail.com"
                }
            ],
            "description": "Provides the functionality to export PHP variables for visualization",
            "homepage": "https://www.github.com/sebastianbergmann/exporter",
            "keywords": [
                "export",
                "exporter"
            ],
            "support": {
                "issues": "https://github.com/sebastianbergmann/exporter/issues",
                "source": "https://github.com/sebastianbergmann/exporter/tree/4.0.5"
            },
            "funding": [
                {
                    "url": "https://github.com/sebastianbergmann",
                    "type": "github"
                }
            ],
            "time": "2022-09-14T06:03:37+00:00"
        },
        {
            "name": "sebastian/global-state",
            "version": "5.0.5",
            "source": {
                "type": "git",
                "url": "https://github.com/sebastianbergmann/global-state.git",
                "reference": "0ca8db5a5fc9c8646244e629625ac486fa286bf2"
            },
            "dist": {
                "type": "zip",
                "url": "https://api.github.com/repos/sebastianbergmann/global-state/zipball/0ca8db5a5fc9c8646244e629625ac486fa286bf2",
                "reference": "0ca8db5a5fc9c8646244e629625ac486fa286bf2",
                "shasum": ""
            },
            "require": {
                "php": ">=7.3",
                "sebastian/object-reflector": "^2.0",
                "sebastian/recursion-context": "^4.0"
            },
            "require-dev": {
                "ext-dom": "*",
                "phpunit/phpunit": "^9.3"
            },
            "suggest": {
                "ext-uopz": "*"
            },
            "type": "library",
            "extra": {
                "branch-alias": {
                    "dev-master": "5.0-dev"
                }
            },
            "autoload": {
                "classmap": [
                    "src/"
                ]
            },
            "notification-url": "https://packagist.org/downloads/",
            "license": [
                "BSD-3-Clause"
            ],
            "authors": [
                {
                    "name": "Sebastian Bergmann",
                    "email": "sebastian@phpunit.de"
                }
            ],
            "description": "Snapshotting of global state",
            "homepage": "http://www.github.com/sebastianbergmann/global-state",
            "keywords": [
                "global state"
            ],
            "support": {
                "issues": "https://github.com/sebastianbergmann/global-state/issues",
                "source": "https://github.com/sebastianbergmann/global-state/tree/5.0.5"
            },
            "funding": [
                {
                    "url": "https://github.com/sebastianbergmann",
                    "type": "github"
                }
            ],
            "time": "2022-02-14T08:28:10+00:00"
        },
        {
            "name": "sebastian/lines-of-code",
            "version": "1.0.3",
            "source": {
                "type": "git",
                "url": "https://github.com/sebastianbergmann/lines-of-code.git",
                "reference": "c1c2e997aa3146983ed888ad08b15470a2e22ecc"
            },
            "dist": {
                "type": "zip",
                "url": "https://api.github.com/repos/sebastianbergmann/lines-of-code/zipball/c1c2e997aa3146983ed888ad08b15470a2e22ecc",
                "reference": "c1c2e997aa3146983ed888ad08b15470a2e22ecc",
                "shasum": ""
            },
            "require": {
                "nikic/php-parser": "^4.6",
                "php": ">=7.3"
            },
            "require-dev": {
                "phpunit/phpunit": "^9.3"
            },
            "type": "library",
            "extra": {
                "branch-alias": {
                    "dev-master": "1.0-dev"
                }
            },
            "autoload": {
                "classmap": [
                    "src/"
                ]
            },
            "notification-url": "https://packagist.org/downloads/",
            "license": [
                "BSD-3-Clause"
            ],
            "authors": [
                {
                    "name": "Sebastian Bergmann",
                    "email": "sebastian@phpunit.de",
                    "role": "lead"
                }
            ],
            "description": "Library for counting the lines of code in PHP source code",
            "homepage": "https://github.com/sebastianbergmann/lines-of-code",
            "support": {
                "issues": "https://github.com/sebastianbergmann/lines-of-code/issues",
                "source": "https://github.com/sebastianbergmann/lines-of-code/tree/1.0.3"
            },
            "funding": [
                {
                    "url": "https://github.com/sebastianbergmann",
                    "type": "github"
                }
            ],
            "time": "2020-11-28T06:42:11+00:00"
        },
        {
            "name": "sebastian/object-enumerator",
            "version": "4.0.4",
            "source": {
                "type": "git",
                "url": "https://github.com/sebastianbergmann/object-enumerator.git",
                "reference": "5c9eeac41b290a3712d88851518825ad78f45c71"
            },
            "dist": {
                "type": "zip",
                "url": "https://api.github.com/repos/sebastianbergmann/object-enumerator/zipball/5c9eeac41b290a3712d88851518825ad78f45c71",
                "reference": "5c9eeac41b290a3712d88851518825ad78f45c71",
                "shasum": ""
            },
            "require": {
                "php": ">=7.3",
                "sebastian/object-reflector": "^2.0",
                "sebastian/recursion-context": "^4.0"
            },
            "require-dev": {
                "phpunit/phpunit": "^9.3"
            },
            "type": "library",
            "extra": {
                "branch-alias": {
                    "dev-master": "4.0-dev"
                }
            },
            "autoload": {
                "classmap": [
                    "src/"
                ]
            },
            "notification-url": "https://packagist.org/downloads/",
            "license": [
                "BSD-3-Clause"
            ],
            "authors": [
                {
                    "name": "Sebastian Bergmann",
                    "email": "sebastian@phpunit.de"
                }
            ],
            "description": "Traverses array structures and object graphs to enumerate all referenced objects",
            "homepage": "https://github.com/sebastianbergmann/object-enumerator/",
            "support": {
                "issues": "https://github.com/sebastianbergmann/object-enumerator/issues",
                "source": "https://github.com/sebastianbergmann/object-enumerator/tree/4.0.4"
            },
            "funding": [
                {
                    "url": "https://github.com/sebastianbergmann",
                    "type": "github"
                }
            ],
            "time": "2020-10-26T13:12:34+00:00"
        },
        {
            "name": "sebastian/object-reflector",
            "version": "2.0.4",
            "source": {
                "type": "git",
                "url": "https://github.com/sebastianbergmann/object-reflector.git",
                "reference": "b4f479ebdbf63ac605d183ece17d8d7fe49c15c7"
            },
            "dist": {
                "type": "zip",
                "url": "https://api.github.com/repos/sebastianbergmann/object-reflector/zipball/b4f479ebdbf63ac605d183ece17d8d7fe49c15c7",
                "reference": "b4f479ebdbf63ac605d183ece17d8d7fe49c15c7",
                "shasum": ""
            },
            "require": {
                "php": ">=7.3"
            },
            "require-dev": {
                "phpunit/phpunit": "^9.3"
            },
            "type": "library",
            "extra": {
                "branch-alias": {
                    "dev-master": "2.0-dev"
                }
            },
            "autoload": {
                "classmap": [
                    "src/"
                ]
            },
            "notification-url": "https://packagist.org/downloads/",
            "license": [
                "BSD-3-Clause"
            ],
            "authors": [
                {
                    "name": "Sebastian Bergmann",
                    "email": "sebastian@phpunit.de"
                }
            ],
            "description": "Allows reflection of object attributes, including inherited and non-public ones",
            "homepage": "https://github.com/sebastianbergmann/object-reflector/",
            "support": {
                "issues": "https://github.com/sebastianbergmann/object-reflector/issues",
                "source": "https://github.com/sebastianbergmann/object-reflector/tree/2.0.4"
            },
            "funding": [
                {
                    "url": "https://github.com/sebastianbergmann",
                    "type": "github"
                }
            ],
            "time": "2020-10-26T13:14:26+00:00"
        },
        {
            "name": "sebastian/recursion-context",
            "version": "4.0.5",
            "source": {
                "type": "git",
                "url": "https://github.com/sebastianbergmann/recursion-context.git",
                "reference": "e75bd0f07204fec2a0af9b0f3cfe97d05f92efc1"
            },
            "dist": {
                "type": "zip",
                "url": "https://api.github.com/repos/sebastianbergmann/recursion-context/zipball/e75bd0f07204fec2a0af9b0f3cfe97d05f92efc1",
                "reference": "e75bd0f07204fec2a0af9b0f3cfe97d05f92efc1",
                "shasum": ""
            },
            "require": {
                "php": ">=7.3"
            },
            "require-dev": {
                "phpunit/phpunit": "^9.3"
            },
            "type": "library",
            "extra": {
                "branch-alias": {
                    "dev-master": "4.0-dev"
                }
            },
            "autoload": {
                "classmap": [
                    "src/"
                ]
            },
            "notification-url": "https://packagist.org/downloads/",
            "license": [
                "BSD-3-Clause"
            ],
            "authors": [
                {
                    "name": "Sebastian Bergmann",
                    "email": "sebastian@phpunit.de"
                },
                {
                    "name": "Jeff Welch",
                    "email": "whatthejeff@gmail.com"
                },
                {
                    "name": "Adam Harvey",
                    "email": "aharvey@php.net"
                }
            ],
            "description": "Provides functionality to recursively process PHP variables",
            "homepage": "https://github.com/sebastianbergmann/recursion-context",
            "support": {
                "issues": "https://github.com/sebastianbergmann/recursion-context/issues",
                "source": "https://github.com/sebastianbergmann/recursion-context/tree/4.0.5"
            },
            "funding": [
                {
                    "url": "https://github.com/sebastianbergmann",
                    "type": "github"
                }
            ],
            "time": "2023-02-03T06:07:39+00:00"
        },
        {
            "name": "sebastian/resource-operations",
            "version": "3.0.3",
            "source": {
                "type": "git",
                "url": "https://github.com/sebastianbergmann/resource-operations.git",
                "reference": "0f4443cb3a1d92ce809899753bc0d5d5a8dd19a8"
            },
            "dist": {
                "type": "zip",
                "url": "https://api.github.com/repos/sebastianbergmann/resource-operations/zipball/0f4443cb3a1d92ce809899753bc0d5d5a8dd19a8",
                "reference": "0f4443cb3a1d92ce809899753bc0d5d5a8dd19a8",
                "shasum": ""
            },
            "require": {
                "php": ">=7.3"
            },
            "require-dev": {
                "phpunit/phpunit": "^9.0"
            },
            "type": "library",
            "extra": {
                "branch-alias": {
                    "dev-master": "3.0-dev"
                }
            },
            "autoload": {
                "classmap": [
                    "src/"
                ]
            },
            "notification-url": "https://packagist.org/downloads/",
            "license": [
                "BSD-3-Clause"
            ],
            "authors": [
                {
                    "name": "Sebastian Bergmann",
                    "email": "sebastian@phpunit.de"
                }
            ],
            "description": "Provides a list of PHP built-in functions that operate on resources",
            "homepage": "https://www.github.com/sebastianbergmann/resource-operations",
            "support": {
                "issues": "https://github.com/sebastianbergmann/resource-operations/issues",
                "source": "https://github.com/sebastianbergmann/resource-operations/tree/3.0.3"
            },
            "funding": [
                {
                    "url": "https://github.com/sebastianbergmann",
                    "type": "github"
                }
            ],
            "time": "2020-09-28T06:45:17+00:00"
        },
        {
            "name": "sebastian/type",
            "version": "3.2.1",
            "source": {
                "type": "git",
                "url": "https://github.com/sebastianbergmann/type.git",
                "reference": "75e2c2a32f5e0b3aef905b9ed0b179b953b3d7c7"
            },
            "dist": {
                "type": "zip",
                "url": "https://api.github.com/repos/sebastianbergmann/type/zipball/75e2c2a32f5e0b3aef905b9ed0b179b953b3d7c7",
                "reference": "75e2c2a32f5e0b3aef905b9ed0b179b953b3d7c7",
                "shasum": ""
            },
            "require": {
                "php": ">=7.3"
            },
            "require-dev": {
                "phpunit/phpunit": "^9.5"
            },
            "type": "library",
            "extra": {
                "branch-alias": {
                    "dev-master": "3.2-dev"
                }
            },
            "autoload": {
                "classmap": [
                    "src/"
                ]
            },
            "notification-url": "https://packagist.org/downloads/",
            "license": [
                "BSD-3-Clause"
            ],
            "authors": [
                {
                    "name": "Sebastian Bergmann",
                    "email": "sebastian@phpunit.de",
                    "role": "lead"
                }
            ],
            "description": "Collection of value objects that represent the types of the PHP type system",
            "homepage": "https://github.com/sebastianbergmann/type",
            "support": {
                "issues": "https://github.com/sebastianbergmann/type/issues",
                "source": "https://github.com/sebastianbergmann/type/tree/3.2.1"
            },
            "funding": [
                {
                    "url": "https://github.com/sebastianbergmann",
                    "type": "github"
                }
            ],
            "time": "2023-02-03T06:13:03+00:00"
        },
        {
            "name": "sebastian/version",
            "version": "3.0.2",
            "source": {
                "type": "git",
                "url": "https://github.com/sebastianbergmann/version.git",
                "reference": "c6c1022351a901512170118436c764e473f6de8c"
            },
            "dist": {
                "type": "zip",
                "url": "https://api.github.com/repos/sebastianbergmann/version/zipball/c6c1022351a901512170118436c764e473f6de8c",
                "reference": "c6c1022351a901512170118436c764e473f6de8c",
                "shasum": ""
            },
            "require": {
                "php": ">=7.3"
            },
            "type": "library",
            "extra": {
                "branch-alias": {
                    "dev-master": "3.0-dev"
                }
            },
            "autoload": {
                "classmap": [
                    "src/"
                ]
            },
            "notification-url": "https://packagist.org/downloads/",
            "license": [
                "BSD-3-Clause"
            ],
            "authors": [
                {
                    "name": "Sebastian Bergmann",
                    "email": "sebastian@phpunit.de",
                    "role": "lead"
                }
            ],
            "description": "Library that helps with managing the version number of Git-hosted PHP projects",
            "homepage": "https://github.com/sebastianbergmann/version",
            "support": {
                "issues": "https://github.com/sebastianbergmann/version/issues",
                "source": "https://github.com/sebastianbergmann/version/tree/3.0.2"
            },
            "funding": [
                {
                    "url": "https://github.com/sebastianbergmann",
                    "type": "github"
                }
            ],
            "time": "2020-09-28T06:39:44+00:00"
        },
        {
            "name": "squizlabs/php_codesniffer",
            "version": "3.7.2",
            "source": {
                "type": "git",
                "url": "https://github.com/squizlabs/PHP_CodeSniffer.git",
                "reference": "ed8e00df0a83aa96acf703f8c2979ff33341f879"
            },
            "dist": {
                "type": "zip",
                "url": "https://api.github.com/repos/squizlabs/PHP_CodeSniffer/zipball/ed8e00df0a83aa96acf703f8c2979ff33341f879",
                "reference": "ed8e00df0a83aa96acf703f8c2979ff33341f879",
                "shasum": ""
            },
            "require": {
                "ext-simplexml": "*",
                "ext-tokenizer": "*",
                "ext-xmlwriter": "*",
                "php": ">=5.4.0"
            },
            "require-dev": {
                "phpunit/phpunit": "^4.0 || ^5.0 || ^6.0 || ^7.0"
            },
            "bin": [
                "bin/phpcs",
                "bin/phpcbf"
            ],
            "type": "library",
            "extra": {
                "branch-alias": {
                    "dev-master": "3.x-dev"
                }
            },
            "notification-url": "https://packagist.org/downloads/",
            "license": [
                "BSD-3-Clause"
            ],
            "authors": [
                {
                    "name": "Greg Sherwood",
                    "role": "lead"
                }
            ],
            "description": "PHP_CodeSniffer tokenizes PHP, JavaScript and CSS files and detects violations of a defined set of coding standards.",
            "homepage": "https://github.com/squizlabs/PHP_CodeSniffer",
            "keywords": [
                "phpcs",
                "standards",
                "static analysis"
            ],
            "support": {
                "issues": "https://github.com/squizlabs/PHP_CodeSniffer/issues",
                "source": "https://github.com/squizlabs/PHP_CodeSniffer",
                "wiki": "https://github.com/squizlabs/PHP_CodeSniffer/wiki"
            },
            "time": "2023-02-22T23:07:41+00:00"
        },
        {
            "name": "symfony/process",
            "version": "v5.4.24",
            "source": {
                "type": "git",
                "url": "https://github.com/symfony/process.git",
                "reference": "e3c46cc5689c8782944274bb30702106ecbe3b64"
            },
            "dist": {
                "type": "zip",
                "url": "https://api.github.com/repos/symfony/process/zipball/e3c46cc5689c8782944274bb30702106ecbe3b64",
                "reference": "e3c46cc5689c8782944274bb30702106ecbe3b64",
                "shasum": ""
            },
            "require": {
                "php": ">=7.2.5",
                "symfony/polyfill-php80": "^1.16"
            },
            "type": "library",
            "autoload": {
                "psr-4": {
                    "Symfony\\Component\\Process\\": ""
                },
                "exclude-from-classmap": [
                    "/Tests/"
                ]
            },
            "notification-url": "https://packagist.org/downloads/",
            "license": [
                "MIT"
            ],
            "authors": [
                {
                    "name": "Fabien Potencier",
                    "email": "fabien@symfony.com"
                },
                {
                    "name": "Symfony Community",
                    "homepage": "https://symfony.com/contributors"
                }
            ],
            "description": "Executes commands in sub-processes",
            "homepage": "https://symfony.com",
            "support": {
                "source": "https://github.com/symfony/process/tree/v5.4.24"
            },
            "funding": [
                {
                    "url": "https://symfony.com/sponsor",
                    "type": "custom"
                },
                {
                    "url": "https://github.com/fabpot",
                    "type": "github"
                },
                {
                    "url": "https://tidelift.com/funding/github/packagist/symfony/symfony",
                    "type": "tidelift"
                }
            ],
            "time": "2023-05-17T11:26:05+00:00"
        },
        {
            "name": "theseer/tokenizer",
            "version": "1.2.1",
            "source": {
                "type": "git",
                "url": "https://github.com/theseer/tokenizer.git",
                "reference": "34a41e998c2183e22995f158c581e7b5e755ab9e"
            },
            "dist": {
                "type": "zip",
                "url": "https://api.github.com/repos/theseer/tokenizer/zipball/34a41e998c2183e22995f158c581e7b5e755ab9e",
                "reference": "34a41e998c2183e22995f158c581e7b5e755ab9e",
                "shasum": ""
            },
            "require": {
                "ext-dom": "*",
                "ext-tokenizer": "*",
                "ext-xmlwriter": "*",
                "php": "^7.2 || ^8.0"
            },
            "type": "library",
            "autoload": {
                "classmap": [
                    "src/"
                ]
            },
            "notification-url": "https://packagist.org/downloads/",
            "license": [
                "BSD-3-Clause"
            ],
            "authors": [
                {
                    "name": "Arne Blankerts",
                    "email": "arne@blankerts.de",
                    "role": "Developer"
                }
            ],
            "description": "A small library for converting tokenized PHP source code into XML and potentially other formats",
            "support": {
                "issues": "https://github.com/theseer/tokenizer/issues",
                "source": "https://github.com/theseer/tokenizer/tree/1.2.1"
            },
            "funding": [
                {
                    "url": "https://github.com/theseer",
                    "type": "github"
                }
            ],
            "time": "2021-07-28T10:34:58+00:00"
        }
    ],
    "aliases": [],
    "minimum-stability": "dev",
    "stability-flags": {
        "roave/security-advisories": 20,
        "elgg/sniffs": 20
    },
    "prefer-stable": true,
    "prefer-lowest": false,
    "platform": {
        "php": ">=8.0",
        "ext-pdo": "*",
        "ext-gd": "*",
        "ext-json": "*",
        "ext-xml": "*"
    },
    "platform-dev": [],
    "platform-overrides": {
        "php": "8.0"
    },
    "plugin-api-version": "2.3.0"
}<|MERGE_RESOLUTION|>--- conflicted
+++ resolved
@@ -4,11 +4,7 @@
         "Read more about it at https://getcomposer.org/doc/01-basic-usage.md#installing-dependencies",
         "This file is @generated automatically"
     ],
-<<<<<<< HEAD
-    "content-hash": "b9eab7643708c13503988a75b1aea24f",
-=======
-    "content-hash": "322b39d6f08ec2afc45d6066207de9c9",
->>>>>>> bd206c14
+    "content-hash": "39fe1d1bb93b79a83658d0c24f65d8b8",
     "packages": [
         {
             "name": "cakephp/core",
