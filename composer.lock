{
    "_readme": [
        "This file locks the dependencies of your project to a known state",
        "Read more about it at https://getcomposer.org/doc/01-basic-usage.md#installing-dependencies",
        "This file is @generated automatically"
    ],
<<<<<<< HEAD
    "content-hash": "7051750f5cacc9119bc1f7d6ecc27846",
=======
    "content-hash": "ce8125f4cfb03aa776d6f6fd548fec89",
>>>>>>> b58a3037
    "packages": [
        {
            "name": "bower-asset/fontawesome",
            "version": "5.9.0",
            "source": {
                "type": "git",
                "url": "https://github.com/FortAwesome/Font-Awesome.git",
                "reference": "ba907eaec40fab01d410c3023a5572b2cb46cea6"
            },
            "dist": {
                "type": "zip",
                "url": "https://api.github.com/repos/FortAwesome/Font-Awesome/zipball/ba907eaec40fab01d410c3023a5572b2cb46cea6",
                "reference": "ba907eaec40fab01d410c3023a5572b2cb46cea6"
            },
            "type": "bower-asset"
        },
        {
            "name": "bower-asset/jquery",
            "version": "2.2.4",
            "source": {
                "type": "git",
                "url": "https://github.com/jquery/jquery-dist.git",
                "reference": "c0185ab7c75aab88762c5aae780b9d83b80eda72"
            },
            "dist": {
                "type": "zip",
                "url": "https://api.github.com/repos/jquery/jquery-dist/zipball/c0185ab7c75aab88762c5aae780b9d83b80eda72",
                "reference": "c0185ab7c75aab88762c5aae780b9d83b80eda72",
                "shasum": ""
            },
            "type": "bower-asset-library",
            "extra": {
                "bower-asset-main": "dist/jquery.js",
                "bower-asset-ignore": [
                    "package.json"
                ]
            },
            "license": [
                "MIT"
            ],
            "keywords": [
                "browser",
                "javascript",
                "jquery",
                "library"
            ]
        },
        {
            "name": "bower-asset/jquery-colorbox",
            "version": "1.6.4",
            "source": {
                "type": "git",
                "url": "https://github.com/jackmoore/colorbox.git",
                "reference": "bac78120c6ca9e63370cc317ab6f400129cd6608"
            },
            "dist": {
                "type": "zip",
                "url": "https://api.github.com/repos/jackmoore/colorbox/zipball/bac78120c6ca9e63370cc317ab6f400129cd6608",
                "reference": "bac78120c6ca9e63370cc317ab6f400129cd6608",
                "shasum": ""
            },
            "require": {
                "bower-asset/jquery": ">=1.3.2"
            },
            "type": "bower-asset-library",
            "extra": {
                "bower-asset-main": "jquery.colorbox.js",
                "bower-asset-ignore": [
                    "colorbox.jquery.json",
                    "colorbox.ai",
                    "content",
                    "example1/index.html",
                    "example2/index.html",
                    "example3/index.html",
                    "example4/index.html",
                    "example5/index.html"
                ]
            },
            "description": "jQuery lightbox and modal window plugin",
            "keywords": [
                "gallery",
                "jquery-plugin",
                "lightbox",
                "modal",
                "popup",
                "ui"
            ]
        },
        {
            "name": "bower-asset/jquery-form",
            "version": "3.51",
            "source": {
                "type": "git",
                "url": "https://github.com/jquery-form/form.git",
                "reference": "6bf24a5f6d8be65f4e5491863180c09356d9dadd"
            },
            "dist": {
                "type": "zip",
                "url": "https://api.github.com/repos/jquery-form/form/zipball/6bf24a5f6d8be65f4e5491863180c09356d9dadd",
                "reference": "6bf24a5f6d8be65f4e5491863180c09356d9dadd",
                "shasum": ""
            },
            "require": {
                "bower-asset/jquery": ">=1.5"
            },
            "type": "bower-asset-library",
            "extra": {
                "bower-asset-main": "jquery.form.js",
                "bower-asset-ignore": [
                    "README.md",
                    "composer.json",
                    "form.jquery.json",
                    "package.json"
                ]
            }
        },
        {
            "name": "bower-asset/jquery-treeview",
            "version": "1.4.2",
            "source": {
                "type": "git",
                "url": "git@github.com:jzaefferer/jquery-treeview.git",
                "reference": "ea4fd39fe7bf25db75cdb6edeb73e502d9804924"
            },
            "dist": {
                "type": "zip",
                "url": "https://api.github.com/repos/jzaefferer/jquery-treeview/zipball/ea4fd39fe7bf25db75cdb6edeb73e502d9804924",
                "reference": "ea4fd39fe7bf25db75cdb6edeb73e502d9804924",
                "shasum": ""
            },
            "type": "bower-asset-library",
            "extra": {
                "bower-asset-main": [
                    "jquery.treeview.css",
                    "jquery.treeview.js"
                ],
                "bower-asset-ignore": [
                    "**/.*",
                    "node_modules",
                    "bower_components",
                    "test",
                    "tests"
                ]
            },
            "license": [
                "MIT"
            ],
            "description": "Lightweight and flexible transformation of an unordered list into an expandable and collapsable tree, great for unobtrusive navigation enhancements. Supports both location and cookie based persistence.",
            "keywords": [
                "jquery",
                "treeview"
            ]
        },
        {
            "name": "bower-asset/jquery-ui",
            "version": "1.11.4",
            "source": {
                "type": "git",
                "url": "git@github.com:components/jqueryui.git",
                "reference": "c34f8dbf3ba57b3784b93f26119f436c0e8288e1"
            },
            "dist": {
                "type": "zip",
                "url": "https://api.github.com/repos/components/jqueryui/zipball/c34f8dbf3ba57b3784b93f26119f436c0e8288e1",
                "reference": "c34f8dbf3ba57b3784b93f26119f436c0e8288e1",
                "shasum": ""
            },
            "require": {
                "bower-asset/jquery": ">=1.6"
            },
            "type": "bower-asset-library",
            "extra": {
                "bower-asset-main": [
                    "jquery-ui.js"
                ],
                "bower-asset-ignore": []
            }
        },
        {
            "name": "bower-asset/jquery.imgareaselect",
            "version": "v0.9.10",
            "source": {
                "type": "git",
                "url": "https://github.com/wong2/imgareaselect.git",
                "reference": "446c7ff9efd10bfee2e673c19ca4d8759087dab4"
            },
            "dist": {
                "type": "zip",
                "url": "https://api.github.com/repos/wong2/imgareaselect/zipball/446c7ff9efd10bfee2e673c19ca4d8759087dab4",
                "reference": "446c7ff9efd10bfee2e673c19ca4d8759087dab4",
                "shasum": ""
            },
            "type": "bower-asset-library"
        },
        {
            "name": "bower-asset/normalize-css",
            "version": "8.0.1",
            "source": {
                "type": "git",
                "url": "git@github.com:necolas/normalize.css.git",
                "reference": "fc091cce1534909334c1911709a39c22d406977b"
            },
            "dist": {
                "type": "zip",
                "url": "https://api.github.com/repos/necolas/normalize.css/zipball/fc091cce1534909334c1911709a39c22d406977b",
                "reference": "fc091cce1534909334c1911709a39c22d406977b"
            },
            "type": "bower-asset"
        },
        {
            "name": "bower-asset/requirejs",
            "version": "2.3.6",
            "source": {
                "type": "git",
                "url": "git@github.com:jrburke/requirejs-bower.git",
                "reference": "3596b04fa67953d2fb06456ecb92cf833b462b82"
            },
            "dist": {
                "type": "zip",
                "url": "https://api.github.com/repos/jrburke/requirejs-bower/zipball/3596b04fa67953d2fb06456ecb92cf833b462b82",
                "reference": "3596b04fa67953d2fb06456ecb92cf833b462b82"
            },
            "type": "bower-asset",
            "license": [
                "MIT"
            ]
        },
        {
            "name": "bower-asset/sprintf",
            "version": "1.0.3",
            "source": {
                "type": "git",
                "url": "https://github.com/alexei/sprintf.js.git",
                "reference": "747b806c2dab5b64d5c9958c42884946a187c3b1"
            },
            "dist": {
                "type": "zip",
                "url": "https://api.github.com/repos/alexei/sprintf.js/zipball/747b806c2dab5b64d5c9958c42884946a187c3b1",
                "reference": "747b806c2dab5b64d5c9958c42884946a187c3b1",
                "shasum": ""
            },
            "type": "bower-asset-library",
            "extra": {
                "bower-asset-main": "src/sprintf.js"
            },
            "license": [
                "BSD-3-Clause-Clear"
            ],
            "description": "JavaScript sprintf implementation",
            "keywords": [
                "formatting",
                "sprintf",
                "string"
            ]
        },
        {
            "name": "bower-asset/text",
            "version": "2.0.16",
            "source": {
                "type": "git",
                "url": "https://github.com/requirejs/text.git",
                "reference": "3f9d4c19b3a1a3c6f35650c5788cbea1db93197a"
            },
            "dist": {
                "type": "zip",
                "url": "https://api.github.com/repos/requirejs/text/zipball/3f9d4c19b3a1a3c6f35650c5788cbea1db93197a",
                "reference": "3f9d4c19b3a1a3c6f35650c5788cbea1db93197a"
            },
            "type": "bower-asset",
            "license": [
                "MIT"
            ]
        },
        {
            "name": "cakephp/cache",
            "version": "3.8.1",
            "source": {
                "type": "git",
                "url": "https://github.com/cakephp/cache.git",
                "reference": "f2b840c9a9b8ba9ab12c5db031d96a312d270536"
            },
            "dist": {
                "type": "zip",
                "url": "https://api.github.com/repos/cakephp/cache/zipball/f2b840c9a9b8ba9ab12c5db031d96a312d270536",
                "reference": "f2b840c9a9b8ba9ab12c5db031d96a312d270536",
                "shasum": ""
            },
            "require": {
                "cakephp/core": "^3.6.0",
                "php": ">=5.6.0",
                "psr/simple-cache": "^1.0.0"
            },
            "type": "library",
            "autoload": {
                "psr-4": {
                    "Cake\\Cache\\": "."
                }
            },
            "notification-url": "https://packagist.org/downloads/",
            "license": [
                "MIT"
            ],
            "authors": [
                {
                    "name": "CakePHP Community",
                    "homepage": "https://github.com/cakephp/cache/graphs/contributors"
                }
            ],
            "description": "Easy to use Caching library with support for multiple caching backends",
            "homepage": "https://cakephp.org",
            "keywords": [
                "cache",
                "caching",
                "cakephp"
            ],
            "time": "2019-07-12T13:57:37+00:00"
        },
        {
            "name": "cakephp/collection",
            "version": "3.8.1",
            "source": {
                "type": "git",
                "url": "https://github.com/cakephp/collection.git",
                "reference": "5f22678fc2d151082e331b20677d9696563af549"
            },
            "dist": {
                "type": "zip",
                "url": "https://api.github.com/repos/cakephp/collection/zipball/5f22678fc2d151082e331b20677d9696563af549",
                "reference": "5f22678fc2d151082e331b20677d9696563af549",
                "shasum": ""
            },
            "require": {
                "php": ">=5.6.0"
            },
            "type": "library",
            "autoload": {
                "psr-4": {
                    "Cake\\Collection\\": "."
                },
                "files": [
                    "functions.php"
                ]
            },
            "notification-url": "https://packagist.org/downloads/",
            "license": [
                "MIT"
            ],
            "authors": [
                {
                    "name": "CakePHP Community",
                    "homepage": "https://github.com/cakephp/collection/graphs/contributors"
                }
            ],
            "description": "Work easily with arrays and iterators by having a battery of utility traversal methods",
            "homepage": "https://cakephp.org",
            "keywords": [
                "arrays",
                "cakephp",
                "collections",
                "iterators"
            ],
            "time": "2019-02-26T20:10:41+00:00"
        },
        {
            "name": "cakephp/core",
            "version": "3.8.1",
            "source": {
                "type": "git",
                "url": "https://github.com/cakephp/core.git",
                "reference": "4f9762ce1cdfbe153c676cf3ae1e2d62ac328301"
            },
            "dist": {
                "type": "zip",
                "url": "https://api.github.com/repos/cakephp/core/zipball/4f9762ce1cdfbe153c676cf3ae1e2d62ac328301",
                "reference": "4f9762ce1cdfbe153c676cf3ae1e2d62ac328301",
                "shasum": ""
            },
            "require": {
                "cakephp/utility": "^3.6.0",
                "php": ">=5.6.0"
            },
            "suggest": {
                "cakephp/cache": "To use Configure::store() and restore().",
                "cakephp/event": "To use PluginApplicationInterface or plugin applications."
            },
            "type": "library",
            "autoload": {
                "psr-4": {
                    "Cake\\Core\\": "."
                },
                "files": [
                    "functions.php"
                ]
            },
            "notification-url": "https://packagist.org/downloads/",
            "license": [
                "MIT"
            ],
            "authors": [
                {
                    "name": "CakePHP Community",
                    "homepage": "https://github.com/cakephp/core/graphs/contributors"
                }
            ],
            "description": "CakePHP Framework Core classes",
            "homepage": "https://cakephp.org",
            "keywords": [
                "cakephp",
                "core",
                "framework"
            ],
            "time": "2019-05-22T01:06:42+00:00"
        },
        {
            "name": "cakephp/database",
            "version": "3.8.1",
            "source": {
                "type": "git",
                "url": "https://github.com/cakephp/database.git",
                "reference": "5b13801f599e715841ef3b54ef6303fad647ed66"
            },
            "dist": {
                "type": "zip",
                "url": "https://api.github.com/repos/cakephp/database/zipball/5b13801f599e715841ef3b54ef6303fad647ed66",
                "reference": "5b13801f599e715841ef3b54ef6303fad647ed66",
                "shasum": ""
            },
            "require": {
                "cakephp/cache": "^3.6.0",
                "cakephp/core": "^3.6.0",
                "cakephp/datasource": "^3.6.0",
                "cakephp/log": "^3.6.0",
                "php": ">=5.6.0"
            },
            "type": "library",
            "autoload": {
                "psr-4": {
                    "Cake\\Database\\": "."
                }
            },
            "notification-url": "https://packagist.org/downloads/",
            "license": [
                "MIT"
            ],
            "authors": [
                {
                    "name": "CakePHP Community",
                    "homepage": "https://github.com/cakephp/database/graphs/contributors"
                }
            ],
            "description": "Flexible and powerful Database abstraction library with a familiar PDO-like API",
            "homepage": "https://cakephp.org",
            "keywords": [
                "abstraction",
                "cakephp",
                "database",
                "database abstraction",
                "pdo"
            ],
            "time": "2019-06-25T10:56:49+00:00"
        },
        {
            "name": "cakephp/datasource",
            "version": "3.8.1",
            "source": {
                "type": "git",
                "url": "https://github.com/cakephp/datasource.git",
                "reference": "c46eff4f12fd72f01dd6987d5bfa0d7e5c92af70"
            },
            "dist": {
                "type": "zip",
                "url": "https://api.github.com/repos/cakephp/datasource/zipball/c46eff4f12fd72f01dd6987d5bfa0d7e5c92af70",
                "reference": "c46eff4f12fd72f01dd6987d5bfa0d7e5c92af70",
                "shasum": ""
            },
            "require": {
                "cakephp/core": "^3.6.0",
                "php": ">=5.6.0"
            },
            "suggest": {
                "cakephp/cache": "If you decide to use Query caching.",
                "cakephp/collection": "If you decide to use ResultSetInterface.",
                "cakephp/utility": "If you decide to use EntityTrait."
            },
            "type": "library",
            "autoload": {
                "psr-4": {
                    "Cake\\Datasource\\": "."
                }
            },
            "notification-url": "https://packagist.org/downloads/",
            "license": [
                "MIT"
            ],
            "authors": [
                {
                    "name": "CakePHP Community",
                    "homepage": "https://github.com/cakephp/datasource/graphs/contributors"
                }
            ],
            "description": "Provides connection managing and traits for Entities and Queries that can be reused for different datastores",
            "homepage": "https://cakephp.org",
            "keywords": [
                "cakephp",
                "connection management",
                "datasource",
                "entity",
                "query"
            ],
            "time": "2019-07-09T14:11:51+00:00"
        },
        {
            "name": "cakephp/log",
            "version": "3.8.1",
            "source": {
                "type": "git",
                "url": "https://github.com/cakephp/log.git",
                "reference": "ed6398ae8c2e8a5630e8dea24dda34b102ec65e2"
            },
            "dist": {
                "type": "zip",
                "url": "https://api.github.com/repos/cakephp/log/zipball/ed6398ae8c2e8a5630e8dea24dda34b102ec65e2",
                "reference": "ed6398ae8c2e8a5630e8dea24dda34b102ec65e2",
                "shasum": ""
            },
            "require": {
                "cakephp/core": "^3.6.0",
                "php": ">=5.6.0",
                "psr/log": "^1.0.0"
            },
            "type": "library",
            "autoload": {
                "psr-4": {
                    "Cake\\Log\\": "."
                }
            },
            "notification-url": "https://packagist.org/downloads/",
            "license": [
                "MIT"
            ],
            "authors": [
                {
                    "name": "CakePHP Community",
                    "homepage": "https://github.com/cakephp/log/graphs/contributors"
                }
            ],
            "description": "CakePHP logging library with support for multiple different streams",
            "homepage": "https://cakephp.org",
            "keywords": [
                "Streams",
                "cakephp",
                "log",
                "logging"
            ],
            "time": "2019-05-27T20:32:25+00:00"
        },
        {
            "name": "cakephp/utility",
            "version": "3.8.1",
            "source": {
                "type": "git",
                "url": "https://github.com/cakephp/utility.git",
                "reference": "329654495c4cf966ac75832e502ec939542928fb"
            },
            "dist": {
                "type": "zip",
                "url": "https://api.github.com/repos/cakephp/utility/zipball/329654495c4cf966ac75832e502ec939542928fb",
                "reference": "329654495c4cf966ac75832e502ec939542928fb",
                "shasum": ""
            },
            "require": {
                "cakephp/core": "^3.6.0",
                "php": ">=5.6.0"
            },
            "suggest": {
                "ext-intl": "To use Text::transliterate() or Text::slug()",
                "lib-ICU": "To use Text::transliterate() or Text::slug()"
            },
            "type": "library",
            "autoload": {
                "psr-4": {
                    "Cake\\Utility\\": "."
                },
                "files": [
                    "bootstrap.php"
                ]
            },
            "notification-url": "https://packagist.org/downloads/",
            "license": [
                "MIT"
            ],
            "authors": [
                {
                    "name": "CakePHP Community",
                    "homepage": "https://github.com/cakephp/utility/graphs/contributors"
                }
            ],
            "description": "CakePHP Utility classes such as Inflector, String, Hash, and Security",
            "homepage": "https://cakephp.org",
            "keywords": [
                "cakephp",
                "hash",
                "inflector",
                "security",
                "string",
                "utility"
            ],
            "time": "2019-03-14T14:41:29+00:00"
        },
        {
            "name": "ckeditor/ckeditor",
            "version": "4.12.1",
            "source": {
                "type": "git",
                "url": "https://github.com/ckeditor/ckeditor-releases.git",
                "reference": "b1a25e93ae0b038f45dcba458f4c2c18bd7318e5"
            },
            "dist": {
                "type": "zip",
                "url": "https://api.github.com/repos/ckeditor/ckeditor-releases/zipball/b1a25e93ae0b038f45dcba458f4c2c18bd7318e5",
                "reference": "b1a25e93ae0b038f45dcba458f4c2c18bd7318e5",
                "shasum": ""
            },
            "type": "library",
            "notification-url": "https://packagist.org/downloads/",
            "license": [
                "GPL-2.0+",
                "LGPL-2.1+",
                "MPL-1.1+"
            ],
            "authors": [
                {
                    "name": "CKSource",
                    "homepage": "http://cksource.com"
                }
            ],
            "description": "JavaScript WYSIWYG web text editor.",
            "homepage": "http://ckeditor.com",
            "keywords": [
                "CKEditor",
                "editor",
                "fckeditor",
                "html",
                "javascript",
                "richtext",
                "text",
                "wysiwyg"
            ],
            "time": "2019-06-28T10:41:23+00:00"
        },
        {
            "name": "composer/installers",
            "version": "v1.6.0",
            "source": {
                "type": "git",
                "url": "https://github.com/composer/installers.git",
                "reference": "cfcca6b1b60bc4974324efb5783c13dca6932b5b"
            },
            "dist": {
                "type": "zip",
                "url": "https://api.github.com/repos/composer/installers/zipball/cfcca6b1b60bc4974324efb5783c13dca6932b5b",
                "reference": "cfcca6b1b60bc4974324efb5783c13dca6932b5b",
                "shasum": ""
            },
            "require": {
                "composer-plugin-api": "^1.0"
            },
            "replace": {
                "roundcube/plugin-installer": "*",
                "shama/baton": "*"
            },
            "require-dev": {
                "composer/composer": "1.0.*@dev",
                "phpunit/phpunit": "^4.8.36"
            },
            "type": "composer-plugin",
            "extra": {
                "class": "Composer\\Installers\\Plugin",
                "branch-alias": {
                    "dev-master": "1.0-dev"
                }
            },
            "autoload": {
                "psr-4": {
                    "Composer\\Installers\\": "src/Composer/Installers"
                }
            },
            "notification-url": "https://packagist.org/downloads/",
            "license": [
                "MIT"
            ],
            "authors": [
                {
                    "name": "Kyle Robinson Young",
                    "email": "kyle@dontkry.com",
                    "homepage": "https://github.com/shama"
                }
            ],
            "description": "A multi-framework Composer library installer",
            "homepage": "https://composer.github.io/installers/",
            "keywords": [
                "Craft",
                "Dolibarr",
                "Eliasis",
                "Hurad",
                "ImageCMS",
                "Kanboard",
                "Lan Management System",
                "MODX Evo",
                "Mautic",
                "Maya",
                "OXID",
                "Plentymarkets",
                "Porto",
                "RadPHP",
                "SMF",
                "Thelia",
                "WolfCMS",
                "agl",
                "aimeos",
                "annotatecms",
                "attogram",
                "bitrix",
                "cakephp",
                "chef",
                "cockpit",
                "codeigniter",
                "concrete5",
                "croogo",
                "dokuwiki",
                "drupal",
                "eZ Platform",
                "elgg",
                "expressionengine",
                "fuelphp",
                "grav",
                "installer",
                "itop",
                "joomla",
                "kohana",
                "laravel",
                "lavalite",
                "lithium",
                "magento",
                "majima",
                "mako",
                "mediawiki",
                "modulework",
                "modx",
                "moodle",
                "osclass",
                "phpbb",
                "piwik",
                "ppi",
                "puppet",
                "pxcms",
                "reindex",
                "roundcube",
                "shopware",
                "silverstripe",
                "sydes",
                "symfony",
                "typo3",
                "wordpress",
                "yawik",
                "zend",
                "zikula"
            ],
            "time": "2018-08-27T06:10:37+00:00"
        },
        {
            "name": "container-interop/container-interop",
            "version": "1.2.0",
            "source": {
                "type": "git",
                "url": "https://github.com/container-interop/container-interop.git",
                "reference": "79cbf1341c22ec75643d841642dd5d6acd83bdb8"
            },
            "dist": {
                "type": "zip",
                "url": "https://api.github.com/repos/container-interop/container-interop/zipball/79cbf1341c22ec75643d841642dd5d6acd83bdb8",
                "reference": "79cbf1341c22ec75643d841642dd5d6acd83bdb8",
                "shasum": ""
            },
            "require": {
                "psr/container": "^1.0"
            },
            "type": "library",
            "autoload": {
                "psr-4": {
                    "Interop\\Container\\": "src/Interop/Container/"
                }
            },
            "notification-url": "https://packagist.org/downloads/",
            "license": [
                "MIT"
            ],
            "description": "Promoting the interoperability of container objects (DIC, SL, etc.)",
            "homepage": "https://github.com/container-interop/container-interop",
            "time": "2017-02-14T19:40:03+00:00"
        },
        {
            "name": "css-crush/css-crush",
            "version": "v2.4.0",
            "source": {
                "type": "git",
                "url": "https://github.com/peteboere/css-crush.git",
                "reference": "f632d04940d90054efbfe7a6675dc3aa8cac183f"
            },
            "dist": {
                "type": "zip",
                "url": "https://api.github.com/repos/peteboere/css-crush/zipball/f632d04940d90054efbfe7a6675dc3aa8cac183f",
                "reference": "f632d04940d90054efbfe7a6675dc3aa8cac183f",
                "shasum": ""
            },
            "require": {
                "php": ">=5.3.3"
            },
            "require-dev": {
                "phpunit/phpunit": "4.1.*",
                "psr/log": "1.0.*@dev",
                "twig/twig": "1.*"
            },
            "bin": [
                "bin/csscrush"
            ],
            "type": "library",
            "extra": {
                "branch-alias": {
                    "dev-master": "2.3-dev"
                }
            },
            "autoload": {
                "psr-0": {
                    "CssCrush": "lib/"
                },
                "files": [
                    "lib/functions.php"
                ]
            },
            "notification-url": "https://packagist.org/downloads/",
            "license": [
                "MIT"
            ],
            "authors": [
                {
                    "name": "Pete Boere",
                    "email": "pete@the-echoplex.net"
                },
                {
                    "name": "GitHub contributors",
                    "homepage": "https://github.com/peteboere/css-crush/contributors"
                }
            ],
            "description": "CSS preprocessor",
            "homepage": "http://the-echoplex.net/csscrush",
            "keywords": [
                "css",
                "preprocessor"
            ],
            "time": "2015-07-30T08:37:14+00:00"
        },
        {
            "name": "doctrine/cache",
            "version": "v1.8.0",
            "source": {
                "type": "git",
                "url": "https://github.com/doctrine/cache.git",
                "reference": "d768d58baee9a4862ca783840eca1b9add7a7f57"
            },
            "dist": {
                "type": "zip",
                "url": "https://api.github.com/repos/doctrine/cache/zipball/d768d58baee9a4862ca783840eca1b9add7a7f57",
                "reference": "d768d58baee9a4862ca783840eca1b9add7a7f57",
                "shasum": ""
            },
            "require": {
                "php": "~7.1"
            },
            "conflict": {
                "doctrine/common": ">2.2,<2.4"
            },
            "require-dev": {
                "alcaeus/mongo-php-adapter": "^1.1",
                "doctrine/coding-standard": "^4.0",
                "mongodb/mongodb": "^1.1",
                "phpunit/phpunit": "^7.0",
                "predis/predis": "~1.0"
            },
            "suggest": {
                "alcaeus/mongo-php-adapter": "Required to use legacy MongoDB driver"
            },
            "type": "library",
            "extra": {
                "branch-alias": {
                    "dev-master": "1.8.x-dev"
                }
            },
            "autoload": {
                "psr-4": {
                    "Doctrine\\Common\\Cache\\": "lib/Doctrine/Common/Cache"
                }
            },
            "notification-url": "https://packagist.org/downloads/",
            "license": [
                "MIT"
            ],
            "authors": [
                {
                    "name": "Roman Borschel",
                    "email": "roman@code-factory.org"
                },
                {
                    "name": "Benjamin Eberlei",
                    "email": "kontakt@beberlei.de"
                },
                {
                    "name": "Guilherme Blanco",
                    "email": "guilhermeblanco@gmail.com"
                },
                {
                    "name": "Jonathan Wage",
                    "email": "jonwage@gmail.com"
                },
                {
                    "name": "Johannes Schmitt",
                    "email": "schmittjoh@gmail.com"
                }
            ],
            "description": "Caching library offering an object-oriented API for many cache backends",
            "homepage": "https://www.doctrine-project.org",
            "keywords": [
                "cache",
                "caching"
            ],
            "time": "2018-08-21T18:01:43+00:00"
        },
        {
            "name": "doctrine/dbal",
            "version": "v2.9.2",
            "source": {
                "type": "git",
                "url": "https://github.com/doctrine/dbal.git",
                "reference": "22800bd651c1d8d2a9719e2a3dc46d5108ebfcc9"
            },
            "dist": {
                "type": "zip",
                "url": "https://api.github.com/repos/doctrine/dbal/zipball/22800bd651c1d8d2a9719e2a3dc46d5108ebfcc9",
                "reference": "22800bd651c1d8d2a9719e2a3dc46d5108ebfcc9",
                "shasum": ""
            },
            "require": {
                "doctrine/cache": "^1.0",
                "doctrine/event-manager": "^1.0",
                "ext-pdo": "*",
                "php": "^7.1"
            },
            "require-dev": {
                "doctrine/coding-standard": "^5.0",
                "jetbrains/phpstorm-stubs": "^2018.1.2",
                "phpstan/phpstan": "^0.10.1",
                "phpunit/phpunit": "^7.4",
                "symfony/console": "^2.0.5|^3.0|^4.0",
                "symfony/phpunit-bridge": "^3.4.5|^4.0.5"
            },
            "suggest": {
                "symfony/console": "For helpful console commands such as SQL execution and import of files."
            },
            "bin": [
                "bin/doctrine-dbal"
            ],
            "type": "library",
            "extra": {
                "branch-alias": {
                    "dev-master": "2.9.x-dev",
                    "dev-develop": "3.0.x-dev"
                }
            },
            "autoload": {
                "psr-4": {
                    "Doctrine\\DBAL\\": "lib/Doctrine/DBAL"
                }
            },
            "notification-url": "https://packagist.org/downloads/",
            "license": [
                "MIT"
            ],
            "authors": [
                {
                    "name": "Roman Borschel",
                    "email": "roman@code-factory.org"
                },
                {
                    "name": "Benjamin Eberlei",
                    "email": "kontakt@beberlei.de"
                },
                {
                    "name": "Guilherme Blanco",
                    "email": "guilhermeblanco@gmail.com"
                },
                {
                    "name": "Jonathan Wage",
                    "email": "jonwage@gmail.com"
                }
            ],
            "description": "Powerful PHP database abstraction layer (DBAL) with many features for database schema introspection and management.",
            "homepage": "https://www.doctrine-project.org/projects/dbal.html",
            "keywords": [
                "abstraction",
                "database",
                "dbal",
                "mysql",
                "persistence",
                "pgsql",
                "php",
                "queryobject"
            ],
            "time": "2018-12-31T03:27:51+00:00"
        },
        {
            "name": "doctrine/event-manager",
            "version": "v1.0.0",
            "source": {
                "type": "git",
                "url": "https://github.com/doctrine/event-manager.git",
                "reference": "a520bc093a0170feeb6b14e9d83f3a14452e64b3"
            },
            "dist": {
                "type": "zip",
                "url": "https://api.github.com/repos/doctrine/event-manager/zipball/a520bc093a0170feeb6b14e9d83f3a14452e64b3",
                "reference": "a520bc093a0170feeb6b14e9d83f3a14452e64b3",
                "shasum": ""
            },
            "require": {
                "php": "^7.1"
            },
            "conflict": {
                "doctrine/common": "<2.9@dev"
            },
            "require-dev": {
                "doctrine/coding-standard": "^4.0",
                "phpunit/phpunit": "^7.0"
            },
            "type": "library",
            "extra": {
                "branch-alias": {
                    "dev-master": "1.0.x-dev"
                }
            },
            "autoload": {
                "psr-4": {
                    "Doctrine\\Common\\": "lib/Doctrine/Common"
                }
            },
            "notification-url": "https://packagist.org/downloads/",
            "license": [
                "MIT"
            ],
            "authors": [
                {
                    "name": "Roman Borschel",
                    "email": "roman@code-factory.org"
                },
                {
                    "name": "Benjamin Eberlei",
                    "email": "kontakt@beberlei.de"
                },
                {
                    "name": "Guilherme Blanco",
                    "email": "guilhermeblanco@gmail.com"
                },
                {
                    "name": "Jonathan Wage",
                    "email": "jonwage@gmail.com"
                },
                {
                    "name": "Johannes Schmitt",
                    "email": "schmittjoh@gmail.com"
                },
                {
                    "name": "Marco Pivetta",
                    "email": "ocramius@gmail.com"
                }
            ],
            "description": "Doctrine Event Manager component",
            "homepage": "https://www.doctrine-project.org/projects/event-manager.html",
            "keywords": [
                "event",
                "eventdispatcher",
                "eventmanager"
            ],
            "time": "2018-06-11T11:59:03+00:00"
        },
        {
            "name": "elgg/login_as",
            "version": "2.0.0",
            "source": {
                "type": "git",
                "url": "https://github.com/Elgg/login_as.git",
                "reference": "5ae8c4f1a347eb3c9c8913fbb7afad254c2c2c3a"
            },
            "dist": {
                "type": "zip",
                "url": "https://api.github.com/repos/Elgg/login_as/zipball/5ae8c4f1a347eb3c9c8913fbb7afad254c2c2c3a",
                "reference": "5ae8c4f1a347eb3c9c8913fbb7afad254c2c2c3a",
                "shasum": ""
            },
            "require": {
                "composer/installers": "^1.0.8"
            },
            "conflict": {
                "elgg/elgg": "<3.0"
            },
            "type": "elgg-plugin",
            "notification-url": "https://packagist.org/downloads/",
            "license": [
                "GPL-2.0"
            ],
            "authors": [
                {
                    "name": "Brett Profitt",
                    "email": "brett@elgg.org"
                }
            ],
            "description": "Elgg plugin that allows admin users to login as another user.",
            "keywords": [
                "elgg",
                "plugin"
            ],
            "time": "2017-12-21T16:35:04+00:00"
        },
        {
            "name": "fzaninotto/faker",
            "version": "v1.8.0",
            "source": {
                "type": "git",
                "url": "https://github.com/fzaninotto/Faker.git",
                "reference": "f72816b43e74063c8b10357394b6bba8cb1c10de"
            },
            "dist": {
                "type": "zip",
                "url": "https://api.github.com/repos/fzaninotto/Faker/zipball/f72816b43e74063c8b10357394b6bba8cb1c10de",
                "reference": "f72816b43e74063c8b10357394b6bba8cb1c10de",
                "shasum": ""
            },
            "require": {
                "php": "^5.3.3 || ^7.0"
            },
            "require-dev": {
                "ext-intl": "*",
                "phpunit/phpunit": "^4.8.35 || ^5.7",
                "squizlabs/php_codesniffer": "^1.5"
            },
            "type": "library",
            "extra": {
                "branch-alias": {
                    "dev-master": "1.8-dev"
                }
            },
            "autoload": {
                "psr-4": {
                    "Faker\\": "src/Faker/"
                }
            },
            "notification-url": "https://packagist.org/downloads/",
            "license": [
                "MIT"
            ],
            "authors": [
                {
                    "name": "François Zaninotto"
                }
            ],
            "description": "Faker is a PHP library that generates fake data for you.",
            "keywords": [
                "data",
                "faker",
                "fixtures"
            ],
            "time": "2018-07-12T10:23:15+00:00"
        },
        {
            "name": "imagine/imagine",
            "version": "v0.7.1",
            "source": {
                "type": "git",
                "url": "https://github.com/avalanche123/Imagine.git",
                "reference": "a9a702a946073cbca166718f1b02a1e72d742daa"
            },
            "dist": {
                "type": "zip",
                "url": "https://api.github.com/repos/avalanche123/Imagine/zipball/a9a702a946073cbca166718f1b02a1e72d742daa",
                "reference": "a9a702a946073cbca166718f1b02a1e72d742daa",
                "shasum": ""
            },
            "require": {
                "php": ">=5.3.2"
            },
            "require-dev": {
                "sami/sami": "^3.3",
                "symfony/phpunit-bridge": "^3.2"
            },
            "suggest": {
                "ext-gd": "to use the GD implementation",
                "ext-gmagick": "to use the Gmagick implementation",
                "ext-imagick": "to use the Imagick implementation"
            },
            "type": "library",
            "extra": {
                "branch-alias": {
                    "dev-develop": "0.7-dev"
                }
            },
            "autoload": {
                "psr-0": {
                    "Imagine": "lib/"
                }
            },
            "notification-url": "https://packagist.org/downloads/",
            "license": [
                "MIT"
            ],
            "authors": [
                {
                    "name": "Bulat Shakirzyanov",
                    "email": "mallluhuct@gmail.com",
                    "homepage": "http://avalanche123.com"
                }
            ],
            "description": "Image processing for PHP 5.3",
            "homepage": "http://imagine.readthedocs.org/",
            "keywords": [
                "drawing",
                "graphics",
                "image manipulation",
                "image processing"
            ],
            "time": "2017-05-16T10:31:22+00:00"
        },
        {
            "name": "league/flysystem",
            "version": "1.0.53",
            "source": {
                "type": "git",
                "url": "https://github.com/thephpleague/flysystem.git",
                "reference": "08e12b7628f035600634a5e76d95b5eb66cea674"
            },
            "dist": {
                "type": "zip",
                "url": "https://api.github.com/repos/thephpleague/flysystem/zipball/08e12b7628f035600634a5e76d95b5eb66cea674",
                "reference": "08e12b7628f035600634a5e76d95b5eb66cea674",
                "shasum": ""
            },
            "require": {
                "ext-fileinfo": "*",
                "php": ">=5.5.9"
            },
            "conflict": {
                "league/flysystem-sftp": "<1.0.6"
            },
            "require-dev": {
                "phpspec/phpspec": "^3.4",
                "phpunit/phpunit": "^5.7.10"
            },
            "suggest": {
                "ext-fileinfo": "Required for MimeType",
                "ext-ftp": "Allows you to use FTP server storage",
                "ext-openssl": "Allows you to use FTPS server storage",
                "league/flysystem-aws-s3-v2": "Allows you to use S3 storage with AWS SDK v2",
                "league/flysystem-aws-s3-v3": "Allows you to use S3 storage with AWS SDK v3",
                "league/flysystem-azure": "Allows you to use Windows Azure Blob storage",
                "league/flysystem-cached-adapter": "Flysystem adapter decorator for metadata caching",
                "league/flysystem-eventable-filesystem": "Allows you to use EventableFilesystem",
                "league/flysystem-rackspace": "Allows you to use Rackspace Cloud Files",
                "league/flysystem-sftp": "Allows you to use SFTP server storage via phpseclib",
                "league/flysystem-webdav": "Allows you to use WebDAV storage",
                "league/flysystem-ziparchive": "Allows you to use ZipArchive adapter",
                "spatie/flysystem-dropbox": "Allows you to use Dropbox storage",
                "srmklive/flysystem-dropbox-v2": "Allows you to use Dropbox storage for PHP 5 applications"
            },
            "type": "library",
            "extra": {
                "branch-alias": {
                    "dev-master": "1.1-dev"
                }
            },
            "autoload": {
                "psr-4": {
                    "League\\Flysystem\\": "src/"
                }
            },
            "notification-url": "https://packagist.org/downloads/",
            "license": [
                "MIT"
            ],
            "authors": [
                {
                    "name": "Frank de Jonge",
                    "email": "info@frenky.net"
                }
            ],
            "description": "Filesystem abstraction: Many filesystems, one API.",
            "keywords": [
                "Cloud Files",
                "WebDAV",
                "abstraction",
                "aws",
                "cloud",
                "copy.com",
                "dropbox",
                "file systems",
                "files",
                "filesystem",
                "filesystems",
                "ftp",
                "rackspace",
                "remote",
                "s3",
                "sftp",
                "storage"
            ],
            "time": "2019-06-18T20:09:29+00:00"
        },
        {
            "name": "league/flysystem-memory",
            "version": "1.0.2",
            "source": {
                "type": "git",
                "url": "https://github.com/thephpleague/flysystem-memory.git",
                "reference": "d0e87477c32e29f999b4de05e64c1adcddb51757"
            },
            "dist": {
                "type": "zip",
                "url": "https://api.github.com/repos/thephpleague/flysystem-memory/zipball/d0e87477c32e29f999b4de05e64c1adcddb51757",
                "reference": "d0e87477c32e29f999b4de05e64c1adcddb51757",
                "shasum": ""
            },
            "require": {
                "league/flysystem": "~1.0"
            },
            "require-dev": {
                "phpunit/phpunit": "^5.7.10"
            },
            "type": "library",
            "extra": {
                "branch-alias": {
                    "dev-master": "1.0-dev"
                }
            },
            "autoload": {
                "psr-4": {
                    "League\\Flysystem\\Memory\\": "src/"
                }
            },
            "notification-url": "https://packagist.org/downloads/",
            "license": [
                "MIT"
            ],
            "authors": [
                {
                    "name": "Chris Leppanen",
                    "email": "chris.leppanen@gmail.com",
                    "role": "Developer"
                }
            ],
            "description": "An in-memory adapter for Flysystem.",
            "homepage": "https://github.com/thephpleague/flysystem-memory",
            "keywords": [
                "Flysystem",
                "adapter",
                "memory"
            ],
            "time": "2019-05-30T21:34:13+00:00"
        },
        {
            "name": "michelf/php-markdown",
            "version": "1.8.0",
            "source": {
                "type": "git",
                "url": "https://github.com/michelf/php-markdown.git",
                "reference": "01ab082b355bf188d907b9929cd99b2923053495"
            },
            "dist": {
                "type": "zip",
                "url": "https://api.github.com/repos/michelf/php-markdown/zipball/01ab082b355bf188d907b9929cd99b2923053495",
                "reference": "01ab082b355bf188d907b9929cd99b2923053495",
                "shasum": ""
            },
            "require": {
                "php": ">=5.3.0"
            },
            "type": "library",
            "autoload": {
                "psr-4": {
                    "Michelf\\": "Michelf/"
                }
            },
            "notification-url": "https://packagist.org/downloads/",
            "license": [
                "BSD-3-Clause"
            ],
            "authors": [
                {
                    "name": "Michel Fortin",
                    "email": "michel.fortin@michelf.ca",
                    "homepage": "https://michelf.ca/",
                    "role": "Developer"
                },
                {
                    "name": "John Gruber",
                    "homepage": "https://daringfireball.net/"
                }
            ],
            "description": "PHP Markdown",
            "homepage": "https://michelf.ca/projects/php-markdown/",
            "keywords": [
                "markdown"
            ],
            "time": "2018-01-15T00:49:33+00:00"
        },
        {
            "name": "misd/linkify",
            "version": "v1.1.4",
            "source": {
                "type": "git",
                "url": "https://github.com/misd-service-development/php-linkify.git",
                "reference": "3481b148806a23b4001712de645247a1a4dcc10a"
            },
            "dist": {
                "type": "zip",
                "url": "https://api.github.com/repos/misd-service-development/php-linkify/zipball/3481b148806a23b4001712de645247a1a4dcc10a",
                "reference": "3481b148806a23b4001712de645247a1a4dcc10a",
                "shasum": ""
            },
            "require": {
                "php": ">=5.3.0"
            },
            "require-dev": {
                "phpunit/phpunit": "^4.0 || ^5.0"
            },
            "type": "library",
            "extra": {
                "branch-alias": {
                    "dev-master": "1.1.x-dev"
                }
            },
            "autoload": {
                "psr-4": {
                    "Misd\\Linkify\\": "src/Misd/Linkify"
                }
            },
            "notification-url": "https://packagist.org/downloads/",
            "license": [
                "MIT"
            ],
            "description": "Converts URLs and email addresses in text into HTML links",
            "homepage": "https://github.com/misd-service-development/php-linkify",
            "keywords": [
                "convert",
                "email address",
                "link",
                "url"
            ],
            "time": "2017-08-17T08:33:35+00:00"
        },
        {
            "name": "monolog/monolog",
            "version": "1.24.0",
            "source": {
                "type": "git",
                "url": "https://github.com/Seldaek/monolog.git",
                "reference": "bfc9ebb28f97e7a24c45bdc3f0ff482e47bb0266"
            },
            "dist": {
                "type": "zip",
                "url": "https://api.github.com/repos/Seldaek/monolog/zipball/bfc9ebb28f97e7a24c45bdc3f0ff482e47bb0266",
                "reference": "bfc9ebb28f97e7a24c45bdc3f0ff482e47bb0266",
                "shasum": ""
            },
            "require": {
                "php": ">=5.3.0",
                "psr/log": "~1.0"
            },
            "provide": {
                "psr/log-implementation": "1.0.0"
            },
            "require-dev": {
                "aws/aws-sdk-php": "^2.4.9 || ^3.0",
                "doctrine/couchdb": "~1.0@dev",
                "graylog2/gelf-php": "~1.0",
                "jakub-onderka/php-parallel-lint": "0.9",
                "php-amqplib/php-amqplib": "~2.4",
                "php-console/php-console": "^3.1.3",
                "phpunit/phpunit": "~4.5",
                "phpunit/phpunit-mock-objects": "2.3.0",
                "ruflin/elastica": ">=0.90 <3.0",
                "sentry/sentry": "^0.13",
                "swiftmailer/swiftmailer": "^5.3|^6.0"
            },
            "suggest": {
                "aws/aws-sdk-php": "Allow sending log messages to AWS services like DynamoDB",
                "doctrine/couchdb": "Allow sending log messages to a CouchDB server",
                "ext-amqp": "Allow sending log messages to an AMQP server (1.0+ required)",
                "ext-mongo": "Allow sending log messages to a MongoDB server",
                "graylog2/gelf-php": "Allow sending log messages to a GrayLog2 server",
                "mongodb/mongodb": "Allow sending log messages to a MongoDB server via PHP Driver",
                "php-amqplib/php-amqplib": "Allow sending log messages to an AMQP server using php-amqplib",
                "php-console/php-console": "Allow sending log messages to Google Chrome",
                "rollbar/rollbar": "Allow sending log messages to Rollbar",
                "ruflin/elastica": "Allow sending log messages to an Elastic Search server",
                "sentry/sentry": "Allow sending log messages to a Sentry server"
            },
            "type": "library",
            "extra": {
                "branch-alias": {
                    "dev-master": "2.0.x-dev"
                }
            },
            "autoload": {
                "psr-4": {
                    "Monolog\\": "src/Monolog"
                }
            },
            "notification-url": "https://packagist.org/downloads/",
            "license": [
                "MIT"
            ],
            "authors": [
                {
                    "name": "Jordi Boggiano",
                    "email": "j.boggiano@seld.be",
                    "homepage": "http://seld.be"
                }
            ],
            "description": "Sends your logs to files, sockets, inboxes, databases and various web services",
            "homepage": "http://github.com/Seldaek/monolog",
            "keywords": [
                "log",
                "logging",
                "psr-3"
            ],
            "time": "2018-11-05T09:00:11+00:00"
        },
        {
            "name": "mrclay/minify",
            "version": "2.3.3",
            "source": {
                "type": "git",
                "url": "https://github.com/mrclay/minify.git",
                "reference": "1928e89208d28e91427b2f13b67acdbd8cd01ac9"
            },
            "dist": {
                "type": "zip",
                "url": "https://api.github.com/repos/mrclay/minify/zipball/1928e89208d28e91427b2f13b67acdbd8cd01ac9",
                "reference": "1928e89208d28e91427b2f13b67acdbd8cd01ac9",
                "shasum": ""
            },
            "require": {
                "ext-pcre": "*",
                "php": ">=5.2.1"
            },
            "require-dev": {
                "tubalmartin/cssmin": "~2.4.8"
            },
            "suggest": {
                "tubalmartin/cssmin": "Support minify with CSSMin (YUI PHP port)"
            },
            "type": "library",
            "autoload": {
                "classmap": [
                    "min/lib/"
                ]
            },
            "notification-url": "https://packagist.org/downloads/",
            "license": [
                "BSD-3-Clause"
            ],
            "authors": [
                {
                    "name": "Stephen Clay",
                    "email": "steve@mrclay.org",
                    "role": "Developer"
                }
            ],
            "description": "Minify is a PHP5 app that helps you follow several rules for client-side performance. It combines multiple CSS or Javascript files, removes unnecessary whitespace and comments, and serves them with gzip encoding and optimal client-side cache headers",
            "homepage": "http://code.google.com/p/minify/",
            "time": "2017-11-03T21:04:01+00:00"
        },
        {
            "name": "mtdowling/cron-expression",
            "version": "v1.2.1",
            "source": {
                "type": "git",
                "url": "https://github.com/mtdowling/cron-expression.git",
                "reference": "9504fa9ea681b586028adaaa0877db4aecf32bad"
            },
            "dist": {
                "type": "zip",
                "url": "https://api.github.com/repos/mtdowling/cron-expression/zipball/9504fa9ea681b586028adaaa0877db4aecf32bad",
                "reference": "9504fa9ea681b586028adaaa0877db4aecf32bad",
                "shasum": ""
            },
            "require": {
                "php": ">=5.3.2"
            },
            "require-dev": {
                "phpunit/phpunit": "~4.0|~5.0"
            },
            "type": "library",
            "autoload": {
                "psr-4": {
                    "Cron\\": "src/Cron/"
                }
            },
            "notification-url": "https://packagist.org/downloads/",
            "license": [
                "MIT"
            ],
            "authors": [
                {
                    "name": "Michael Dowling",
                    "email": "mtdowling@gmail.com",
                    "homepage": "https://github.com/mtdowling"
                }
            ],
            "description": "CRON for PHP: Calculate the next or previous run date and determine if a CRON expression is due",
            "keywords": [
                "cron",
                "schedule"
            ],
            "time": "2017-01-23T04:29:33+00:00"
        },
        {
            "name": "npm-asset/cropperjs",
            "version": "1.4.3",
            "dist": {
                "type": "tar",
                "url": "https://registry.npmjs.org/cropperjs/-/cropperjs-1.4.3.tgz"
            },
            "type": "npm-asset",
            "license": [
                "MIT"
            ]
        },
        {
            "name": "npm-asset/formdata-polyfill",
            "version": "3.0.15",
            "dist": {
                "type": "tar",
                "url": "https://registry.npmjs.org/formdata-polyfill/-/formdata-polyfill-3.0.15.tgz"
            },
            "type": "npm-asset",
            "license": [
                "MIT"
            ]
        },
        {
            "name": "npm-asset/jquery-cropper",
            "version": "1.0.0",
            "dist": {
                "type": "tar",
                "url": "https://registry.npmjs.org/jquery-cropper/-/jquery-cropper-1.0.0.tgz"
            },
            "type": "npm-asset",
            "license": [
                "MIT"
            ]
        },
        {
            "name": "npm-asset/weakmap-polyfill",
            "version": "2.0.0",
            "dist": {
                "type": "tar",
                "url": "https://registry.npmjs.org/weakmap-polyfill/-/weakmap-polyfill-2.0.0.tgz",
                "shasum": "8f28f935e3853896ad40747e5258db578d9dc8de"
            },
            "require-dev": {
                "npm-asset/es5-shim": ">=4.5.8,<5.0.0",
                "npm-asset/karma": ">=0.13.22,<0.14.0",
                "npm-asset/karma-chrome-launcher": ">=0.2.3,<0.3.0",
                "npm-asset/karma-detect-browsers": ">=2.1.0,<3.0.0",
                "npm-asset/karma-firefox-launcher": ">=0.1.7,<0.2.0",
                "npm-asset/karma-ie-launcher": ">=0.2.0,<0.3.0",
                "npm-asset/karma-mocha": ">=0.2.2,<0.3.0",
                "npm-asset/karma-mocha-reporter": ">=2.0.2,<3.0.0",
                "npm-asset/karma-safari-launcher": ">=0.1.1,<0.2.0",
                "npm-asset/mocha": ">=2.4.5,<3.0.0",
                "npm-asset/power-assert": ">=1.3.1,<2.0.0",
                "npm-asset/uglify-js": ">=2.6.2,<3.0.0"
            },
            "type": "npm-asset-library",
            "extra": {
                "npm-asset-bugs": {
                    "url": "https://github.com/polygonplanet/weakmap-polyfill/issues"
                },
                "npm-asset-main": "weakmap-polyfill.js",
                "npm-asset-directories": {
                    "test": "tests"
                },
                "npm-asset-repository": {
                    "type": "git",
                    "url": "git+https://github.com/polygonplanet/weakmap-polyfill.git"
                },
                "npm-asset-scripts": {
                    "minify": "uglifyjs weakmap-polyfill.js -o weakmap-polyfill.min.js --keep-fnames --comments -m -b ascii-only=true,beautify=false",
                    "test": "mocha tests/test-node && mocha tests/test-node-polyfill && karma start karma.conf.js",
                    "travis": "mocha tests/test-node && mocha tests/test-node-polyfill && karma start karma.conf.js --single-run"
                }
            },
            "license": [
                "MIT"
            ],
            "authors": [
                {
                    "name": "polygon planet"
                }
            ],
            "description": "ECMAScript6 WeakMap polyfill",
            "homepage": "https://github.com/polygonplanet/weakmap-polyfill",
            "keywords": [
                "ecmascript",
                "es2015",
                "es6",
                "javascript",
                "polyfill",
                "shim",
                "weakmap"
            ],
            "time": "2016-04-27T11:30:07+00:00"
        },
        {
            "name": "paragonie/random_compat",
            "version": "v9.99.99",
            "source": {
                "type": "git",
                "url": "https://github.com/paragonie/random_compat.git",
                "reference": "84b4dfb120c6f9b4ff7b3685f9b8f1aa365a0c95"
            },
            "dist": {
                "type": "zip",
                "url": "https://api.github.com/repos/paragonie/random_compat/zipball/84b4dfb120c6f9b4ff7b3685f9b8f1aa365a0c95",
                "reference": "84b4dfb120c6f9b4ff7b3685f9b8f1aa365a0c95",
                "shasum": ""
            },
            "require": {
                "php": "^7"
            },
            "require-dev": {
                "phpunit/phpunit": "4.*|5.*",
                "vimeo/psalm": "^1"
            },
            "suggest": {
                "ext-libsodium": "Provides a modern crypto API that can be used to generate random bytes."
            },
            "type": "library",
            "notification-url": "https://packagist.org/downloads/",
            "license": [
                "MIT"
            ],
            "authors": [
                {
                    "name": "Paragon Initiative Enterprises",
                    "email": "security@paragonie.com",
                    "homepage": "https://paragonie.com"
                }
            ],
            "description": "PHP 5.x polyfill for random_bytes() and random_int() from PHP 7",
            "keywords": [
                "csprng",
                "polyfill",
                "pseudorandom",
                "random"
            ],
            "time": "2018-07-02T15:55:56+00:00"
        },
        {
            "name": "peppeocchi/php-cron-scheduler",
            "version": "v2.4",
            "source": {
                "type": "git",
                "url": "https://github.com/peppeocchi/php-cron-scheduler.git",
                "reference": "1b18892fdd4f9c913107fda1544ac402eb7ec6e5"
            },
            "dist": {
                "type": "zip",
                "url": "https://api.github.com/repos/peppeocchi/php-cron-scheduler/zipball/1b18892fdd4f9c913107fda1544ac402eb7ec6e5",
                "reference": "1b18892fdd4f9c913107fda1544ac402eb7ec6e5",
                "shasum": ""
            },
            "require": {
                "mtdowling/cron-expression": "~1.0",
                "php": ">=5.5.9"
            },
            "require-dev": {
                "phpunit/phpunit": "~5.7",
                "satooshi/php-coveralls": "^1.0",
                "swiftmailer/swiftmailer": "~5.4 || ^6.0"
            },
            "suggest": {
                "swiftmailer/swiftmailer": "Required to send the output of a job to email address/es (~5.4 || ^6.0)."
            },
            "type": "library",
            "autoload": {
                "psr-4": {
                    "GO\\": "src/GO/"
                }
            },
            "notification-url": "https://packagist.org/downloads/",
            "license": [
                "MIT"
            ],
            "authors": [
                {
                    "name": "Giuseppe Occhipinti",
                    "email": "peppeocchi@gmail.com"
                },
                {
                    "name": "Carsten Windler",
                    "email": "carsten@carstenwindler.de",
                    "homepage": "http://carstenwindler.de",
                    "role": "Contributor"
                }
            ],
            "description": "PHP Cron Job Scheduler",
            "keywords": [
                "cron job",
                "scheduler"
            ],
            "time": "2018-10-25T21:33:38+00:00"
        },
        {
            "name": "php-di/invoker",
            "version": "1.3.3",
            "source": {
                "type": "git",
                "url": "https://github.com/PHP-DI/Invoker.git",
                "reference": "1f4ca63b9abc66109e53b255e465d0ddb5c2e3f7"
            },
            "dist": {
                "type": "zip",
                "url": "https://api.github.com/repos/PHP-DI/Invoker/zipball/1f4ca63b9abc66109e53b255e465d0ddb5c2e3f7",
                "reference": "1f4ca63b9abc66109e53b255e465d0ddb5c2e3f7",
                "shasum": ""
            },
            "require": {
                "container-interop/container-interop": "~1.1"
            },
            "require-dev": {
                "athletic/athletic": "~0.1.8",
                "phpunit/phpunit": "~4.5"
            },
            "type": "library",
            "autoload": {
                "psr-4": {
                    "Invoker\\": "src/"
                }
            },
            "notification-url": "https://packagist.org/downloads/",
            "license": [
                "MIT"
            ],
            "description": "Generic and extensible callable invoker",
            "homepage": "https://github.com/PHP-DI/Invoker",
            "keywords": [
                "callable",
                "dependency",
                "dependency-injection",
                "injection",
                "invoke",
                "invoker"
            ],
            "time": "2016-07-14T13:09:58+00:00"
        },
        {
            "name": "php-di/php-di",
            "version": "5.4.6",
            "source": {
                "type": "git",
                "url": "https://github.com/PHP-DI/PHP-DI.git",
                "reference": "3f9255659595f3e289f473778bb6c51aa72abbbd"
            },
            "dist": {
                "type": "zip",
                "url": "https://api.github.com/repos/PHP-DI/PHP-DI/zipball/3f9255659595f3e289f473778bb6c51aa72abbbd",
                "reference": "3f9255659595f3e289f473778bb6c51aa72abbbd",
                "shasum": ""
            },
            "require": {
                "container-interop/container-interop": "~1.2",
                "php": ">=5.5.0",
                "php-di/invoker": "^1.3.2",
                "php-di/phpdoc-reader": "^2.0.1",
                "psr/container": "~1.0"
            },
            "provide": {
                "container-interop/container-interop-implementation": "^1.0",
                "psr/container-implementation": "^1.0"
            },
            "replace": {
                "mnapoli/php-di": "*"
            },
            "require-dev": {
                "doctrine/annotations": "~1.2",
                "doctrine/cache": "~1.4",
                "mnapoli/phpunit-easymock": "~0.2.0",
                "ocramius/proxy-manager": "~1.0|~2.0",
                "phpbench/phpbench": "@dev",
                "phpunit/phpunit": "~4.5"
            },
            "suggest": {
                "doctrine/annotations": "Install it if you want to use annotations (version ~1.2)",
                "doctrine/cache": "Install it if you want to use the cache (version ~1.4)",
                "ocramius/proxy-manager": "Install it if you want to use lazy injection (version ~1.0 or ~2.0)"
            },
            "type": "library",
            "autoload": {
                "psr-4": {
                    "DI\\": "src/DI/"
                },
                "files": [
                    "src/DI/functions.php"
                ]
            },
            "notification-url": "https://packagist.org/downloads/",
            "license": [
                "MIT"
            ],
            "description": "The dependency injection container for humans",
            "homepage": "http://php-di.org/",
            "keywords": [
                "container",
                "dependency injection",
                "di"
            ],
            "time": "2017-12-03T08:20:27+00:00"
        },
        {
            "name": "php-di/phpdoc-reader",
            "version": "2.1.0",
            "source": {
                "type": "git",
                "url": "https://github.com/PHP-DI/PhpDocReader.git",
                "reference": "7d0de60b9341933c8afd172a6255cd7557601e0e"
            },
            "dist": {
                "type": "zip",
                "url": "https://api.github.com/repos/PHP-DI/PhpDocReader/zipball/7d0de60b9341933c8afd172a6255cd7557601e0e",
                "reference": "7d0de60b9341933c8afd172a6255cd7557601e0e",
                "shasum": ""
            },
            "require": {
                "php": ">=5.4.0"
            },
            "require-dev": {
                "phpunit/phpunit": "~4.6"
            },
            "type": "library",
            "autoload": {
                "psr-4": {
                    "PhpDocReader\\": "src/PhpDocReader"
                }
            },
            "notification-url": "https://packagist.org/downloads/",
            "license": [
                "MIT"
            ],
            "description": "PhpDocReader parses @var and @param values in PHP docblocks (supports namespaced class names with the same resolution rules as PHP)",
            "keywords": [
                "phpdoc",
                "reflection"
            ],
            "time": "2018-02-18T17:39:01+00:00"
        },
        {
            "name": "psr/cache",
            "version": "1.0.1",
            "source": {
                "type": "git",
                "url": "https://github.com/php-fig/cache.git",
                "reference": "d11b50ad223250cf17b86e38383413f5a6764bf8"
            },
            "dist": {
                "type": "zip",
                "url": "https://api.github.com/repos/php-fig/cache/zipball/d11b50ad223250cf17b86e38383413f5a6764bf8",
                "reference": "d11b50ad223250cf17b86e38383413f5a6764bf8",
                "shasum": ""
            },
            "require": {
                "php": ">=5.3.0"
            },
            "type": "library",
            "extra": {
                "branch-alias": {
                    "dev-master": "1.0.x-dev"
                }
            },
            "autoload": {
                "psr-4": {
                    "Psr\\Cache\\": "src/"
                }
            },
            "notification-url": "https://packagist.org/downloads/",
            "license": [
                "MIT"
            ],
            "authors": [
                {
                    "name": "PHP-FIG",
                    "homepage": "http://www.php-fig.org/"
                }
            ],
            "description": "Common interface for caching libraries",
            "keywords": [
                "cache",
                "psr",
                "psr-6"
            ],
            "time": "2016-08-06T20:24:11+00:00"
        },
        {
            "name": "psr/container",
            "version": "1.0.0",
            "source": {
                "type": "git",
                "url": "https://github.com/php-fig/container.git",
                "reference": "b7ce3b176482dbbc1245ebf52b181af44c2cf55f"
            },
            "dist": {
                "type": "zip",
                "url": "https://api.github.com/repos/php-fig/container/zipball/b7ce3b176482dbbc1245ebf52b181af44c2cf55f",
                "reference": "b7ce3b176482dbbc1245ebf52b181af44c2cf55f",
                "shasum": ""
            },
            "require": {
                "php": ">=5.3.0"
            },
            "type": "library",
            "extra": {
                "branch-alias": {
                    "dev-master": "1.0.x-dev"
                }
            },
            "autoload": {
                "psr-4": {
                    "Psr\\Container\\": "src/"
                }
            },
            "notification-url": "https://packagist.org/downloads/",
            "license": [
                "MIT"
            ],
            "authors": [
                {
                    "name": "PHP-FIG",
                    "homepage": "http://www.php-fig.org/"
                }
            ],
            "description": "Common Container Interface (PHP FIG PSR-11)",
            "homepage": "https://github.com/php-fig/container",
            "keywords": [
                "PSR-11",
                "container",
                "container-interface",
                "container-interop",
                "psr"
            ],
            "time": "2017-02-14T16:28:37+00:00"
        },
        {
            "name": "psr/log",
            "version": "1.1.0",
            "source": {
                "type": "git",
                "url": "https://github.com/php-fig/log.git",
                "reference": "6c001f1daafa3a3ac1d8ff69ee4db8e799a654dd"
            },
            "dist": {
                "type": "zip",
                "url": "https://api.github.com/repos/php-fig/log/zipball/6c001f1daafa3a3ac1d8ff69ee4db8e799a654dd",
                "reference": "6c001f1daafa3a3ac1d8ff69ee4db8e799a654dd",
                "shasum": ""
            },
            "require": {
                "php": ">=5.3.0"
            },
            "type": "library",
            "extra": {
                "branch-alias": {
                    "dev-master": "1.0.x-dev"
                }
            },
            "autoload": {
                "psr-4": {
                    "Psr\\Log\\": "Psr/Log/"
                }
            },
            "notification-url": "https://packagist.org/downloads/",
            "license": [
                "MIT"
            ],
            "authors": [
                {
                    "name": "PHP-FIG",
                    "homepage": "http://www.php-fig.org/"
                }
            ],
            "description": "Common interface for logging libraries",
            "homepage": "https://github.com/php-fig/log",
            "keywords": [
                "log",
                "psr",
                "psr-3"
            ],
            "time": "2018-11-20T15:27:04+00:00"
        },
        {
            "name": "psr/simple-cache",
            "version": "1.0.1",
            "source": {
                "type": "git",
                "url": "https://github.com/php-fig/simple-cache.git",
                "reference": "408d5eafb83c57f6365a3ca330ff23aa4a5fa39b"
            },
            "dist": {
                "type": "zip",
                "url": "https://api.github.com/repos/php-fig/simple-cache/zipball/408d5eafb83c57f6365a3ca330ff23aa4a5fa39b",
                "reference": "408d5eafb83c57f6365a3ca330ff23aa4a5fa39b",
                "shasum": ""
            },
            "require": {
                "php": ">=5.3.0"
            },
            "type": "library",
            "extra": {
                "branch-alias": {
                    "dev-master": "1.0.x-dev"
                }
            },
            "autoload": {
                "psr-4": {
                    "Psr\\SimpleCache\\": "src/"
                }
            },
            "notification-url": "https://packagist.org/downloads/",
            "license": [
                "MIT"
            ],
            "authors": [
                {
                    "name": "PHP-FIG",
                    "homepage": "http://www.php-fig.org/"
                }
            ],
            "description": "Common interfaces for simple caching",
            "keywords": [
                "cache",
                "caching",
                "psr",
                "psr-16",
                "simple-cache"
            ],
            "time": "2017-10-23T01:57:42+00:00"
        },
        {
            "name": "react/promise",
            "version": "v2.7.1",
            "source": {
                "type": "git",
                "url": "https://github.com/reactphp/promise.git",
                "reference": "31ffa96f8d2ed0341a57848cbb84d88b89dd664d"
            },
            "dist": {
                "type": "zip",
                "url": "https://api.github.com/repos/reactphp/promise/zipball/31ffa96f8d2ed0341a57848cbb84d88b89dd664d",
                "reference": "31ffa96f8d2ed0341a57848cbb84d88b89dd664d",
                "shasum": ""
            },
            "require": {
                "php": ">=5.4.0"
            },
            "require-dev": {
                "phpunit/phpunit": "~4.8"
            },
            "type": "library",
            "autoload": {
                "psr-4": {
                    "React\\Promise\\": "src/"
                },
                "files": [
                    "src/functions_include.php"
                ]
            },
            "notification-url": "https://packagist.org/downloads/",
            "license": [
                "MIT"
            ],
            "authors": [
                {
                    "name": "Jan Sorgalla",
                    "email": "jsorgalla@gmail.com"
                }
            ],
            "description": "A lightweight implementation of CommonJS Promises/A for PHP",
            "keywords": [
                "promise",
                "promises"
            ],
            "time": "2019-01-07T21:25:54+00:00"
        },
        {
            "name": "roave/security-advisories",
            "version": "dev-master",
            "source": {
                "type": "git",
                "url": "https://github.com/Roave/SecurityAdvisories.git",
                "reference": "ea693fa060702164985511acc3ceb5389c9ac761"
            },
            "dist": {
                "type": "zip",
                "url": "https://api.github.com/repos/Roave/SecurityAdvisories/zipball/ea693fa060702164985511acc3ceb5389c9ac761",
                "reference": "ea693fa060702164985511acc3ceb5389c9ac761",
                "shasum": ""
            },
            "conflict": {
                "3f/pygmentize": "<1.2",
                "adodb/adodb-php": "<5.20.12",
                "alterphp/easyadmin-extension-bundle": ">=1.2,<1.2.11|>=1.3,<1.3.1",
                "amphp/artax": "<1.0.6|>=2,<2.0.6",
                "amphp/http": "<1.0.1",
                "api-platform/core": ">=2.2,<2.2.10|>=2.3,<2.3.6",
                "asymmetricrypt/asymmetricrypt": ">=0,<9.9.99",
                "aws/aws-sdk-php": ">=3,<3.2.1",
                "brightlocal/phpwhois": "<=4.2.5",
                "bugsnag/bugsnag-laravel": ">=2,<2.0.2",
                "cakephp/cakephp": ">=1.3,<1.3.18|>=2,<2.4.99|>=2.5,<2.5.99|>=2.6,<2.6.12|>=2.7,<2.7.6|>=3,<3.5.18|>=3.6,<3.6.15|>=3.7,<3.7.7",
                "cart2quote/module-quotation": ">=4.1.6,<=4.4.5|>=5,<5.4.4",
                "cartalyst/sentry": "<=2.1.6",
                "codeigniter/framework": "<=3.0.6",
                "composer/composer": "<=1-alpha.11",
                "contao-components/mediaelement": ">=2.14.2,<2.21.1",
                "contao/core": ">=2,<3.5.39",
                "contao/core-bundle": ">=4,<4.4.39|>=4.5,<4.7.5",
                "contao/listing-bundle": ">=4,<4.4.8",
                "contao/newsletter-bundle": ">=4,<4.1",
                "david-garcia/phpwhois": "<=4.3.1",
                "doctrine/annotations": ">=1,<1.2.7",
                "doctrine/cache": ">=1,<1.3.2|>=1.4,<1.4.2",
                "doctrine/common": ">=2,<2.4.3|>=2.5,<2.5.1",
                "doctrine/dbal": ">=2,<2.0.8|>=2.1,<2.1.2",
                "doctrine/doctrine-bundle": "<1.5.2",
                "doctrine/doctrine-module": "<=0.7.1",
                "doctrine/mongodb-odm": ">=1,<1.0.2",
                "doctrine/mongodb-odm-bundle": ">=2,<3.0.1",
                "doctrine/orm": ">=2,<2.4.8|>=2.5,<2.5.1",
                "dompdf/dompdf": ">=0.6,<0.6.2",
                "drupal/core": ">=7,<7.67|>=8,<8.6.16|>=8.7,<8.7.1|>8.7.3,<8.7.5",
                "drupal/drupal": ">=7,<7.67|>=8,<8.6.16|>=8.7,<8.7.1|>8.7.3,<8.7.5",
                "erusev/parsedown": "<1.7.2",
                "ezsystems/ezplatform-admin-ui": ">=1.3,<1.3.5|>=1.4,<1.4.4",
                "ezsystems/ezpublish-kernel": ">=5.3,<5.3.12.1|>=5.4,<5.4.13.1|>=6,<6.7.9.1|>=6.8,<6.13.5.1|>=7,<7.2.4.1|>=7.3,<7.3.2.1",
                "ezsystems/ezpublish-legacy": ">=5.3,<5.3.12.6|>=5.4,<5.4.12.3|>=2011,<2017.12.4.3|>=2018.6,<2018.6.1.4|>=2018.9,<2018.9.1.3",
                "ezsystems/repository-forms": ">=2.3,<2.3.2.1",
                "ezyang/htmlpurifier": "<4.1.1",
                "firebase/php-jwt": "<2",
                "fooman/tcpdf": "<6.2.22",
                "fossar/tcpdf-parser": "<6.2.22",
                "friendsofsymfony/rest-bundle": ">=1.2,<1.2.2",
                "friendsofsymfony/user-bundle": ">=1.2,<1.3.5",
                "fuel/core": "<1.8.1",
                "gree/jose": "<=2.2",
                "gregwar/rst": "<1.0.3",
                "guzzlehttp/guzzle": ">=4-rc.2,<4.2.4|>=5,<5.3.1|>=6,<6.2.1",
                "illuminate/auth": ">=4,<4.0.99|>=4.1,<=4.1.31|>=4.2,<=4.2.22|>=5,<=5.0.35|>=5.1,<=5.1.46|>=5.2,<=5.2.45|>=5.3,<=5.3.31|>=5.4,<=5.4.36|>=5.5,<5.5.10",
                "illuminate/cookie": ">=4,<=4.0.11|>=4.1,<=4.1.31|>=4.2,<=4.2.22|>=5,<=5.0.35|>=5.1,<=5.1.46|>=5.2,<=5.2.45|>=5.3,<=5.3.31|>=5.4,<=5.4.36|>=5.5,<5.5.42|>=5.6,<5.6.30",
                "illuminate/database": ">=4,<4.0.99|>=4.1,<4.1.29",
                "illuminate/encryption": ">=4,<=4.0.11|>=4.1,<=4.1.31|>=4.2,<=4.2.22|>=5,<=5.0.35|>=5.1,<=5.1.46|>=5.2,<=5.2.45|>=5.3,<=5.3.31|>=5.4,<=5.4.36|>=5.5,<5.5.40|>=5.6,<5.6.15",
                "ivankristianto/phpwhois": "<=4.3",
                "james-heinrich/getid3": "<1.9.9",
                "joomla/session": "<1.3.1",
                "jsmitty12/phpwhois": "<5.1",
                "kazist/phpwhois": "<=4.2.6",
                "kreait/firebase-php": ">=3.2,<3.8.1",
                "la-haute-societe/tcpdf": "<6.2.22",
                "laravel/framework": ">=4,<4.0.99|>=4.1,<=4.1.31|>=4.2,<=4.2.22|>=5,<=5.0.35|>=5.1,<=5.1.46|>=5.2,<=5.2.45|>=5.3,<=5.3.31|>=5.4,<=5.4.36|>=5.5,<5.5.42|>=5.6,<5.6.30",
                "laravel/socialite": ">=1,<1.0.99|>=2,<2.0.10",
                "league/commonmark": "<0.18.3",
                "magento/magento1ce": "<1.9.4.1",
                "magento/magento1ee": ">=1.9,<1.14.4.1",
                "magento/product-community-edition": ">=2,<2.2.8|>=2.3,<2.3.1",
                "monolog/monolog": ">=1.8,<1.12",
                "namshi/jose": "<2.2",
                "onelogin/php-saml": "<2.10.4",
                "openid/php-openid": "<2.3",
                "oro/crm": ">=1.7,<1.7.4",
                "oro/platform": ">=1.7,<1.7.4",
                "padraic/humbug_get_contents": "<1.1.2",
                "pagarme/pagarme-php": ">=0,<3",
                "paragonie/random_compat": "<2",
                "paypal/merchant-sdk-php": "<3.12",
                "pear/archive_tar": "<1.4.4",
                "phpmailer/phpmailer": ">=5,<5.2.27|>=6,<6.0.6",
                "phpoffice/phpexcel": "<=1.8.1",
                "phpoffice/phpspreadsheet": "<=1.5",
                "phpunit/phpunit": ">=4.8.19,<4.8.28|>=5.0.10,<5.6.3",
                "phpwhois/phpwhois": "<=4.2.5",
                "phpxmlrpc/extras": "<0.6.1",
                "propel/propel": ">=2-alpha.1,<=2-alpha.7",
                "propel/propel1": ">=1,<=1.7.1",
                "pusher/pusher-php-server": "<2.2.1",
                "robrichards/xmlseclibs": ">=1,<3.0.2",
                "sabre/dav": ">=1.6,<1.6.99|>=1.7,<1.7.11|>=1.8,<1.8.9",
                "sensiolabs/connect": "<4.2.3",
                "serluck/phpwhois": "<=4.2.6",
                "shopware/shopware": "<5.3.7",
                "silverstripe/cms": ">=3,<=3.0.11|>=3.1,<3.1.11",
                "silverstripe/forum": "<=0.6.1|>=0.7,<=0.7.3",
                "silverstripe/framework": ">=3,<3.6.7|>=3.7,<3.7.3|>=4,<4.4",
                "silverstripe/graphql": ">=2,<2.0.5|>=3,<3.1.2",
                "silverstripe/registry": ">=2.1,<2.1.2|>=2.2,<2.2.1",
                "silverstripe/restfulserver": ">=1,<1.0.9|>=2,<2.0.4",
                "silverstripe/userforms": "<3",
                "simple-updates/phpwhois": "<=1",
                "simplesamlphp/saml2": "<1.10.6|>=2,<2.3.8|>=3,<3.1.4",
                "simplesamlphp/simplesamlphp": "<1.17.3",
                "simplesamlphp/simplesamlphp-module-infocard": "<1.0.1",
                "slim/slim": "<2.6",
                "smarty/smarty": "<3.1.33",
                "socalnick/scn-social-auth": "<1.15.2",
                "spoonity/tcpdf": "<6.2.22",
                "squizlabs/php_codesniffer": ">=1,<2.8.1|>=3,<3.0.1",
                "stormpath/sdk": ">=0,<9.9.99",
                "swiftmailer/swiftmailer": ">=4,<5.4.5",
                "sylius/admin-bundle": ">=1,<1.0.17|>=1.1,<1.1.9|>=1.2,<1.2.2",
                "sylius/grid": ">=1,<1.1.19|>=1.2,<1.2.18|>=1.3,<1.3.13|>=1.4,<1.4.5|>=1.5,<1.5.1",
                "sylius/grid-bundle": ">=1,<1.1.19|>=1.2,<1.2.18|>=1.3,<1.3.13|>=1.4,<1.4.5|>=1.5,<1.5.1",
                "sylius/sylius": ">=1,<1.1.18|>=1.2,<1.2.17|>=1.3,<1.3.12|>=1.4,<1.4.4",
                "symfony/cache": ">=3.1,<3.4.26|>=4,<4.1.12|>=4.2,<4.2.7",
                "symfony/dependency-injection": ">=2,<2.0.17|>=2.7,<2.7.51|>=2.8,<2.8.50|>=3,<3.4.26|>=4,<4.1.12|>=4.2,<4.2.7",
                "symfony/form": ">=2.3,<2.3.35|>=2.4,<2.6.12|>=2.7,<2.7.50|>=2.8,<2.8.49|>=3,<3.4.20|>=4,<4.0.15|>=4.1,<4.1.9|>=4.2,<4.2.1",
                "symfony/framework-bundle": ">=2,<2.3.18|>=2.4,<2.4.8|>=2.5,<2.5.2|>=2.7,<2.7.51|>=2.8,<2.8.50|>=3,<3.4.26|>=4,<4.1.12|>=4.2,<4.2.7",
                "symfony/http-foundation": ">=2,<2.7.51|>=2.8,<2.8.50|>=3,<3.4.26|>=4,<4.1.12|>=4.2,<4.2.7",
                "symfony/http-kernel": ">=2,<2.3.29|>=2.4,<2.5.12|>=2.6,<2.6.8",
                "symfony/intl": ">=2.7,<2.7.38|>=2.8,<2.8.31|>=3,<3.2.14|>=3.3,<3.3.13",
                "symfony/phpunit-bridge": ">=2.8,<2.8.50|>=3,<3.4.26|>=4,<4.1.12|>=4.2,<4.2.7",
                "symfony/polyfill": ">=1,<1.10",
                "symfony/polyfill-php55": ">=1,<1.10",
                "symfony/proxy-manager-bridge": ">=2.7,<2.7.51|>=2.8,<2.8.50|>=3,<3.4.26|>=4,<4.1.12|>=4.2,<4.2.7",
                "symfony/routing": ">=2,<2.0.19",
                "symfony/security": ">=2,<2.7.51|>=2.8,<2.8.50|>=3,<3.4.26|>=4,<4.1.12|>=4.2,<4.2.7",
                "symfony/security-bundle": ">=2,<2.7.48|>=2.8,<2.8.41|>=3,<3.3.17|>=3.4,<3.4.11|>=4,<4.0.11",
                "symfony/security-core": ">=2.4,<2.6.13|>=2.7,<2.7.9|>=2.7.30,<2.7.32|>=2.8,<2.8.37|>=3,<3.3.17|>=3.4,<3.4.7|>=4,<4.0.7",
                "symfony/security-csrf": ">=2.4,<2.7.48|>=2.8,<2.8.41|>=3,<3.3.17|>=3.4,<3.4.11|>=4,<4.0.11",
                "symfony/security-guard": ">=2.8,<2.8.41|>=3,<3.3.17|>=3.4,<3.4.11|>=4,<4.0.11",
                "symfony/security-http": ">=2.3,<2.3.41|>=2.4,<2.7.51|>=2.8,<2.8.50|>=3,<3.4.26|>=4,<4.1.12|>=4.2,<4.2.7",
                "symfony/serializer": ">=2,<2.0.11",
                "symfony/symfony": ">=2,<2.7.51|>=2.8,<2.8.50|>=3,<3.4.26|>=4,<4.1.12|>=4.2,<4.2.7",
                "symfony/translation": ">=2,<2.0.17",
                "symfony/validator": ">=2,<2.0.24|>=2.1,<2.1.12|>=2.2,<2.2.5|>=2.3,<2.3.3",
                "symfony/web-profiler-bundle": ">=2,<2.3.19|>=2.4,<2.4.9|>=2.5,<2.5.4",
                "symfony/yaml": ">=2,<2.0.22|>=2.1,<2.1.7",
                "tecnickcom/tcpdf": "<6.2.22",
                "thelia/backoffice-default-template": ">=2.1,<2.1.2",
                "thelia/thelia": ">=2.1-beta.1,<2.1.3",
                "theonedemon/phpwhois": "<=4.2.5",
                "titon/framework": ">=0,<9.9.99",
                "truckersmp/phpwhois": "<=4.3.1",
                "twig/twig": "<1.38|>=2,<2.7",
                "typo3/cms": ">=6.2,<6.2.30|>=7,<7.6.32|>=8,<8.7.27|>=9,<9.5.8",
                "typo3/cms-core": ">=8,<8.7.27|>=9,<9.5.8",
                "typo3/flow": ">=1,<1.0.4|>=1.1,<1.1.1|>=2,<2.0.1|>=2.3,<2.3.16|>=3,<3.0.10|>=3.1,<3.1.7|>=3.2,<3.2.7|>=3.3,<3.3.5",
                "typo3/neos": ">=1.1,<1.1.3|>=1.2,<1.2.13|>=2,<2.0.4",
                "typo3/phar-stream-wrapper": ">=1,<2.1.1|>=3,<3.1.1",
                "ua-parser/uap-php": "<3.8",
                "wallabag/tcpdf": "<6.2.22",
                "willdurand/js-translation-bundle": "<2.1.1",
                "yiisoft/yii": ">=1.1.14,<1.1.15",
                "yiisoft/yii2": "<2.0.15",
                "yiisoft/yii2-bootstrap": "<2.0.4",
                "yiisoft/yii2-dev": "<2.0.15",
                "yiisoft/yii2-elasticsearch": "<2.0.5",
                "yiisoft/yii2-gii": "<2.0.4",
                "yiisoft/yii2-jui": "<2.0.4",
                "yiisoft/yii2-redis": "<2.0.8",
                "zendframework/zend-cache": ">=2.4,<2.4.8|>=2.5,<2.5.3",
                "zendframework/zend-captcha": ">=2,<2.4.9|>=2.5,<2.5.2",
                "zendframework/zend-crypt": ">=2,<2.4.9|>=2.5,<2.5.2",
                "zendframework/zend-db": ">=2,<2.0.99|>=2.1,<2.1.99|>=2.2,<2.2.10|>=2.3,<2.3.5",
                "zendframework/zend-developer-tools": ">=1.2.2,<1.2.3",
                "zendframework/zend-diactoros": ">=1,<1.8.4",
                "zendframework/zend-feed": ">=1,<2.10.3",
                "zendframework/zend-form": ">=2,<2.2.7|>=2.3,<2.3.1",
                "zendframework/zend-http": ">=1,<2.8.1",
                "zendframework/zend-json": ">=2.1,<2.1.6|>=2.2,<2.2.6",
                "zendframework/zend-ldap": ">=2,<2.0.99|>=2.1,<2.1.99|>=2.2,<2.2.8|>=2.3,<2.3.3",
                "zendframework/zend-mail": ">=2,<2.4.11|>=2.5,<2.7.2",
                "zendframework/zend-navigation": ">=2,<2.2.7|>=2.3,<2.3.1",
                "zendframework/zend-session": ">=2,<2.0.99|>=2.1,<2.1.99|>=2.2,<2.2.9|>=2.3,<2.3.4",
                "zendframework/zend-validator": ">=2.3,<2.3.6",
                "zendframework/zend-view": ">=2,<2.2.7|>=2.3,<2.3.1",
                "zendframework/zend-xmlrpc": ">=2.1,<2.1.6|>=2.2,<2.2.6",
                "zendframework/zendframework": "<2.5.1",
                "zendframework/zendframework1": "<1.12.20",
                "zendframework/zendopenid": ">=2,<2.0.2",
                "zendframework/zendxml": ">=1,<1.0.1",
                "zetacomponents/mail": "<1.8.2",
                "zf-commons/zfc-user": "<1.2.2",
                "zfcampus/zf-apigility-doctrine": ">=1,<1.0.3",
                "zfr/zfr-oauth2-server-module": "<0.1.2"
            },
            "type": "metapackage",
            "notification-url": "https://packagist.org/downloads/",
            "license": [
                "MIT"
            ],
            "authors": [
                {
                    "name": "Marco Pivetta",
                    "email": "ocramius@gmail.com",
                    "role": "maintainer"
                }
            ],
            "description": "Prevents installation of composer packages with known security vulnerabilities: no API, simply require it",
            "time": "2019-07-18T15:17:58+00:00"
        },
        {
            "name": "robmorgan/phinx",
            "version": "0.10.8",
            "source": {
                "type": "git",
                "url": "https://github.com/cakephp/phinx.git",
                "reference": "1960e93169707096fdfde04904a204970077f4be"
            },
            "dist": {
                "type": "zip",
                "url": "https://api.github.com/repos/cakephp/phinx/zipball/1960e93169707096fdfde04904a204970077f4be",
                "reference": "1960e93169707096fdfde04904a204970077f4be",
                "shasum": ""
            },
            "require": {
                "cakephp/collection": "^3.6",
                "cakephp/database": "^3.6",
                "php": ">=5.6",
                "symfony/config": "^2.8|^3.0|^4.0",
                "symfony/console": "^2.8|^3.0|^4.0",
                "symfony/yaml": "^2.8|^3.0|^4.0"
            },
            "require-dev": {
                "cakephp/cakephp-codesniffer": "^3.0",
                "phpunit/phpunit": ">=5.7,<7.0",
                "sebastian/comparator": ">=1.2.3"
            },
            "bin": [
                "bin/phinx"
            ],
            "type": "library",
            "autoload": {
                "psr-4": {
                    "Phinx\\": "src/Phinx/"
                }
            },
            "notification-url": "https://packagist.org/downloads/",
            "license": [
                "MIT"
            ],
            "authors": [
                {
                    "name": "Woody Gilk",
                    "email": "woody.gilk@gmail.com",
                    "homepage": "http://shadowhand.me",
                    "role": "Developer"
                },
                {
                    "name": "Rob Morgan",
                    "email": "robbym@gmail.com",
                    "homepage": "https://robmorgan.id.au",
                    "role": "Lead Developer"
                },
                {
                    "name": "Richard Quadling",
                    "email": "rquadling@gmail.com",
                    "role": "Developer"
                },
                {
                    "name": "CakePHP Community",
                    "homepage": "https://github.com/cakephp/phinx/graphs/contributors"
                }
            ],
            "description": "Phinx makes it ridiculously easy to manage the database migrations for your PHP app.",
            "homepage": "https://phinx.org",
            "keywords": [
                "database",
                "database migrations",
                "db",
                "migrations",
                "phinx"
            ],
            "time": "2019-07-08T16:59:55+00:00"
        },
        {
            "name": "symfony/config",
            "version": "v3.4.29",
            "source": {
                "type": "git",
                "url": "https://github.com/symfony/config.git",
                "reference": "29a33f66194fbe2ed4555981810f15fd8440e4a8"
            },
            "dist": {
                "type": "zip",
                "url": "https://api.github.com/repos/symfony/config/zipball/29a33f66194fbe2ed4555981810f15fd8440e4a8",
                "reference": "29a33f66194fbe2ed4555981810f15fd8440e4a8",
                "shasum": ""
            },
            "require": {
                "php": "^5.5.9|>=7.0.8",
                "symfony/filesystem": "~2.8|~3.0|~4.0",
                "symfony/polyfill-ctype": "~1.8"
            },
            "conflict": {
                "symfony/dependency-injection": "<3.3",
                "symfony/finder": "<3.3"
            },
            "require-dev": {
                "symfony/dependency-injection": "~3.3|~4.0",
                "symfony/event-dispatcher": "~3.3|~4.0",
                "symfony/finder": "~3.3|~4.0",
                "symfony/yaml": "~3.0|~4.0"
            },
            "suggest": {
                "symfony/yaml": "To use the yaml reference dumper"
            },
            "type": "library",
            "extra": {
                "branch-alias": {
                    "dev-master": "3.4-dev"
                }
            },
            "autoload": {
                "psr-4": {
                    "Symfony\\Component\\Config\\": ""
                },
                "exclude-from-classmap": [
                    "/Tests/"
                ]
            },
            "notification-url": "https://packagist.org/downloads/",
            "license": [
                "MIT"
            ],
            "authors": [
                {
                    "name": "Fabien Potencier",
                    "email": "fabien@symfony.com"
                },
                {
                    "name": "Symfony Community",
                    "homepage": "https://symfony.com/contributors"
                }
            ],
            "description": "Symfony Config Component",
            "homepage": "https://symfony.com",
            "time": "2019-05-30T15:47:52+00:00"
        },
        {
            "name": "symfony/console",
            "version": "v3.4.29",
            "source": {
                "type": "git",
                "url": "https://github.com/symfony/console.git",
                "reference": "c4d2f3529755ffc0be9fb823583b28d8744eeb3d"
            },
            "dist": {
                "type": "zip",
                "url": "https://api.github.com/repos/symfony/console/zipball/c4d2f3529755ffc0be9fb823583b28d8744eeb3d",
                "reference": "c4d2f3529755ffc0be9fb823583b28d8744eeb3d",
                "shasum": ""
            },
            "require": {
                "php": "^5.5.9|>=7.0.8",
                "symfony/debug": "~2.8|~3.0|~4.0",
                "symfony/polyfill-mbstring": "~1.0"
            },
            "conflict": {
                "symfony/dependency-injection": "<3.4",
                "symfony/process": "<3.3"
            },
            "provide": {
                "psr/log-implementation": "1.0"
            },
            "require-dev": {
                "psr/log": "~1.0",
                "symfony/config": "~3.3|~4.0",
                "symfony/dependency-injection": "~3.4|~4.0",
                "symfony/event-dispatcher": "~2.8|~3.0|~4.0",
                "symfony/lock": "~3.4|~4.0",
                "symfony/process": "~3.3|~4.0"
            },
            "suggest": {
                "psr/log": "For using the console logger",
                "symfony/event-dispatcher": "",
                "symfony/lock": "",
                "symfony/process": ""
            },
            "type": "library",
            "extra": {
                "branch-alias": {
                    "dev-master": "3.4-dev"
                }
            },
            "autoload": {
                "psr-4": {
                    "Symfony\\Component\\Console\\": ""
                },
                "exclude-from-classmap": [
                    "/Tests/"
                ]
            },
            "notification-url": "https://packagist.org/downloads/",
            "license": [
                "MIT"
            ],
            "authors": [
                {
                    "name": "Fabien Potencier",
                    "email": "fabien@symfony.com"
                },
                {
                    "name": "Symfony Community",
                    "homepage": "https://symfony.com/contributors"
                }
            ],
            "description": "Symfony Console Component",
            "homepage": "https://symfony.com",
            "time": "2019-06-05T11:33:52+00:00"
        },
        {
            "name": "symfony/debug",
            "version": "v3.4.29",
            "source": {
                "type": "git",
                "url": "https://github.com/symfony/debug.git",
                "reference": "1172dc1abe44dfadd162239153818b074e6e53bf"
            },
            "dist": {
                "type": "zip",
                "url": "https://api.github.com/repos/symfony/debug/zipball/1172dc1abe44dfadd162239153818b074e6e53bf",
                "reference": "1172dc1abe44dfadd162239153818b074e6e53bf",
                "shasum": ""
            },
            "require": {
                "php": "^5.5.9|>=7.0.8",
                "psr/log": "~1.0"
            },
            "conflict": {
                "symfony/http-kernel": ">=2.3,<2.3.24|~2.4.0|>=2.5,<2.5.9|>=2.6,<2.6.2"
            },
            "require-dev": {
                "symfony/http-kernel": "~2.8|~3.0|~4.0"
            },
            "type": "library",
            "extra": {
                "branch-alias": {
                    "dev-master": "3.4-dev"
                }
            },
            "autoload": {
                "psr-4": {
                    "Symfony\\Component\\Debug\\": ""
                },
                "exclude-from-classmap": [
                    "/Tests/"
                ]
            },
            "notification-url": "https://packagist.org/downloads/",
            "license": [
                "MIT"
            ],
            "authors": [
                {
                    "name": "Fabien Potencier",
                    "email": "fabien@symfony.com"
                },
                {
                    "name": "Symfony Community",
                    "homepage": "https://symfony.com/contributors"
                }
            ],
            "description": "Symfony Debug Component",
            "homepage": "https://symfony.com",
            "time": "2019-06-18T21:26:03+00:00"
        },
        {
            "name": "symfony/filesystem",
            "version": "v3.4.29",
            "source": {
                "type": "git",
                "url": "https://github.com/symfony/filesystem.git",
                "reference": "70adda061ef83bb7def63a17953dc41f203308a7"
            },
            "dist": {
                "type": "zip",
                "url": "https://api.github.com/repos/symfony/filesystem/zipball/70adda061ef83bb7def63a17953dc41f203308a7",
                "reference": "70adda061ef83bb7def63a17953dc41f203308a7",
                "shasum": ""
            },
            "require": {
                "php": "^5.5.9|>=7.0.8",
                "symfony/polyfill-ctype": "~1.8"
            },
            "type": "library",
            "extra": {
                "branch-alias": {
                    "dev-master": "3.4-dev"
                }
            },
            "autoload": {
                "psr-4": {
                    "Symfony\\Component\\Filesystem\\": ""
                },
                "exclude-from-classmap": [
                    "/Tests/"
                ]
            },
            "notification-url": "https://packagist.org/downloads/",
            "license": [
                "MIT"
            ],
            "authors": [
                {
                    "name": "Fabien Potencier",
                    "email": "fabien@symfony.com"
                },
                {
                    "name": "Symfony Community",
                    "homepage": "https://symfony.com/contributors"
                }
            ],
            "description": "Symfony Filesystem Component",
            "homepage": "https://symfony.com",
            "time": "2019-06-23T09:29:17+00:00"
        },
        {
            "name": "symfony/http-foundation",
            "version": "v3.4.29",
            "source": {
                "type": "git",
                "url": "https://github.com/symfony/http-foundation.git",
                "reference": "8cfbf75bb3a72963b12c513a73e9247891df24f8"
            },
            "dist": {
                "type": "zip",
                "url": "https://api.github.com/repos/symfony/http-foundation/zipball/8cfbf75bb3a72963b12c513a73e9247891df24f8",
                "reference": "8cfbf75bb3a72963b12c513a73e9247891df24f8",
                "shasum": ""
            },
            "require": {
                "php": "^5.5.9|>=7.0.8",
                "symfony/polyfill-mbstring": "~1.1",
                "symfony/polyfill-php70": "~1.6"
            },
            "require-dev": {
                "symfony/expression-language": "~2.8|~3.0|~4.0"
            },
            "type": "library",
            "extra": {
                "branch-alias": {
                    "dev-master": "3.4-dev"
                }
            },
            "autoload": {
                "psr-4": {
                    "Symfony\\Component\\HttpFoundation\\": ""
                },
                "exclude-from-classmap": [
                    "/Tests/"
                ]
            },
            "notification-url": "https://packagist.org/downloads/",
            "license": [
                "MIT"
            ],
            "authors": [
                {
                    "name": "Fabien Potencier",
                    "email": "fabien@symfony.com"
                },
                {
                    "name": "Symfony Community",
                    "homepage": "https://symfony.com/contributors"
                }
            ],
            "description": "Symfony HttpFoundation Component",
            "homepage": "https://symfony.com",
            "time": "2019-06-22T20:10:25+00:00"
        },
        {
            "name": "symfony/polyfill-ctype",
            "version": "v1.11.0",
            "source": {
                "type": "git",
                "url": "https://github.com/symfony/polyfill-ctype.git",
                "reference": "82ebae02209c21113908c229e9883c419720738a"
            },
            "dist": {
                "type": "zip",
                "url": "https://api.github.com/repos/symfony/polyfill-ctype/zipball/82ebae02209c21113908c229e9883c419720738a",
                "reference": "82ebae02209c21113908c229e9883c419720738a",
                "shasum": ""
            },
            "require": {
                "php": ">=5.3.3"
            },
            "suggest": {
                "ext-ctype": "For best performance"
            },
            "type": "library",
            "extra": {
                "branch-alias": {
                    "dev-master": "1.11-dev"
                }
            },
            "autoload": {
                "psr-4": {
                    "Symfony\\Polyfill\\Ctype\\": ""
                },
                "files": [
                    "bootstrap.php"
                ]
            },
            "notification-url": "https://packagist.org/downloads/",
            "license": [
                "MIT"
            ],
            "authors": [
                {
                    "name": "Symfony Community",
                    "homepage": "https://symfony.com/contributors"
                },
                {
                    "name": "Gert de Pagter",
                    "email": "BackEndTea@gmail.com"
                }
            ],
            "description": "Symfony polyfill for ctype functions",
            "homepage": "https://symfony.com",
            "keywords": [
                "compatibility",
                "ctype",
                "polyfill",
                "portable"
            ],
            "time": "2019-02-06T07:57:58+00:00"
        },
        {
            "name": "symfony/polyfill-mbstring",
            "version": "v1.11.0",
            "source": {
                "type": "git",
                "url": "https://github.com/symfony/polyfill-mbstring.git",
                "reference": "fe5e94c604826c35a32fa832f35bd036b6799609"
            },
            "dist": {
                "type": "zip",
                "url": "https://api.github.com/repos/symfony/polyfill-mbstring/zipball/fe5e94c604826c35a32fa832f35bd036b6799609",
                "reference": "fe5e94c604826c35a32fa832f35bd036b6799609",
                "shasum": ""
            },
            "require": {
                "php": ">=5.3.3"
            },
            "suggest": {
                "ext-mbstring": "For best performance"
            },
            "type": "library",
            "extra": {
                "branch-alias": {
                    "dev-master": "1.11-dev"
                }
            },
            "autoload": {
                "psr-4": {
                    "Symfony\\Polyfill\\Mbstring\\": ""
                },
                "files": [
                    "bootstrap.php"
                ]
            },
            "notification-url": "https://packagist.org/downloads/",
            "license": [
                "MIT"
            ],
            "authors": [
                {
                    "name": "Nicolas Grekas",
                    "email": "p@tchwork.com"
                },
                {
                    "name": "Symfony Community",
                    "homepage": "https://symfony.com/contributors"
                }
            ],
            "description": "Symfony polyfill for the Mbstring extension",
            "homepage": "https://symfony.com",
            "keywords": [
                "compatibility",
                "mbstring",
                "polyfill",
                "portable",
                "shim"
            ],
            "time": "2019-02-06T07:57:58+00:00"
        },
        {
            "name": "symfony/polyfill-php70",
            "version": "v1.11.0",
            "source": {
                "type": "git",
                "url": "https://github.com/symfony/polyfill-php70.git",
                "reference": "bc4858fb611bda58719124ca079baff854149c89"
            },
            "dist": {
                "type": "zip",
                "url": "https://api.github.com/repos/symfony/polyfill-php70/zipball/bc4858fb611bda58719124ca079baff854149c89",
                "reference": "bc4858fb611bda58719124ca079baff854149c89",
                "shasum": ""
            },
            "require": {
                "paragonie/random_compat": "~1.0|~2.0|~9.99",
                "php": ">=5.3.3"
            },
            "type": "library",
            "extra": {
                "branch-alias": {
                    "dev-master": "1.11-dev"
                }
            },
            "autoload": {
                "psr-4": {
                    "Symfony\\Polyfill\\Php70\\": ""
                },
                "files": [
                    "bootstrap.php"
                ],
                "classmap": [
                    "Resources/stubs"
                ]
            },
            "notification-url": "https://packagist.org/downloads/",
            "license": [
                "MIT"
            ],
            "authors": [
                {
                    "name": "Nicolas Grekas",
                    "email": "p@tchwork.com"
                },
                {
                    "name": "Symfony Community",
                    "homepage": "https://symfony.com/contributors"
                }
            ],
            "description": "Symfony polyfill backporting some PHP 7.0+ features to lower PHP versions",
            "homepage": "https://symfony.com",
            "keywords": [
                "compatibility",
                "polyfill",
                "portable",
                "shim"
            ],
            "time": "2019-02-06T07:57:58+00:00"
        },
        {
            "name": "symfony/polyfill-php71",
            "version": "v1.11.0",
            "source": {
                "type": "git",
                "url": "https://github.com/symfony/polyfill-php71.git",
                "reference": "8fc094a6b4f646b3ecd2400069420ef82f23a93e"
            },
            "dist": {
                "type": "zip",
                "url": "https://api.github.com/repos/symfony/polyfill-php71/zipball/8fc094a6b4f646b3ecd2400069420ef82f23a93e",
                "reference": "8fc094a6b4f646b3ecd2400069420ef82f23a93e",
                "shasum": ""
            },
            "require": {
                "php": ">=5.3.3"
            },
            "type": "library",
            "extra": {
                "branch-alias": {
                    "dev-master": "1.11-dev"
                }
            },
            "autoload": {
                "psr-4": {
                    "Symfony\\Polyfill\\Php71\\": ""
                },
                "files": [
                    "bootstrap.php"
                ]
            },
            "notification-url": "https://packagist.org/downloads/",
            "license": [
                "MIT"
            ],
            "authors": [
                {
                    "name": "Nicolas Grekas",
                    "email": "p@tchwork.com"
                },
                {
                    "name": "Symfony Community",
                    "homepage": "https://symfony.com/contributors"
                }
            ],
            "description": "Symfony polyfill backporting some PHP 7.1+ features to lower PHP versions",
            "homepage": "https://symfony.com",
            "keywords": [
                "compatibility",
                "polyfill",
                "portable",
                "shim"
            ],
            "time": "2019-02-06T07:57:58+00:00"
        },
        {
            "name": "symfony/polyfill-php72",
            "version": "v1.11.0",
            "source": {
                "type": "git",
                "url": "https://github.com/symfony/polyfill-php72.git",
                "reference": "ab50dcf166d5f577978419edd37aa2bb8eabce0c"
            },
            "dist": {
                "type": "zip",
                "url": "https://api.github.com/repos/symfony/polyfill-php72/zipball/ab50dcf166d5f577978419edd37aa2bb8eabce0c",
                "reference": "ab50dcf166d5f577978419edd37aa2bb8eabce0c",
                "shasum": ""
            },
            "require": {
                "php": ">=5.3.3"
            },
            "type": "library",
            "extra": {
                "branch-alias": {
                    "dev-master": "1.11-dev"
                }
            },
            "autoload": {
                "psr-4": {
                    "Symfony\\Polyfill\\Php72\\": ""
                },
                "files": [
                    "bootstrap.php"
                ]
            },
            "notification-url": "https://packagist.org/downloads/",
            "license": [
                "MIT"
            ],
            "authors": [
                {
                    "name": "Nicolas Grekas",
                    "email": "p@tchwork.com"
                },
                {
                    "name": "Symfony Community",
                    "homepage": "https://symfony.com/contributors"
                }
            ],
            "description": "Symfony polyfill backporting some PHP 7.2+ features to lower PHP versions",
            "homepage": "https://symfony.com",
            "keywords": [
                "compatibility",
                "polyfill",
                "portable",
                "shim"
            ],
            "time": "2019-02-06T07:57:58+00:00"
        },
        {
            "name": "symfony/routing",
            "version": "v3.4.29",
            "source": {
                "type": "git",
                "url": "https://github.com/symfony/routing.git",
                "reference": "8d804d8a65a26dc9de1aaf2ff3a421e581d050e6"
            },
            "dist": {
                "type": "zip",
                "url": "https://api.github.com/repos/symfony/routing/zipball/8d804d8a65a26dc9de1aaf2ff3a421e581d050e6",
                "reference": "8d804d8a65a26dc9de1aaf2ff3a421e581d050e6",
                "shasum": ""
            },
            "require": {
                "php": "^5.5.9|>=7.0.8"
            },
            "conflict": {
                "symfony/config": "<3.3.1",
                "symfony/dependency-injection": "<3.3",
                "symfony/yaml": "<3.4"
            },
            "require-dev": {
                "doctrine/annotations": "~1.0",
                "psr/log": "~1.0",
                "symfony/config": "^3.3.1|~4.0",
                "symfony/dependency-injection": "~3.3|~4.0",
                "symfony/expression-language": "~2.8|~3.0|~4.0",
                "symfony/http-foundation": "~2.8|~3.0|~4.0",
                "symfony/yaml": "~3.4|~4.0"
            },
            "suggest": {
                "doctrine/annotations": "For using the annotation loader",
                "symfony/config": "For using the all-in-one router or any loader",
                "symfony/expression-language": "For using expression matching",
                "symfony/http-foundation": "For using a Symfony Request object",
                "symfony/yaml": "For using the YAML loader"
            },
            "type": "library",
            "extra": {
                "branch-alias": {
                    "dev-master": "3.4-dev"
                }
            },
            "autoload": {
                "psr-4": {
                    "Symfony\\Component\\Routing\\": ""
                },
                "exclude-from-classmap": [
                    "/Tests/"
                ]
            },
            "notification-url": "https://packagist.org/downloads/",
            "license": [
                "MIT"
            ],
            "authors": [
                {
                    "name": "Fabien Potencier",
                    "email": "fabien@symfony.com"
                },
                {
                    "name": "Symfony Community",
                    "homepage": "https://symfony.com/contributors"
                }
            ],
            "description": "Symfony Routing Component",
            "homepage": "https://symfony.com",
            "keywords": [
                "router",
                "routing",
                "uri",
                "url"
            ],
            "time": "2019-06-26T11:14:13+00:00"
        },
        {
            "name": "symfony/var-dumper",
            "version": "v3.4.29",
            "source": {
                "type": "git",
                "url": "https://github.com/symfony/var-dumper.git",
                "reference": "7b92618169c44af4bb226f69dbac42b56b1a7745"
            },
            "dist": {
                "type": "zip",
                "url": "https://api.github.com/repos/symfony/var-dumper/zipball/7b92618169c44af4bb226f69dbac42b56b1a7745",
                "reference": "7b92618169c44af4bb226f69dbac42b56b1a7745",
                "shasum": ""
            },
            "require": {
                "php": "^5.5.9|>=7.0.8",
                "symfony/polyfill-mbstring": "~1.0"
            },
            "conflict": {
                "phpunit/phpunit": "<4.8.35|<5.4.3,>=5.0"
            },
            "require-dev": {
                "ext-iconv": "*",
                "twig/twig": "~1.34|~2.4"
            },
            "suggest": {
                "ext-iconv": "To convert non-UTF-8 strings to UTF-8 (or symfony/polyfill-iconv in case ext-iconv cannot be used).",
                "ext-intl": "To show region name in time zone dump",
                "ext-symfony_debug": ""
            },
            "type": "library",
            "extra": {
                "branch-alias": {
                    "dev-master": "3.4-dev"
                }
            },
            "autoload": {
                "files": [
                    "Resources/functions/dump.php"
                ],
                "psr-4": {
                    "Symfony\\Component\\VarDumper\\": ""
                },
                "exclude-from-classmap": [
                    "/Tests/"
                ]
            },
            "notification-url": "https://packagist.org/downloads/",
            "license": [
                "MIT"
            ],
            "authors": [
                {
                    "name": "Nicolas Grekas",
                    "email": "p@tchwork.com"
                },
                {
                    "name": "Symfony Community",
                    "homepage": "https://symfony.com/contributors"
                }
            ],
            "description": "Symfony mechanism for exploring and dumping PHP variables",
            "homepage": "https://symfony.com",
            "keywords": [
                "debug",
                "dump"
            ],
            "time": "2019-06-13T16:26:35+00:00"
        },
        {
            "name": "symfony/yaml",
            "version": "v3.4.29",
            "source": {
                "type": "git",
                "url": "https://github.com/symfony/yaml.git",
                "reference": "212a27b731e5bfb735679d1ffaac82bd6a1dc996"
            },
            "dist": {
                "type": "zip",
                "url": "https://api.github.com/repos/symfony/yaml/zipball/212a27b731e5bfb735679d1ffaac82bd6a1dc996",
                "reference": "212a27b731e5bfb735679d1ffaac82bd6a1dc996",
                "shasum": ""
            },
            "require": {
                "php": "^5.5.9|>=7.0.8",
                "symfony/polyfill-ctype": "~1.8"
            },
            "conflict": {
                "symfony/console": "<3.4"
            },
            "require-dev": {
                "symfony/console": "~3.4|~4.0"
            },
            "suggest": {
                "symfony/console": "For validating YAML files using the lint command"
            },
            "type": "library",
            "extra": {
                "branch-alias": {
                    "dev-master": "3.4-dev"
                }
            },
            "autoload": {
                "psr-4": {
                    "Symfony\\Component\\Yaml\\": ""
                },
                "exclude-from-classmap": [
                    "/Tests/"
                ]
            },
            "notification-url": "https://packagist.org/downloads/",
            "license": [
                "MIT"
            ],
            "authors": [
                {
                    "name": "Fabien Potencier",
                    "email": "fabien@symfony.com"
                },
                {
                    "name": "Symfony Community",
                    "homepage": "https://symfony.com/contributors"
                }
            ],
            "description": "Symfony Yaml Component",
            "homepage": "https://symfony.com",
            "time": "2019-03-25T07:48:46+00:00"
        },
        {
            "name": "tedivm/stash",
            "version": "v0.15.2",
            "source": {
                "type": "git",
                "url": "https://github.com/tedious/Stash.git",
                "reference": "7a6a74106c49b1bdc3a10a725b03c509dc773dbb"
            },
            "dist": {
                "type": "zip",
                "url": "https://api.github.com/repos/tedious/Stash/zipball/7a6a74106c49b1bdc3a10a725b03c509dc773dbb",
                "reference": "7a6a74106c49b1bdc3a10a725b03c509dc773dbb",
                "shasum": ""
            },
            "require": {
                "php": "^7.0",
                "psr/cache": "~1.0"
            },
            "provide": {
                "psr/cache-implementation": "1.0.0"
            },
            "require-dev": {
                "friendsofphp/php-cs-fixer": "^2.8",
                "phpunit/phpunit": "^6",
                "satooshi/php-coveralls": "1.0.*"
            },
            "type": "library",
            "autoload": {
                "psr-4": {
                    "Stash\\": "src/Stash/"
                }
            },
            "notification-url": "https://packagist.org/downloads/",
            "license": [
                "BSD-3-Clause"
            ],
            "authors": [
                {
                    "name": "Robert Hafner",
                    "email": "tedivm@tedivm.com"
                },
                {
                    "name": "Josh Hall-Bachner",
                    "email": "charlequin@gmail.com"
                }
            ],
            "description": "The place to keep your cache.",
            "homepage": "http://github.com/tedious/Stash",
            "keywords": [
                "apc",
                "cache",
                "caching",
                "memcached",
                "psr-6",
                "psr6",
                "redis",
                "sessions"
            ],
            "time": "2019-03-09T21:04:14+00:00"
        },
        {
            "name": "true/punycode",
            "version": "v2.1.1",
            "source": {
                "type": "git",
                "url": "https://github.com/true/php-punycode.git",
                "reference": "a4d0c11a36dd7f4e7cd7096076cab6d3378a071e"
            },
            "dist": {
                "type": "zip",
                "url": "https://api.github.com/repos/true/php-punycode/zipball/a4d0c11a36dd7f4e7cd7096076cab6d3378a071e",
                "reference": "a4d0c11a36dd7f4e7cd7096076cab6d3378a071e",
                "shasum": ""
            },
            "require": {
                "php": ">=5.3.0",
                "symfony/polyfill-mbstring": "^1.3"
            },
            "require-dev": {
                "phpunit/phpunit": "~4.7",
                "squizlabs/php_codesniffer": "~2.0"
            },
            "type": "library",
            "autoload": {
                "psr-4": {
                    "TrueBV\\": "src/"
                }
            },
            "notification-url": "https://packagist.org/downloads/",
            "license": [
                "MIT"
            ],
            "authors": [
                {
                    "name": "Renan Gonçalves",
                    "email": "renan.saddam@gmail.com"
                }
            ],
            "description": "A Bootstring encoding of Unicode for Internationalized Domain Names in Applications (IDNA)",
            "homepage": "https://github.com/true/php-punycode",
            "keywords": [
                "idna",
                "punycode"
            ],
            "time": "2016-11-16T10:37:54+00:00"
        },
        {
            "name": "vanilla/htmlawed",
            "version": "v2.2.4.1",
            "source": {
                "type": "git",
                "url": "https://github.com/vanilla/htmlawed.git",
                "reference": "58651edbc4c45a2d6b5254b8a9a69dc63ff1457b"
            },
            "dist": {
                "type": "zip",
                "url": "https://api.github.com/repos/vanilla/htmlawed/zipball/58651edbc4c45a2d6b5254b8a9a69dc63ff1457b",
                "reference": "58651edbc4c45a2d6b5254b8a9a69dc63ff1457b",
                "shasum": ""
            },
            "require": {
                "php": ">=5.4.0"
            },
            "require-dev": {
                "tburry/pquery": "~1.0.1"
            },
            "type": "library",
            "autoload": {
                "classmap": [
                    "src/Htmlawed.php"
                ]
            },
            "notification-url": "https://packagist.org/downloads/",
            "license": [
                "LGPL-3.0"
            ],
            "authors": [
                {
                    "name": "Todd Burry",
                    "email": "todd@vanillaforums.com"
                }
            ],
            "description": "A composer wrapper for the htmLawed library to purify & filter HTML. Tested with PHPUnit and PhantomJS!",
            "time": "2017-09-13T19:20:25+00:00"
        },
        {
            "name": "zendframework/zend-loader",
            "version": "2.6.0",
            "source": {
                "type": "git",
                "url": "https://github.com/zendframework/zend-loader.git",
                "reference": "78f11749ea340f6ca316bca5958eef80b38f9b6c"
            },
            "dist": {
                "type": "zip",
                "url": "https://api.github.com/repos/zendframework/zend-loader/zipball/78f11749ea340f6ca316bca5958eef80b38f9b6c",
                "reference": "78f11749ea340f6ca316bca5958eef80b38f9b6c",
                "shasum": ""
            },
            "require": {
                "php": "^5.6 || ^7.0"
            },
            "require-dev": {
                "phpunit/phpunit": "^5.7.27 || ^6.5.8 || ^7.1.4",
                "zendframework/zend-coding-standard": "~1.0.0"
            },
            "type": "library",
            "extra": {
                "branch-alias": {
                    "dev-master": "2.6.x-dev",
                    "dev-develop": "2.7.x-dev"
                }
            },
            "autoload": {
                "psr-4": {
                    "Zend\\Loader\\": "src/"
                }
            },
            "notification-url": "https://packagist.org/downloads/",
            "license": [
                "BSD-3-Clause"
            ],
            "description": "Autoloading and plugin loading strategies",
            "keywords": [
                "ZendFramework",
                "loader",
                "zf"
            ],
            "time": "2018-04-30T15:20:54+00:00"
        },
        {
            "name": "zendframework/zend-mail",
            "version": "2.10.0",
            "source": {
                "type": "git",
                "url": "https://github.com/zendframework/zend-mail.git",
                "reference": "d7beb63d5f7144a21ac100072c453e63860cdab8"
            },
            "dist": {
                "type": "zip",
                "url": "https://api.github.com/repos/zendframework/zend-mail/zipball/d7beb63d5f7144a21ac100072c453e63860cdab8",
                "reference": "d7beb63d5f7144a21ac100072c453e63860cdab8",
                "shasum": ""
            },
            "require": {
                "ext-iconv": "*",
                "php": "^5.6 || ^7.0",
                "true/punycode": "^2.1",
                "zendframework/zend-loader": "^2.5",
                "zendframework/zend-mime": "^2.5",
                "zendframework/zend-stdlib": "^2.7 || ^3.0",
                "zendframework/zend-validator": "^2.10.2"
            },
            "require-dev": {
                "phpunit/phpunit": "^5.7.25 || ^6.4.4 || ^7.1.4",
                "zendframework/zend-coding-standard": "~1.0.0",
                "zendframework/zend-config": "^2.6",
                "zendframework/zend-crypt": "^2.6 || ^3.0",
                "zendframework/zend-servicemanager": "^2.7.10 || ^3.3.1"
            },
            "suggest": {
                "zendframework/zend-crypt": "Crammd5 support in SMTP Auth",
                "zendframework/zend-servicemanager": "^2.7.10 || ^3.3.1 when using SMTP to deliver messages"
            },
            "type": "library",
            "extra": {
                "branch-alias": {
                    "dev-master": "2.10.x-dev",
                    "dev-develop": "2.11.x-dev"
                },
                "zf": {
                    "component": "Zend\\Mail",
                    "config-provider": "Zend\\Mail\\ConfigProvider"
                }
            },
            "autoload": {
                "psr-4": {
                    "Zend\\Mail\\": "src/"
                }
            },
            "notification-url": "https://packagist.org/downloads/",
            "license": [
                "BSD-3-Clause"
            ],
            "description": "Provides generalized functionality to compose and send both text and MIME-compliant multipart e-mail messages",
            "keywords": [
                "ZendFramework",
                "mail",
                "zf"
            ],
            "time": "2018-06-07T13:37:07+00:00"
        },
        {
            "name": "zendframework/zend-mime",
            "version": "2.7.1",
            "source": {
                "type": "git",
                "url": "https://github.com/zendframework/zend-mime.git",
                "reference": "52ae5fa9f12845cae749271034a2d594f0e4c6f2"
            },
            "dist": {
                "type": "zip",
                "url": "https://api.github.com/repos/zendframework/zend-mime/zipball/52ae5fa9f12845cae749271034a2d594f0e4c6f2",
                "reference": "52ae5fa9f12845cae749271034a2d594f0e4c6f2",
                "shasum": ""
            },
            "require": {
                "php": "^5.6 || ^7.0",
                "zendframework/zend-stdlib": "^2.7 || ^3.0"
            },
            "require-dev": {
                "phpunit/phpunit": "^5.7.21 || ^6.3",
                "zendframework/zend-coding-standard": "~1.0.0",
                "zendframework/zend-mail": "^2.6"
            },
            "suggest": {
                "zendframework/zend-mail": "Zend\\Mail component"
            },
            "type": "library",
            "extra": {
                "branch-alias": {
                    "dev-master": "2.7-dev",
                    "dev-develop": "2.8-dev"
                }
            },
            "autoload": {
                "psr-4": {
                    "Zend\\Mime\\": "src/"
                }
            },
            "notification-url": "https://packagist.org/downloads/",
            "license": [
                "BSD-3-Clause"
            ],
            "description": "Create and parse MIME messages and parts",
            "homepage": "https://github.com/zendframework/zend-mime",
            "keywords": [
                "ZendFramework",
                "mime",
                "zf"
            ],
            "time": "2018-05-14T19:02:50+00:00"
        },
        {
            "name": "zendframework/zend-stdlib",
            "version": "3.2.1",
            "source": {
                "type": "git",
                "url": "https://github.com/zendframework/zend-stdlib.git",
                "reference": "66536006722aff9e62d1b331025089b7ec71c065"
            },
            "dist": {
                "type": "zip",
                "url": "https://api.github.com/repos/zendframework/zend-stdlib/zipball/66536006722aff9e62d1b331025089b7ec71c065",
                "reference": "66536006722aff9e62d1b331025089b7ec71c065",
                "shasum": ""
            },
            "require": {
                "php": "^5.6 || ^7.0"
            },
            "require-dev": {
                "phpbench/phpbench": "^0.13",
                "phpunit/phpunit": "^5.7.27 || ^6.5.8 || ^7.1.2",
                "zendframework/zend-coding-standard": "~1.0.0"
            },
            "type": "library",
            "extra": {
                "branch-alias": {
                    "dev-master": "3.2.x-dev",
                    "dev-develop": "3.3.x-dev"
                }
            },
            "autoload": {
                "psr-4": {
                    "Zend\\Stdlib\\": "src/"
                }
            },
            "notification-url": "https://packagist.org/downloads/",
            "license": [
                "BSD-3-Clause"
            ],
            "description": "SPL extensions, array utilities, error handlers, and more",
            "keywords": [
                "ZendFramework",
                "stdlib",
                "zf"
            ],
            "time": "2018-08-28T21:34:05+00:00"
        },
        {
            "name": "zendframework/zend-validator",
            "version": "2.12.0",
            "source": {
                "type": "git",
                "url": "https://github.com/zendframework/zend-validator.git",
                "reference": "64c33668e5fa2d39c6289a878f927ea2b0850c30"
            },
            "dist": {
                "type": "zip",
                "url": "https://api.github.com/repos/zendframework/zend-validator/zipball/64c33668e5fa2d39c6289a878f927ea2b0850c30",
                "reference": "64c33668e5fa2d39c6289a878f927ea2b0850c30",
                "shasum": ""
            },
            "require": {
                "container-interop/container-interop": "^1.1",
                "php": "^5.6 || ^7.0",
                "zendframework/zend-stdlib": "^3.2.1"
            },
            "require-dev": {
                "phpunit/phpunit": "^6.0.8 || ^5.7.15",
                "psr/http-message": "^1.0",
                "zendframework/zend-cache": "^2.6.1",
                "zendframework/zend-coding-standard": "~1.0.0",
                "zendframework/zend-config": "^2.6",
                "zendframework/zend-db": "^2.7",
                "zendframework/zend-filter": "^2.6",
                "zendframework/zend-http": "^2.5.4",
                "zendframework/zend-i18n": "^2.6",
                "zendframework/zend-math": "^2.6",
                "zendframework/zend-servicemanager": "^2.7.5 || ^3.0.3",
                "zendframework/zend-session": "^2.8",
                "zendframework/zend-uri": "^2.5"
            },
            "suggest": {
                "psr/http-message": "psr/http-message, required when validating PSR-7 UploadedFileInterface instances via the Upload and UploadFile validators",
                "zendframework/zend-db": "Zend\\Db component, required by the (No)RecordExists validator",
                "zendframework/zend-filter": "Zend\\Filter component, required by the Digits validator",
                "zendframework/zend-i18n": "Zend\\I18n component to allow translation of validation error messages",
                "zendframework/zend-i18n-resources": "Translations of validator messages",
                "zendframework/zend-math": "Zend\\Math component, required by the Csrf validator",
                "zendframework/zend-servicemanager": "Zend\\ServiceManager component to allow using the ValidatorPluginManager and validator chains",
                "zendframework/zend-session": "Zend\\Session component, ^2.8; required by the Csrf validator",
                "zendframework/zend-uri": "Zend\\Uri component, required by the Uri and Sitemap\\Loc validators"
            },
            "type": "library",
            "extra": {
                "branch-alias": {
                    "dev-master": "2.12.x-dev",
                    "dev-develop": "2.13.x-dev"
                },
                "zf": {
                    "component": "Zend\\Validator",
                    "config-provider": "Zend\\Validator\\ConfigProvider"
                }
            },
            "autoload": {
                "psr-4": {
                    "Zend\\Validator\\": "src/"
                }
            },
            "notification-url": "https://packagist.org/downloads/",
            "license": [
                "BSD-3-Clause"
            ],
            "description": "provides a set of commonly needed validators",
            "homepage": "https://github.com/zendframework/zend-validator",
            "keywords": [
                "validator",
                "zf2"
            ],
            "time": "2019-01-30T14:26:10+00:00"
        }
    ],
    "packages-dev": [
        {
            "name": "doctrine/instantiator",
            "version": "1.2.0",
            "source": {
                "type": "git",
                "url": "https://github.com/doctrine/instantiator.git",
                "reference": "a2c590166b2133a4633738648b6b064edae0814a"
            },
            "dist": {
                "type": "zip",
                "url": "https://api.github.com/repos/doctrine/instantiator/zipball/a2c590166b2133a4633738648b6b064edae0814a",
                "reference": "a2c590166b2133a4633738648b6b064edae0814a",
                "shasum": ""
            },
            "require": {
                "php": "^7.1"
            },
            "require-dev": {
                "doctrine/coding-standard": "^6.0",
                "ext-pdo": "*",
                "ext-phar": "*",
                "phpbench/phpbench": "^0.13",
                "phpstan/phpstan-phpunit": "^0.11",
                "phpstan/phpstan-shim": "^0.11",
                "phpunit/phpunit": "^7.0"
            },
            "type": "library",
            "extra": {
                "branch-alias": {
                    "dev-master": "1.2.x-dev"
                }
            },
            "autoload": {
                "psr-4": {
                    "Doctrine\\Instantiator\\": "src/Doctrine/Instantiator/"
                }
            },
            "notification-url": "https://packagist.org/downloads/",
            "license": [
                "MIT"
            ],
            "authors": [
                {
                    "name": "Marco Pivetta",
                    "email": "ocramius@gmail.com",
                    "homepage": "http://ocramius.github.com/"
                }
            ],
            "description": "A small, lightweight utility to instantiate objects in PHP without invoking their constructors",
            "homepage": "https://www.doctrine-project.org/projects/instantiator.html",
            "keywords": [
                "constructor",
                "instantiate"
            ],
            "time": "2019-03-17T17:37:11+00:00"
        },
        {
            "name": "elgg/sniffs",
            "version": "3.x-dev",
            "source": {
                "type": "git",
                "url": "https://github.com/Elgg/elgg-coding-standards.git",
                "reference": "b63ba7f3682a26cceee57eb62d44cc1bfb4aa031"
            },
            "dist": {
                "type": "zip",
                "url": "https://api.github.com/repos/Elgg/elgg-coding-standards/zipball/b63ba7f3682a26cceee57eb62d44cc1bfb4aa031",
                "reference": "b63ba7f3682a26cceee57eb62d44cc1bfb4aa031",
                "shasum": ""
            },
            "require": {
                "squizlabs/php_codesniffer": "^2.8.1"
            },
            "type": "library",
            "autoload": {
                "psr-0": {
                    "Elgg_Sniffs_": "src/"
                }
            },
            "notification-url": "https://packagist.org/downloads/",
            "license": [
                "GPL-2.0-only"
            ],
            "description": "Elgg coding standards",
            "time": "2019-07-22T08:42:57+00:00"
        },
        {
            "name": "myclabs/deep-copy",
            "version": "1.9.1",
            "source": {
                "type": "git",
                "url": "https://github.com/myclabs/DeepCopy.git",
                "reference": "e6828efaba2c9b79f4499dae1d66ef8bfa7b2b72"
            },
            "dist": {
                "type": "zip",
                "url": "https://api.github.com/repos/myclabs/DeepCopy/zipball/e6828efaba2c9b79f4499dae1d66ef8bfa7b2b72",
                "reference": "e6828efaba2c9b79f4499dae1d66ef8bfa7b2b72",
                "shasum": ""
            },
            "require": {
                "php": "^7.1"
            },
            "replace": {
                "myclabs/deep-copy": "self.version"
            },
            "require-dev": {
                "doctrine/collections": "^1.0",
                "doctrine/common": "^2.6",
                "phpunit/phpunit": "^7.1"
            },
            "type": "library",
            "autoload": {
                "psr-4": {
                    "DeepCopy\\": "src/DeepCopy/"
                },
                "files": [
                    "src/DeepCopy/deep_copy.php"
                ]
            },
            "notification-url": "https://packagist.org/downloads/",
            "license": [
                "MIT"
            ],
            "description": "Create deep copies (clones) of your objects",
            "keywords": [
                "clone",
                "copy",
                "duplicate",
                "object",
                "object graph"
            ],
            "time": "2019-04-07T13:18:21+00:00"
        },
        {
            "name": "phar-io/manifest",
            "version": "1.0.1",
            "source": {
                "type": "git",
                "url": "https://github.com/phar-io/manifest.git",
                "reference": "2df402786ab5368a0169091f61a7c1e0eb6852d0"
            },
            "dist": {
                "type": "zip",
                "url": "https://api.github.com/repos/phar-io/manifest/zipball/2df402786ab5368a0169091f61a7c1e0eb6852d0",
                "reference": "2df402786ab5368a0169091f61a7c1e0eb6852d0",
                "shasum": ""
            },
            "require": {
                "ext-dom": "*",
                "ext-phar": "*",
                "phar-io/version": "^1.0.1",
                "php": "^5.6 || ^7.0"
            },
            "type": "library",
            "extra": {
                "branch-alias": {
                    "dev-master": "1.0.x-dev"
                }
            },
            "autoload": {
                "classmap": [
                    "src/"
                ]
            },
            "notification-url": "https://packagist.org/downloads/",
            "license": [
                "BSD-3-Clause"
            ],
            "authors": [
                {
                    "name": "Arne Blankerts",
                    "email": "arne@blankerts.de",
                    "role": "Developer"
                },
                {
                    "name": "Sebastian Heuer",
                    "email": "sebastian@phpeople.de",
                    "role": "Developer"
                },
                {
                    "name": "Sebastian Bergmann",
                    "email": "sebastian@phpunit.de",
                    "role": "Developer"
                }
            ],
            "description": "Component for reading phar.io manifest information from a PHP Archive (PHAR)",
            "time": "2017-03-05T18:14:27+00:00"
        },
        {
            "name": "phar-io/version",
            "version": "1.0.1",
            "source": {
                "type": "git",
                "url": "https://github.com/phar-io/version.git",
                "reference": "a70c0ced4be299a63d32fa96d9281d03e94041df"
            },
            "dist": {
                "type": "zip",
                "url": "https://api.github.com/repos/phar-io/version/zipball/a70c0ced4be299a63d32fa96d9281d03e94041df",
                "reference": "a70c0ced4be299a63d32fa96d9281d03e94041df",
                "shasum": ""
            },
            "require": {
                "php": "^5.6 || ^7.0"
            },
            "type": "library",
            "autoload": {
                "classmap": [
                    "src/"
                ]
            },
            "notification-url": "https://packagist.org/downloads/",
            "license": [
                "BSD-3-Clause"
            ],
            "authors": [
                {
                    "name": "Arne Blankerts",
                    "email": "arne@blankerts.de",
                    "role": "Developer"
                },
                {
                    "name": "Sebastian Heuer",
                    "email": "sebastian@phpeople.de",
                    "role": "Developer"
                },
                {
                    "name": "Sebastian Bergmann",
                    "email": "sebastian@phpunit.de",
                    "role": "Developer"
                }
            ],
            "description": "Library for handling version information and constraints",
            "time": "2017-03-05T17:38:23+00:00"
        },
        {
            "name": "phpdocumentor/reflection-docblock",
            "version": "2.0.5",
            "source": {
                "type": "git",
                "url": "https://github.com/phpDocumentor/ReflectionDocBlock.git",
                "reference": "e6a969a640b00d8daa3c66518b0405fb41ae0c4b"
            },
            "dist": {
                "type": "zip",
                "url": "https://api.github.com/repos/phpDocumentor/ReflectionDocBlock/zipball/e6a969a640b00d8daa3c66518b0405fb41ae0c4b",
                "reference": "e6a969a640b00d8daa3c66518b0405fb41ae0c4b",
                "shasum": ""
            },
            "require": {
                "php": ">=5.3.3"
            },
            "require-dev": {
                "phpunit/phpunit": "~4.0"
            },
            "suggest": {
                "dflydev/markdown": "~1.0",
                "erusev/parsedown": "~1.0"
            },
            "type": "library",
            "extra": {
                "branch-alias": {
                    "dev-master": "2.0.x-dev"
                }
            },
            "autoload": {
                "psr-0": {
                    "phpDocumentor": [
                        "src/"
                    ]
                }
            },
            "notification-url": "https://packagist.org/downloads/",
            "license": [
                "MIT"
            ],
            "authors": [
                {
                    "name": "Mike van Riel",
                    "email": "mike.vanriel@naenius.com"
                }
            ],
            "time": "2016-01-25T08:17:30+00:00"
        },
        {
            "name": "phpspec/prophecy",
            "version": "1.8.1",
            "source": {
                "type": "git",
                "url": "https://github.com/phpspec/prophecy.git",
                "reference": "1927e75f4ed19131ec9bcc3b002e07fb1173ee76"
            },
            "dist": {
                "type": "zip",
                "url": "https://api.github.com/repos/phpspec/prophecy/zipball/1927e75f4ed19131ec9bcc3b002e07fb1173ee76",
                "reference": "1927e75f4ed19131ec9bcc3b002e07fb1173ee76",
                "shasum": ""
            },
            "require": {
                "doctrine/instantiator": "^1.0.2",
                "php": "^5.3|^7.0",
                "phpdocumentor/reflection-docblock": "^2.0|^3.0.2|^4.0",
                "sebastian/comparator": "^1.1|^2.0|^3.0",
                "sebastian/recursion-context": "^1.0|^2.0|^3.0"
            },
            "require-dev": {
                "phpspec/phpspec": "^2.5|^3.2",
                "phpunit/phpunit": "^4.8.35 || ^5.7 || ^6.5 || ^7.1"
            },
            "type": "library",
            "extra": {
                "branch-alias": {
                    "dev-master": "1.8.x-dev"
                }
            },
            "autoload": {
                "psr-4": {
                    "Prophecy\\": "src/Prophecy"
                }
            },
            "notification-url": "https://packagist.org/downloads/",
            "license": [
                "MIT"
            ],
            "authors": [
                {
                    "name": "Konstantin Kudryashov",
                    "email": "ever.zet@gmail.com",
                    "homepage": "http://everzet.com"
                },
                {
                    "name": "Marcello Duarte",
                    "email": "marcello.duarte@gmail.com"
                }
            ],
            "description": "Highly opinionated mocking framework for PHP 5.3+",
            "homepage": "https://github.com/phpspec/prophecy",
            "keywords": [
                "Double",
                "Dummy",
                "fake",
                "mock",
                "spy",
                "stub"
            ],
            "time": "2019-06-13T12:50:23+00:00"
        },
        {
            "name": "phpunit/php-code-coverage",
            "version": "5.3.2",
            "source": {
                "type": "git",
                "url": "https://github.com/sebastianbergmann/php-code-coverage.git",
                "reference": "c89677919c5dd6d3b3852f230a663118762218ac"
            },
            "dist": {
                "type": "zip",
                "url": "https://api.github.com/repos/sebastianbergmann/php-code-coverage/zipball/c89677919c5dd6d3b3852f230a663118762218ac",
                "reference": "c89677919c5dd6d3b3852f230a663118762218ac",
                "shasum": ""
            },
            "require": {
                "ext-dom": "*",
                "ext-xmlwriter": "*",
                "php": "^7.0",
                "phpunit/php-file-iterator": "^1.4.2",
                "phpunit/php-text-template": "^1.2.1",
                "phpunit/php-token-stream": "^2.0.1",
                "sebastian/code-unit-reverse-lookup": "^1.0.1",
                "sebastian/environment": "^3.0",
                "sebastian/version": "^2.0.1",
                "theseer/tokenizer": "^1.1"
            },
            "require-dev": {
                "phpunit/phpunit": "^6.0"
            },
            "suggest": {
                "ext-xdebug": "^2.5.5"
            },
            "type": "library",
            "extra": {
                "branch-alias": {
                    "dev-master": "5.3.x-dev"
                }
            },
            "autoload": {
                "classmap": [
                    "src/"
                ]
            },
            "notification-url": "https://packagist.org/downloads/",
            "license": [
                "BSD-3-Clause"
            ],
            "authors": [
                {
                    "name": "Sebastian Bergmann",
                    "email": "sebastian@phpunit.de",
                    "role": "lead"
                }
            ],
            "description": "Library that provides collection, processing, and rendering functionality for PHP code coverage information.",
            "homepage": "https://github.com/sebastianbergmann/php-code-coverage",
            "keywords": [
                "coverage",
                "testing",
                "xunit"
            ],
            "time": "2018-04-06T15:36:58+00:00"
        },
        {
            "name": "phpunit/php-file-iterator",
            "version": "1.4.5",
            "source": {
                "type": "git",
                "url": "https://github.com/sebastianbergmann/php-file-iterator.git",
                "reference": "730b01bc3e867237eaac355e06a36b85dd93a8b4"
            },
            "dist": {
                "type": "zip",
                "url": "https://api.github.com/repos/sebastianbergmann/php-file-iterator/zipball/730b01bc3e867237eaac355e06a36b85dd93a8b4",
                "reference": "730b01bc3e867237eaac355e06a36b85dd93a8b4",
                "shasum": ""
            },
            "require": {
                "php": ">=5.3.3"
            },
            "type": "library",
            "extra": {
                "branch-alias": {
                    "dev-master": "1.4.x-dev"
                }
            },
            "autoload": {
                "classmap": [
                    "src/"
                ]
            },
            "notification-url": "https://packagist.org/downloads/",
            "license": [
                "BSD-3-Clause"
            ],
            "authors": [
                {
                    "name": "Sebastian Bergmann",
                    "email": "sb@sebastian-bergmann.de",
                    "role": "lead"
                }
            ],
            "description": "FilterIterator implementation that filters files based on a list of suffixes.",
            "homepage": "https://github.com/sebastianbergmann/php-file-iterator/",
            "keywords": [
                "filesystem",
                "iterator"
            ],
            "time": "2017-11-27T13:52:08+00:00"
        },
        {
            "name": "phpunit/php-text-template",
            "version": "1.2.1",
            "source": {
                "type": "git",
                "url": "https://github.com/sebastianbergmann/php-text-template.git",
                "reference": "31f8b717e51d9a2afca6c9f046f5d69fc27c8686"
            },
            "dist": {
                "type": "zip",
                "url": "https://api.github.com/repos/sebastianbergmann/php-text-template/zipball/31f8b717e51d9a2afca6c9f046f5d69fc27c8686",
                "reference": "31f8b717e51d9a2afca6c9f046f5d69fc27c8686",
                "shasum": ""
            },
            "require": {
                "php": ">=5.3.3"
            },
            "type": "library",
            "autoload": {
                "classmap": [
                    "src/"
                ]
            },
            "notification-url": "https://packagist.org/downloads/",
            "license": [
                "BSD-3-Clause"
            ],
            "authors": [
                {
                    "name": "Sebastian Bergmann",
                    "email": "sebastian@phpunit.de",
                    "role": "lead"
                }
            ],
            "description": "Simple template engine.",
            "homepage": "https://github.com/sebastianbergmann/php-text-template/",
            "keywords": [
                "template"
            ],
            "time": "2015-06-21T13:50:34+00:00"
        },
        {
            "name": "phpunit/php-timer",
            "version": "1.0.9",
            "source": {
                "type": "git",
                "url": "https://github.com/sebastianbergmann/php-timer.git",
                "reference": "3dcf38ca72b158baf0bc245e9184d3fdffa9c46f"
            },
            "dist": {
                "type": "zip",
                "url": "https://api.github.com/repos/sebastianbergmann/php-timer/zipball/3dcf38ca72b158baf0bc245e9184d3fdffa9c46f",
                "reference": "3dcf38ca72b158baf0bc245e9184d3fdffa9c46f",
                "shasum": ""
            },
            "require": {
                "php": "^5.3.3 || ^7.0"
            },
            "require-dev": {
                "phpunit/phpunit": "^4.8.35 || ^5.7 || ^6.0"
            },
            "type": "library",
            "extra": {
                "branch-alias": {
                    "dev-master": "1.0-dev"
                }
            },
            "autoload": {
                "classmap": [
                    "src/"
                ]
            },
            "notification-url": "https://packagist.org/downloads/",
            "license": [
                "BSD-3-Clause"
            ],
            "authors": [
                {
                    "name": "Sebastian Bergmann",
                    "email": "sb@sebastian-bergmann.de",
                    "role": "lead"
                }
            ],
            "description": "Utility class for timing",
            "homepage": "https://github.com/sebastianbergmann/php-timer/",
            "keywords": [
                "timer"
            ],
            "time": "2017-02-26T11:10:40+00:00"
        },
        {
            "name": "phpunit/php-token-stream",
            "version": "2.0.2",
            "source": {
                "type": "git",
                "url": "https://github.com/sebastianbergmann/php-token-stream.git",
                "reference": "791198a2c6254db10131eecfe8c06670700904db"
            },
            "dist": {
                "type": "zip",
                "url": "https://api.github.com/repos/sebastianbergmann/php-token-stream/zipball/791198a2c6254db10131eecfe8c06670700904db",
                "reference": "791198a2c6254db10131eecfe8c06670700904db",
                "shasum": ""
            },
            "require": {
                "ext-tokenizer": "*",
                "php": "^7.0"
            },
            "require-dev": {
                "phpunit/phpunit": "^6.2.4"
            },
            "type": "library",
            "extra": {
                "branch-alias": {
                    "dev-master": "2.0-dev"
                }
            },
            "autoload": {
                "classmap": [
                    "src/"
                ]
            },
            "notification-url": "https://packagist.org/downloads/",
            "license": [
                "BSD-3-Clause"
            ],
            "authors": [
                {
                    "name": "Sebastian Bergmann",
                    "email": "sebastian@phpunit.de"
                }
            ],
            "description": "Wrapper around PHP's tokenizer extension.",
            "homepage": "https://github.com/sebastianbergmann/php-token-stream/",
            "keywords": [
                "tokenizer"
            ],
            "time": "2017-11-27T05:48:46+00:00"
        },
        {
            "name": "phpunit/phpunit",
            "version": "6.5.14",
            "source": {
                "type": "git",
                "url": "https://github.com/sebastianbergmann/phpunit.git",
                "reference": "bac23fe7ff13dbdb461481f706f0e9fe746334b7"
            },
            "dist": {
                "type": "zip",
                "url": "https://api.github.com/repos/sebastianbergmann/phpunit/zipball/bac23fe7ff13dbdb461481f706f0e9fe746334b7",
                "reference": "bac23fe7ff13dbdb461481f706f0e9fe746334b7",
                "shasum": ""
            },
            "require": {
                "ext-dom": "*",
                "ext-json": "*",
                "ext-libxml": "*",
                "ext-mbstring": "*",
                "ext-xml": "*",
                "myclabs/deep-copy": "^1.6.1",
                "phar-io/manifest": "^1.0.1",
                "phar-io/version": "^1.0",
                "php": "^7.0",
                "phpspec/prophecy": "^1.7",
                "phpunit/php-code-coverage": "^5.3",
                "phpunit/php-file-iterator": "^1.4.3",
                "phpunit/php-text-template": "^1.2.1",
                "phpunit/php-timer": "^1.0.9",
                "phpunit/phpunit-mock-objects": "^5.0.9",
                "sebastian/comparator": "^2.1",
                "sebastian/diff": "^2.0",
                "sebastian/environment": "^3.1",
                "sebastian/exporter": "^3.1",
                "sebastian/global-state": "^2.0",
                "sebastian/object-enumerator": "^3.0.3",
                "sebastian/resource-operations": "^1.0",
                "sebastian/version": "^2.0.1"
            },
            "conflict": {
                "phpdocumentor/reflection-docblock": "3.0.2",
                "phpunit/dbunit": "<3.0"
            },
            "require-dev": {
                "ext-pdo": "*"
            },
            "suggest": {
                "ext-xdebug": "*",
                "phpunit/php-invoker": "^1.1"
            },
            "bin": [
                "phpunit"
            ],
            "type": "library",
            "extra": {
                "branch-alias": {
                    "dev-master": "6.5.x-dev"
                }
            },
            "autoload": {
                "classmap": [
                    "src/"
                ]
            },
            "notification-url": "https://packagist.org/downloads/",
            "license": [
                "BSD-3-Clause"
            ],
            "authors": [
                {
                    "name": "Sebastian Bergmann",
                    "email": "sebastian@phpunit.de",
                    "role": "lead"
                }
            ],
            "description": "The PHP Unit Testing framework.",
            "homepage": "https://phpunit.de/",
            "keywords": [
                "phpunit",
                "testing",
                "xunit"
            ],
            "time": "2019-02-01T05:22:47+00:00"
        },
        {
            "name": "phpunit/phpunit-mock-objects",
            "version": "5.0.10",
            "source": {
                "type": "git",
                "url": "https://github.com/sebastianbergmann/phpunit-mock-objects.git",
                "reference": "cd1cf05c553ecfec36b170070573e540b67d3f1f"
            },
            "dist": {
                "type": "zip",
                "url": "https://api.github.com/repos/sebastianbergmann/phpunit-mock-objects/zipball/cd1cf05c553ecfec36b170070573e540b67d3f1f",
                "reference": "cd1cf05c553ecfec36b170070573e540b67d3f1f",
                "shasum": ""
            },
            "require": {
                "doctrine/instantiator": "^1.0.5",
                "php": "^7.0",
                "phpunit/php-text-template": "^1.2.1",
                "sebastian/exporter": "^3.1"
            },
            "conflict": {
                "phpunit/phpunit": "<6.0"
            },
            "require-dev": {
                "phpunit/phpunit": "^6.5.11"
            },
            "suggest": {
                "ext-soap": "*"
            },
            "type": "library",
            "extra": {
                "branch-alias": {
                    "dev-master": "5.0.x-dev"
                }
            },
            "autoload": {
                "classmap": [
                    "src/"
                ]
            },
            "notification-url": "https://packagist.org/downloads/",
            "license": [
                "BSD-3-Clause"
            ],
            "authors": [
                {
                    "name": "Sebastian Bergmann",
                    "email": "sebastian@phpunit.de",
                    "role": "lead"
                }
            ],
            "description": "Mock Object library for PHPUnit",
            "homepage": "https://github.com/sebastianbergmann/phpunit-mock-objects/",
            "keywords": [
                "mock",
                "xunit"
            ],
            "abandoned": true,
            "time": "2018-08-09T05:50:03+00:00"
        },
        {
            "name": "sebastian/code-unit-reverse-lookup",
            "version": "1.0.1",
            "source": {
                "type": "git",
                "url": "https://github.com/sebastianbergmann/code-unit-reverse-lookup.git",
                "reference": "4419fcdb5eabb9caa61a27c7a1db532a6b55dd18"
            },
            "dist": {
                "type": "zip",
                "url": "https://api.github.com/repos/sebastianbergmann/code-unit-reverse-lookup/zipball/4419fcdb5eabb9caa61a27c7a1db532a6b55dd18",
                "reference": "4419fcdb5eabb9caa61a27c7a1db532a6b55dd18",
                "shasum": ""
            },
            "require": {
                "php": "^5.6 || ^7.0"
            },
            "require-dev": {
                "phpunit/phpunit": "^5.7 || ^6.0"
            },
            "type": "library",
            "extra": {
                "branch-alias": {
                    "dev-master": "1.0.x-dev"
                }
            },
            "autoload": {
                "classmap": [
                    "src/"
                ]
            },
            "notification-url": "https://packagist.org/downloads/",
            "license": [
                "BSD-3-Clause"
            ],
            "authors": [
                {
                    "name": "Sebastian Bergmann",
                    "email": "sebastian@phpunit.de"
                }
            ],
            "description": "Looks up which function or method a line of code belongs to",
            "homepage": "https://github.com/sebastianbergmann/code-unit-reverse-lookup/",
            "time": "2017-03-04T06:30:41+00:00"
        },
        {
            "name": "sebastian/comparator",
            "version": "2.1.3",
            "source": {
                "type": "git",
                "url": "https://github.com/sebastianbergmann/comparator.git",
                "reference": "34369daee48eafb2651bea869b4b15d75ccc35f9"
            },
            "dist": {
                "type": "zip",
                "url": "https://api.github.com/repos/sebastianbergmann/comparator/zipball/34369daee48eafb2651bea869b4b15d75ccc35f9",
                "reference": "34369daee48eafb2651bea869b4b15d75ccc35f9",
                "shasum": ""
            },
            "require": {
                "php": "^7.0",
                "sebastian/diff": "^2.0 || ^3.0",
                "sebastian/exporter": "^3.1"
            },
            "require-dev": {
                "phpunit/phpunit": "^6.4"
            },
            "type": "library",
            "extra": {
                "branch-alias": {
                    "dev-master": "2.1.x-dev"
                }
            },
            "autoload": {
                "classmap": [
                    "src/"
                ]
            },
            "notification-url": "https://packagist.org/downloads/",
            "license": [
                "BSD-3-Clause"
            ],
            "authors": [
                {
                    "name": "Jeff Welch",
                    "email": "whatthejeff@gmail.com"
                },
                {
                    "name": "Volker Dusch",
                    "email": "github@wallbash.com"
                },
                {
                    "name": "Bernhard Schussek",
                    "email": "bschussek@2bepublished.at"
                },
                {
                    "name": "Sebastian Bergmann",
                    "email": "sebastian@phpunit.de"
                }
            ],
            "description": "Provides the functionality to compare PHP values for equality",
            "homepage": "https://github.com/sebastianbergmann/comparator",
            "keywords": [
                "comparator",
                "compare",
                "equality"
            ],
            "time": "2018-02-01T13:46:46+00:00"
        },
        {
            "name": "sebastian/diff",
            "version": "2.0.1",
            "source": {
                "type": "git",
                "url": "https://github.com/sebastianbergmann/diff.git",
                "reference": "347c1d8b49c5c3ee30c7040ea6fc446790e6bddd"
            },
            "dist": {
                "type": "zip",
                "url": "https://api.github.com/repos/sebastianbergmann/diff/zipball/347c1d8b49c5c3ee30c7040ea6fc446790e6bddd",
                "reference": "347c1d8b49c5c3ee30c7040ea6fc446790e6bddd",
                "shasum": ""
            },
            "require": {
                "php": "^7.0"
            },
            "require-dev": {
                "phpunit/phpunit": "^6.2"
            },
            "type": "library",
            "extra": {
                "branch-alias": {
                    "dev-master": "2.0-dev"
                }
            },
            "autoload": {
                "classmap": [
                    "src/"
                ]
            },
            "notification-url": "https://packagist.org/downloads/",
            "license": [
                "BSD-3-Clause"
            ],
            "authors": [
                {
                    "name": "Kore Nordmann",
                    "email": "mail@kore-nordmann.de"
                },
                {
                    "name": "Sebastian Bergmann",
                    "email": "sebastian@phpunit.de"
                }
            ],
            "description": "Diff implementation",
            "homepage": "https://github.com/sebastianbergmann/diff",
            "keywords": [
                "diff"
            ],
            "time": "2017-08-03T08:09:46+00:00"
        },
        {
            "name": "sebastian/environment",
            "version": "3.1.0",
            "source": {
                "type": "git",
                "url": "https://github.com/sebastianbergmann/environment.git",
                "reference": "cd0871b3975fb7fc44d11314fd1ee20925fce4f5"
            },
            "dist": {
                "type": "zip",
                "url": "https://api.github.com/repos/sebastianbergmann/environment/zipball/cd0871b3975fb7fc44d11314fd1ee20925fce4f5",
                "reference": "cd0871b3975fb7fc44d11314fd1ee20925fce4f5",
                "shasum": ""
            },
            "require": {
                "php": "^7.0"
            },
            "require-dev": {
                "phpunit/phpunit": "^6.1"
            },
            "type": "library",
            "extra": {
                "branch-alias": {
                    "dev-master": "3.1.x-dev"
                }
            },
            "autoload": {
                "classmap": [
                    "src/"
                ]
            },
            "notification-url": "https://packagist.org/downloads/",
            "license": [
                "BSD-3-Clause"
            ],
            "authors": [
                {
                    "name": "Sebastian Bergmann",
                    "email": "sebastian@phpunit.de"
                }
            ],
            "description": "Provides functionality to handle HHVM/PHP environments",
            "homepage": "http://www.github.com/sebastianbergmann/environment",
            "keywords": [
                "Xdebug",
                "environment",
                "hhvm"
            ],
            "time": "2017-07-01T08:51:00+00:00"
        },
        {
            "name": "sebastian/exporter",
            "version": "3.1.0",
            "source": {
                "type": "git",
                "url": "https://github.com/sebastianbergmann/exporter.git",
                "reference": "234199f4528de6d12aaa58b612e98f7d36adb937"
            },
            "dist": {
                "type": "zip",
                "url": "https://api.github.com/repos/sebastianbergmann/exporter/zipball/234199f4528de6d12aaa58b612e98f7d36adb937",
                "reference": "234199f4528de6d12aaa58b612e98f7d36adb937",
                "shasum": ""
            },
            "require": {
                "php": "^7.0",
                "sebastian/recursion-context": "^3.0"
            },
            "require-dev": {
                "ext-mbstring": "*",
                "phpunit/phpunit": "^6.0"
            },
            "type": "library",
            "extra": {
                "branch-alias": {
                    "dev-master": "3.1.x-dev"
                }
            },
            "autoload": {
                "classmap": [
                    "src/"
                ]
            },
            "notification-url": "https://packagist.org/downloads/",
            "license": [
                "BSD-3-Clause"
            ],
            "authors": [
                {
                    "name": "Jeff Welch",
                    "email": "whatthejeff@gmail.com"
                },
                {
                    "name": "Volker Dusch",
                    "email": "github@wallbash.com"
                },
                {
                    "name": "Bernhard Schussek",
                    "email": "bschussek@2bepublished.at"
                },
                {
                    "name": "Sebastian Bergmann",
                    "email": "sebastian@phpunit.de"
                },
                {
                    "name": "Adam Harvey",
                    "email": "aharvey@php.net"
                }
            ],
            "description": "Provides the functionality to export PHP variables for visualization",
            "homepage": "http://www.github.com/sebastianbergmann/exporter",
            "keywords": [
                "export",
                "exporter"
            ],
            "time": "2017-04-03T13:19:02+00:00"
        },
        {
            "name": "sebastian/global-state",
            "version": "2.0.0",
            "source": {
                "type": "git",
                "url": "https://github.com/sebastianbergmann/global-state.git",
                "reference": "e8ba02eed7bbbb9e59e43dedd3dddeff4a56b0c4"
            },
            "dist": {
                "type": "zip",
                "url": "https://api.github.com/repos/sebastianbergmann/global-state/zipball/e8ba02eed7bbbb9e59e43dedd3dddeff4a56b0c4",
                "reference": "e8ba02eed7bbbb9e59e43dedd3dddeff4a56b0c4",
                "shasum": ""
            },
            "require": {
                "php": "^7.0"
            },
            "require-dev": {
                "phpunit/phpunit": "^6.0"
            },
            "suggest": {
                "ext-uopz": "*"
            },
            "type": "library",
            "extra": {
                "branch-alias": {
                    "dev-master": "2.0-dev"
                }
            },
            "autoload": {
                "classmap": [
                    "src/"
                ]
            },
            "notification-url": "https://packagist.org/downloads/",
            "license": [
                "BSD-3-Clause"
            ],
            "authors": [
                {
                    "name": "Sebastian Bergmann",
                    "email": "sebastian@phpunit.de"
                }
            ],
            "description": "Snapshotting of global state",
            "homepage": "http://www.github.com/sebastianbergmann/global-state",
            "keywords": [
                "global state"
            ],
            "time": "2017-04-27T15:39:26+00:00"
        },
        {
            "name": "sebastian/object-enumerator",
            "version": "3.0.3",
            "source": {
                "type": "git",
                "url": "https://github.com/sebastianbergmann/object-enumerator.git",
                "reference": "7cfd9e65d11ffb5af41198476395774d4c8a84c5"
            },
            "dist": {
                "type": "zip",
                "url": "https://api.github.com/repos/sebastianbergmann/object-enumerator/zipball/7cfd9e65d11ffb5af41198476395774d4c8a84c5",
                "reference": "7cfd9e65d11ffb5af41198476395774d4c8a84c5",
                "shasum": ""
            },
            "require": {
                "php": "^7.0",
                "sebastian/object-reflector": "^1.1.1",
                "sebastian/recursion-context": "^3.0"
            },
            "require-dev": {
                "phpunit/phpunit": "^6.0"
            },
            "type": "library",
            "extra": {
                "branch-alias": {
                    "dev-master": "3.0.x-dev"
                }
            },
            "autoload": {
                "classmap": [
                    "src/"
                ]
            },
            "notification-url": "https://packagist.org/downloads/",
            "license": [
                "BSD-3-Clause"
            ],
            "authors": [
                {
                    "name": "Sebastian Bergmann",
                    "email": "sebastian@phpunit.de"
                }
            ],
            "description": "Traverses array structures and object graphs to enumerate all referenced objects",
            "homepage": "https://github.com/sebastianbergmann/object-enumerator/",
            "time": "2017-08-03T12:35:26+00:00"
        },
        {
            "name": "sebastian/object-reflector",
            "version": "1.1.1",
            "source": {
                "type": "git",
                "url": "https://github.com/sebastianbergmann/object-reflector.git",
                "reference": "773f97c67f28de00d397be301821b06708fca0be"
            },
            "dist": {
                "type": "zip",
                "url": "https://api.github.com/repos/sebastianbergmann/object-reflector/zipball/773f97c67f28de00d397be301821b06708fca0be",
                "reference": "773f97c67f28de00d397be301821b06708fca0be",
                "shasum": ""
            },
            "require": {
                "php": "^7.0"
            },
            "require-dev": {
                "phpunit/phpunit": "^6.0"
            },
            "type": "library",
            "extra": {
                "branch-alias": {
                    "dev-master": "1.1-dev"
                }
            },
            "autoload": {
                "classmap": [
                    "src/"
                ]
            },
            "notification-url": "https://packagist.org/downloads/",
            "license": [
                "BSD-3-Clause"
            ],
            "authors": [
                {
                    "name": "Sebastian Bergmann",
                    "email": "sebastian@phpunit.de"
                }
            ],
            "description": "Allows reflection of object attributes, including inherited and non-public ones",
            "homepage": "https://github.com/sebastianbergmann/object-reflector/",
            "time": "2017-03-29T09:07:27+00:00"
        },
        {
            "name": "sebastian/recursion-context",
            "version": "3.0.0",
            "source": {
                "type": "git",
                "url": "https://github.com/sebastianbergmann/recursion-context.git",
                "reference": "5b0cd723502bac3b006cbf3dbf7a1e3fcefe4fa8"
            },
            "dist": {
                "type": "zip",
                "url": "https://api.github.com/repos/sebastianbergmann/recursion-context/zipball/5b0cd723502bac3b006cbf3dbf7a1e3fcefe4fa8",
                "reference": "5b0cd723502bac3b006cbf3dbf7a1e3fcefe4fa8",
                "shasum": ""
            },
            "require": {
                "php": "^7.0"
            },
            "require-dev": {
                "phpunit/phpunit": "^6.0"
            },
            "type": "library",
            "extra": {
                "branch-alias": {
                    "dev-master": "3.0.x-dev"
                }
            },
            "autoload": {
                "classmap": [
                    "src/"
                ]
            },
            "notification-url": "https://packagist.org/downloads/",
            "license": [
                "BSD-3-Clause"
            ],
            "authors": [
                {
                    "name": "Jeff Welch",
                    "email": "whatthejeff@gmail.com"
                },
                {
                    "name": "Sebastian Bergmann",
                    "email": "sebastian@phpunit.de"
                },
                {
                    "name": "Adam Harvey",
                    "email": "aharvey@php.net"
                }
            ],
            "description": "Provides functionality to recursively process PHP variables",
            "homepage": "http://www.github.com/sebastianbergmann/recursion-context",
            "time": "2017-03-03T06:23:57+00:00"
        },
        {
            "name": "sebastian/resource-operations",
            "version": "1.0.0",
            "source": {
                "type": "git",
                "url": "https://github.com/sebastianbergmann/resource-operations.git",
                "reference": "ce990bb21759f94aeafd30209e8cfcdfa8bc3f52"
            },
            "dist": {
                "type": "zip",
                "url": "https://api.github.com/repos/sebastianbergmann/resource-operations/zipball/ce990bb21759f94aeafd30209e8cfcdfa8bc3f52",
                "reference": "ce990bb21759f94aeafd30209e8cfcdfa8bc3f52",
                "shasum": ""
            },
            "require": {
                "php": ">=5.6.0"
            },
            "type": "library",
            "extra": {
                "branch-alias": {
                    "dev-master": "1.0.x-dev"
                }
            },
            "autoload": {
                "classmap": [
                    "src/"
                ]
            },
            "notification-url": "https://packagist.org/downloads/",
            "license": [
                "BSD-3-Clause"
            ],
            "authors": [
                {
                    "name": "Sebastian Bergmann",
                    "email": "sebastian@phpunit.de"
                }
            ],
            "description": "Provides a list of PHP built-in functions that operate on resources",
            "homepage": "https://www.github.com/sebastianbergmann/resource-operations",
            "time": "2015-07-28T20:34:47+00:00"
        },
        {
            "name": "sebastian/version",
            "version": "2.0.1",
            "source": {
                "type": "git",
                "url": "https://github.com/sebastianbergmann/version.git",
                "reference": "99732be0ddb3361e16ad77b68ba41efc8e979019"
            },
            "dist": {
                "type": "zip",
                "url": "https://api.github.com/repos/sebastianbergmann/version/zipball/99732be0ddb3361e16ad77b68ba41efc8e979019",
                "reference": "99732be0ddb3361e16ad77b68ba41efc8e979019",
                "shasum": ""
            },
            "require": {
                "php": ">=5.6"
            },
            "type": "library",
            "extra": {
                "branch-alias": {
                    "dev-master": "2.0.x-dev"
                }
            },
            "autoload": {
                "classmap": [
                    "src/"
                ]
            },
            "notification-url": "https://packagist.org/downloads/",
            "license": [
                "BSD-3-Clause"
            ],
            "authors": [
                {
                    "name": "Sebastian Bergmann",
                    "email": "sebastian@phpunit.de",
                    "role": "lead"
                }
            ],
            "description": "Library that helps with managing the version number of Git-hosted PHP projects",
            "homepage": "https://github.com/sebastianbergmann/version",
            "time": "2016-10-03T07:35:21+00:00"
        },
        {
            "name": "simpletest/simpletest",
            "version": "v1.1.7",
            "source": {
                "type": "git",
                "url": "https://github.com/simpletest/simpletest.git",
                "reference": "2f8c466c114bdb9c11028a0c3e6d1380ae6a18dc"
            },
            "dist": {
                "type": "zip",
                "url": "https://api.github.com/repos/simpletest/simpletest/zipball/2f8c466c114bdb9c11028a0c3e6d1380ae6a18dc",
                "reference": "2f8c466c114bdb9c11028a0c3e6d1380ae6a18dc",
                "shasum": ""
            },
            "require": {
                "php": ">=5.0.5"
            },
            "replace": {
                "lastcraft/simpletest": "self.version",
                "vierbergenlars/simpletest": "self.version"
            },
            "type": "library",
            "autoload": {
                "classmap": [
                    "."
                ]
            },
            "notification-url": "https://packagist.org/downloads/",
            "license": [
                "LGPL-2.0+"
            ],
            "authors": [
                {
                    "name": "Lars Vierbergen",
                    "email": "vierbergenlars@gmail.com"
                },
                {
                    "name": "Lachlan Donald",
                    "email": "lachlan@ljd.cc"
                },
                {
                    "name": "Marcus Baker",
                    "email": "marcus@lastcraft.com",
                    "role": "Original project lead"
                },
                {
                    "name": "Jason Sweat",
                    "role": "Original developer"
                },
                {
                    "name": "Travis Swicegood",
                    "role": "Original developer"
                },
                {
                    "name": "Perrick Penet",
                    "role": "Original developer"
                },
                {
                    "name": "Edward Z. Yang",
                    "role": "Original developer"
                }
            ],
            "description": "Unit testing, mock objects and web testing framework for PHP built around test cases.",
            "homepage": "http://simpletest.org/",
            "keywords": [
                "SimpleTest",
                "code-coverage",
                "selenium",
                "testing",
                "unit-test"
            ],
            "time": "2015-09-21T18:19:52+00:00"
        },
        {
            "name": "squizlabs/php_codesniffer",
            "version": "2.9.2",
            "source": {
                "type": "git",
                "url": "https://github.com/squizlabs/PHP_CodeSniffer.git",
                "reference": "2acf168de78487db620ab4bc524135a13cfe6745"
            },
            "dist": {
                "type": "zip",
                "url": "https://api.github.com/repos/squizlabs/PHP_CodeSniffer/zipball/2acf168de78487db620ab4bc524135a13cfe6745",
                "reference": "2acf168de78487db620ab4bc524135a13cfe6745",
                "shasum": ""
            },
            "require": {
                "ext-simplexml": "*",
                "ext-tokenizer": "*",
                "ext-xmlwriter": "*",
                "php": ">=5.1.2"
            },
            "require-dev": {
                "phpunit/phpunit": "~4.0"
            },
            "bin": [
                "scripts/phpcs",
                "scripts/phpcbf"
            ],
            "type": "library",
            "extra": {
                "branch-alias": {
                    "dev-master": "2.x-dev"
                }
            },
            "autoload": {
                "classmap": [
                    "CodeSniffer.php",
                    "CodeSniffer/CLI.php",
                    "CodeSniffer/Exception.php",
                    "CodeSniffer/File.php",
                    "CodeSniffer/Fixer.php",
                    "CodeSniffer/Report.php",
                    "CodeSniffer/Reporting.php",
                    "CodeSniffer/Sniff.php",
                    "CodeSniffer/Tokens.php",
                    "CodeSniffer/Reports/",
                    "CodeSniffer/Tokenizers/",
                    "CodeSniffer/DocGenerators/",
                    "CodeSniffer/Standards/AbstractPatternSniff.php",
                    "CodeSniffer/Standards/AbstractScopeSniff.php",
                    "CodeSniffer/Standards/AbstractVariableSniff.php",
                    "CodeSniffer/Standards/IncorrectPatternException.php",
                    "CodeSniffer/Standards/Generic/Sniffs/",
                    "CodeSniffer/Standards/MySource/Sniffs/",
                    "CodeSniffer/Standards/PEAR/Sniffs/",
                    "CodeSniffer/Standards/PSR1/Sniffs/",
                    "CodeSniffer/Standards/PSR2/Sniffs/",
                    "CodeSniffer/Standards/Squiz/Sniffs/",
                    "CodeSniffer/Standards/Zend/Sniffs/"
                ]
            },
            "notification-url": "https://packagist.org/downloads/",
            "license": [
                "BSD-3-Clause"
            ],
            "authors": [
                {
                    "name": "Greg Sherwood",
                    "role": "lead"
                }
            ],
            "description": "PHP_CodeSniffer tokenizes PHP, JavaScript and CSS files and detects violations of a defined set of coding standards.",
            "homepage": "http://www.squizlabs.com/php-codesniffer",
            "keywords": [
                "phpcs",
                "standards"
            ],
            "time": "2018-11-07T22:31:41+00:00"
        },
        {
            "name": "theseer/tokenizer",
            "version": "1.1.3",
            "source": {
                "type": "git",
                "url": "https://github.com/theseer/tokenizer.git",
                "reference": "11336f6f84e16a720dae9d8e6ed5019efa85a0f9"
            },
            "dist": {
                "type": "zip",
                "url": "https://api.github.com/repos/theseer/tokenizer/zipball/11336f6f84e16a720dae9d8e6ed5019efa85a0f9",
                "reference": "11336f6f84e16a720dae9d8e6ed5019efa85a0f9",
                "shasum": ""
            },
            "require": {
                "ext-dom": "*",
                "ext-tokenizer": "*",
                "ext-xmlwriter": "*",
                "php": "^7.0"
            },
            "type": "library",
            "autoload": {
                "classmap": [
                    "src/"
                ]
            },
            "notification-url": "https://packagist.org/downloads/",
            "license": [
                "BSD-3-Clause"
            ],
            "authors": [
                {
                    "name": "Arne Blankerts",
                    "email": "arne@blankerts.de",
                    "role": "Developer"
                }
            ],
            "description": "A small library for converting tokenized PHP source code into XML and potentially other formats",
            "time": "2019-06-13T22:48:21+00:00"
        }
    ],
    "aliases": [],
    "minimum-stability": "dev",
    "stability-flags": {
        "roave/security-advisories": 20,
        "elgg/sniffs": 20
    },
    "prefer-stable": true,
    "prefer-lowest": false,
    "platform": {
        "php": ">=7.1",
        "ext-pdo": "*",
        "ext-gd": "*",
        "ext-json": "*",
        "ext-xml": "*"
    },
    "platform-dev": [],
    "platform-overrides": {
        "php": "7.1"
    }
}<|MERGE_RESOLUTION|>--- conflicted
+++ resolved
@@ -4,11 +4,7 @@
         "Read more about it at https://getcomposer.org/doc/01-basic-usage.md#installing-dependencies",
         "This file is @generated automatically"
     ],
-<<<<<<< HEAD
-    "content-hash": "7051750f5cacc9119bc1f7d6ecc27846",
-=======
-    "content-hash": "ce8125f4cfb03aa776d6f6fd548fec89",
->>>>>>> b58a3037
+    "content-hash": "8417d5b0884569e508b19a787fe473ba",
     "packages": [
         {
             "name": "bower-asset/fontawesome",
