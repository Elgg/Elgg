--- conflicted
+++ resolved
@@ -4,11 +4,7 @@
         "Read more about it at https://getcomposer.org/doc/01-basic-usage.md#installing-dependencies",
         "This file is @generated automatically"
     ],
-<<<<<<< HEAD
-    "content-hash": "ab5f2b7bfeb111bdb7c62f5ee3b7fb17",
-=======
-    "content-hash": "1832e6190b3da63e9281185dcd69083a",
->>>>>>> 95ff6bec
+    "content-hash": "169ccc8cfc2cafcd1961a0e55f67e15a",
     "packages": [
         {
             "name": "cakephp/chronos",
