{
    "_readme": [
        "This file locks the dependencies of your project to a known state",
        "Read more about it at https://getcomposer.org/doc/01-basic-usage.md#installing-dependencies",
        "This file is @generated automatically"
    ],
<<<<<<< HEAD
    "content-hash": "b0223627ff777fb52332f9efa19c2932",
    "packages": [
        {
=======
    "content-hash": "8893bf39a0135d8fb92713ba4b6ad7ed",
    "packages": [
        {
            "name": "bower-asset/fontawesome",
            "version": "5.12.0",
            "source": {
                "type": "git",
                "url": "git@github.com:FortAwesome/Font-Awesome.git",
                "reference": "d8db3d032d22e7a5e21f3b40905b7867be19bb02"
            },
            "dist": {
                "type": "zip",
                "url": "https://api.github.com/repos/FortAwesome/Font-Awesome/zipball/d8db3d032d22e7a5e21f3b40905b7867be19bb02",
                "reference": "d8db3d032d22e7a5e21f3b40905b7867be19bb02"
            },
            "type": "bower-asset"
        },
        {
            "name": "bower-asset/jquery",
            "version": "2.2.4",
            "source": {
                "type": "git",
                "url": "git@github.com:jquery/jquery-dist.git",
                "reference": "c0185ab7c75aab88762c5aae780b9d83b80eda72"
            },
            "dist": {
                "type": "zip",
                "url": "https://api.github.com/repos/jquery/jquery-dist/zipball/c0185ab7c75aab88762c5aae780b9d83b80eda72",
                "reference": "c0185ab7c75aab88762c5aae780b9d83b80eda72"
            },
            "type": "bower-asset-library",
            "extra": {
                "bower-asset-main": "dist/jquery.js",
                "bower-asset-ignore": [
                    "package.json"
                ]
            },
            "license": [
                "MIT"
            ],
            "keywords": [
                "browser",
                "javascript",
                "jquery",
                "library"
            ]
        },
        {
            "name": "bower-asset/jquery-colorbox",
            "version": "1.6.4",
            "source": {
                "type": "git",
                "url": "git@github.com:jackmoore/colorbox.git",
                "reference": "bac78120c6ca9e63370cc317ab6f400129cd6608"
            },
            "dist": {
                "type": "zip",
                "url": "https://api.github.com/repos/jackmoore/colorbox/zipball/bac78120c6ca9e63370cc317ab6f400129cd6608",
                "reference": "bac78120c6ca9e63370cc317ab6f400129cd6608"
            },
            "require": {
                "bower-asset/jquery": ">=1.3.2"
            },
            "type": "bower-asset-library",
            "extra": {
                "bower-asset-main": "jquery.colorbox.js",
                "bower-asset-ignore": [
                    "colorbox.jquery.json",
                    "colorbox.ai",
                    "content",
                    "example1/index.html",
                    "example2/index.html",
                    "example3/index.html",
                    "example4/index.html",
                    "example5/index.html"
                ]
            },
            "description": "jQuery lightbox and modal window plugin",
            "keywords": [
                "gallery",
                "jquery-plugin",
                "lightbox",
                "modal",
                "popup",
                "ui"
            ]
        },
        {
            "name": "bower-asset/jquery-form",
            "version": "3.51",
            "source": {
                "type": "git",
                "url": "https://github.com/jquery-form/form.git",
                "reference": "6bf24a5f6d8be65f4e5491863180c09356d9dadd"
            },
            "dist": {
                "type": "zip",
                "url": "https://api.github.com/repos/jquery-form/form/zipball/6bf24a5f6d8be65f4e5491863180c09356d9dadd",
                "reference": "6bf24a5f6d8be65f4e5491863180c09356d9dadd"
            },
            "require": {
                "bower-asset/jquery": ">=1.5"
            },
            "type": "bower-asset-library",
            "extra": {
                "bower-asset-main": "jquery.form.js",
                "bower-asset-ignore": [
                    "README.md",
                    "composer.json",
                    "form.jquery.json",
                    "package.json"
                ]
            }
        },
        {
            "name": "bower-asset/jquery-treeview",
            "version": "1.4.2",
            "source": {
                "type": "git",
                "url": "git@github.com:jzaefferer/jquery-treeview.git",
                "reference": "ea4fd39fe7bf25db75cdb6edeb73e502d9804924"
            },
            "dist": {
                "type": "zip",
                "url": "https://api.github.com/repos/jzaefferer/jquery-treeview/zipball/ea4fd39fe7bf25db75cdb6edeb73e502d9804924",
                "reference": "ea4fd39fe7bf25db75cdb6edeb73e502d9804924"
            },
            "type": "bower-asset-library",
            "extra": {
                "bower-asset-main": [
                    "jquery.treeview.css",
                    "jquery.treeview.js"
                ],
                "bower-asset-ignore": [
                    "**/.*",
                    "node_modules",
                    "bower_components",
                    "test",
                    "tests"
                ]
            },
            "license": [
                "MIT"
            ],
            "description": "Lightweight and flexible transformation of an unordered list into an expandable and collapsable tree, great for unobtrusive navigation enhancements. Supports both location and cookie based persistence.",
            "keywords": [
                "jquery",
                "treeview"
            ]
        },
        {
            "name": "bower-asset/jquery-ui",
            "version": "1.11.4",
            "source": {
                "type": "git",
                "url": "https://github.com/components/jqueryui.git",
                "reference": "c34f8dbf3ba57b3784b93f26119f436c0e8288e1"
            },
            "dist": {
                "type": "zip",
                "url": "https://api.github.com/repos/components/jqueryui/zipball/c34f8dbf3ba57b3784b93f26119f436c0e8288e1",
                "reference": "c34f8dbf3ba57b3784b93f26119f436c0e8288e1"
            },
            "require": {
                "bower-asset/jquery": ">=1.6"
            },
            "type": "bower-asset-library",
            "extra": {
                "bower-asset-main": [
                    "jquery-ui.js"
                ],
                "bower-asset-ignore": []
            }
        },
        {
            "name": "bower-asset/jquery.imgareaselect",
            "version": "v0.9.10",
            "source": {
                "type": "git",
                "url": "git@github.com:wong2/imgareaselect.git",
                "reference": "446c7ff9efd10bfee2e673c19ca4d8759087dab4"
            },
            "dist": {
                "type": "zip",
                "url": "https://api.github.com/repos/wong2/imgareaselect/zipball/446c7ff9efd10bfee2e673c19ca4d8759087dab4",
                "reference": "446c7ff9efd10bfee2e673c19ca4d8759087dab4"
            },
            "type": "bower-asset-library"
        },
        {
            "name": "bower-asset/normalize-css",
            "version": "8.0.1",
            "source": {
                "type": "git",
                "url": "git@github.com:necolas/normalize.css.git",
                "reference": "fc091cce1534909334c1911709a39c22d406977b"
            },
            "dist": {
                "type": "zip",
                "url": "https://api.github.com/repos/necolas/normalize.css/zipball/fc091cce1534909334c1911709a39c22d406977b",
                "reference": "fc091cce1534909334c1911709a39c22d406977b"
            },
            "type": "bower-asset"
        },
        {
            "name": "bower-asset/requirejs",
            "version": "2.3.6",
            "source": {
                "type": "git",
                "url": "git@github.com:jrburke/requirejs-bower.git",
                "reference": "3596b04fa67953d2fb06456ecb92cf833b462b82"
            },
            "dist": {
                "type": "zip",
                "url": "https://api.github.com/repos/jrburke/requirejs-bower/zipball/3596b04fa67953d2fb06456ecb92cf833b462b82",
                "reference": "3596b04fa67953d2fb06456ecb92cf833b462b82"
            },
            "type": "bower-asset",
            "license": [
                "MIT"
            ]
        },
        {
            "name": "bower-asset/sprintf",
            "version": "1.0.3",
            "source": {
                "type": "git",
                "url": "git@github.com:alexei/sprintf.js.git",
                "reference": "747b806c2dab5b64d5c9958c42884946a187c3b1"
            },
            "dist": {
                "type": "zip",
                "url": "https://api.github.com/repos/alexei/sprintf.js/zipball/747b806c2dab5b64d5c9958c42884946a187c3b1",
                "reference": "747b806c2dab5b64d5c9958c42884946a187c3b1"
            },
            "type": "bower-asset-library",
            "extra": {
                "bower-asset-main": "src/sprintf.js"
            },
            "license": [
                "BSD-3-Clause-Clear"
            ],
            "description": "JavaScript sprintf implementation",
            "keywords": [
                "formatting",
                "sprintf",
                "string"
            ]
        },
        {
            "name": "bower-asset/text",
            "version": "2.0.16",
            "source": {
                "type": "git",
                "url": "git@github.com:requirejs/text.git",
                "reference": "3f9d4c19b3a1a3c6f35650c5788cbea1db93197a"
            },
            "dist": {
                "type": "zip",
                "url": "https://api.github.com/repos/requirejs/text/zipball/3f9d4c19b3a1a3c6f35650c5788cbea1db93197a",
                "reference": "3f9d4c19b3a1a3c6f35650c5788cbea1db93197a"
            },
            "type": "bower-asset",
            "license": [
                "MIT"
            ]
        },
        {
>>>>>>> 6140992d
            "name": "cakephp/cache",
            "version": "3.8.7",
            "source": {
                "type": "git",
                "url": "https://github.com/cakephp/cache.git",
                "reference": "855a920c479925262575ec5b404010e22049098c"
            },
            "dist": {
                "type": "zip",
                "url": "https://api.github.com/repos/cakephp/cache/zipball/855a920c479925262575ec5b404010e22049098c",
                "reference": "855a920c479925262575ec5b404010e22049098c",
                "shasum": ""
            },
            "require": {
                "cakephp/core": "^3.6.0",
                "php": ">=5.6.0",
                "psr/simple-cache": "^1.0.0"
            },
            "type": "library",
            "autoload": {
                "psr-4": {
                    "Cake\\Cache\\": "."
                }
            },
            "notification-url": "https://packagist.org/downloads/",
            "license": [
                "MIT"
            ],
            "authors": [
                {
                    "name": "CakePHP Community",
                    "homepage": "https://github.com/cakephp/cache/graphs/contributors"
                }
            ],
            "description": "Easy to use Caching library with support for multiple caching backends",
            "homepage": "https://cakephp.org",
            "keywords": [
                "cache",
                "caching",
                "cakephp"
            ],
            "time": "2019-11-20T00:00:46+00:00"
        },
        {
            "name": "cakephp/collection",
            "version": "3.8.7",
            "source": {
                "type": "git",
                "url": "https://github.com/cakephp/collection.git",
                "reference": "3541cdd1739334fcbe301daed8d6cb9458903fdd"
            },
            "dist": {
                "type": "zip",
                "url": "https://api.github.com/repos/cakephp/collection/zipball/3541cdd1739334fcbe301daed8d6cb9458903fdd",
                "reference": "3541cdd1739334fcbe301daed8d6cb9458903fdd",
                "shasum": ""
            },
            "require": {
                "php": ">=5.6.0"
            },
            "type": "library",
            "autoload": {
                "psr-4": {
                    "Cake\\Collection\\": "."
                },
                "files": [
                    "functions.php"
                ]
            },
            "notification-url": "https://packagist.org/downloads/",
            "license": [
                "MIT"
            ],
            "authors": [
                {
                    "name": "CakePHP Community",
                    "homepage": "https://github.com/cakephp/collection/graphs/contributors"
                }
            ],
            "description": "Work easily with arrays and iterators by having a battery of utility traversal methods",
            "homepage": "https://cakephp.org",
            "keywords": [
                "arrays",
                "cakephp",
                "collections",
                "iterators"
            ],
            "time": "2019-11-20T00:00:46+00:00"
        },
        {
            "name": "cakephp/core",
            "version": "3.8.7",
            "source": {
                "type": "git",
                "url": "https://github.com/cakephp/core.git",
                "reference": "e77b155f93fd63d1a944c07f27abc82651377956"
            },
            "dist": {
                "type": "zip",
                "url": "https://api.github.com/repos/cakephp/core/zipball/e77b155f93fd63d1a944c07f27abc82651377956",
                "reference": "e77b155f93fd63d1a944c07f27abc82651377956",
                "shasum": ""
            },
            "require": {
                "cakephp/utility": "^3.6.0",
                "php": ">=5.6.0"
            },
            "suggest": {
                "cakephp/cache": "To use Configure::store() and restore().",
                "cakephp/event": "To use PluginApplicationInterface or plugin applications."
            },
            "type": "library",
            "autoload": {
                "psr-4": {
                    "Cake\\Core\\": "."
                },
                "files": [
                    "functions.php"
                ]
            },
            "notification-url": "https://packagist.org/downloads/",
            "license": [
                "MIT"
            ],
            "authors": [
                {
                    "name": "CakePHP Community",
                    "homepage": "https://github.com/cakephp/core/graphs/contributors"
                }
            ],
            "description": "CakePHP Framework Core classes",
            "homepage": "https://cakephp.org",
            "keywords": [
                "cakephp",
                "core",
                "framework"
            ],
            "time": "2019-11-19T13:39:32+00:00"
        },
        {
            "name": "cakephp/database",
            "version": "3.8.7",
            "source": {
                "type": "git",
                "url": "https://github.com/cakephp/database.git",
                "reference": "c8a9123e8a393ac122bb0b51b100cafb3d34cece"
            },
            "dist": {
                "type": "zip",
                "url": "https://api.github.com/repos/cakephp/database/zipball/c8a9123e8a393ac122bb0b51b100cafb3d34cece",
                "reference": "c8a9123e8a393ac122bb0b51b100cafb3d34cece",
                "shasum": ""
            },
            "require": {
                "cakephp/cache": "^3.6.0",
                "cakephp/core": "^3.6.0",
                "cakephp/datasource": "^3.6.0",
                "cakephp/log": "^3.6.0",
                "php": ">=5.6.0"
            },
            "type": "library",
            "autoload": {
                "psr-4": {
                    "Cake\\Database\\": "."
                }
            },
            "notification-url": "https://packagist.org/downloads/",
            "license": [
                "MIT"
            ],
            "authors": [
                {
                    "name": "CakePHP Community",
                    "homepage": "https://github.com/cakephp/database/graphs/contributors"
                }
            ],
            "description": "Flexible and powerful Database abstraction library with a familiar PDO-like API",
            "homepage": "https://cakephp.org",
            "keywords": [
                "abstraction",
                "cakephp",
                "database",
                "database abstraction",
                "pdo"
            ],
            "time": "2019-11-20T00:00:46+00:00"
        },
        {
            "name": "cakephp/datasource",
            "version": "3.8.7",
            "source": {
                "type": "git",
                "url": "https://github.com/cakephp/datasource.git",
                "reference": "e2fff5bd4adb650d565c853fb25380657e2d1dbb"
            },
            "dist": {
                "type": "zip",
                "url": "https://api.github.com/repos/cakephp/datasource/zipball/e2fff5bd4adb650d565c853fb25380657e2d1dbb",
                "reference": "e2fff5bd4adb650d565c853fb25380657e2d1dbb",
                "shasum": ""
            },
            "require": {
                "cakephp/core": "^3.6.0",
                "php": ">=5.6.0"
            },
            "suggest": {
                "cakephp/cache": "If you decide to use Query caching.",
                "cakephp/collection": "If you decide to use ResultSetInterface.",
                "cakephp/utility": "If you decide to use EntityTrait."
            },
            "type": "library",
            "autoload": {
                "psr-4": {
                    "Cake\\Datasource\\": "."
                }
            },
            "notification-url": "https://packagist.org/downloads/",
            "license": [
                "MIT"
            ],
            "authors": [
                {
                    "name": "CakePHP Community",
                    "homepage": "https://github.com/cakephp/datasource/graphs/contributors"
                }
            ],
            "description": "Provides connection managing and traits for Entities and Queries that can be reused for different datastores",
            "homepage": "https://cakephp.org",
            "keywords": [
                "cakephp",
                "connection management",
                "datasource",
                "entity",
                "query"
            ],
            "time": "2019-11-20T00:00:46+00:00"
        },
        {
            "name": "cakephp/log",
            "version": "3.8.7",
            "source": {
                "type": "git",
                "url": "https://github.com/cakephp/log.git",
                "reference": "9194c5aebaf30d4e9541e5635fa16f8c373af2f3"
            },
            "dist": {
                "type": "zip",
                "url": "https://api.github.com/repos/cakephp/log/zipball/9194c5aebaf30d4e9541e5635fa16f8c373af2f3",
                "reference": "9194c5aebaf30d4e9541e5635fa16f8c373af2f3",
                "shasum": ""
            },
            "require": {
                "cakephp/core": "^3.6.0",
                "php": ">=5.6.0",
                "psr/log": "^1.0.0"
            },
            "type": "library",
            "autoload": {
                "psr-4": {
                    "Cake\\Log\\": "."
                }
            },
            "notification-url": "https://packagist.org/downloads/",
            "license": [
                "MIT"
            ],
            "authors": [
                {
                    "name": "CakePHP Community",
                    "homepage": "https://github.com/cakephp/log/graphs/contributors"
                }
            ],
            "description": "CakePHP logging library with support for multiple different streams",
            "homepage": "https://cakephp.org",
            "keywords": [
                "Streams",
                "cakephp",
                "log",
                "logging"
            ],
            "time": "2019-11-20T00:00:46+00:00"
        },
        {
            "name": "cakephp/utility",
            "version": "3.8.7",
            "source": {
                "type": "git",
                "url": "https://github.com/cakephp/utility.git",
                "reference": "e60bf1dc7fbdbc0d717c950cbbeb3196d3bc0cf9"
            },
            "dist": {
                "type": "zip",
                "url": "https://api.github.com/repos/cakephp/utility/zipball/e60bf1dc7fbdbc0d717c950cbbeb3196d3bc0cf9",
                "reference": "e60bf1dc7fbdbc0d717c950cbbeb3196d3bc0cf9",
                "shasum": ""
            },
            "require": {
                "cakephp/core": "^3.6.0",
                "php": ">=5.6.0"
            },
            "suggest": {
                "ext-intl": "To use Text::transliterate() or Text::slug()",
                "lib-ICU": "To use Text::transliterate() or Text::slug()"
            },
            "type": "library",
            "autoload": {
                "psr-4": {
                    "Cake\\Utility\\": "."
                },
                "files": [
                    "bootstrap.php"
                ]
            },
            "notification-url": "https://packagist.org/downloads/",
            "license": [
                "MIT"
            ],
            "authors": [
                {
                    "name": "CakePHP Community",
                    "homepage": "https://github.com/cakephp/utility/graphs/contributors"
                }
            ],
            "description": "CakePHP Utility classes such as Inflector, String, Hash, and Security",
            "homepage": "https://cakephp.org",
            "keywords": [
                "cakephp",
                "hash",
                "inflector",
                "security",
                "string",
                "utility"
            ],
            "time": "2019-11-21T14:18:54+00:00"
        },
        {
            "name": "ckeditor/ckeditor",
            "version": "4.12.1",
            "source": {
                "type": "git",
                "url": "https://github.com/ckeditor/ckeditor-releases.git",
                "reference": "b1a25e93ae0b038f45dcba458f4c2c18bd7318e5"
            },
            "dist": {
                "type": "zip",
                "url": "https://api.github.com/repos/ckeditor/ckeditor-releases/zipball/b1a25e93ae0b038f45dcba458f4c2c18bd7318e5",
                "reference": "b1a25e93ae0b038f45dcba458f4c2c18bd7318e5",
                "shasum": ""
            },
            "type": "library",
            "notification-url": "https://packagist.org/downloads/",
            "license": [
                "GPL-2.0+",
                "LGPL-2.1+",
                "MPL-1.1+"
            ],
            "authors": [
                {
                    "name": "CKSource",
                    "homepage": "http://cksource.com"
                }
            ],
            "description": "JavaScript WYSIWYG web text editor.",
            "homepage": "http://ckeditor.com",
            "keywords": [
                "CKEditor",
                "editor",
                "fckeditor",
                "html",
                "javascript",
                "richtext",
                "text",
                "wysiwyg"
            ],
            "time": "2019-06-28T10:41:23+00:00"
        },
        {
            "name": "composer/installers",
            "version": "v1.7.0",
            "source": {
                "type": "git",
                "url": "https://github.com/composer/installers.git",
                "reference": "141b272484481432cda342727a427dc1e206bfa0"
            },
            "dist": {
                "type": "zip",
                "url": "https://api.github.com/repos/composer/installers/zipball/141b272484481432cda342727a427dc1e206bfa0",
                "reference": "141b272484481432cda342727a427dc1e206bfa0",
                "shasum": ""
            },
            "require": {
                "composer-plugin-api": "^1.0"
            },
            "replace": {
                "roundcube/plugin-installer": "*",
                "shama/baton": "*"
            },
            "require-dev": {
                "composer/composer": "1.0.*@dev",
                "phpunit/phpunit": "^4.8.36"
            },
            "type": "composer-plugin",
            "extra": {
                "class": "Composer\\Installers\\Plugin",
                "branch-alias": {
                    "dev-master": "1.0-dev"
                }
            },
            "autoload": {
                "psr-4": {
                    "Composer\\Installers\\": "src/Composer/Installers"
                }
            },
            "notification-url": "https://packagist.org/downloads/",
            "license": [
                "MIT"
            ],
            "authors": [
                {
                    "name": "Kyle Robinson Young",
                    "email": "kyle@dontkry.com",
                    "homepage": "https://github.com/shama"
                }
            ],
            "description": "A multi-framework Composer library installer",
            "homepage": "https://composer.github.io/installers/",
            "keywords": [
                "Craft",
                "Dolibarr",
                "Eliasis",
                "Hurad",
                "ImageCMS",
                "Kanboard",
                "Lan Management System",
                "MODX Evo",
                "Mautic",
                "Maya",
                "OXID",
                "Plentymarkets",
                "Porto",
                "RadPHP",
                "SMF",
                "Thelia",
                "Whmcs",
                "WolfCMS",
                "agl",
                "aimeos",
                "annotatecms",
                "attogram",
                "bitrix",
                "cakephp",
                "chef",
                "cockpit",
                "codeigniter",
                "concrete5",
                "croogo",
                "dokuwiki",
                "drupal",
                "eZ Platform",
                "elgg",
                "expressionengine",
                "fuelphp",
                "grav",
                "installer",
                "itop",
                "joomla",
                "known",
                "kohana",
                "laravel",
                "lavalite",
                "lithium",
                "magento",
                "majima",
                "mako",
                "mediawiki",
                "modulework",
                "modx",
                "moodle",
                "osclass",
                "phpbb",
                "piwik",
                "ppi",
                "puppet",
                "pxcms",
                "reindex",
                "roundcube",
                "shopware",
                "silverstripe",
                "sydes",
                "symfony",
                "typo3",
                "wordpress",
                "yawik",
                "zend",
                "zikula"
            ],
            "time": "2019-08-12T15:00:31+00:00"
        },
        {
            "name": "container-interop/container-interop",
            "version": "1.2.0",
            "source": {
                "type": "git",
                "url": "https://github.com/container-interop/container-interop.git",
                "reference": "79cbf1341c22ec75643d841642dd5d6acd83bdb8"
            },
            "dist": {
                "type": "zip",
                "url": "https://api.github.com/repos/container-interop/container-interop/zipball/79cbf1341c22ec75643d841642dd5d6acd83bdb8",
                "reference": "79cbf1341c22ec75643d841642dd5d6acd83bdb8",
                "shasum": ""
            },
            "require": {
                "psr/container": "^1.0"
            },
            "type": "library",
            "autoload": {
                "psr-4": {
                    "Interop\\Container\\": "src/Interop/Container/"
                }
            },
            "notification-url": "https://packagist.org/downloads/",
            "license": [
                "MIT"
            ],
            "description": "Promoting the interoperability of container objects (DIC, SL, etc.)",
            "homepage": "https://github.com/container-interop/container-interop",
            "abandoned": "psr/container",
            "time": "2017-02-14T19:40:03+00:00"
        },
        {
            "name": "css-crush/css-crush",
            "version": "v2.4.0",
            "source": {
                "type": "git",
                "url": "https://github.com/peteboere/css-crush.git",
                "reference": "f632d04940d90054efbfe7a6675dc3aa8cac183f"
            },
            "dist": {
                "type": "zip",
                "url": "https://api.github.com/repos/peteboere/css-crush/zipball/f632d04940d90054efbfe7a6675dc3aa8cac183f",
                "reference": "f632d04940d90054efbfe7a6675dc3aa8cac183f",
                "shasum": ""
            },
            "require": {
                "php": ">=5.3.3"
            },
            "require-dev": {
                "phpunit/phpunit": "4.1.*",
                "psr/log": "1.0.*@dev",
                "twig/twig": "1.*"
            },
            "bin": [
                "bin/csscrush"
            ],
            "type": "library",
            "extra": {
                "branch-alias": {
                    "dev-master": "2.3-dev"
                }
            },
            "autoload": {
                "psr-0": {
                    "CssCrush": "lib/"
                },
                "files": [
                    "lib/functions.php"
                ]
            },
            "notification-url": "https://packagist.org/downloads/",
            "license": [
                "MIT"
            ],
            "authors": [
                {
                    "name": "Pete Boere",
                    "email": "pete@the-echoplex.net"
                },
                {
                    "name": "GitHub contributors",
                    "homepage": "https://github.com/peteboere/css-crush/contributors"
                }
            ],
            "description": "CSS preprocessor",
            "homepage": "http://the-echoplex.net/csscrush",
            "keywords": [
                "css",
                "preprocessor"
            ],
            "time": "2015-07-30T08:37:14+00:00"
        },
        {
            "name": "doctrine/cache",
            "version": "1.10.0",
            "source": {
                "type": "git",
                "url": "https://github.com/doctrine/cache.git",
                "reference": "382e7f4db9a12dc6c19431743a2b096041bcdd62"
            },
            "dist": {
                "type": "zip",
                "url": "https://api.github.com/repos/doctrine/cache/zipball/382e7f4db9a12dc6c19431743a2b096041bcdd62",
                "reference": "382e7f4db9a12dc6c19431743a2b096041bcdd62",
                "shasum": ""
            },
            "require": {
                "php": "~7.1"
            },
            "conflict": {
                "doctrine/common": ">2.2,<2.4"
            },
            "require-dev": {
                "alcaeus/mongo-php-adapter": "^1.1",
                "doctrine/coding-standard": "^6.0",
                "mongodb/mongodb": "^1.1",
                "phpunit/phpunit": "^7.0",
                "predis/predis": "~1.0"
            },
            "suggest": {
                "alcaeus/mongo-php-adapter": "Required to use legacy MongoDB driver"
            },
            "type": "library",
            "extra": {
                "branch-alias": {
                    "dev-master": "1.9.x-dev"
                }
            },
            "autoload": {
                "psr-4": {
                    "Doctrine\\Common\\Cache\\": "lib/Doctrine/Common/Cache"
                }
            },
            "notification-url": "https://packagist.org/downloads/",
            "license": [
                "MIT"
            ],
            "authors": [
                {
                    "name": "Guilherme Blanco",
                    "email": "guilhermeblanco@gmail.com"
                },
                {
                    "name": "Roman Borschel",
                    "email": "roman@code-factory.org"
                },
                {
                    "name": "Benjamin Eberlei",
                    "email": "kontakt@beberlei.de"
                },
                {
                    "name": "Jonathan Wage",
                    "email": "jonwage@gmail.com"
                },
                {
                    "name": "Johannes Schmitt",
                    "email": "schmittjoh@gmail.com"
                }
            ],
            "description": "PHP Doctrine Cache library is a popular cache implementation that supports many different drivers such as redis, memcache, apc, mongodb and others.",
            "homepage": "https://www.doctrine-project.org/projects/cache.html",
            "keywords": [
                "abstraction",
                "apcu",
                "cache",
                "caching",
                "couchdb",
                "memcached",
                "php",
                "redis",
                "xcache"
            ],
            "time": "2019-11-29T15:36:20+00:00"
        },
        {
            "name": "doctrine/dbal",
            "version": "2.10.4",
            "source": {
                "type": "git",
                "url": "https://github.com/doctrine/dbal.git",
                "reference": "47433196b6390d14409a33885ee42b6208160643"
            },
            "dist": {
                "type": "zip",
                "url": "https://api.github.com/repos/doctrine/dbal/zipball/47433196b6390d14409a33885ee42b6208160643",
                "reference": "47433196b6390d14409a33885ee42b6208160643",
                "shasum": ""
            },
            "require": {
                "doctrine/cache": "^1.0",
                "doctrine/event-manager": "^1.0",
                "ext-pdo": "*",
                "php": "^7.2"
            },
            "require-dev": {
                "doctrine/coding-standard": "^8.1",
                "jetbrains/phpstorm-stubs": "^2019.1",
                "nikic/php-parser": "^4.4",
                "phpstan/phpstan": "^0.12.40",
                "phpunit/phpunit": "^8.5.5",
                "psalm/plugin-phpunit": "^0.10.0",
                "symfony/console": "^2.0.5|^3.0|^4.0|^5.0",
                "vimeo/psalm": "^3.14.2"
            },
            "suggest": {
                "symfony/console": "For helpful console commands such as SQL execution and import of files."
            },
            "bin": [
                "bin/doctrine-dbal"
            ],
            "type": "library",
            "extra": {
                "branch-alias": {
                    "dev-master": "2.10.x-dev",
                    "dev-develop": "3.0.x-dev"
                }
            },
            "autoload": {
                "psr-4": {
                    "Doctrine\\DBAL\\": "lib/Doctrine/DBAL"
                }
            },
            "notification-url": "https://packagist.org/downloads/",
            "license": [
                "MIT"
            ],
            "authors": [
                {
                    "name": "Guilherme Blanco",
                    "email": "guilhermeblanco@gmail.com"
                },
                {
                    "name": "Roman Borschel",
                    "email": "roman@code-factory.org"
                },
                {
                    "name": "Benjamin Eberlei",
                    "email": "kontakt@beberlei.de"
                },
                {
                    "name": "Jonathan Wage",
                    "email": "jonwage@gmail.com"
                }
            ],
            "description": "Powerful PHP database abstraction layer (DBAL) with many features for database schema introspection and management.",
            "homepage": "https://www.doctrine-project.org/projects/dbal.html",
            "keywords": [
                "abstraction",
                "database",
                "db2",
                "dbal",
                "mariadb",
                "mssql",
                "mysql",
                "oci8",
                "oracle",
                "pdo",
                "pgsql",
                "postgresql",
                "queryobject",
                "sasql",
                "sql",
                "sqlanywhere",
                "sqlite",
                "sqlserver",
                "sqlsrv"
            ],
            "funding": [
                {
                    "url": "https://www.doctrine-project.org/sponsorship.html",
                    "type": "custom"
                },
                {
                    "url": "https://www.patreon.com/phpdoctrine",
                    "type": "patreon"
                },
                {
                    "url": "https://tidelift.com/funding/github/packagist/doctrine%2Fdbal",
                    "type": "tidelift"
                }
            ],
            "time": "2020-09-12T21:20:41+00:00"
        },
        {
            "name": "doctrine/event-manager",
            "version": "1.1.0",
            "source": {
                "type": "git",
                "url": "https://github.com/doctrine/event-manager.git",
                "reference": "629572819973f13486371cb611386eb17851e85c"
            },
            "dist": {
                "type": "zip",
                "url": "https://api.github.com/repos/doctrine/event-manager/zipball/629572819973f13486371cb611386eb17851e85c",
                "reference": "629572819973f13486371cb611386eb17851e85c",
                "shasum": ""
            },
            "require": {
                "php": "^7.1"
            },
            "conflict": {
                "doctrine/common": "<2.9@dev"
            },
            "require-dev": {
                "doctrine/coding-standard": "^6.0",
                "phpunit/phpunit": "^7.0"
            },
            "type": "library",
            "extra": {
                "branch-alias": {
                    "dev-master": "1.0.x-dev"
                }
            },
            "autoload": {
                "psr-4": {
                    "Doctrine\\Common\\": "lib/Doctrine/Common"
                }
            },
            "notification-url": "https://packagist.org/downloads/",
            "license": [
                "MIT"
            ],
            "authors": [
                {
                    "name": "Guilherme Blanco",
                    "email": "guilhermeblanco@gmail.com"
                },
                {
                    "name": "Roman Borschel",
                    "email": "roman@code-factory.org"
                },
                {
                    "name": "Benjamin Eberlei",
                    "email": "kontakt@beberlei.de"
                },
                {
                    "name": "Jonathan Wage",
                    "email": "jonwage@gmail.com"
                },
                {
                    "name": "Johannes Schmitt",
                    "email": "schmittjoh@gmail.com"
                },
                {
                    "name": "Marco Pivetta",
                    "email": "ocramius@gmail.com"
                }
            ],
            "description": "The Doctrine Event Manager is a simple PHP event system that was built to be used with the various Doctrine projects.",
            "homepage": "https://www.doctrine-project.org/projects/event-manager.html",
            "keywords": [
                "event",
                "event dispatcher",
                "event manager",
                "event system",
                "events"
            ],
            "time": "2019-11-10T09:48:07+00:00"
        },
        {
            "name": "elgg/login_as",
            "version": "2.1.0",
            "source": {
                "type": "git",
                "url": "https://github.com/Elgg/login_as.git",
                "reference": "127e59f312493cc017875547abdf816442d7e217"
            },
            "dist": {
                "type": "zip",
                "url": "https://api.github.com/repos/Elgg/login_as/zipball/127e59f312493cc017875547abdf816442d7e217",
                "reference": "127e59f312493cc017875547abdf816442d7e217",
                "shasum": ""
            },
            "require": {
                "composer/installers": "^1.0.8"
            },
            "conflict": {
                "elgg/elgg": "<3.0"
            },
            "type": "elgg-plugin",
            "notification-url": "https://packagist.org/downloads/",
            "license": [
                "GPL-2.0-only"
            ],
            "authors": [
                {
                    "name": "Brett Profitt",
                    "email": "brett@elgg.org"
                }
            ],
            "description": "Elgg plugin that allows admin users to login as another user.",
            "keywords": [
                "elgg",
                "plugin"
            ],
            "time": "2020-03-11T08:47:15+00:00"
        },
        {
            "name": "fortawesome/font-awesome",
            "version": "5.14.0",
            "source": {
                "type": "git",
                "url": "https://github.com/FortAwesome/Font-Awesome.git",
                "reference": "c38da7f63e45b7ba12fb33539a4e54677f8e63aa"
            },
            "dist": {
                "type": "zip",
                "url": "https://api.github.com/repos/FortAwesome/Font-Awesome/zipball/c38da7f63e45b7ba12fb33539a4e54677f8e63aa",
                "reference": "c38da7f63e45b7ba12fb33539a4e54677f8e63aa",
                "shasum": ""
            },
            "type": "library",
            "notification-url": "https://packagist.org/downloads/",
            "license": [
                "CC-BY-4.0",
                "OFL-1.1",
                "MIT"
            ],
            "authors": [
                {
                    "name": "Travis Chase",
                    "homepage": "http://twitter.com/supercodepoet"
                },
                {
                    "name": "Dave Gandy",
                    "homepage": "http://twitter.com/davegandy"
                },
                {
                    "name": "Rob Madole",
                    "homepage": "http://twitter.com/robmadole"
                },
                {
                    "name": "Jory Raphael",
                    "homepage": "http://twitter.com/sensibleworld"
                },
                {
                    "name": "Geremia Taglialatela",
                    "homepage": "http://twitter.com/gtagliala"
                },
                {
                    "name": "Brian Talbot",
                    "homepage": "http://twitter.com/talbs"
                },
                {
                    "name": "Mike Wilkerson",
                    "homepage": "http://twitter.com/mw77"
                }
            ],
            "description": "The iconic font, CSS, and SVG framework",
            "homepage": "https://fontawesome.com",
            "keywords": [
                "FontAwesome",
                "awesome",
                "bootstrap",
                "font",
                "icon",
                "svg"
            ],
            "time": "2020-07-15T18:03:34+00:00"
        },
        {
            "name": "fzaninotto/faker",
            "version": "v1.9.1",
            "source": {
                "type": "git",
                "url": "https://github.com/fzaninotto/Faker.git",
                "reference": "fc10d778e4b84d5bd315dad194661e091d307c6f"
            },
            "dist": {
                "type": "zip",
                "url": "https://api.github.com/repos/fzaninotto/Faker/zipball/fc10d778e4b84d5bd315dad194661e091d307c6f",
                "reference": "fc10d778e4b84d5bd315dad194661e091d307c6f",
                "shasum": ""
            },
            "require": {
                "php": "^5.3.3 || ^7.0"
            },
            "require-dev": {
                "ext-intl": "*",
                "phpunit/phpunit": "^4.8.35 || ^5.7",
                "squizlabs/php_codesniffer": "^2.9.2"
            },
            "type": "library",
            "extra": {
                "branch-alias": {
                    "dev-master": "1.9-dev"
                }
            },
            "autoload": {
                "psr-4": {
                    "Faker\\": "src/Faker/"
                }
            },
            "notification-url": "https://packagist.org/downloads/",
            "license": [
                "MIT"
            ],
            "authors": [
                {
                    "name": "François Zaninotto"
                }
            ],
            "description": "Faker is a PHP library that generates fake data for you.",
            "keywords": [
                "data",
                "faker",
                "fixtures"
            ],
            "time": "2019-12-12T13:22:17+00:00"
        },
        {
            "name": "guzzlehttp/guzzle",
            "version": "6.5.2",
            "source": {
                "type": "git",
                "url": "https://github.com/guzzle/guzzle.git",
                "reference": "43ece0e75098b7ecd8d13918293029e555a50f82"
            },
            "dist": {
                "type": "zip",
                "url": "https://api.github.com/repos/guzzle/guzzle/zipball/43ece0e75098b7ecd8d13918293029e555a50f82",
                "reference": "43ece0e75098b7ecd8d13918293029e555a50f82",
                "shasum": ""
            },
            "require": {
                "ext-json": "*",
                "guzzlehttp/promises": "^1.0",
                "guzzlehttp/psr7": "^1.6.1",
                "php": ">=5.5"
            },
            "require-dev": {
                "ext-curl": "*",
                "phpunit/phpunit": "^4.8.35 || ^5.7 || ^6.4 || ^7.0",
                "psr/log": "^1.1"
            },
            "suggest": {
                "ext-intl": "Required for Internationalized Domain Name (IDN) support",
                "psr/log": "Required for using the Log middleware"
            },
            "type": "library",
            "extra": {
                "branch-alias": {
                    "dev-master": "6.5-dev"
                }
            },
            "autoload": {
                "psr-4": {
                    "GuzzleHttp\\": "src/"
                },
                "files": [
                    "src/functions_include.php"
                ]
            },
            "notification-url": "https://packagist.org/downloads/",
            "license": [
                "MIT"
            ],
            "authors": [
                {
                    "name": "Michael Dowling",
                    "email": "mtdowling@gmail.com",
                    "homepage": "https://github.com/mtdowling"
                }
            ],
            "description": "Guzzle is a PHP HTTP client library",
            "homepage": "http://guzzlephp.org/",
            "keywords": [
                "client",
                "curl",
                "framework",
                "http",
                "http client",
                "rest",
                "web service"
            ],
            "time": "2019-12-23T11:57:10+00:00"
        },
        {
            "name": "guzzlehttp/promises",
            "version": "v1.3.1",
            "source": {
                "type": "git",
                "url": "https://github.com/guzzle/promises.git",
                "reference": "a59da6cf61d80060647ff4d3eb2c03a2bc694646"
            },
            "dist": {
                "type": "zip",
                "url": "https://api.github.com/repos/guzzle/promises/zipball/a59da6cf61d80060647ff4d3eb2c03a2bc694646",
                "reference": "a59da6cf61d80060647ff4d3eb2c03a2bc694646",
                "shasum": ""
            },
            "require": {
                "php": ">=5.5.0"
            },
            "require-dev": {
                "phpunit/phpunit": "^4.0"
            },
            "type": "library",
            "extra": {
                "branch-alias": {
                    "dev-master": "1.4-dev"
                }
            },
            "autoload": {
                "psr-4": {
                    "GuzzleHttp\\Promise\\": "src/"
                },
                "files": [
                    "src/functions_include.php"
                ]
            },
            "notification-url": "https://packagist.org/downloads/",
            "license": [
                "MIT"
            ],
            "authors": [
                {
                    "name": "Michael Dowling",
                    "email": "mtdowling@gmail.com",
                    "homepage": "https://github.com/mtdowling"
                }
            ],
            "description": "Guzzle promises library",
            "keywords": [
                "promise"
            ],
            "time": "2016-12-20T10:07:11+00:00"
        },
        {
            "name": "guzzlehttp/psr7",
            "version": "1.6.1",
            "source": {
                "type": "git",
                "url": "https://github.com/guzzle/psr7.git",
                "reference": "239400de7a173fe9901b9ac7c06497751f00727a"
            },
            "dist": {
                "type": "zip",
                "url": "https://api.github.com/repos/guzzle/psr7/zipball/239400de7a173fe9901b9ac7c06497751f00727a",
                "reference": "239400de7a173fe9901b9ac7c06497751f00727a",
                "shasum": ""
            },
            "require": {
                "php": ">=5.4.0",
                "psr/http-message": "~1.0",
                "ralouphie/getallheaders": "^2.0.5 || ^3.0.0"
            },
            "provide": {
                "psr/http-message-implementation": "1.0"
            },
            "require-dev": {
                "ext-zlib": "*",
                "phpunit/phpunit": "~4.8.36 || ^5.7.27 || ^6.5.8"
            },
            "suggest": {
                "zendframework/zend-httphandlerrunner": "Emit PSR-7 responses"
            },
            "type": "library",
            "extra": {
                "branch-alias": {
                    "dev-master": "1.6-dev"
                }
            },
            "autoload": {
                "psr-4": {
                    "GuzzleHttp\\Psr7\\": "src/"
                },
                "files": [
                    "src/functions_include.php"
                ]
            },
            "notification-url": "https://packagist.org/downloads/",
            "license": [
                "MIT"
            ],
            "authors": [
                {
                    "name": "Michael Dowling",
                    "email": "mtdowling@gmail.com",
                    "homepage": "https://github.com/mtdowling"
                },
                {
                    "name": "Tobias Schultze",
                    "homepage": "https://github.com/Tobion"
                }
            ],
            "description": "PSR-7 message implementation that also provides common utility methods",
            "keywords": [
                "http",
                "message",
                "psr-7",
                "request",
                "response",
                "stream",
                "uri",
                "url"
            ],
            "time": "2019-07-01T23:21:34+00:00"
        },
        {
            "name": "hackzilla/password-generator",
            "version": "1.4.1",
            "source": {
                "type": "git",
                "url": "https://github.com/hackzilla/password-generator.git",
                "reference": "1d4fce950424b5222d6404d7d74db7c002955522"
            },
            "dist": {
                "type": "zip",
                "url": "https://api.github.com/repos/hackzilla/password-generator/zipball/1d4fce950424b5222d6404d7d74db7c002955522",
                "reference": "1d4fce950424b5222d6404d7d74db7c002955522",
                "shasum": ""
            },
            "require": {
                "php": ">=5.3.2"
            },
            "require-dev": {
                "phpunit/phpunit": "^4.8|^5.5|^6.5"
            },
            "type": "library",
            "autoload": {
                "psr-4": {
                    "Hackzilla\\PasswordGenerator\\": ""
                }
            },
            "notification-url": "https://packagist.org/downloads/",
            "license": [
                "MIT"
            ],
            "authors": [
                {
                    "name": "Daniel Platt",
                    "email": "github@ofdan.co.uk",
                    "homepage": "http://www.hackzilla.org"
                }
            ],
            "description": "Password Generator Library",
            "time": "2019-04-19T13:22:10+00:00"
        },
        {
            "name": "imagine/imagine",
            "version": "v0.7.1",
            "source": {
                "type": "git",
                "url": "https://github.com/avalanche123/Imagine.git",
                "reference": "a9a702a946073cbca166718f1b02a1e72d742daa"
            },
            "dist": {
                "type": "zip",
                "url": "https://api.github.com/repos/avalanche123/Imagine/zipball/a9a702a946073cbca166718f1b02a1e72d742daa",
                "reference": "a9a702a946073cbca166718f1b02a1e72d742daa",
                "shasum": ""
            },
            "require": {
                "php": ">=5.3.2"
            },
            "require-dev": {
                "sami/sami": "^3.3",
                "symfony/phpunit-bridge": "^3.2"
            },
            "suggest": {
                "ext-gd": "to use the GD implementation",
                "ext-gmagick": "to use the Gmagick implementation",
                "ext-imagick": "to use the Imagick implementation"
            },
            "type": "library",
            "extra": {
                "branch-alias": {
                    "dev-develop": "0.7-dev"
                }
            },
            "autoload": {
                "psr-0": {
                    "Imagine": "lib/"
                }
            },
            "notification-url": "https://packagist.org/downloads/",
            "license": [
                "MIT"
            ],
            "authors": [
                {
                    "name": "Bulat Shakirzyanov",
                    "email": "mallluhuct@gmail.com",
                    "homepage": "http://avalanche123.com"
                }
            ],
            "description": "Image processing for PHP 5.3",
            "homepage": "http://imagine.readthedocs.org/",
            "keywords": [
                "drawing",
                "graphics",
                "image manipulation",
                "image processing"
            ],
            "time": "2017-05-16T10:31:22+00:00"
        },
        {
            "name": "laminas/laminas-loader",
            "version": "2.6.1",
            "source": {
                "type": "git",
                "url": "https://github.com/laminas/laminas-loader.git",
                "reference": "5d01c2c237ae9e68bec262f339947e2ea18979bc"
            },
            "dist": {
                "type": "zip",
                "url": "https://api.github.com/repos/laminas/laminas-loader/zipball/5d01c2c237ae9e68bec262f339947e2ea18979bc",
                "reference": "5d01c2c237ae9e68bec262f339947e2ea18979bc",
                "shasum": ""
            },
            "require": {
                "laminas/laminas-zendframework-bridge": "^1.0",
                "php": "^5.6 || ^7.0"
            },
            "replace": {
                "zendframework/zend-loader": "self.version"
            },
            "require-dev": {
                "laminas/laminas-coding-standard": "~1.0.0",
                "phpunit/phpunit": "^5.7.27 || ^6.5.8 || ^7.1.4"
            },
            "type": "library",
            "extra": {
                "branch-alias": {
                    "dev-master": "2.6.x-dev",
                    "dev-develop": "2.7.x-dev"
                }
            },
            "autoload": {
                "psr-4": {
                    "Laminas\\Loader\\": "src/"
                }
            },
            "notification-url": "https://packagist.org/downloads/",
            "license": [
                "BSD-3-Clause"
            ],
            "description": "Autoloading and plugin loading strategies",
            "homepage": "https://laminas.dev",
            "keywords": [
                "laminas",
                "loader"
            ],
            "time": "2019-12-31T17:18:27+00:00"
        },
        {
            "name": "laminas/laminas-mail",
            "version": "2.10.0",
            "source": {
                "type": "git",
                "url": "https://github.com/laminas/laminas-mail.git",
                "reference": "019fb670c1dff6be7fc91d3b88942bd0a5f68792"
            },
            "dist": {
                "type": "zip",
                "url": "https://api.github.com/repos/laminas/laminas-mail/zipball/019fb670c1dff6be7fc91d3b88942bd0a5f68792",
                "reference": "019fb670c1dff6be7fc91d3b88942bd0a5f68792",
                "shasum": ""
            },
            "require": {
                "ext-iconv": "*",
                "laminas/laminas-loader": "^2.5",
                "laminas/laminas-mime": "^2.5",
                "laminas/laminas-stdlib": "^2.7 || ^3.0",
                "laminas/laminas-validator": "^2.10.2",
                "laminas/laminas-zendframework-bridge": "^1.0",
                "php": "^5.6 || ^7.0",
                "true/punycode": "^2.1"
            },
            "replace": {
                "zendframework/zend-mail": "self.version"
            },
            "require-dev": {
                "laminas/laminas-coding-standard": "~1.0.0",
                "laminas/laminas-config": "^2.6",
                "laminas/laminas-crypt": "^2.6 || ^3.0",
                "laminas/laminas-servicemanager": "^2.7.10 || ^3.3.1",
                "phpunit/phpunit": "^5.7.25 || ^6.4.4 || ^7.1.4"
            },
            "suggest": {
                "laminas/laminas-crypt": "Crammd5 support in SMTP Auth",
                "laminas/laminas-servicemanager": "^2.7.10 || ^3.3.1 when using SMTP to deliver messages"
            },
            "type": "library",
            "extra": {
                "branch-alias": {
                    "dev-master": "2.10.x-dev",
                    "dev-develop": "2.11.x-dev"
                },
                "laminas": {
                    "component": "Laminas\\Mail",
                    "config-provider": "Laminas\\Mail\\ConfigProvider"
                }
            },
            "autoload": {
                "psr-4": {
                    "Laminas\\Mail\\": "src/"
                }
            },
            "notification-url": "https://packagist.org/downloads/",
            "license": [
                "BSD-3-Clause"
            ],
            "description": "Provides generalized functionality to compose and send both text and MIME-compliant multipart e-mail messages",
            "homepage": "https://laminas.dev",
            "keywords": [
                "laminas",
                "mail"
            ],
            "time": "2019-12-31T17:21:22+00:00"
        },
        {
            "name": "laminas/laminas-mime",
            "version": "2.7.3",
            "source": {
                "type": "git",
                "url": "https://github.com/laminas/laminas-mime.git",
                "reference": "e844abb02e868fae154207929190292ad25057cc"
            },
            "dist": {
                "type": "zip",
                "url": "https://api.github.com/repos/laminas/laminas-mime/zipball/e844abb02e868fae154207929190292ad25057cc",
                "reference": "e844abb02e868fae154207929190292ad25057cc",
                "shasum": ""
            },
            "require": {
                "laminas/laminas-stdlib": "^2.7 || ^3.0",
                "laminas/laminas-zendframework-bridge": "^1.0",
                "php": "^5.6 || ^7.0"
            },
            "replace": {
                "zendframework/zend-mime": "self.version"
            },
            "require-dev": {
                "laminas/laminas-coding-standard": "~1.0.0",
                "laminas/laminas-mail": "^2.6",
                "phpunit/phpunit": "^5.7.27 || ^6.5.14 || ^7.5.20"
            },
            "suggest": {
                "laminas/laminas-mail": "Laminas\\Mail component"
            },
            "type": "library",
            "extra": {
                "branch-alias": {
                    "dev-master": "2.7.x-dev",
                    "dev-develop": "2.8.x-dev"
                }
            },
            "autoload": {
                "psr-4": {
                    "Laminas\\Mime\\": "src/"
                }
            },
            "notification-url": "https://packagist.org/downloads/",
            "license": [
                "BSD-3-Clause"
            ],
            "description": "Create and parse MIME messages and parts",
            "homepage": "https://laminas.dev",
            "keywords": [
                "laminas",
                "mime"
            ],
            "time": "2020-03-06T08:38:03+00:00"
        },
        {
            "name": "laminas/laminas-servicemanager",
            "version": "3.4.0",
            "source": {
                "type": "git",
                "url": "https://github.com/laminas/laminas-servicemanager.git",
                "reference": "044cb8e380682563fb277ed5f6de4f690e4e6239"
            },
            "dist": {
                "type": "zip",
                "url": "https://api.github.com/repos/laminas/laminas-servicemanager/zipball/044cb8e380682563fb277ed5f6de4f690e4e6239",
                "reference": "044cb8e380682563fb277ed5f6de4f690e4e6239",
                "shasum": ""
            },
            "require": {
                "container-interop/container-interop": "^1.2",
                "laminas/laminas-stdlib": "^3.2.1",
                "laminas/laminas-zendframework-bridge": "^1.0",
                "php": "^5.6 || ^7.0",
                "psr/container": "^1.0"
            },
            "provide": {
                "container-interop/container-interop-implementation": "^1.2",
                "psr/container-implementation": "^1.0"
            },
            "replace": {
                "zendframework/zend-servicemanager": "self.version"
            },
            "require-dev": {
                "laminas/laminas-coding-standard": "~1.0.0",
                "mikey179/vfsstream": "^1.6.5",
                "ocramius/proxy-manager": "^1.0 || ^2.0",
                "phpbench/phpbench": "^0.13.0",
                "phpunit/phpunit": "^5.7.25 || ^6.4.4"
            },
            "suggest": {
                "laminas/laminas-stdlib": "laminas-stdlib ^2.5 if you wish to use the MergeReplaceKey or MergeRemoveKey features in Config instances",
                "ocramius/proxy-manager": "ProxyManager 1.* to handle lazy initialization of services"
            },
            "bin": [
                "bin/generate-deps-for-config-factory",
                "bin/generate-factory-for-class"
            ],
            "type": "library",
            "extra": {
                "branch-alias": {
                    "dev-master": "3.3-dev",
                    "dev-develop": "4.0-dev"
                }
            },
            "autoload": {
                "psr-4": {
                    "Laminas\\ServiceManager\\": "src/"
                }
            },
            "notification-url": "https://packagist.org/downloads/",
            "license": [
                "BSD-3-Clause"
            ],
            "description": "Factory-Driven Dependency Injection Container",
            "homepage": "https://laminas.dev",
            "keywords": [
                "PSR-11",
                "dependency-injection",
                "di",
                "dic",
                "laminas",
                "service-manager",
                "servicemanager"
            ],
            "time": "2019-12-31T17:44:47+00:00"
        },
        {
            "name": "laminas/laminas-stdlib",
            "version": "3.2.1",
            "source": {
                "type": "git",
                "url": "https://github.com/laminas/laminas-stdlib.git",
                "reference": "2b18347625a2f06a1a485acfbc870f699dbe51c6"
            },
            "dist": {
                "type": "zip",
                "url": "https://api.github.com/repos/laminas/laminas-stdlib/zipball/2b18347625a2f06a1a485acfbc870f699dbe51c6",
                "reference": "2b18347625a2f06a1a485acfbc870f699dbe51c6",
                "shasum": ""
            },
            "require": {
                "laminas/laminas-zendframework-bridge": "^1.0",
                "php": "^5.6 || ^7.0"
            },
            "replace": {
                "zendframework/zend-stdlib": "self.version"
            },
            "require-dev": {
                "laminas/laminas-coding-standard": "~1.0.0",
                "phpbench/phpbench": "^0.13",
                "phpunit/phpunit": "^5.7.27 || ^6.5.8 || ^7.1.2"
            },
            "type": "library",
            "extra": {
                "branch-alias": {
                    "dev-master": "3.2.x-dev",
                    "dev-develop": "3.3.x-dev"
                }
            },
            "autoload": {
                "psr-4": {
                    "Laminas\\Stdlib\\": "src/"
                }
            },
            "notification-url": "https://packagist.org/downloads/",
            "license": [
                "BSD-3-Clause"
            ],
            "description": "SPL extensions, array utilities, error handlers, and more",
            "homepage": "https://laminas.dev",
            "keywords": [
                "laminas",
                "stdlib"
            ],
            "time": "2019-12-31T17:51:15+00:00"
        },
        {
            "name": "laminas/laminas-validator",
            "version": "2.13.1",
            "source": {
                "type": "git",
                "url": "https://github.com/laminas/laminas-validator.git",
                "reference": "36702f033486bf1953e254f5299aad205302e79d"
            },
            "dist": {
                "type": "zip",
                "url": "https://api.github.com/repos/laminas/laminas-validator/zipball/36702f033486bf1953e254f5299aad205302e79d",
                "reference": "36702f033486bf1953e254f5299aad205302e79d",
                "shasum": ""
            },
            "require": {
                "container-interop/container-interop": "^1.1",
                "laminas/laminas-stdlib": "^3.2.1",
                "laminas/laminas-zendframework-bridge": "^1.0",
                "php": "^7.1"
            },
            "replace": {
                "zendframework/zend-validator": "self.version"
            },
            "require-dev": {
                "laminas/laminas-cache": "^2.6.1",
                "laminas/laminas-coding-standard": "~1.0.0",
                "laminas/laminas-config": "^2.6",
                "laminas/laminas-db": "^2.7",
                "laminas/laminas-filter": "^2.6",
                "laminas/laminas-http": "^2.5.4",
                "laminas/laminas-i18n": "^2.6",
                "laminas/laminas-math": "^2.6",
                "laminas/laminas-servicemanager": "^2.7.5 || ^3.0.3",
                "laminas/laminas-session": "^2.8",
                "laminas/laminas-uri": "^2.5",
                "phpunit/phpunit": "^7.5.20 || ^8.5.2",
                "psr/http-client": "^1.0",
                "psr/http-factory": "^1.0",
                "psr/http-message": "^1.0"
            },
            "suggest": {
                "laminas/laminas-db": "Laminas\\Db component, required by the (No)RecordExists validator",
                "laminas/laminas-filter": "Laminas\\Filter component, required by the Digits validator",
                "laminas/laminas-i18n": "Laminas\\I18n component to allow translation of validation error messages",
                "laminas/laminas-i18n-resources": "Translations of validator messages",
                "laminas/laminas-math": "Laminas\\Math component, required by the Csrf validator",
                "laminas/laminas-servicemanager": "Laminas\\ServiceManager component to allow using the ValidatorPluginManager and validator chains",
                "laminas/laminas-session": "Laminas\\Session component, ^2.8; required by the Csrf validator",
                "laminas/laminas-uri": "Laminas\\Uri component, required by the Uri and Sitemap\\Loc validators",
                "psr/http-message": "psr/http-message, required when validating PSR-7 UploadedFileInterface instances via the Upload and UploadFile validators"
            },
            "type": "library",
            "extra": {
                "branch-alias": {
                    "dev-master": "2.13.x-dev",
                    "dev-develop": "2.14.x-dev"
                },
                "laminas": {
                    "component": "Laminas\\Validator",
                    "config-provider": "Laminas\\Validator\\ConfigProvider"
                }
            },
            "autoload": {
                "psr-4": {
                    "Laminas\\Validator\\": "src/"
                }
            },
            "notification-url": "https://packagist.org/downloads/",
            "license": [
                "BSD-3-Clause"
            ],
            "description": "Validation classes for a wide range of domains, and the ability to chain validators to create complex validation criteria",
            "homepage": "https://laminas.dev",
            "keywords": [
                "laminas",
                "validator"
            ],
            "time": "2020-01-15T09:59:30+00:00"
        },
        {
            "name": "laminas/laminas-zendframework-bridge",
            "version": "1.0.1",
            "source": {
                "type": "git",
                "url": "https://github.com/laminas/laminas-zendframework-bridge.git",
                "reference": "0fb9675b84a1666ab45182b6c5b29956921e818d"
            },
            "dist": {
                "type": "zip",
                "url": "https://api.github.com/repos/laminas/laminas-zendframework-bridge/zipball/0fb9675b84a1666ab45182b6c5b29956921e818d",
                "reference": "0fb9675b84a1666ab45182b6c5b29956921e818d",
                "shasum": ""
            },
            "require": {
                "php": "^5.6 || ^7.0"
            },
            "require-dev": {
                "phpunit/phpunit": "^5.7 || ^6.5 || ^7.5 || ^8.1",
                "squizlabs/php_codesniffer": "^3.5"
            },
            "type": "library",
            "extra": {
                "branch-alias": {
                    "dev-master": "1.0.x-dev",
                    "dev-develop": "1.1.x-dev"
                },
                "laminas": {
                    "module": "Laminas\\ZendFrameworkBridge"
                }
            },
            "autoload": {
                "files": [
                    "src/autoload.php"
                ],
                "psr-4": {
                    "Laminas\\ZendFrameworkBridge\\": "src//"
                }
            },
            "notification-url": "https://packagist.org/downloads/",
            "license": [
                "BSD-3-Clause"
            ],
            "description": "Alias legacy ZF class names to Laminas Project equivalents.",
            "keywords": [
                "ZendFramework",
                "autoloading",
                "laminas",
                "zf"
            ],
            "time": "2020-01-07T22:58:31+00:00"
        },
        {
            "name": "league/flysystem",
            "version": "1.0.61",
            "source": {
                "type": "git",
                "url": "https://github.com/thephpleague/flysystem.git",
                "reference": "4fb13c01784a6c9f165a351e996871488ca2d8c9"
            },
            "dist": {
                "type": "zip",
                "url": "https://api.github.com/repos/thephpleague/flysystem/zipball/4fb13c01784a6c9f165a351e996871488ca2d8c9",
                "reference": "4fb13c01784a6c9f165a351e996871488ca2d8c9",
                "shasum": ""
            },
            "require": {
                "ext-fileinfo": "*",
                "php": ">=5.5.9"
            },
            "conflict": {
                "league/flysystem-sftp": "<1.0.6"
            },
            "require-dev": {
                "phpspec/phpspec": "^3.4",
                "phpunit/phpunit": "^5.7.10"
            },
            "suggest": {
                "ext-fileinfo": "Required for MimeType",
                "ext-ftp": "Allows you to use FTP server storage",
                "ext-openssl": "Allows you to use FTPS server storage",
                "league/flysystem-aws-s3-v2": "Allows you to use S3 storage with AWS SDK v2",
                "league/flysystem-aws-s3-v3": "Allows you to use S3 storage with AWS SDK v3",
                "league/flysystem-azure": "Allows you to use Windows Azure Blob storage",
                "league/flysystem-cached-adapter": "Flysystem adapter decorator for metadata caching",
                "league/flysystem-eventable-filesystem": "Allows you to use EventableFilesystem",
                "league/flysystem-rackspace": "Allows you to use Rackspace Cloud Files",
                "league/flysystem-sftp": "Allows you to use SFTP server storage via phpseclib",
                "league/flysystem-webdav": "Allows you to use WebDAV storage",
                "league/flysystem-ziparchive": "Allows you to use ZipArchive adapter",
                "spatie/flysystem-dropbox": "Allows you to use Dropbox storage",
                "srmklive/flysystem-dropbox-v2": "Allows you to use Dropbox storage for PHP 5 applications"
            },
            "type": "library",
            "extra": {
                "branch-alias": {
                    "dev-master": "1.1-dev"
                }
            },
            "autoload": {
                "psr-4": {
                    "League\\Flysystem\\": "src/"
                }
            },
            "notification-url": "https://packagist.org/downloads/",
            "license": [
                "MIT"
            ],
            "authors": [
                {
                    "name": "Frank de Jonge",
                    "email": "info@frenky.net"
                }
            ],
            "description": "Filesystem abstraction: Many filesystems, one API.",
            "keywords": [
                "Cloud Files",
                "WebDAV",
                "abstraction",
                "aws",
                "cloud",
                "copy.com",
                "dropbox",
                "file systems",
                "files",
                "filesystem",
                "filesystems",
                "ftp",
                "rackspace",
                "remote",
                "s3",
                "sftp",
                "storage"
            ],
            "time": "2019-12-08T21:46:50+00:00"
        },
        {
            "name": "league/flysystem-memory",
            "version": "1.0.2",
            "source": {
                "type": "git",
                "url": "https://github.com/thephpleague/flysystem-memory.git",
                "reference": "d0e87477c32e29f999b4de05e64c1adcddb51757"
            },
            "dist": {
                "type": "zip",
                "url": "https://api.github.com/repos/thephpleague/flysystem-memory/zipball/d0e87477c32e29f999b4de05e64c1adcddb51757",
                "reference": "d0e87477c32e29f999b4de05e64c1adcddb51757",
                "shasum": ""
            },
            "require": {
                "league/flysystem": "~1.0"
            },
            "require-dev": {
                "phpunit/phpunit": "^5.7.10"
            },
            "type": "library",
            "extra": {
                "branch-alias": {
                    "dev-master": "1.0-dev"
                }
            },
            "autoload": {
                "psr-4": {
                    "League\\Flysystem\\Memory\\": "src/"
                }
            },
            "notification-url": "https://packagist.org/downloads/",
            "license": [
                "MIT"
            ],
            "authors": [
                {
                    "name": "Chris Leppanen",
                    "email": "chris.leppanen@gmail.com",
                    "role": "Developer"
                }
            ],
            "description": "An in-memory adapter for Flysystem.",
            "homepage": "https://github.com/thephpleague/flysystem-memory",
            "keywords": [
                "Flysystem",
                "adapter",
                "memory"
            ],
            "time": "2019-05-30T21:34:13+00:00"
        },
        {
            "name": "michelf/php-markdown",
            "version": "1.9.0",
            "source": {
                "type": "git",
                "url": "https://github.com/michelf/php-markdown.git",
                "reference": "c83178d49e372ca967d1a8c77ae4e051b3a3c75c"
            },
            "dist": {
                "type": "zip",
                "url": "https://api.github.com/repos/michelf/php-markdown/zipball/c83178d49e372ca967d1a8c77ae4e051b3a3c75c",
                "reference": "c83178d49e372ca967d1a8c77ae4e051b3a3c75c",
                "shasum": ""
            },
            "require": {
                "php": ">=5.3.0"
            },
            "require-dev": {
                "phpunit/phpunit": ">=4.3 <5.8"
            },
            "type": "library",
            "autoload": {
                "psr-4": {
                    "Michelf\\": "Michelf/"
                }
            },
            "notification-url": "https://packagist.org/downloads/",
            "license": [
                "BSD-3-Clause"
            ],
            "authors": [
                {
                    "name": "Michel Fortin",
                    "email": "michel.fortin@michelf.ca",
                    "homepage": "https://michelf.ca/",
                    "role": "Developer"
                },
                {
                    "name": "John Gruber",
                    "homepage": "https://daringfireball.net/"
                }
            ],
            "description": "PHP Markdown",
            "homepage": "https://michelf.ca/projects/php-markdown/",
            "keywords": [
                "markdown"
            ],
            "time": "2019-12-02T02:32:27+00:00"
        },
        {
            "name": "misd/linkify",
            "version": "v1.1.4",
            "source": {
                "type": "git",
                "url": "https://github.com/misd-service-development/php-linkify.git",
                "reference": "3481b148806a23b4001712de645247a1a4dcc10a"
            },
            "dist": {
                "type": "zip",
                "url": "https://api.github.com/repos/misd-service-development/php-linkify/zipball/3481b148806a23b4001712de645247a1a4dcc10a",
                "reference": "3481b148806a23b4001712de645247a1a4dcc10a",
                "shasum": ""
            },
            "require": {
                "php": ">=5.3.0"
            },
            "require-dev": {
                "phpunit/phpunit": "^4.0 || ^5.0"
            },
            "type": "library",
            "extra": {
                "branch-alias": {
                    "dev-master": "1.1.x-dev"
                }
            },
            "autoload": {
                "psr-4": {
                    "Misd\\Linkify\\": "src/Misd/Linkify"
                }
            },
            "notification-url": "https://packagist.org/downloads/",
            "license": [
                "MIT"
            ],
            "description": "Converts URLs and email addresses in text into HTML links",
            "homepage": "https://github.com/misd-service-development/php-linkify",
            "keywords": [
                "convert",
                "email address",
                "link",
                "url"
            ],
            "time": "2017-08-17T08:33:35+00:00"
        },
        {
            "name": "monolog/monolog",
            "version": "1.25.3",
            "source": {
                "type": "git",
                "url": "https://github.com/Seldaek/monolog.git",
                "reference": "fa82921994db851a8becaf3787a9e73c5976b6f1"
            },
            "dist": {
                "type": "zip",
                "url": "https://api.github.com/repos/Seldaek/monolog/zipball/fa82921994db851a8becaf3787a9e73c5976b6f1",
                "reference": "fa82921994db851a8becaf3787a9e73c5976b6f1",
                "shasum": ""
            },
            "require": {
                "php": ">=5.3.0",
                "psr/log": "~1.0"
            },
            "provide": {
                "psr/log-implementation": "1.0.0"
            },
            "require-dev": {
                "aws/aws-sdk-php": "^2.4.9 || ^3.0",
                "doctrine/couchdb": "~1.0@dev",
                "graylog2/gelf-php": "~1.0",
                "jakub-onderka/php-parallel-lint": "0.9",
                "php-amqplib/php-amqplib": "~2.4",
                "php-console/php-console": "^3.1.3",
                "phpunit/phpunit": "~4.5",
                "phpunit/phpunit-mock-objects": "2.3.0",
                "ruflin/elastica": ">=0.90 <3.0",
                "sentry/sentry": "^0.13",
                "swiftmailer/swiftmailer": "^5.3|^6.0"
            },
            "suggest": {
                "aws/aws-sdk-php": "Allow sending log messages to AWS services like DynamoDB",
                "doctrine/couchdb": "Allow sending log messages to a CouchDB server",
                "ext-amqp": "Allow sending log messages to an AMQP server (1.0+ required)",
                "ext-mongo": "Allow sending log messages to a MongoDB server",
                "graylog2/gelf-php": "Allow sending log messages to a GrayLog2 server",
                "mongodb/mongodb": "Allow sending log messages to a MongoDB server via PHP Driver",
                "php-amqplib/php-amqplib": "Allow sending log messages to an AMQP server using php-amqplib",
                "php-console/php-console": "Allow sending log messages to Google Chrome",
                "rollbar/rollbar": "Allow sending log messages to Rollbar",
                "ruflin/elastica": "Allow sending log messages to an Elastic Search server",
                "sentry/sentry": "Allow sending log messages to a Sentry server"
            },
            "type": "library",
            "extra": {
                "branch-alias": {
                    "dev-master": "2.0.x-dev"
                }
            },
            "autoload": {
                "psr-4": {
                    "Monolog\\": "src/Monolog"
                }
            },
            "notification-url": "https://packagist.org/downloads/",
            "license": [
                "MIT"
            ],
            "authors": [
                {
                    "name": "Jordi Boggiano",
                    "email": "j.boggiano@seld.be",
                    "homepage": "http://seld.be"
                }
            ],
            "description": "Sends your logs to files, sockets, inboxes, databases and various web services",
            "homepage": "http://github.com/Seldaek/monolog",
            "keywords": [
                "log",
                "logging",
                "psr-3"
            ],
            "time": "2019-12-20T14:15:16+00:00"
        },
        {
            "name": "mrclay/minify",
            "version": "2.3.3",
            "source": {
                "type": "git",
                "url": "https://github.com/mrclay/minify.git",
                "reference": "1928e89208d28e91427b2f13b67acdbd8cd01ac9"
            },
            "dist": {
                "type": "zip",
                "url": "https://api.github.com/repos/mrclay/minify/zipball/1928e89208d28e91427b2f13b67acdbd8cd01ac9",
                "reference": "1928e89208d28e91427b2f13b67acdbd8cd01ac9",
                "shasum": ""
            },
            "require": {
                "ext-pcre": "*",
                "php": ">=5.2.1"
            },
            "require-dev": {
                "tubalmartin/cssmin": "~2.4.8"
            },
            "suggest": {
                "tubalmartin/cssmin": "Support minify with CSSMin (YUI PHP port)"
            },
            "type": "library",
            "autoload": {
                "classmap": [
                    "min/lib/"
                ]
            },
            "notification-url": "https://packagist.org/downloads/",
            "license": [
                "BSD-3-Clause"
            ],
            "authors": [
                {
                    "name": "Stephen Clay",
                    "email": "steve@mrclay.org",
                    "role": "Developer"
                }
            ],
            "description": "Minify is a PHP5 app that helps you follow several rules for client-side performance. It combines multiple CSS or Javascript files, removes unnecessary whitespace and comments, and serves them with gzip encoding and optimal client-side cache headers",
            "homepage": "http://code.google.com/p/minify/",
            "time": "2017-11-03T21:04:01+00:00"
        },
        {
            "name": "mtdowling/cron-expression",
            "version": "v1.2.1",
            "source": {
                "type": "git",
                "url": "https://github.com/mtdowling/cron-expression.git",
                "reference": "9504fa9ea681b586028adaaa0877db4aecf32bad"
            },
            "dist": {
                "type": "zip",
                "url": "https://api.github.com/repos/mtdowling/cron-expression/zipball/9504fa9ea681b586028adaaa0877db4aecf32bad",
                "reference": "9504fa9ea681b586028adaaa0877db4aecf32bad",
                "shasum": ""
            },
            "require": {
                "php": ">=5.3.2"
            },
            "require-dev": {
                "phpunit/phpunit": "~4.0|~5.0"
            },
            "type": "library",
            "autoload": {
                "psr-4": {
                    "Cron\\": "src/Cron/"
                }
            },
            "notification-url": "https://packagist.org/downloads/",
            "license": [
                "MIT"
            ],
            "authors": [
                {
                    "name": "Michael Dowling",
                    "email": "mtdowling@gmail.com",
                    "homepage": "https://github.com/mtdowling"
                }
            ],
            "description": "CRON for PHP: Calculate the next or previous run date and determine if a CRON expression is due",
            "keywords": [
                "cron",
                "schedule"
            ],
            "abandoned": "dragonmantank/cron-expression",
            "time": "2017-01-23T04:29:33+00:00"
        },
        {
            "name": "npm-asset/components-jqueryui",
            "version": "1.11.4",
            "source": {
                "type": "git",
                "url": "git@github.com:components/jqueryui.git",
                "reference": "c34f8dbf3ba57b3784b93f26119f436c0e8288e1"
            },
            "dist": {
                "type": "zip",
                "url": "https://api.github.com/repos/components/jqueryui/zipball/c34f8dbf3ba57b3784b93f26119f436c0e8288e1",
                "reference": "c34f8dbf3ba57b3784b93f26119f436c0e8288e1"
            },
            "type": "npm-asset"
        },
        {
            "name": "npm-asset/cropperjs",
            "version": "1.4.3",
            "dist": {
                "type": "tar",
                "url": "https://registry.npmjs.org/cropperjs/-/cropperjs-1.4.3.tgz"
            },
            "type": "npm-asset",
            "license": [
                "MIT"
            ]
        },
        {
            "name": "npm-asset/formdata-polyfill",
            "version": "3.0.15",
            "dist": {
                "type": "tar",
                "url": "https://registry.npmjs.org/formdata-polyfill/-/formdata-polyfill-3.0.15.tgz"
            },
            "type": "npm-asset",
            "license": [
                "MIT"
            ]
        },
        {
            "name": "npm-asset/jquery",
            "version": "2.2.4",
            "dist": {
                "type": "tar",
                "url": "https://registry.npmjs.org/jquery/-/jquery-2.2.4.tgz"
            },
            "type": "npm-asset",
            "license": [
                "MIT"
            ]
        },
        {
            "name": "npm-asset/jquery-colorbox",
            "version": "1.6.4",
            "dist": {
                "type": "tar",
                "url": "https://registry.npmjs.org/jquery-colorbox/-/jquery-colorbox-1.6.4.tgz"
            },
            "require": {
                "npm-asset/jquery": ">=1.3.2"
            },
            "type": "npm-asset",
            "license": [
                "MIT"
            ]
        },
        {
            "name": "npm-asset/jquery-cropper",
            "version": "1.0.1",
            "dist": {
                "type": "tar",
                "url": "https://registry.npmjs.org/jquery-cropper/-/jquery-cropper-1.0.1.tgz"
            },
            "type": "npm-asset",
            "license": [
                "MIT"
            ]
        },
        {
            "name": "npm-asset/jquery-form",
            "version": "3.51",
            "source": {
                "type": "git",
                "url": "git@github.com:jquery-form/form.git",
                "reference": "6bf24a5f6d8be65f4e5491863180c09356d9dadd"
            },
            "dist": {
                "type": "zip",
                "url": "https://api.github.com/repos/jquery-form/form/zipball/6bf24a5f6d8be65f4e5491863180c09356d9dadd",
                "reference": "6bf24a5f6d8be65f4e5491863180c09356d9dadd"
            },
            "require": {
                "npm-asset/jquery": ">=1.5"
            },
            "type": "npm-asset"
        },
        {
            "name": "npm-asset/normalize.css",
            "version": "8.0.1",
            "dist": {
                "type": "tar",
                "url": "https://registry.npmjs.org/normalize.css/-/normalize.css-8.0.1.tgz"
            },
            "type": "npm-asset",
            "license": [
                "MIT"
            ]
        },
        {
            "name": "npm-asset/requirejs",
            "version": "2.3.6",
            "dist": {
                "type": "tar",
                "url": "https://registry.npmjs.org/requirejs/-/requirejs-2.3.6.tgz"
            },
            "type": "npm-asset",
            "license": [
                "MIT"
            ]
        },
        {
            "name": "npm-asset/requirejs-text",
            "version": "2.0.16",
            "source": {
                "type": "git",
                "url": "git@github.com:requirejs/text.git",
                "reference": "3f9d4c19b3a1a3c6f35650c5788cbea1db93197a"
            },
            "dist": {
                "type": "zip",
                "url": "https://api.github.com/repos/requirejs/text/zipball/3f9d4c19b3a1a3c6f35650c5788cbea1db93197a",
                "reference": "3f9d4c19b3a1a3c6f35650c5788cbea1db93197a"
            },
            "type": "npm-asset",
            "license": [
                "MIT"
            ]
        },
        {
            "name": "npm-asset/sprintf-js",
            "version": "1.0.3",
            "dist": {
                "type": "tar",
                "url": "https://registry.npmjs.org/sprintf-js/-/sprintf-js-1.0.3.tgz"
            },
            "type": "npm-asset",
            "license": [
                "BSD-3-Clause"
            ]
        },
        {
            "name": "npm-asset/weakmap-polyfill",
            "version": "2.0.0",
            "dist": {
                "type": "tar",
                "url": "https://registry.npmjs.org/weakmap-polyfill/-/weakmap-polyfill-2.0.0.tgz",
                "shasum": "8f28f935e3853896ad40747e5258db578d9dc8de"
            },
            "require-dev": {
                "npm-asset/es5-shim": ">=4.5.8,<5.0.0",
                "npm-asset/karma": ">=0.13.22,<0.14.0",
                "npm-asset/karma-chrome-launcher": ">=0.2.3,<0.3.0",
                "npm-asset/karma-detect-browsers": ">=2.1.0,<3.0.0",
                "npm-asset/karma-firefox-launcher": ">=0.1.7,<0.2.0",
                "npm-asset/karma-ie-launcher": ">=0.2.0,<0.3.0",
                "npm-asset/karma-mocha": ">=0.2.2,<0.3.0",
                "npm-asset/karma-mocha-reporter": ">=2.0.2,<3.0.0",
                "npm-asset/karma-safari-launcher": ">=0.1.1,<0.2.0",
                "npm-asset/mocha": ">=2.4.5,<3.0.0",
                "npm-asset/power-assert": ">=1.3.1,<2.0.0",
                "npm-asset/uglify-js": ">=2.6.2,<3.0.0"
            },
            "type": "npm-asset-library",
            "extra": {
                "npm-asset-bugs": {
                    "url": "https://github.com/polygonplanet/weakmap-polyfill/issues"
                },
                "npm-asset-main": "weakmap-polyfill.js",
                "npm-asset-directories": {
                    "test": "tests"
                },
                "npm-asset-repository": {
                    "type": "git",
                    "url": "git+https://github.com/polygonplanet/weakmap-polyfill.git"
                },
                "npm-asset-scripts": {
                    "minify": "uglifyjs weakmap-polyfill.js -o weakmap-polyfill.min.js --keep-fnames --comments -m -b ascii-only=true,beautify=false",
                    "test": "mocha tests/test-node && mocha tests/test-node-polyfill && karma start karma.conf.js",
                    "travis": "mocha tests/test-node && mocha tests/test-node-polyfill && karma start karma.conf.js --single-run"
                }
            },
            "license": [
                "MIT"
            ],
            "authors": [
                {
                    "name": "polygon planet"
                }
            ],
            "description": "ECMAScript6 WeakMap polyfill",
            "homepage": "https://github.com/polygonplanet/weakmap-polyfill",
            "keywords": [
                "ecmascript",
                "es2015",
                "es6",
                "javascript",
                "polyfill",
                "shim",
                "weakmap"
            ],
            "time": "2016-04-27T11:30:07+00:00"
        },
        {
            "name": "paragonie/random_compat",
            "version": "v9.99.99",
            "source": {
                "type": "git",
                "url": "https://github.com/paragonie/random_compat.git",
                "reference": "84b4dfb120c6f9b4ff7b3685f9b8f1aa365a0c95"
            },
            "dist": {
                "type": "zip",
                "url": "https://api.github.com/repos/paragonie/random_compat/zipball/84b4dfb120c6f9b4ff7b3685f9b8f1aa365a0c95",
                "reference": "84b4dfb120c6f9b4ff7b3685f9b8f1aa365a0c95",
                "shasum": ""
            },
            "require": {
                "php": "^7"
            },
            "require-dev": {
                "phpunit/phpunit": "4.*|5.*",
                "vimeo/psalm": "^1"
            },
            "suggest": {
                "ext-libsodium": "Provides a modern crypto API that can be used to generate random bytes."
            },
            "type": "library",
            "notification-url": "https://packagist.org/downloads/",
            "license": [
                "MIT"
            ],
            "authors": [
                {
                    "name": "Paragon Initiative Enterprises",
                    "email": "security@paragonie.com",
                    "homepage": "https://paragonie.com"
                }
            ],
            "description": "PHP 5.x polyfill for random_bytes() and random_int() from PHP 7",
            "keywords": [
                "csprng",
                "polyfill",
                "pseudorandom",
                "random"
            ],
            "time": "2018-07-02T15:55:56+00:00"
        },
        {
            "name": "peppeocchi/php-cron-scheduler",
            "version": "v2.4.1",
            "source": {
                "type": "git",
                "url": "https://github.com/peppeocchi/php-cron-scheduler.git",
                "reference": "e1fc0ada48db063aedf9651abc2f677c64035394"
            },
            "dist": {
                "type": "zip",
                "url": "https://api.github.com/repos/peppeocchi/php-cron-scheduler/zipball/e1fc0ada48db063aedf9651abc2f677c64035394",
                "reference": "e1fc0ada48db063aedf9651abc2f677c64035394",
                "shasum": ""
            },
            "require": {
                "mtdowling/cron-expression": "~1.0",
                "php": ">=5.5.9"
            },
            "require-dev": {
                "phpunit/phpunit": "~5.7",
                "satooshi/php-coveralls": "^1.0",
                "swiftmailer/swiftmailer": "~5.4 || ^6.0"
            },
            "suggest": {
                "swiftmailer/swiftmailer": "Required to send the output of a job to email address/es (~5.4 || ^6.0)."
            },
            "type": "library",
            "autoload": {
                "psr-4": {
                    "GO\\": "src/GO/"
                }
            },
            "notification-url": "https://packagist.org/downloads/",
            "license": [
                "MIT"
            ],
            "authors": [
                {
                    "name": "Giuseppe Occhipinti",
                    "email": "peppeocchi@gmail.com"
                },
                {
                    "name": "Carsten Windler",
                    "email": "carsten@carstenwindler.de",
                    "homepage": "http://carstenwindler.de",
                    "role": "Contributor"
                }
            ],
            "description": "PHP Cron Job Scheduler",
            "keywords": [
                "cron job",
                "scheduler"
            ],
            "time": "2019-10-25T06:58:21+00:00"
        },
        {
            "name": "php-di/invoker",
            "version": "1.3.3",
            "source": {
                "type": "git",
                "url": "https://github.com/PHP-DI/Invoker.git",
                "reference": "1f4ca63b9abc66109e53b255e465d0ddb5c2e3f7"
            },
            "dist": {
                "type": "zip",
                "url": "https://api.github.com/repos/PHP-DI/Invoker/zipball/1f4ca63b9abc66109e53b255e465d0ddb5c2e3f7",
                "reference": "1f4ca63b9abc66109e53b255e465d0ddb5c2e3f7",
                "shasum": ""
            },
            "require": {
                "container-interop/container-interop": "~1.1"
            },
            "require-dev": {
                "athletic/athletic": "~0.1.8",
                "phpunit/phpunit": "~4.5"
            },
            "type": "library",
            "autoload": {
                "psr-4": {
                    "Invoker\\": "src/"
                }
            },
            "notification-url": "https://packagist.org/downloads/",
            "license": [
                "MIT"
            ],
            "description": "Generic and extensible callable invoker",
            "homepage": "https://github.com/PHP-DI/Invoker",
            "keywords": [
                "callable",
                "dependency",
                "dependency-injection",
                "injection",
                "invoke",
                "invoker"
            ],
            "time": "2016-07-14T13:09:58+00:00"
        },
        {
            "name": "php-di/php-di",
            "version": "5.4.6",
            "source": {
                "type": "git",
                "url": "https://github.com/PHP-DI/PHP-DI.git",
                "reference": "3f9255659595f3e289f473778bb6c51aa72abbbd"
            },
            "dist": {
                "type": "zip",
                "url": "https://api.github.com/repos/PHP-DI/PHP-DI/zipball/3f9255659595f3e289f473778bb6c51aa72abbbd",
                "reference": "3f9255659595f3e289f473778bb6c51aa72abbbd",
                "shasum": ""
            },
            "require": {
                "container-interop/container-interop": "~1.2",
                "php": ">=5.5.0",
                "php-di/invoker": "^1.3.2",
                "php-di/phpdoc-reader": "^2.0.1",
                "psr/container": "~1.0"
            },
            "provide": {
                "container-interop/container-interop-implementation": "^1.0",
                "psr/container-implementation": "^1.0"
            },
            "replace": {
                "mnapoli/php-di": "*"
            },
            "require-dev": {
                "doctrine/annotations": "~1.2",
                "doctrine/cache": "~1.4",
                "mnapoli/phpunit-easymock": "~0.2.0",
                "ocramius/proxy-manager": "~1.0|~2.0",
                "phpbench/phpbench": "@dev",
                "phpunit/phpunit": "~4.5"
            },
            "suggest": {
                "doctrine/annotations": "Install it if you want to use annotations (version ~1.2)",
                "doctrine/cache": "Install it if you want to use the cache (version ~1.4)",
                "ocramius/proxy-manager": "Install it if you want to use lazy injection (version ~1.0 or ~2.0)"
            },
            "type": "library",
            "autoload": {
                "psr-4": {
                    "DI\\": "src/DI/"
                },
                "files": [
                    "src/DI/functions.php"
                ]
            },
            "notification-url": "https://packagist.org/downloads/",
            "license": [
                "MIT"
            ],
            "description": "The dependency injection container for humans",
            "homepage": "http://php-di.org/",
            "keywords": [
                "container",
                "dependency injection",
                "di"
            ],
            "time": "2017-12-03T08:20:27+00:00"
        },
        {
            "name": "php-di/phpdoc-reader",
            "version": "2.1.1",
            "source": {
                "type": "git",
                "url": "https://github.com/PHP-DI/PhpDocReader.git",
                "reference": "15678f7451c020226807f520efb867ad26fbbfcf"
            },
            "dist": {
                "type": "zip",
                "url": "https://api.github.com/repos/PHP-DI/PhpDocReader/zipball/15678f7451c020226807f520efb867ad26fbbfcf",
                "reference": "15678f7451c020226807f520efb867ad26fbbfcf",
                "shasum": ""
            },
            "require": {
                "php": ">=5.4.0"
            },
            "require-dev": {
                "phpunit/phpunit": "~4.6"
            },
            "type": "library",
            "autoload": {
                "psr-4": {
                    "PhpDocReader\\": "src/PhpDocReader"
                }
            },
            "notification-url": "https://packagist.org/downloads/",
            "license": [
                "MIT"
            ],
            "description": "PhpDocReader parses @var and @param values in PHP docblocks (supports namespaced class names with the same resolution rules as PHP)",
            "keywords": [
                "phpdoc",
                "reflection"
            ],
            "time": "2019-09-26T11:24:58+00:00"
        },
        {
            "name": "psr/cache",
            "version": "1.0.1",
            "source": {
                "type": "git",
                "url": "https://github.com/php-fig/cache.git",
                "reference": "d11b50ad223250cf17b86e38383413f5a6764bf8"
            },
            "dist": {
                "type": "zip",
                "url": "https://api.github.com/repos/php-fig/cache/zipball/d11b50ad223250cf17b86e38383413f5a6764bf8",
                "reference": "d11b50ad223250cf17b86e38383413f5a6764bf8",
                "shasum": ""
            },
            "require": {
                "php": ">=5.3.0"
            },
            "type": "library",
            "extra": {
                "branch-alias": {
                    "dev-master": "1.0.x-dev"
                }
            },
            "autoload": {
                "psr-4": {
                    "Psr\\Cache\\": "src/"
                }
            },
            "notification-url": "https://packagist.org/downloads/",
            "license": [
                "MIT"
            ],
            "authors": [
                {
                    "name": "PHP-FIG",
                    "homepage": "http://www.php-fig.org/"
                }
            ],
            "description": "Common interface for caching libraries",
            "keywords": [
                "cache",
                "psr",
                "psr-6"
            ],
            "time": "2016-08-06T20:24:11+00:00"
        },
        {
            "name": "psr/container",
            "version": "1.0.0",
            "source": {
                "type": "git",
                "url": "https://github.com/php-fig/container.git",
                "reference": "b7ce3b176482dbbc1245ebf52b181af44c2cf55f"
            },
            "dist": {
                "type": "zip",
                "url": "https://api.github.com/repos/php-fig/container/zipball/b7ce3b176482dbbc1245ebf52b181af44c2cf55f",
                "reference": "b7ce3b176482dbbc1245ebf52b181af44c2cf55f",
                "shasum": ""
            },
            "require": {
                "php": ">=5.3.0"
            },
            "type": "library",
            "extra": {
                "branch-alias": {
                    "dev-master": "1.0.x-dev"
                }
            },
            "autoload": {
                "psr-4": {
                    "Psr\\Container\\": "src/"
                }
            },
            "notification-url": "https://packagist.org/downloads/",
            "license": [
                "MIT"
            ],
            "authors": [
                {
                    "name": "PHP-FIG",
                    "homepage": "http://www.php-fig.org/"
                }
            ],
            "description": "Common Container Interface (PHP FIG PSR-11)",
            "homepage": "https://github.com/php-fig/container",
            "keywords": [
                "PSR-11",
                "container",
                "container-interface",
                "container-interop",
                "psr"
            ],
            "time": "2017-02-14T16:28:37+00:00"
        },
        {
            "name": "psr/http-message",
            "version": "1.0.1",
            "source": {
                "type": "git",
                "url": "https://github.com/php-fig/http-message.git",
                "reference": "f6561bf28d520154e4b0ec72be95418abe6d9363"
            },
            "dist": {
                "type": "zip",
                "url": "https://api.github.com/repos/php-fig/http-message/zipball/f6561bf28d520154e4b0ec72be95418abe6d9363",
                "reference": "f6561bf28d520154e4b0ec72be95418abe6d9363",
                "shasum": ""
            },
            "require": {
                "php": ">=5.3.0"
            },
            "type": "library",
            "extra": {
                "branch-alias": {
                    "dev-master": "1.0.x-dev"
                }
            },
            "autoload": {
                "psr-4": {
                    "Psr\\Http\\Message\\": "src/"
                }
            },
            "notification-url": "https://packagist.org/downloads/",
            "license": [
                "MIT"
            ],
            "authors": [
                {
                    "name": "PHP-FIG",
                    "homepage": "http://www.php-fig.org/"
                }
            ],
            "description": "Common interface for HTTP messages",
            "homepage": "https://github.com/php-fig/http-message",
            "keywords": [
                "http",
                "http-message",
                "psr",
                "psr-7",
                "request",
                "response"
            ],
            "time": "2016-08-06T14:39:51+00:00"
        },
        {
            "name": "psr/log",
            "version": "1.1.2",
            "source": {
                "type": "git",
                "url": "https://github.com/php-fig/log.git",
                "reference": "446d54b4cb6bf489fc9d75f55843658e6f25d801"
            },
            "dist": {
                "type": "zip",
                "url": "https://api.github.com/repos/php-fig/log/zipball/446d54b4cb6bf489fc9d75f55843658e6f25d801",
                "reference": "446d54b4cb6bf489fc9d75f55843658e6f25d801",
                "shasum": ""
            },
            "require": {
                "php": ">=5.3.0"
            },
            "type": "library",
            "extra": {
                "branch-alias": {
                    "dev-master": "1.1.x-dev"
                }
            },
            "autoload": {
                "psr-4": {
                    "Psr\\Log\\": "Psr/Log/"
                }
            },
            "notification-url": "https://packagist.org/downloads/",
            "license": [
                "MIT"
            ],
            "authors": [
                {
                    "name": "PHP-FIG",
                    "homepage": "http://www.php-fig.org/"
                }
            ],
            "description": "Common interface for logging libraries",
            "homepage": "https://github.com/php-fig/log",
            "keywords": [
                "log",
                "psr",
                "psr-3"
            ],
            "time": "2019-11-01T11:05:21+00:00"
        },
        {
            "name": "psr/simple-cache",
            "version": "1.0.1",
            "source": {
                "type": "git",
                "url": "https://github.com/php-fig/simple-cache.git",
                "reference": "408d5eafb83c57f6365a3ca330ff23aa4a5fa39b"
            },
            "dist": {
                "type": "zip",
                "url": "https://api.github.com/repos/php-fig/simple-cache/zipball/408d5eafb83c57f6365a3ca330ff23aa4a5fa39b",
                "reference": "408d5eafb83c57f6365a3ca330ff23aa4a5fa39b",
                "shasum": ""
            },
            "require": {
                "php": ">=5.3.0"
            },
            "type": "library",
            "extra": {
                "branch-alias": {
                    "dev-master": "1.0.x-dev"
                }
            },
            "autoload": {
                "psr-4": {
                    "Psr\\SimpleCache\\": "src/"
                }
            },
            "notification-url": "https://packagist.org/downloads/",
            "license": [
                "MIT"
            ],
            "authors": [
                {
                    "name": "PHP-FIG",
                    "homepage": "http://www.php-fig.org/"
                }
            ],
            "description": "Common interfaces for simple caching",
            "keywords": [
                "cache",
                "caching",
                "psr",
                "psr-16",
                "simple-cache"
            ],
            "time": "2017-10-23T01:57:42+00:00"
        },
        {
            "name": "ralouphie/getallheaders",
            "version": "3.0.3",
            "source": {
                "type": "git",
                "url": "https://github.com/ralouphie/getallheaders.git",
                "reference": "120b605dfeb996808c31b6477290a714d356e822"
            },
            "dist": {
                "type": "zip",
                "url": "https://api.github.com/repos/ralouphie/getallheaders/zipball/120b605dfeb996808c31b6477290a714d356e822",
                "reference": "120b605dfeb996808c31b6477290a714d356e822",
                "shasum": ""
            },
            "require": {
                "php": ">=5.6"
            },
            "require-dev": {
                "php-coveralls/php-coveralls": "^2.1",
                "phpunit/phpunit": "^5 || ^6.5"
            },
            "type": "library",
            "autoload": {
                "files": [
                    "src/getallheaders.php"
                ]
            },
            "notification-url": "https://packagist.org/downloads/",
            "license": [
                "MIT"
            ],
            "authors": [
                {
                    "name": "Ralph Khattar",
                    "email": "ralph.khattar@gmail.com"
                }
            ],
            "description": "A polyfill for getallheaders.",
            "time": "2019-03-08T08:55:37+00:00"
        },
        {
            "name": "react/promise",
            "version": "v2.7.1",
            "source": {
                "type": "git",
                "url": "https://github.com/reactphp/promise.git",
                "reference": "31ffa96f8d2ed0341a57848cbb84d88b89dd664d"
            },
            "dist": {
                "type": "zip",
                "url": "https://api.github.com/repos/reactphp/promise/zipball/31ffa96f8d2ed0341a57848cbb84d88b89dd664d",
                "reference": "31ffa96f8d2ed0341a57848cbb84d88b89dd664d",
                "shasum": ""
            },
            "require": {
                "php": ">=5.4.0"
            },
            "require-dev": {
                "phpunit/phpunit": "~4.8"
            },
            "type": "library",
            "autoload": {
                "psr-4": {
                    "React\\Promise\\": "src/"
                },
                "files": [
                    "src/functions_include.php"
                ]
            },
            "notification-url": "https://packagist.org/downloads/",
            "license": [
                "MIT"
            ],
            "authors": [
                {
                    "name": "Jan Sorgalla",
                    "email": "jsorgalla@gmail.com"
                }
            ],
            "description": "A lightweight implementation of CommonJS Promises/A for PHP",
            "keywords": [
                "promise",
                "promises"
            ],
            "time": "2019-01-07T21:25:54+00:00"
        },
        {
            "name": "roave/security-advisories",
            "version": "dev-master",
            "source": {
                "type": "git",
                "url": "https://github.com/Roave/SecurityAdvisories.git",
                "reference": "1df6b9d09d2b074fd3f0f10a7696d9f797d4772c"
            },
            "dist": {
                "type": "zip",
                "url": "https://api.github.com/repos/Roave/SecurityAdvisories/zipball/1df6b9d09d2b074fd3f0f10a7696d9f797d4772c",
                "reference": "1df6b9d09d2b074fd3f0f10a7696d9f797d4772c",
                "shasum": ""
            },
            "conflict": {
                "3f/pygmentize": "<1.2",
                "adodb/adodb-php": "<5.20.12",
                "alterphp/easyadmin-extension-bundle": ">=1.2,<1.2.11|>=1.3,<1.3.1",
                "amphp/artax": "<1.0.6|>=2,<2.0.6",
                "amphp/http": "<1.0.1",
                "api-platform/core": ">=2.2,<2.2.10|>=2.3,<2.3.6",
                "asymmetricrypt/asymmetricrypt": ">=0,<9.9.99",
                "aws/aws-sdk-php": ">=3,<3.2.1",
                "bagisto/bagisto": "<0.1.5",
                "bolt/bolt": "<3.6.10",
                "brightlocal/phpwhois": "<=4.2.5",
                "bugsnag/bugsnag-laravel": ">=2,<2.0.2",
                "cakephp/cakephp": ">=1.3,<1.3.18|>=2,<2.4.99|>=2.5,<2.5.99|>=2.6,<2.6.12|>=2.7,<2.7.6|>=3,<3.5.18|>=3.6,<3.6.15|>=3.7,<3.7.7",
                "cart2quote/module-quotation": ">=4.1.6,<=4.4.5|>=5,<5.4.4",
                "cartalyst/sentry": "<=2.1.6",
                "centreon/centreon": "<18.10.8|>=19,<19.4.5",
                "cesnet/simplesamlphp-module-proxystatistics": "<3.1",
                "codeigniter/framework": "<=3.0.6",
                "composer/composer": "<=1-alpha.11",
                "contao-components/mediaelement": ">=2.14.2,<2.21.1",
                "contao/core": ">=2,<3.5.39",
                "contao/core-bundle": ">=4,<4.4.46|>=4.5,<4.8.6",
                "contao/listing-bundle": ">=4,<4.4.8",
                "datadog/dd-trace": ">=0.30,<0.30.2",
                "david-garcia/phpwhois": "<=4.3.1",
                "doctrine/annotations": ">=1,<1.2.7",
                "doctrine/cache": ">=1,<1.3.2|>=1.4,<1.4.2",
                "doctrine/common": ">=2,<2.4.3|>=2.5,<2.5.1",
                "doctrine/dbal": ">=2,<2.0.8|>=2.1,<2.1.2",
                "doctrine/doctrine-bundle": "<1.5.2",
                "doctrine/doctrine-module": "<=0.7.1",
                "doctrine/mongodb-odm": ">=1,<1.0.2",
                "doctrine/mongodb-odm-bundle": ">=2,<3.0.1",
                "doctrine/orm": ">=2,<2.4.8|>=2.5,<2.5.1",
                "dolibarr/dolibarr": "<=10.0.6",
                "dompdf/dompdf": ">=0.6,<0.6.2",
                "drupal/core": ">=7,<7.69|>=8,<8.7.11|>=8.8,<8.8.1",
                "drupal/drupal": ">=7,<7.69|>=8,<8.7.11|>=8.8,<8.8.1",
                "endroid/qr-code-bundle": "<3.4.2",
                "enshrined/svg-sanitize": "<0.12",
                "erusev/parsedown": "<1.7.2",
                "ezsystems/ezfind-ls": ">=5.3,<5.3.6.1|>=5.4,<5.4.11.1|>=2017.12,<2017.12.0.1",
                "ezsystems/ezplatform": ">=1.7,<1.7.9.1|>=1.13,<1.13.5.1|>=2.5,<2.5.4",
                "ezsystems/ezplatform-admin-ui": ">=1.3,<1.3.5|>=1.4,<1.4.6",
                "ezsystems/ezplatform-admin-ui-assets": ">=4,<4.2",
                "ezsystems/ezplatform-user": ">=1,<1.0.1",
                "ezsystems/ezpublish-kernel": ">=5.3,<5.3.12.1|>=5.4,<5.4.13.1|>=6,<6.7.9.1|>=6.8,<6.13.5.1|>=7,<7.2.4.1|>=7.3,<7.3.2.1",
                "ezsystems/ezpublish-legacy": ">=5.3,<5.3.12.6|>=5.4,<5.4.12.3|>=2011,<2017.12.4.3|>=2018.6,<2018.6.1.4|>=2018.9,<2018.9.1.3",
                "ezsystems/repository-forms": ">=2.3,<2.3.2.1",
                "ezyang/htmlpurifier": "<4.1.1",
                "firebase/php-jwt": "<2",
                "fooman/tcpdf": "<6.2.22",
                "fossar/tcpdf-parser": "<6.2.22",
                "friendsofsymfony/rest-bundle": ">=1.2,<1.2.2",
                "friendsofsymfony/user-bundle": ">=1.2,<1.3.5",
                "fuel/core": "<1.8.1",
                "getgrav/grav": "<1.7-beta.8",
                "gree/jose": "<=2.2",
                "gregwar/rst": "<1.0.3",
                "guzzlehttp/guzzle": ">=4-rc.2,<4.2.4|>=5,<5.3.1|>=6,<6.2.1",
                "illuminate/auth": ">=4,<4.0.99|>=4.1,<=4.1.31|>=4.2,<=4.2.22|>=5,<=5.0.35|>=5.1,<=5.1.46|>=5.2,<=5.2.45|>=5.3,<=5.3.31|>=5.4,<=5.4.36|>=5.5,<5.5.10",
                "illuminate/cookie": ">=4,<=4.0.11|>=4.1,<=4.1.31|>=4.2,<=4.2.22|>=5,<=5.0.35|>=5.1,<=5.1.46|>=5.2,<=5.2.45|>=5.3,<=5.3.31|>=5.4,<=5.4.36|>=5.5,<5.5.42|>=5.6,<5.6.30",
                "illuminate/database": ">=4,<4.0.99|>=4.1,<4.1.29",
                "illuminate/encryption": ">=4,<=4.0.11|>=4.1,<=4.1.31|>=4.2,<=4.2.22|>=5,<=5.0.35|>=5.1,<=5.1.46|>=5.2,<=5.2.45|>=5.3,<=5.3.31|>=5.4,<=5.4.36|>=5.5,<5.5.40|>=5.6,<5.6.15",
                "ivankristianto/phpwhois": "<=4.3",
                "james-heinrich/getid3": "<1.9.9",
                "joomla/session": "<1.3.1",
                "jsmitty12/phpwhois": "<5.1",
                "kazist/phpwhois": "<=4.2.6",
                "kreait/firebase-php": ">=3.2,<3.8.1",
                "la-haute-societe/tcpdf": "<6.2.22",
                "laravel/framework": ">=4,<4.0.99|>=4.1,<=4.1.31|>=4.2,<=4.2.22|>=5,<=5.0.35|>=5.1,<=5.1.46|>=5.2,<=5.2.45|>=5.3,<=5.3.31|>=5.4,<=5.4.36|>=5.5,<5.5.42|>=5.6,<5.6.30",
                "laravel/socialite": ">=1,<1.0.99|>=2,<2.0.10",
                "league/commonmark": "<0.18.3",
                "librenms/librenms": "<1.53",
                "magento/community-edition": ">=2,<2.2.10|>=2.3,<2.3.3",
                "magento/magento1ce": "<1.9.4.3",
                "magento/magento1ee": ">=1,<1.14.4.3",
                "magento/product-community-edition": ">=2,<2.2.10|>=2.3,<2.3.2-p.2",
                "monolog/monolog": ">=1.8,<1.12",
                "namshi/jose": "<2.2",
                "onelogin/php-saml": "<2.10.4",
                "oneup/uploader-bundle": "<1.9.3|>=2,<2.1.5",
                "openid/php-openid": "<2.3",
                "oro/crm": ">=1.7,<1.7.4",
                "oro/platform": ">=1.7,<1.7.4",
                "padraic/humbug_get_contents": "<1.1.2",
                "pagarme/pagarme-php": ">=0,<3",
                "paragonie/random_compat": "<2",
                "paypal/merchant-sdk-php": "<3.12",
                "pear/archive_tar": "<1.4.4",
                "phpfastcache/phpfastcache": ">=5,<5.0.13",
                "phpmailer/phpmailer": ">=5,<5.2.27|>=6,<6.0.6",
                "phpmyadmin/phpmyadmin": "<4.9.2",
                "phpoffice/phpexcel": "<1.8.2",
                "phpoffice/phpspreadsheet": "<1.8",
                "phpunit/phpunit": ">=4.8.19,<4.8.28|>=5.0.10,<5.6.3",
                "phpwhois/phpwhois": "<=4.2.5",
                "phpxmlrpc/extras": "<0.6.1",
                "pimcore/pimcore": "<6.3",
                "prestashop/autoupgrade": ">=4,<4.10.1",
                "prestashop/gamification": "<2.3.2",
                "prestashop/ps_facetedsearch": "<3.4.1",
                "privatebin/privatebin": "<1.2.2|>=1.3,<1.3.2",
                "propel/propel": ">=2-alpha.1,<=2-alpha.7",
                "propel/propel1": ">=1,<=1.7.1",
                "pusher/pusher-php-server": "<2.2.1",
                "robrichards/xmlseclibs": "<3.0.4",
                "sabre/dav": ">=1.6,<1.6.99|>=1.7,<1.7.11|>=1.8,<1.8.9",
                "scheb/two-factor-bundle": ">=0,<3.26|>=4,<4.11",
                "sensiolabs/connect": "<4.2.3",
                "serluck/phpwhois": "<=4.2.6",
                "shopware/shopware": "<5.3.7",
                "silverstripe/admin": ">=1.0.3,<1.0.4|>=1.1,<1.1.1",
                "silverstripe/assets": ">=1,<1.3.5",
                "silverstripe/cms": "<4.3.6|>=4.4,<4.4.4",
                "silverstripe/comments": ">=1.3,<1.9.99|>=2,<2.9.99|>=3,<3.1.1",
                "silverstripe/forum": "<=0.6.1|>=0.7,<=0.7.3",
                "silverstripe/framework": "<4.4.5|>=4.5,<4.5.2",
                "silverstripe/graphql": ">=2,<2.0.5|>=3,<3.1.2",
                "silverstripe/registry": ">=2.1,<2.1.2|>=2.2,<2.2.1",
                "silverstripe/restfulserver": ">=1,<1.0.9|>=2,<2.0.4",
                "silverstripe/subsites": ">=2,<2.1.1",
                "silverstripe/taxonomy": ">=1.3,<1.3.1|>=2,<2.0.1",
                "silverstripe/userforms": "<3",
                "simple-updates/phpwhois": "<=1",
                "simplesamlphp/saml2": "<1.10.6|>=2,<2.3.8|>=3,<3.1.4",
                "simplesamlphp/simplesamlphp": "<1.18.4",
                "simplesamlphp/simplesamlphp-module-infocard": "<1.0.1",
                "simplito/elliptic-php": "<1.0.6",
                "slim/slim": "<2.6",
                "smarty/smarty": "<3.1.33",
                "socalnick/scn-social-auth": "<1.15.2",
                "spoonity/tcpdf": "<6.2.22",
                "squizlabs/php_codesniffer": ">=1,<2.8.1|>=3,<3.0.1",
                "stormpath/sdk": ">=0,<9.9.99",
                "studio-42/elfinder": "<2.1.49",
                "swiftmailer/swiftmailer": ">=4,<5.4.5",
                "sylius/admin-bundle": ">=1,<1.0.17|>=1.1,<1.1.9|>=1.2,<1.2.2",
                "sylius/grid": ">=1,<1.1.19|>=1.2,<1.2.18|>=1.3,<1.3.13|>=1.4,<1.4.5|>=1.5,<1.5.1",
                "sylius/grid-bundle": ">=1,<1.1.19|>=1.2,<1.2.18|>=1.3,<1.3.13|>=1.4,<1.4.5|>=1.5,<1.5.1",
                "sylius/resource-bundle": "<1.3.13|>=1.4,<1.4.6|>=1.5,<1.5.1|>=1.6,<1.6.3",
                "sylius/sylius": "<1.3.16|>=1.4,<1.4.12|>=1.5,<1.5.9|>=1.6,<1.6.5",
                "symbiote/silverstripe-multivaluefield": ">=3,<3.0.99",
                "symbiote/silverstripe-versionedfiles": "<=2.0.3",
                "symfony/cache": ">=3.1,<3.4.35|>=4,<4.2.12|>=4.3,<4.3.8",
                "symfony/dependency-injection": ">=2,<2.0.17|>=2.7,<2.7.51|>=2.8,<2.8.50|>=3,<3.4.26|>=4,<4.1.12|>=4.2,<4.2.7",
                "symfony/form": ">=2.3,<2.3.35|>=2.4,<2.6.12|>=2.7,<2.7.50|>=2.8,<2.8.49|>=3,<3.4.20|>=4,<4.0.15|>=4.1,<4.1.9|>=4.2,<4.2.1",
                "symfony/framework-bundle": ">=2,<2.3.18|>=2.4,<2.4.8|>=2.5,<2.5.2|>=2.7,<2.7.51|>=2.8,<2.8.50|>=3,<3.4.26|>=4,<4.1.12|>=4.2,<4.2.7",
                "symfony/http-foundation": ">=2,<2.8.52|>=3,<3.4.35|>=4,<4.2.12|>=4.3,<4.3.8",
                "symfony/http-kernel": ">=2,<2.8.52|>=3,<3.4.35|>=4,<4.2.12|>=4.3,<4.3.8",
                "symfony/intl": ">=2.7,<2.7.38|>=2.8,<2.8.31|>=3,<3.2.14|>=3.3,<3.3.13",
                "symfony/mime": ">=4.3,<4.3.8",
                "symfony/phpunit-bridge": ">=2.8,<2.8.50|>=3,<3.4.26|>=4,<4.1.12|>=4.2,<4.2.7",
                "symfony/polyfill": ">=1,<1.10",
                "symfony/polyfill-php55": ">=1,<1.10",
                "symfony/proxy-manager-bridge": ">=2.7,<2.7.51|>=2.8,<2.8.50|>=3,<3.4.26|>=4,<4.1.12|>=4.2,<4.2.7",
                "symfony/routing": ">=2,<2.0.19",
                "symfony/security": ">=2,<2.7.51|>=2.8,<2.8.50|>=3,<3.4.26|>=4,<4.1.12|>=4.2,<4.2.7",
                "symfony/security-bundle": ">=2,<2.7.48|>=2.8,<2.8.41|>=3,<3.3.17|>=3.4,<3.4.11|>=4,<4.0.11",
                "symfony/security-core": ">=2.4,<2.6.13|>=2.7,<2.7.9|>=2.7.30,<2.7.32|>=2.8,<2.8.37|>=3,<3.3.17|>=3.4,<3.4.7|>=4,<4.0.7",
                "symfony/security-csrf": ">=2.4,<2.7.48|>=2.8,<2.8.41|>=3,<3.3.17|>=3.4,<3.4.11|>=4,<4.0.11",
                "symfony/security-guard": ">=2.8,<2.8.41|>=3,<3.3.17|>=3.4,<3.4.11|>=4,<4.0.11",
                "symfony/security-http": ">=2.3,<2.3.41|>=2.4,<2.7.51|>=2.8,<2.8.50|>=3,<3.4.26|>=4,<4.2.12|>=4.3,<4.3.8",
                "symfony/serializer": ">=2,<2.0.11",
                "symfony/symfony": ">=2,<2.8.52|>=3,<3.4.35|>=4,<4.2.12|>=4.3,<4.3.8",
                "symfony/translation": ">=2,<2.0.17",
                "symfony/validator": ">=2,<2.0.24|>=2.1,<2.1.12|>=2.2,<2.2.5|>=2.3,<2.3.3",
                "symfony/var-exporter": ">=4.2,<4.2.12|>=4.3,<4.3.8",
                "symfony/web-profiler-bundle": ">=2,<2.3.19|>=2.4,<2.4.9|>=2.5,<2.5.4",
                "symfony/yaml": ">=2,<2.0.22|>=2.1,<2.1.7",
                "tecnickcom/tcpdf": "<6.2.22",
                "thelia/backoffice-default-template": ">=2.1,<2.1.2",
                "thelia/thelia": ">=2.1-beta.1,<2.1.3",
                "theonedemon/phpwhois": "<=4.2.5",
                "titon/framework": ">=0,<9.9.99",
                "truckersmp/phpwhois": "<=4.3.1",
                "twig/twig": "<1.38|>=2,<2.7",
                "typo3/cms": ">=6.2,<6.2.30|>=7,<7.6.32|>=8,<8.7.30|>=9,<9.5.12|>=10,<10.2.1",
                "typo3/cms-core": ">=8,<8.7.30|>=9,<9.5.12|>=10,<10.2.1",
                "typo3/flow": ">=1,<1.0.4|>=1.1,<1.1.1|>=2,<2.0.1|>=2.3,<2.3.16|>=3,<3.0.10|>=3.1,<3.1.7|>=3.2,<3.2.7|>=3.3,<3.3.5",
                "typo3/neos": ">=1.1,<1.1.3|>=1.2,<1.2.13|>=2,<2.0.4",
                "typo3/phar-stream-wrapper": ">=1,<2.1.1|>=3,<3.1.1",
                "ua-parser/uap-php": "<3.8",
                "usmanhalalit/pixie": "<1.0.3|>=2,<2.0.2",
                "verot/class.upload.php": "<1.0.3|>=2,<2.0.4",
                "wallabag/tcpdf": "<6.2.22",
                "willdurand/js-translation-bundle": "<2.1.1",
                "yii2mod/yii2-cms": "<1.9.2",
                "yiisoft/yii": ">=1.1.14,<1.1.15",
                "yiisoft/yii2": "<2.0.15",
                "yiisoft/yii2-bootstrap": "<2.0.4",
                "yiisoft/yii2-dev": "<2.0.15",
                "yiisoft/yii2-elasticsearch": "<2.0.5",
                "yiisoft/yii2-gii": "<2.0.4",
                "yiisoft/yii2-jui": "<2.0.4",
                "yiisoft/yii2-redis": "<2.0.8",
                "yourls/yourls": "<1.7.4",
                "zendframework/zend-cache": ">=2.4,<2.4.8|>=2.5,<2.5.3",
                "zendframework/zend-captcha": ">=2,<2.4.9|>=2.5,<2.5.2",
                "zendframework/zend-crypt": ">=2,<2.4.9|>=2.5,<2.5.2",
                "zendframework/zend-db": ">=2,<2.0.99|>=2.1,<2.1.99|>=2.2,<2.2.10|>=2.3,<2.3.5",
                "zendframework/zend-developer-tools": ">=1.2.2,<1.2.3",
                "zendframework/zend-diactoros": ">=1,<1.8.4",
                "zendframework/zend-feed": ">=1,<2.10.3",
                "zendframework/zend-form": ">=2,<2.2.7|>=2.3,<2.3.1",
                "zendframework/zend-http": ">=1,<2.8.1",
                "zendframework/zend-json": ">=2.1,<2.1.6|>=2.2,<2.2.6",
                "zendframework/zend-ldap": ">=2,<2.0.99|>=2.1,<2.1.99|>=2.2,<2.2.8|>=2.3,<2.3.3",
                "zendframework/zend-mail": ">=2,<2.4.11|>=2.5,<2.7.2",
                "zendframework/zend-navigation": ">=2,<2.2.7|>=2.3,<2.3.1",
                "zendframework/zend-session": ">=2,<2.0.99|>=2.1,<2.1.99|>=2.2,<2.2.9|>=2.3,<2.3.4",
                "zendframework/zend-validator": ">=2.3,<2.3.6",
                "zendframework/zend-view": ">=2,<2.2.7|>=2.3,<2.3.1",
                "zendframework/zend-xmlrpc": ">=2.1,<2.1.6|>=2.2,<2.2.6",
                "zendframework/zendframework": "<2.5.1",
                "zendframework/zendframework1": "<1.12.20",
                "zendframework/zendopenid": ">=2,<2.0.2",
                "zendframework/zendxml": ">=1,<1.0.1",
                "zetacomponents/mail": "<1.8.2",
                "zf-commons/zfc-user": "<1.2.2",
                "zfcampus/zf-apigility-doctrine": ">=1,<1.0.3",
                "zfr/zfr-oauth2-server-module": "<0.1.2"
            },
            "type": "metapackage",
            "notification-url": "https://packagist.org/downloads/",
            "license": [
                "MIT"
            ],
            "authors": [
                {
                    "name": "Marco Pivetta",
                    "email": "ocramius@gmail.com",
                    "role": "maintainer"
                },
                {
                    "name": "Ilya Tribusean",
                    "email": "slash3b@gmail.com",
                    "role": "maintainer"
                }
            ],
            "description": "Prevents installation of composer packages with known security vulnerabilities: no API, simply require it",
            "time": "2020-02-19T06:23:50+00:00"
        },
        {
            "name": "robmorgan/phinx",
            "version": "0.11.1",
            "source": {
                "type": "git",
                "url": "https://github.com/cakephp/phinx.git",
                "reference": "a6cced878695d26396b26dfd62ce300aea07de05"
            },
            "dist": {
                "type": "zip",
                "url": "https://api.github.com/repos/cakephp/phinx/zipball/a6cced878695d26396b26dfd62ce300aea07de05",
                "reference": "a6cced878695d26396b26dfd62ce300aea07de05",
                "shasum": ""
            },
            "require": {
                "cakephp/collection": "^3.6",
                "cakephp/core": "^3.6",
                "cakephp/database": "^3.6",
                "cakephp/datasource": "^3.6",
                "php": ">=5.6",
                "symfony/config": "^3.4|^4.0",
                "symfony/console": "^3.4|^4.0",
                "symfony/yaml": "^3.4|^4.0"
            },
            "require-dev": {
                "cakephp/cakephp-codesniffer": "^3.0",
                "phpunit/phpunit": ">=5.7,<8.0",
                "sebastian/comparator": ">=1.2.3"
            },
            "bin": [
                "bin/phinx"
            ],
            "type": "library",
            "autoload": {
                "psr-4": {
                    "Phinx\\": "src/Phinx/"
                }
            },
            "notification-url": "https://packagist.org/downloads/",
            "license": [
                "MIT"
            ],
            "authors": [
                {
                    "name": "Rob Morgan",
                    "email": "robbym@gmail.com",
                    "homepage": "https://robmorgan.id.au",
                    "role": "Lead Developer"
                },
                {
                    "name": "Woody Gilk",
                    "email": "woody.gilk@gmail.com",
                    "homepage": "https://shadowhand.me",
                    "role": "Developer"
                },
                {
                    "name": "Richard Quadling",
                    "email": "rquadling@gmail.com",
                    "role": "Developer"
                },
                {
                    "name": "CakePHP Community",
                    "homepage": "https://github.com/cakephp/phinx/graphs/contributors",
                    "role": "Developer"
                }
            ],
            "description": "Phinx makes it ridiculously easy to manage the database migrations for your PHP app.",
            "homepage": "https://phinx.org",
            "keywords": [
                "database",
                "database migrations",
                "db",
                "migrations",
                "phinx"
            ],
            "time": "2019-08-28T12:24:19+00:00"
        },
        {
            "name": "symfony/config",
            "version": "v4.4.2",
            "source": {
                "type": "git",
                "url": "https://github.com/symfony/config.git",
                "reference": "6911d432edd5b50822986604fd5a5be3af856d30"
            },
            "dist": {
                "type": "zip",
                "url": "https://api.github.com/repos/symfony/config/zipball/6911d432edd5b50822986604fd5a5be3af856d30",
                "reference": "6911d432edd5b50822986604fd5a5be3af856d30",
                "shasum": ""
            },
            "require": {
                "php": "^7.1.3",
                "symfony/filesystem": "^3.4|^4.0|^5.0",
                "symfony/polyfill-ctype": "~1.8"
            },
            "conflict": {
                "symfony/finder": "<3.4"
            },
            "require-dev": {
                "symfony/event-dispatcher": "^3.4|^4.0|^5.0",
                "symfony/finder": "^3.4|^4.0|^5.0",
                "symfony/messenger": "^4.1|^5.0",
                "symfony/service-contracts": "^1.1|^2",
                "symfony/yaml": "^3.4|^4.0|^5.0"
            },
            "suggest": {
                "symfony/yaml": "To use the yaml reference dumper"
            },
            "type": "library",
            "extra": {
                "branch-alias": {
                    "dev-master": "4.4-dev"
                }
            },
            "autoload": {
                "psr-4": {
                    "Symfony\\Component\\Config\\": ""
                },
                "exclude-from-classmap": [
                    "/Tests/"
                ]
            },
            "notification-url": "https://packagist.org/downloads/",
            "license": [
                "MIT"
            ],
            "authors": [
                {
                    "name": "Fabien Potencier",
                    "email": "fabien@symfony.com"
                },
                {
                    "name": "Symfony Community",
                    "homepage": "https://symfony.com/contributors"
                }
            ],
            "description": "Symfony Config Component",
            "homepage": "https://symfony.com",
            "time": "2019-12-18T12:00:29+00:00"
        },
        {
            "name": "symfony/console",
            "version": "v3.4.36",
            "source": {
                "type": "git",
                "url": "https://github.com/symfony/console.git",
                "reference": "1ee23b3b659b06c622f2bd2492a229e416eb4586"
            },
            "dist": {
                "type": "zip",
                "url": "https://api.github.com/repos/symfony/console/zipball/1ee23b3b659b06c622f2bd2492a229e416eb4586",
                "reference": "1ee23b3b659b06c622f2bd2492a229e416eb4586",
                "shasum": ""
            },
            "require": {
                "php": "^5.5.9|>=7.0.8",
                "symfony/debug": "~2.8|~3.0|~4.0",
                "symfony/polyfill-mbstring": "~1.0"
            },
            "conflict": {
                "symfony/dependency-injection": "<3.4",
                "symfony/process": "<3.3"
            },
            "provide": {
                "psr/log-implementation": "1.0"
            },
            "require-dev": {
                "psr/log": "~1.0",
                "symfony/config": "~3.3|~4.0",
                "symfony/dependency-injection": "~3.4|~4.0",
                "symfony/event-dispatcher": "~2.8|~3.0|~4.0",
                "symfony/lock": "~3.4|~4.0",
                "symfony/process": "~3.3|~4.0"
            },
            "suggest": {
                "psr/log": "For using the console logger",
                "symfony/event-dispatcher": "",
                "symfony/lock": "",
                "symfony/process": ""
            },
            "type": "library",
            "extra": {
                "branch-alias": {
                    "dev-master": "3.4-dev"
                }
            },
            "autoload": {
                "psr-4": {
                    "Symfony\\Component\\Console\\": ""
                },
                "exclude-from-classmap": [
                    "/Tests/"
                ]
            },
            "notification-url": "https://packagist.org/downloads/",
            "license": [
                "MIT"
            ],
            "authors": [
                {
                    "name": "Fabien Potencier",
                    "email": "fabien@symfony.com"
                },
                {
                    "name": "Symfony Community",
                    "homepage": "https://symfony.com/contributors"
                }
            ],
            "description": "Symfony Console Component",
            "homepage": "https://symfony.com",
            "time": "2019-12-01T10:04:45+00:00"
        },
        {
            "name": "symfony/debug",
            "version": "v4.4.2",
            "source": {
                "type": "git",
                "url": "https://github.com/symfony/debug.git",
                "reference": "5c4c1db977dc70bb3250e1308d3e8c6341aa38f5"
            },
            "dist": {
                "type": "zip",
                "url": "https://api.github.com/repos/symfony/debug/zipball/5c4c1db977dc70bb3250e1308d3e8c6341aa38f5",
                "reference": "5c4c1db977dc70bb3250e1308d3e8c6341aa38f5",
                "shasum": ""
            },
            "require": {
                "php": "^7.1.3",
                "psr/log": "~1.0"
            },
            "conflict": {
                "symfony/http-kernel": "<3.4"
            },
            "require-dev": {
                "symfony/http-kernel": "^3.4|^4.0|^5.0"
            },
            "type": "library",
            "extra": {
                "branch-alias": {
                    "dev-master": "4.4-dev"
                }
            },
            "autoload": {
                "psr-4": {
                    "Symfony\\Component\\Debug\\": ""
                },
                "exclude-from-classmap": [
                    "/Tests/"
                ]
            },
            "notification-url": "https://packagist.org/downloads/",
            "license": [
                "MIT"
            ],
            "authors": [
                {
                    "name": "Fabien Potencier",
                    "email": "fabien@symfony.com"
                },
                {
                    "name": "Symfony Community",
                    "homepage": "https://symfony.com/contributors"
                }
            ],
            "description": "Symfony Debug Component",
            "homepage": "https://symfony.com",
            "time": "2019-12-16T14:46:54+00:00"
        },
        {
            "name": "symfony/filesystem",
            "version": "v4.4.2",
            "source": {
                "type": "git",
                "url": "https://github.com/symfony/filesystem.git",
                "reference": "40c2606131d56eff6f193b6e2ceb92414653b591"
            },
            "dist": {
                "type": "zip",
                "url": "https://api.github.com/repos/symfony/filesystem/zipball/40c2606131d56eff6f193b6e2ceb92414653b591",
                "reference": "40c2606131d56eff6f193b6e2ceb92414653b591",
                "shasum": ""
            },
            "require": {
                "php": "^7.1.3",
                "symfony/polyfill-ctype": "~1.8"
            },
            "type": "library",
            "extra": {
                "branch-alias": {
                    "dev-master": "4.4-dev"
                }
            },
            "autoload": {
                "psr-4": {
                    "Symfony\\Component\\Filesystem\\": ""
                },
                "exclude-from-classmap": [
                    "/Tests/"
                ]
            },
            "notification-url": "https://packagist.org/downloads/",
            "license": [
                "MIT"
            ],
            "authors": [
                {
                    "name": "Fabien Potencier",
                    "email": "fabien@symfony.com"
                },
                {
                    "name": "Symfony Community",
                    "homepage": "https://symfony.com/contributors"
                }
            ],
            "description": "Symfony Filesystem Component",
            "homepage": "https://symfony.com",
            "time": "2019-11-26T23:16:41+00:00"
        },
        {
            "name": "symfony/http-foundation",
            "version": "v3.4.36",
            "source": {
                "type": "git",
                "url": "https://github.com/symfony/http-foundation.git",
                "reference": "d2d0cfe8e319d9df44c4cca570710fcf221d4593"
            },
            "dist": {
                "type": "zip",
                "url": "https://api.github.com/repos/symfony/http-foundation/zipball/d2d0cfe8e319d9df44c4cca570710fcf221d4593",
                "reference": "d2d0cfe8e319d9df44c4cca570710fcf221d4593",
                "shasum": ""
            },
            "require": {
                "php": "^5.5.9|>=7.0.8",
                "symfony/polyfill-mbstring": "~1.1",
                "symfony/polyfill-php70": "~1.6"
            },
            "require-dev": {
                "symfony/expression-language": "~2.8|~3.0|~4.0"
            },
            "type": "library",
            "extra": {
                "branch-alias": {
                    "dev-master": "3.4-dev"
                }
            },
            "autoload": {
                "psr-4": {
                    "Symfony\\Component\\HttpFoundation\\": ""
                },
                "exclude-from-classmap": [
                    "/Tests/"
                ]
            },
            "notification-url": "https://packagist.org/downloads/",
            "license": [
                "MIT"
            ],
            "authors": [
                {
                    "name": "Fabien Potencier",
                    "email": "fabien@symfony.com"
                },
                {
                    "name": "Symfony Community",
                    "homepage": "https://symfony.com/contributors"
                }
            ],
            "description": "Symfony HttpFoundation Component",
            "homepage": "https://symfony.com",
            "time": "2019-11-28T12:52:59+00:00"
        },
        {
            "name": "symfony/polyfill-ctype",
            "version": "v1.13.1",
            "source": {
                "type": "git",
                "url": "https://github.com/symfony/polyfill-ctype.git",
                "reference": "f8f0b461be3385e56d6de3dbb5a0df24c0c275e3"
            },
            "dist": {
                "type": "zip",
                "url": "https://api.github.com/repos/symfony/polyfill-ctype/zipball/f8f0b461be3385e56d6de3dbb5a0df24c0c275e3",
                "reference": "f8f0b461be3385e56d6de3dbb5a0df24c0c275e3",
                "shasum": ""
            },
            "require": {
                "php": ">=5.3.3"
            },
            "suggest": {
                "ext-ctype": "For best performance"
            },
            "type": "library",
            "extra": {
                "branch-alias": {
                    "dev-master": "1.13-dev"
                }
            },
            "autoload": {
                "psr-4": {
                    "Symfony\\Polyfill\\Ctype\\": ""
                },
                "files": [
                    "bootstrap.php"
                ]
            },
            "notification-url": "https://packagist.org/downloads/",
            "license": [
                "MIT"
            ],
            "authors": [
                {
                    "name": "Gert de Pagter",
                    "email": "BackEndTea@gmail.com"
                },
                {
                    "name": "Symfony Community",
                    "homepage": "https://symfony.com/contributors"
                }
            ],
            "description": "Symfony polyfill for ctype functions",
            "homepage": "https://symfony.com",
            "keywords": [
                "compatibility",
                "ctype",
                "polyfill",
                "portable"
            ],
            "time": "2019-11-27T13:56:44+00:00"
        },
        {
            "name": "symfony/polyfill-mbstring",
            "version": "v1.14.0",
            "source": {
                "type": "git",
                "url": "https://github.com/symfony/polyfill-mbstring.git",
                "reference": "34094cfa9abe1f0f14f48f490772db7a775559f2"
            },
            "dist": {
                "type": "zip",
                "url": "https://api.github.com/repos/symfony/polyfill-mbstring/zipball/34094cfa9abe1f0f14f48f490772db7a775559f2",
                "reference": "34094cfa9abe1f0f14f48f490772db7a775559f2",
                "shasum": ""
            },
            "require": {
                "php": ">=5.3.3"
            },
            "suggest": {
                "ext-mbstring": "For best performance"
            },
            "type": "library",
            "extra": {
                "branch-alias": {
                    "dev-master": "1.14-dev"
                }
            },
            "autoload": {
                "psr-4": {
                    "Symfony\\Polyfill\\Mbstring\\": ""
                },
                "files": [
                    "bootstrap.php"
                ]
            },
            "notification-url": "https://packagist.org/downloads/",
            "license": [
                "MIT"
            ],
            "authors": [
                {
                    "name": "Nicolas Grekas",
                    "email": "p@tchwork.com"
                },
                {
                    "name": "Symfony Community",
                    "homepage": "https://symfony.com/contributors"
                }
            ],
            "description": "Symfony polyfill for the Mbstring extension",
            "homepage": "https://symfony.com",
            "keywords": [
                "compatibility",
                "mbstring",
                "polyfill",
                "portable",
                "shim"
            ],
            "time": "2020-01-13T11:15:53+00:00"
        },
        {
            "name": "symfony/polyfill-php70",
            "version": "v1.13.1",
            "source": {
                "type": "git",
                "url": "https://github.com/symfony/polyfill-php70.git",
                "reference": "af23c7bb26a73b850840823662dda371484926c4"
            },
            "dist": {
                "type": "zip",
                "url": "https://api.github.com/repos/symfony/polyfill-php70/zipball/af23c7bb26a73b850840823662dda371484926c4",
                "reference": "af23c7bb26a73b850840823662dda371484926c4",
                "shasum": ""
            },
            "require": {
                "paragonie/random_compat": "~1.0|~2.0|~9.99",
                "php": ">=5.3.3"
            },
            "type": "library",
            "extra": {
                "branch-alias": {
                    "dev-master": "1.13-dev"
                }
            },
            "autoload": {
                "psr-4": {
                    "Symfony\\Polyfill\\Php70\\": ""
                },
                "files": [
                    "bootstrap.php"
                ],
                "classmap": [
                    "Resources/stubs"
                ]
            },
            "notification-url": "https://packagist.org/downloads/",
            "license": [
                "MIT"
            ],
            "authors": [
                {
                    "name": "Nicolas Grekas",
                    "email": "p@tchwork.com"
                },
                {
                    "name": "Symfony Community",
                    "homepage": "https://symfony.com/contributors"
                }
            ],
            "description": "Symfony polyfill backporting some PHP 7.0+ features to lower PHP versions",
            "homepage": "https://symfony.com",
            "keywords": [
                "compatibility",
                "polyfill",
                "portable",
                "shim"
            ],
            "time": "2019-11-27T13:56:44+00:00"
        },
        {
            "name": "symfony/polyfill-php71",
            "version": "v1.13.1",
            "source": {
                "type": "git",
                "url": "https://github.com/symfony/polyfill-php71.git",
                "reference": "084518c9bc2ae3cdd080198d0665d1f4cd972b78"
            },
            "dist": {
                "type": "zip",
                "url": "https://api.github.com/repos/symfony/polyfill-php71/zipball/084518c9bc2ae3cdd080198d0665d1f4cd972b78",
                "reference": "084518c9bc2ae3cdd080198d0665d1f4cd972b78",
                "shasum": ""
            },
            "require": {
                "php": ">=5.3.3"
            },
            "type": "library",
            "extra": {
                "branch-alias": {
                    "dev-master": "1.13-dev"
                }
            },
            "autoload": {
                "psr-4": {
                    "Symfony\\Polyfill\\Php71\\": ""
                },
                "files": [
                    "bootstrap.php"
                ]
            },
            "notification-url": "https://packagist.org/downloads/",
            "license": [
                "MIT"
            ],
            "authors": [
                {
                    "name": "Nicolas Grekas",
                    "email": "p@tchwork.com"
                },
                {
                    "name": "Symfony Community",
                    "homepage": "https://symfony.com/contributors"
                }
            ],
            "description": "Symfony polyfill backporting some PHP 7.1+ features to lower PHP versions",
            "homepage": "https://symfony.com",
            "keywords": [
                "compatibility",
                "polyfill",
                "portable",
                "shim"
            ],
            "time": "2019-11-27T13:56:44+00:00"
        },
        {
            "name": "symfony/polyfill-php72",
            "version": "v1.13.1",
            "source": {
                "type": "git",
                "url": "https://github.com/symfony/polyfill-php72.git",
                "reference": "66fea50f6cb37a35eea048d75a7d99a45b586038"
            },
            "dist": {
                "type": "zip",
                "url": "https://api.github.com/repos/symfony/polyfill-php72/zipball/66fea50f6cb37a35eea048d75a7d99a45b586038",
                "reference": "66fea50f6cb37a35eea048d75a7d99a45b586038",
                "shasum": ""
            },
            "require": {
                "php": ">=5.3.3"
            },
            "type": "library",
            "extra": {
                "branch-alias": {
                    "dev-master": "1.13-dev"
                }
            },
            "autoload": {
                "psr-4": {
                    "Symfony\\Polyfill\\Php72\\": ""
                },
                "files": [
                    "bootstrap.php"
                ]
            },
            "notification-url": "https://packagist.org/downloads/",
            "license": [
                "MIT"
            ],
            "authors": [
                {
                    "name": "Nicolas Grekas",
                    "email": "p@tchwork.com"
                },
                {
                    "name": "Symfony Community",
                    "homepage": "https://symfony.com/contributors"
                }
            ],
            "description": "Symfony polyfill backporting some PHP 7.2+ features to lower PHP versions",
            "homepage": "https://symfony.com",
            "keywords": [
                "compatibility",
                "polyfill",
                "portable",
                "shim"
            ],
            "time": "2019-11-27T13:56:44+00:00"
        },
        {
            "name": "symfony/routing",
            "version": "v3.4.36",
            "source": {
                "type": "git",
                "url": "https://github.com/symfony/routing.git",
                "reference": "b689ccd48e234ea404806d94b07eeb45f9f6f06a"
            },
            "dist": {
                "type": "zip",
                "url": "https://api.github.com/repos/symfony/routing/zipball/b689ccd48e234ea404806d94b07eeb45f9f6f06a",
                "reference": "b689ccd48e234ea404806d94b07eeb45f9f6f06a",
                "shasum": ""
            },
            "require": {
                "php": "^5.5.9|>=7.0.8"
            },
            "conflict": {
                "symfony/config": "<3.3.1",
                "symfony/dependency-injection": "<3.3",
                "symfony/yaml": "<3.4"
            },
            "require-dev": {
                "doctrine/annotations": "~1.0",
                "psr/log": "~1.0",
                "symfony/config": "^3.3.1|~4.0",
                "symfony/dependency-injection": "~3.3|~4.0",
                "symfony/expression-language": "~2.8|~3.0|~4.0",
                "symfony/http-foundation": "~2.8|~3.0|~4.0",
                "symfony/yaml": "~3.4|~4.0"
            },
            "suggest": {
                "doctrine/annotations": "For using the annotation loader",
                "symfony/config": "For using the all-in-one router or any loader",
                "symfony/expression-language": "For using expression matching",
                "symfony/http-foundation": "For using a Symfony Request object",
                "symfony/yaml": "For using the YAML loader"
            },
            "type": "library",
            "extra": {
                "branch-alias": {
                    "dev-master": "3.4-dev"
                }
            },
            "autoload": {
                "psr-4": {
                    "Symfony\\Component\\Routing\\": ""
                },
                "exclude-from-classmap": [
                    "/Tests/"
                ]
            },
            "notification-url": "https://packagist.org/downloads/",
            "license": [
                "MIT"
            ],
            "authors": [
                {
                    "name": "Fabien Potencier",
                    "email": "fabien@symfony.com"
                },
                {
                    "name": "Symfony Community",
                    "homepage": "https://symfony.com/contributors"
                }
            ],
            "description": "Symfony Routing Component",
            "homepage": "https://symfony.com",
            "keywords": [
                "router",
                "routing",
                "uri",
                "url"
            ],
            "time": "2019-12-01T08:33:36+00:00"
        },
        {
            "name": "symfony/var-dumper",
            "version": "v3.4.36",
            "source": {
                "type": "git",
                "url": "https://github.com/symfony/var-dumper.git",
                "reference": "569e261461600810845a8305ca3f64abd3e712c0"
            },
            "dist": {
                "type": "zip",
                "url": "https://api.github.com/repos/symfony/var-dumper/zipball/569e261461600810845a8305ca3f64abd3e712c0",
                "reference": "569e261461600810845a8305ca3f64abd3e712c0",
                "shasum": ""
            },
            "require": {
                "php": "^5.5.9|>=7.0.8",
                "symfony/polyfill-mbstring": "~1.0"
            },
            "conflict": {
                "phpunit/phpunit": "<4.8.35|<5.4.3,>=5.0"
            },
            "require-dev": {
                "ext-iconv": "*",
                "twig/twig": "~1.34|~2.4"
            },
            "suggest": {
                "ext-iconv": "To convert non-UTF-8 strings to UTF-8 (or symfony/polyfill-iconv in case ext-iconv cannot be used).",
                "ext-intl": "To show region name in time zone dump",
                "ext-symfony_debug": ""
            },
            "type": "library",
            "extra": {
                "branch-alias": {
                    "dev-master": "3.4-dev"
                }
            },
            "autoload": {
                "files": [
                    "Resources/functions/dump.php"
                ],
                "psr-4": {
                    "Symfony\\Component\\VarDumper\\": ""
                },
                "exclude-from-classmap": [
                    "/Tests/"
                ]
            },
            "notification-url": "https://packagist.org/downloads/",
            "license": [
                "MIT"
            ],
            "authors": [
                {
                    "name": "Nicolas Grekas",
                    "email": "p@tchwork.com"
                },
                {
                    "name": "Symfony Community",
                    "homepage": "https://symfony.com/contributors"
                }
            ],
            "description": "Symfony mechanism for exploring and dumping PHP variables",
            "homepage": "https://symfony.com",
            "keywords": [
                "debug",
                "dump"
            ],
            "time": "2019-10-10T11:03:19+00:00"
        },
        {
            "name": "symfony/yaml",
            "version": "v4.4.2",
            "source": {
                "type": "git",
                "url": "https://github.com/symfony/yaml.git",
                "reference": "a08832b974dd5fafe3085a66d41fe4c84bb2628c"
            },
            "dist": {
                "type": "zip",
                "url": "https://api.github.com/repos/symfony/yaml/zipball/a08832b974dd5fafe3085a66d41fe4c84bb2628c",
                "reference": "a08832b974dd5fafe3085a66d41fe4c84bb2628c",
                "shasum": ""
            },
            "require": {
                "php": "^7.1.3",
                "symfony/polyfill-ctype": "~1.8"
            },
            "conflict": {
                "symfony/console": "<3.4"
            },
            "require-dev": {
                "symfony/console": "^3.4|^4.0|^5.0"
            },
            "suggest": {
                "symfony/console": "For validating YAML files using the lint command"
            },
            "type": "library",
            "extra": {
                "branch-alias": {
                    "dev-master": "4.4-dev"
                }
            },
            "autoload": {
                "psr-4": {
                    "Symfony\\Component\\Yaml\\": ""
                },
                "exclude-from-classmap": [
                    "/Tests/"
                ]
            },
            "notification-url": "https://packagist.org/downloads/",
            "license": [
                "MIT"
            ],
            "authors": [
                {
                    "name": "Fabien Potencier",
                    "email": "fabien@symfony.com"
                },
                {
                    "name": "Symfony Community",
                    "homepage": "https://symfony.com/contributors"
                }
            ],
            "description": "Symfony Yaml Component",
            "homepage": "https://symfony.com",
            "time": "2019-12-10T10:33:21+00:00"
        },
        {
            "name": "tedivm/stash",
            "version": "v0.15.2",
            "source": {
                "type": "git",
                "url": "https://github.com/tedious/Stash.git",
                "reference": "7a6a74106c49b1bdc3a10a725b03c509dc773dbb"
            },
            "dist": {
                "type": "zip",
                "url": "https://api.github.com/repos/tedious/Stash/zipball/7a6a74106c49b1bdc3a10a725b03c509dc773dbb",
                "reference": "7a6a74106c49b1bdc3a10a725b03c509dc773dbb",
                "shasum": ""
            },
            "require": {
                "php": "^7.0",
                "psr/cache": "~1.0"
            },
            "provide": {
                "psr/cache-implementation": "1.0.0"
            },
            "require-dev": {
                "friendsofphp/php-cs-fixer": "^2.8",
                "phpunit/phpunit": "^6",
                "satooshi/php-coveralls": "1.0.*"
            },
            "type": "library",
            "autoload": {
                "psr-4": {
                    "Stash\\": "src/Stash/"
                }
            },
            "notification-url": "https://packagist.org/downloads/",
            "license": [
                "BSD-3-Clause"
            ],
            "authors": [
                {
                    "name": "Robert Hafner",
                    "email": "tedivm@tedivm.com"
                },
                {
                    "name": "Josh Hall-Bachner",
                    "email": "charlequin@gmail.com"
                }
            ],
            "description": "The place to keep your cache.",
            "homepage": "http://github.com/tedious/Stash",
            "keywords": [
                "apc",
                "cache",
                "caching",
                "memcached",
                "psr-6",
                "psr6",
                "redis",
                "sessions"
            ],
            "time": "2019-03-09T21:04:14+00:00"
        },
        {
            "name": "true/punycode",
            "version": "v2.1.1",
            "source": {
                "type": "git",
                "url": "https://github.com/true/php-punycode.git",
                "reference": "a4d0c11a36dd7f4e7cd7096076cab6d3378a071e"
            },
            "dist": {
                "type": "zip",
                "url": "https://api.github.com/repos/true/php-punycode/zipball/a4d0c11a36dd7f4e7cd7096076cab6d3378a071e",
                "reference": "a4d0c11a36dd7f4e7cd7096076cab6d3378a071e",
                "shasum": ""
            },
            "require": {
                "php": ">=5.3.0",
                "symfony/polyfill-mbstring": "^1.3"
            },
            "require-dev": {
                "phpunit/phpunit": "~4.7",
                "squizlabs/php_codesniffer": "~2.0"
            },
            "type": "library",
            "autoload": {
                "psr-4": {
                    "TrueBV\\": "src/"
                }
            },
            "notification-url": "https://packagist.org/downloads/",
            "license": [
                "MIT"
            ],
            "authors": [
                {
                    "name": "Renan Gonçalves",
                    "email": "renan.saddam@gmail.com"
                }
            ],
            "description": "A Bootstring encoding of Unicode for Internationalized Domain Names in Applications (IDNA)",
            "homepage": "https://github.com/true/php-punycode",
            "keywords": [
                "idna",
                "punycode"
            ],
            "time": "2016-11-16T10:37:54+00:00"
        },
        {
            "name": "vanilla/htmlawed",
            "version": "v2.2.5",
            "source": {
                "type": "git",
                "url": "https://github.com/vanilla/htmlawed.git",
                "reference": "b1fc7b3990796112387c08a132f85b7333022ec2"
            },
            "dist": {
                "type": "zip",
                "url": "https://api.github.com/repos/vanilla/htmlawed/zipball/b1fc7b3990796112387c08a132f85b7333022ec2",
                "reference": "b1fc7b3990796112387c08a132f85b7333022ec2",
                "shasum": ""
            },
            "require": {
                "php": ">=5.4.0"
            },
            "require-dev": {
                "tburry/pquery": "~1.0.1"
            },
            "type": "library",
            "autoload": {
                "classmap": [
                    "src/Htmlawed.php"
                ]
            },
            "notification-url": "https://packagist.org/downloads/",
            "license": [
                "LGPL-3.0"
            ],
            "authors": [
                {
                    "name": "Todd Burry",
                    "email": "todd@vanillaforums.com"
                }
            ],
            "description": "A composer wrapper for the htmLawed library to purify & filter HTML. Tested with PHPUnit and PhantomJS!",
            "time": "2019-10-16T15:36:02+00:00"
        }
    ],
    "packages-dev": [
        {
            "name": "doctrine/instantiator",
            "version": "1.3.0",
            "source": {
                "type": "git",
                "url": "https://github.com/doctrine/instantiator.git",
                "reference": "ae466f726242e637cebdd526a7d991b9433bacf1"
            },
            "dist": {
                "type": "zip",
                "url": "https://api.github.com/repos/doctrine/instantiator/zipball/ae466f726242e637cebdd526a7d991b9433bacf1",
                "reference": "ae466f726242e637cebdd526a7d991b9433bacf1",
                "shasum": ""
            },
            "require": {
                "php": "^7.1"
            },
            "require-dev": {
                "doctrine/coding-standard": "^6.0",
                "ext-pdo": "*",
                "ext-phar": "*",
                "phpbench/phpbench": "^0.13",
                "phpstan/phpstan-phpunit": "^0.11",
                "phpstan/phpstan-shim": "^0.11",
                "phpunit/phpunit": "^7.0"
            },
            "type": "library",
            "extra": {
                "branch-alias": {
                    "dev-master": "1.2.x-dev"
                }
            },
            "autoload": {
                "psr-4": {
                    "Doctrine\\Instantiator\\": "src/Doctrine/Instantiator/"
                }
            },
            "notification-url": "https://packagist.org/downloads/",
            "license": [
                "MIT"
            ],
            "authors": [
                {
                    "name": "Marco Pivetta",
                    "email": "ocramius@gmail.com",
                    "homepage": "http://ocramius.github.com/"
                }
            ],
            "description": "A small, lightweight utility to instantiate objects in PHP without invoking their constructors",
            "homepage": "https://www.doctrine-project.org/projects/instantiator.html",
            "keywords": [
                "constructor",
                "instantiate"
            ],
            "time": "2019-10-21T16:45:58+00:00"
        },
        {
            "name": "elgg/sniffs",
            "version": "4.x-dev",
            "source": {
                "type": "git",
                "url": "https://github.com/Elgg/elgg-coding-standards.git",
                "reference": "f0214119318906abe27ca9a7e0b16c17b62b3caa"
            },
            "dist": {
                "type": "zip",
                "url": "https://api.github.com/repos/Elgg/elgg-coding-standards/zipball/f0214119318906abe27ca9a7e0b16c17b62b3caa",
                "reference": "f0214119318906abe27ca9a7e0b16c17b62b3caa",
                "shasum": ""
            },
            "require": {
                "squizlabs/php_codesniffer": "^3.5.4"
            },
            "type": "library",
            "autoload": {
                "psr-0": {
                    "Elgg_Sniffs_": "src/"
                }
            },
            "notification-url": "https://packagist.org/downloads/",
            "license": [
                "GPL-2.0-only"
            ],
            "description": "Elgg coding standards",
            "time": "2020-02-26T15:26:16+00:00"
        },
        {
            "name": "myclabs/deep-copy",
            "version": "1.9.4",
            "source": {
                "type": "git",
                "url": "https://github.com/myclabs/DeepCopy.git",
                "reference": "579bb7356d91f9456ccd505f24ca8b667966a0a7"
            },
            "dist": {
                "type": "zip",
                "url": "https://api.github.com/repos/myclabs/DeepCopy/zipball/579bb7356d91f9456ccd505f24ca8b667966a0a7",
                "reference": "579bb7356d91f9456ccd505f24ca8b667966a0a7",
                "shasum": ""
            },
            "require": {
                "php": "^7.1"
            },
            "replace": {
                "myclabs/deep-copy": "self.version"
            },
            "require-dev": {
                "doctrine/collections": "^1.0",
                "doctrine/common": "^2.6",
                "phpunit/phpunit": "^7.1"
            },
            "type": "library",
            "autoload": {
                "psr-4": {
                    "DeepCopy\\": "src/DeepCopy/"
                },
                "files": [
                    "src/DeepCopy/deep_copy.php"
                ]
            },
            "notification-url": "https://packagist.org/downloads/",
            "license": [
                "MIT"
            ],
            "description": "Create deep copies (clones) of your objects",
            "keywords": [
                "clone",
                "copy",
                "duplicate",
                "object",
                "object graph"
            ],
            "time": "2019-12-15T19:12:40+00:00"
        },
        {
            "name": "phar-io/manifest",
            "version": "1.0.3",
            "source": {
                "type": "git",
                "url": "https://github.com/phar-io/manifest.git",
                "reference": "7761fcacf03b4d4f16e7ccb606d4879ca431fcf4"
            },
            "dist": {
                "type": "zip",
                "url": "https://api.github.com/repos/phar-io/manifest/zipball/7761fcacf03b4d4f16e7ccb606d4879ca431fcf4",
                "reference": "7761fcacf03b4d4f16e7ccb606d4879ca431fcf4",
                "shasum": ""
            },
            "require": {
                "ext-dom": "*",
                "ext-phar": "*",
                "phar-io/version": "^2.0",
                "php": "^5.6 || ^7.0"
            },
            "type": "library",
            "extra": {
                "branch-alias": {
                    "dev-master": "1.0.x-dev"
                }
            },
            "autoload": {
                "classmap": [
                    "src/"
                ]
            },
            "notification-url": "https://packagist.org/downloads/",
            "license": [
                "BSD-3-Clause"
            ],
            "authors": [
                {
                    "name": "Arne Blankerts",
                    "email": "arne@blankerts.de",
                    "role": "Developer"
                },
                {
                    "name": "Sebastian Heuer",
                    "email": "sebastian@phpeople.de",
                    "role": "Developer"
                },
                {
                    "name": "Sebastian Bergmann",
                    "email": "sebastian@phpunit.de",
                    "role": "Developer"
                }
            ],
            "description": "Component for reading phar.io manifest information from a PHP Archive (PHAR)",
            "time": "2018-07-08T19:23:20+00:00"
        },
        {
            "name": "phar-io/version",
            "version": "2.0.1",
            "source": {
                "type": "git",
                "url": "https://github.com/phar-io/version.git",
                "reference": "45a2ec53a73c70ce41d55cedef9063630abaf1b6"
            },
            "dist": {
                "type": "zip",
                "url": "https://api.github.com/repos/phar-io/version/zipball/45a2ec53a73c70ce41d55cedef9063630abaf1b6",
                "reference": "45a2ec53a73c70ce41d55cedef9063630abaf1b6",
                "shasum": ""
            },
            "require": {
                "php": "^5.6 || ^7.0"
            },
            "type": "library",
            "autoload": {
                "classmap": [
                    "src/"
                ]
            },
            "notification-url": "https://packagist.org/downloads/",
            "license": [
                "BSD-3-Clause"
            ],
            "authors": [
                {
                    "name": "Arne Blankerts",
                    "email": "arne@blankerts.de",
                    "role": "Developer"
                },
                {
                    "name": "Sebastian Heuer",
                    "email": "sebastian@phpeople.de",
                    "role": "Developer"
                },
                {
                    "name": "Sebastian Bergmann",
                    "email": "sebastian@phpunit.de",
                    "role": "Developer"
                }
            ],
            "description": "Library for handling version information and constraints",
            "time": "2018-07-08T19:19:57+00:00"
        },
        {
            "name": "phpdocumentor/reflection-docblock",
            "version": "2.0.5",
            "source": {
                "type": "git",
                "url": "https://github.com/phpDocumentor/ReflectionDocBlock.git",
                "reference": "e6a969a640b00d8daa3c66518b0405fb41ae0c4b"
            },
            "dist": {
                "type": "zip",
                "url": "https://api.github.com/repos/phpDocumentor/ReflectionDocBlock/zipball/e6a969a640b00d8daa3c66518b0405fb41ae0c4b",
                "reference": "e6a969a640b00d8daa3c66518b0405fb41ae0c4b",
                "shasum": ""
            },
            "require": {
                "php": ">=5.3.3"
            },
            "require-dev": {
                "phpunit/phpunit": "~4.0"
            },
            "suggest": {
                "dflydev/markdown": "~1.0",
                "erusev/parsedown": "~1.0"
            },
            "type": "library",
            "extra": {
                "branch-alias": {
                    "dev-master": "2.0.x-dev"
                }
            },
            "autoload": {
                "psr-0": {
                    "phpDocumentor": [
                        "src/"
                    ]
                }
            },
            "notification-url": "https://packagist.org/downloads/",
            "license": [
                "MIT"
            ],
            "authors": [
                {
                    "name": "Mike van Riel",
                    "email": "mike.vanriel@naenius.com"
                }
            ],
            "time": "2016-01-25T08:17:30+00:00"
        },
        {
            "name": "phpspec/prophecy",
            "version": "1.10.0",
            "source": {
                "type": "git",
                "url": "https://github.com/phpspec/prophecy.git",
                "reference": "d638ebbb58daba25a6a0dc7969e1358a0e3c6682"
            },
            "dist": {
                "type": "zip",
                "url": "https://api.github.com/repos/phpspec/prophecy/zipball/d638ebbb58daba25a6a0dc7969e1358a0e3c6682",
                "reference": "d638ebbb58daba25a6a0dc7969e1358a0e3c6682",
                "shasum": ""
            },
            "require": {
                "doctrine/instantiator": "^1.0.2",
                "php": "^5.3|^7.0",
                "phpdocumentor/reflection-docblock": "^2.0|^3.0.2|^4.0|^5.0",
                "sebastian/comparator": "^1.2.3|^2.0|^3.0",
                "sebastian/recursion-context": "^1.0|^2.0|^3.0"
            },
            "require-dev": {
                "phpspec/phpspec": "^2.5 || ^3.2",
                "phpunit/phpunit": "^4.8.35 || ^5.7 || ^6.5 || ^7.1"
            },
            "type": "library",
            "extra": {
                "branch-alias": {
                    "dev-master": "1.10.x-dev"
                }
            },
            "autoload": {
                "psr-4": {
                    "Prophecy\\": "src/Prophecy"
                }
            },
            "notification-url": "https://packagist.org/downloads/",
            "license": [
                "MIT"
            ],
            "authors": [
                {
                    "name": "Konstantin Kudryashov",
                    "email": "ever.zet@gmail.com",
                    "homepage": "http://everzet.com"
                },
                {
                    "name": "Marcello Duarte",
                    "email": "marcello.duarte@gmail.com"
                }
            ],
            "description": "Highly opinionated mocking framework for PHP 5.3+",
            "homepage": "https://github.com/phpspec/prophecy",
            "keywords": [
                "Double",
                "Dummy",
                "fake",
                "mock",
                "spy",
                "stub"
            ],
            "time": "2019-12-17T16:54:23+00:00"
        },
        {
            "name": "phpunit/php-code-coverage",
            "version": "7.0.10",
            "source": {
                "type": "git",
                "url": "https://github.com/sebastianbergmann/php-code-coverage.git",
                "reference": "f1884187926fbb755a9aaf0b3836ad3165b478bf"
            },
            "dist": {
                "type": "zip",
                "url": "https://api.github.com/repos/sebastianbergmann/php-code-coverage/zipball/f1884187926fbb755a9aaf0b3836ad3165b478bf",
                "reference": "f1884187926fbb755a9aaf0b3836ad3165b478bf",
                "shasum": ""
            },
            "require": {
                "ext-dom": "*",
                "ext-xmlwriter": "*",
                "php": "^7.2",
                "phpunit/php-file-iterator": "^2.0.2",
                "phpunit/php-text-template": "^1.2.1",
                "phpunit/php-token-stream": "^3.1.1",
                "sebastian/code-unit-reverse-lookup": "^1.0.1",
                "sebastian/environment": "^4.2.2",
                "sebastian/version": "^2.0.1",
                "theseer/tokenizer": "^1.1.3"
            },
            "require-dev": {
                "phpunit/phpunit": "^8.2.2"
            },
            "suggest": {
                "ext-xdebug": "^2.7.2"
            },
            "type": "library",
            "extra": {
                "branch-alias": {
                    "dev-master": "7.0-dev"
                }
            },
            "autoload": {
                "classmap": [
                    "src/"
                ]
            },
            "notification-url": "https://packagist.org/downloads/",
            "license": [
                "BSD-3-Clause"
            ],
            "authors": [
                {
                    "name": "Sebastian Bergmann",
                    "email": "sebastian@phpunit.de",
                    "role": "lead"
                }
            ],
            "description": "Library that provides collection, processing, and rendering functionality for PHP code coverage information.",
            "homepage": "https://github.com/sebastianbergmann/php-code-coverage",
            "keywords": [
                "coverage",
                "testing",
                "xunit"
            ],
            "time": "2019-11-20T13:55:58+00:00"
        },
        {
            "name": "phpunit/php-file-iterator",
            "version": "2.0.2",
            "source": {
                "type": "git",
                "url": "https://github.com/sebastianbergmann/php-file-iterator.git",
                "reference": "050bedf145a257b1ff02746c31894800e5122946"
            },
            "dist": {
                "type": "zip",
                "url": "https://api.github.com/repos/sebastianbergmann/php-file-iterator/zipball/050bedf145a257b1ff02746c31894800e5122946",
                "reference": "050bedf145a257b1ff02746c31894800e5122946",
                "shasum": ""
            },
            "require": {
                "php": "^7.1"
            },
            "require-dev": {
                "phpunit/phpunit": "^7.1"
            },
            "type": "library",
            "extra": {
                "branch-alias": {
                    "dev-master": "2.0.x-dev"
                }
            },
            "autoload": {
                "classmap": [
                    "src/"
                ]
            },
            "notification-url": "https://packagist.org/downloads/",
            "license": [
                "BSD-3-Clause"
            ],
            "authors": [
                {
                    "name": "Sebastian Bergmann",
                    "email": "sebastian@phpunit.de",
                    "role": "lead"
                }
            ],
            "description": "FilterIterator implementation that filters files based on a list of suffixes.",
            "homepage": "https://github.com/sebastianbergmann/php-file-iterator/",
            "keywords": [
                "filesystem",
                "iterator"
            ],
            "time": "2018-09-13T20:33:42+00:00"
        },
        {
            "name": "phpunit/php-text-template",
            "version": "1.2.1",
            "source": {
                "type": "git",
                "url": "https://github.com/sebastianbergmann/php-text-template.git",
                "reference": "31f8b717e51d9a2afca6c9f046f5d69fc27c8686"
            },
            "dist": {
                "type": "zip",
                "url": "https://api.github.com/repos/sebastianbergmann/php-text-template/zipball/31f8b717e51d9a2afca6c9f046f5d69fc27c8686",
                "reference": "31f8b717e51d9a2afca6c9f046f5d69fc27c8686",
                "shasum": ""
            },
            "require": {
                "php": ">=5.3.3"
            },
            "type": "library",
            "autoload": {
                "classmap": [
                    "src/"
                ]
            },
            "notification-url": "https://packagist.org/downloads/",
            "license": [
                "BSD-3-Clause"
            ],
            "authors": [
                {
                    "name": "Sebastian Bergmann",
                    "email": "sebastian@phpunit.de",
                    "role": "lead"
                }
            ],
            "description": "Simple template engine.",
            "homepage": "https://github.com/sebastianbergmann/php-text-template/",
            "keywords": [
                "template"
            ],
            "time": "2015-06-21T13:50:34+00:00"
        },
        {
            "name": "phpunit/php-timer",
            "version": "2.1.2",
            "source": {
                "type": "git",
                "url": "https://github.com/sebastianbergmann/php-timer.git",
                "reference": "1038454804406b0b5f5f520358e78c1c2f71501e"
            },
            "dist": {
                "type": "zip",
                "url": "https://api.github.com/repos/sebastianbergmann/php-timer/zipball/1038454804406b0b5f5f520358e78c1c2f71501e",
                "reference": "1038454804406b0b5f5f520358e78c1c2f71501e",
                "shasum": ""
            },
            "require": {
                "php": "^7.1"
            },
            "require-dev": {
                "phpunit/phpunit": "^7.0"
            },
            "type": "library",
            "extra": {
                "branch-alias": {
                    "dev-master": "2.1-dev"
                }
            },
            "autoload": {
                "classmap": [
                    "src/"
                ]
            },
            "notification-url": "https://packagist.org/downloads/",
            "license": [
                "BSD-3-Clause"
            ],
            "authors": [
                {
                    "name": "Sebastian Bergmann",
                    "email": "sebastian@phpunit.de",
                    "role": "lead"
                }
            ],
            "description": "Utility class for timing",
            "homepage": "https://github.com/sebastianbergmann/php-timer/",
            "keywords": [
                "timer"
            ],
            "time": "2019-06-07T04:22:29+00:00"
        },
        {
            "name": "phpunit/php-token-stream",
            "version": "3.1.1",
            "source": {
                "type": "git",
                "url": "https://github.com/sebastianbergmann/php-token-stream.git",
                "reference": "995192df77f63a59e47f025390d2d1fdf8f425ff"
            },
            "dist": {
                "type": "zip",
                "url": "https://api.github.com/repos/sebastianbergmann/php-token-stream/zipball/995192df77f63a59e47f025390d2d1fdf8f425ff",
                "reference": "995192df77f63a59e47f025390d2d1fdf8f425ff",
                "shasum": ""
            },
            "require": {
                "ext-tokenizer": "*",
                "php": "^7.1"
            },
            "require-dev": {
                "phpunit/phpunit": "^7.0"
            },
            "type": "library",
            "extra": {
                "branch-alias": {
                    "dev-master": "3.1-dev"
                }
            },
            "autoload": {
                "classmap": [
                    "src/"
                ]
            },
            "notification-url": "https://packagist.org/downloads/",
            "license": [
                "BSD-3-Clause"
            ],
            "authors": [
                {
                    "name": "Sebastian Bergmann",
                    "email": "sebastian@phpunit.de"
                }
            ],
            "description": "Wrapper around PHP's tokenizer extension.",
            "homepage": "https://github.com/sebastianbergmann/php-token-stream/",
            "keywords": [
                "tokenizer"
            ],
            "abandoned": true,
            "time": "2019-09-17T06:23:10+00:00"
        },
        {
            "name": "phpunit/phpunit",
            "version": "8.5.0",
            "source": {
                "type": "git",
                "url": "https://github.com/sebastianbergmann/phpunit.git",
                "reference": "3ee1c1fd6fc264480c25b6fb8285edefe1702dab"
            },
            "dist": {
                "type": "zip",
                "url": "https://api.github.com/repos/sebastianbergmann/phpunit/zipball/3ee1c1fd6fc264480c25b6fb8285edefe1702dab",
                "reference": "3ee1c1fd6fc264480c25b6fb8285edefe1702dab",
                "shasum": ""
            },
            "require": {
                "doctrine/instantiator": "^1.2.0",
                "ext-dom": "*",
                "ext-json": "*",
                "ext-libxml": "*",
                "ext-mbstring": "*",
                "ext-xml": "*",
                "ext-xmlwriter": "*",
                "myclabs/deep-copy": "^1.9.1",
                "phar-io/manifest": "^1.0.3",
                "phar-io/version": "^2.0.1",
                "php": "^7.2",
                "phpspec/prophecy": "^1.8.1",
                "phpunit/php-code-coverage": "^7.0.7",
                "phpunit/php-file-iterator": "^2.0.2",
                "phpunit/php-text-template": "^1.2.1",
                "phpunit/php-timer": "^2.1.2",
                "sebastian/comparator": "^3.0.2",
                "sebastian/diff": "^3.0.2",
                "sebastian/environment": "^4.2.2",
                "sebastian/exporter": "^3.1.1",
                "sebastian/global-state": "^3.0.0",
                "sebastian/object-enumerator": "^3.0.3",
                "sebastian/resource-operations": "^2.0.1",
                "sebastian/type": "^1.1.3",
                "sebastian/version": "^2.0.1"
            },
            "require-dev": {
                "ext-pdo": "*"
            },
            "suggest": {
                "ext-soap": "*",
                "ext-xdebug": "*",
                "phpunit/php-invoker": "^2.0.0"
            },
            "bin": [
                "phpunit"
            ],
            "type": "library",
            "extra": {
                "branch-alias": {
                    "dev-master": "8.5-dev"
                }
            },
            "autoload": {
                "classmap": [
                    "src/"
                ]
            },
            "notification-url": "https://packagist.org/downloads/",
            "license": [
                "BSD-3-Clause"
            ],
            "authors": [
                {
                    "name": "Sebastian Bergmann",
                    "email": "sebastian@phpunit.de",
                    "role": "lead"
                }
            ],
            "description": "The PHP Unit Testing framework.",
            "homepage": "https://phpunit.de/",
            "keywords": [
                "phpunit",
                "testing",
                "xunit"
            ],
            "time": "2019-12-06T05:41:38+00:00"
        },
        {
            "name": "sebastian/code-unit-reverse-lookup",
            "version": "1.0.1",
            "source": {
                "type": "git",
                "url": "https://github.com/sebastianbergmann/code-unit-reverse-lookup.git",
                "reference": "4419fcdb5eabb9caa61a27c7a1db532a6b55dd18"
            },
            "dist": {
                "type": "zip",
                "url": "https://api.github.com/repos/sebastianbergmann/code-unit-reverse-lookup/zipball/4419fcdb5eabb9caa61a27c7a1db532a6b55dd18",
                "reference": "4419fcdb5eabb9caa61a27c7a1db532a6b55dd18",
                "shasum": ""
            },
            "require": {
                "php": "^5.6 || ^7.0"
            },
            "require-dev": {
                "phpunit/phpunit": "^5.7 || ^6.0"
            },
            "type": "library",
            "extra": {
                "branch-alias": {
                    "dev-master": "1.0.x-dev"
                }
            },
            "autoload": {
                "classmap": [
                    "src/"
                ]
            },
            "notification-url": "https://packagist.org/downloads/",
            "license": [
                "BSD-3-Clause"
            ],
            "authors": [
                {
                    "name": "Sebastian Bergmann",
                    "email": "sebastian@phpunit.de"
                }
            ],
            "description": "Looks up which function or method a line of code belongs to",
            "homepage": "https://github.com/sebastianbergmann/code-unit-reverse-lookup/",
            "time": "2017-03-04T06:30:41+00:00"
        },
        {
            "name": "sebastian/comparator",
            "version": "3.0.2",
            "source": {
                "type": "git",
                "url": "https://github.com/sebastianbergmann/comparator.git",
                "reference": "5de4fc177adf9bce8df98d8d141a7559d7ccf6da"
            },
            "dist": {
                "type": "zip",
                "url": "https://api.github.com/repos/sebastianbergmann/comparator/zipball/5de4fc177adf9bce8df98d8d141a7559d7ccf6da",
                "reference": "5de4fc177adf9bce8df98d8d141a7559d7ccf6da",
                "shasum": ""
            },
            "require": {
                "php": "^7.1",
                "sebastian/diff": "^3.0",
                "sebastian/exporter": "^3.1"
            },
            "require-dev": {
                "phpunit/phpunit": "^7.1"
            },
            "type": "library",
            "extra": {
                "branch-alias": {
                    "dev-master": "3.0-dev"
                }
            },
            "autoload": {
                "classmap": [
                    "src/"
                ]
            },
            "notification-url": "https://packagist.org/downloads/",
            "license": [
                "BSD-3-Clause"
            ],
            "authors": [
                {
                    "name": "Jeff Welch",
                    "email": "whatthejeff@gmail.com"
                },
                {
                    "name": "Volker Dusch",
                    "email": "github@wallbash.com"
                },
                {
                    "name": "Bernhard Schussek",
                    "email": "bschussek@2bepublished.at"
                },
                {
                    "name": "Sebastian Bergmann",
                    "email": "sebastian@phpunit.de"
                }
            ],
            "description": "Provides the functionality to compare PHP values for equality",
            "homepage": "https://github.com/sebastianbergmann/comparator",
            "keywords": [
                "comparator",
                "compare",
                "equality"
            ],
            "time": "2018-07-12T15:12:46+00:00"
        },
        {
            "name": "sebastian/diff",
            "version": "3.0.2",
            "source": {
                "type": "git",
                "url": "https://github.com/sebastianbergmann/diff.git",
                "reference": "720fcc7e9b5cf384ea68d9d930d480907a0c1a29"
            },
            "dist": {
                "type": "zip",
                "url": "https://api.github.com/repos/sebastianbergmann/diff/zipball/720fcc7e9b5cf384ea68d9d930d480907a0c1a29",
                "reference": "720fcc7e9b5cf384ea68d9d930d480907a0c1a29",
                "shasum": ""
            },
            "require": {
                "php": "^7.1"
            },
            "require-dev": {
                "phpunit/phpunit": "^7.5 || ^8.0",
                "symfony/process": "^2 || ^3.3 || ^4"
            },
            "type": "library",
            "extra": {
                "branch-alias": {
                    "dev-master": "3.0-dev"
                }
            },
            "autoload": {
                "classmap": [
                    "src/"
                ]
            },
            "notification-url": "https://packagist.org/downloads/",
            "license": [
                "BSD-3-Clause"
            ],
            "authors": [
                {
                    "name": "Kore Nordmann",
                    "email": "mail@kore-nordmann.de"
                },
                {
                    "name": "Sebastian Bergmann",
                    "email": "sebastian@phpunit.de"
                }
            ],
            "description": "Diff implementation",
            "homepage": "https://github.com/sebastianbergmann/diff",
            "keywords": [
                "diff",
                "udiff",
                "unidiff",
                "unified diff"
            ],
            "time": "2019-02-04T06:01:07+00:00"
        },
        {
            "name": "sebastian/environment",
            "version": "4.2.3",
            "source": {
                "type": "git",
                "url": "https://github.com/sebastianbergmann/environment.git",
                "reference": "464c90d7bdf5ad4e8a6aea15c091fec0603d4368"
            },
            "dist": {
                "type": "zip",
                "url": "https://api.github.com/repos/sebastianbergmann/environment/zipball/464c90d7bdf5ad4e8a6aea15c091fec0603d4368",
                "reference": "464c90d7bdf5ad4e8a6aea15c091fec0603d4368",
                "shasum": ""
            },
            "require": {
                "php": "^7.1"
            },
            "require-dev": {
                "phpunit/phpunit": "^7.5"
            },
            "suggest": {
                "ext-posix": "*"
            },
            "type": "library",
            "extra": {
                "branch-alias": {
                    "dev-master": "4.2-dev"
                }
            },
            "autoload": {
                "classmap": [
                    "src/"
                ]
            },
            "notification-url": "https://packagist.org/downloads/",
            "license": [
                "BSD-3-Clause"
            ],
            "authors": [
                {
                    "name": "Sebastian Bergmann",
                    "email": "sebastian@phpunit.de"
                }
            ],
            "description": "Provides functionality to handle HHVM/PHP environments",
            "homepage": "http://www.github.com/sebastianbergmann/environment",
            "keywords": [
                "Xdebug",
                "environment",
                "hhvm"
            ],
            "time": "2019-11-20T08:46:58+00:00"
        },
        {
            "name": "sebastian/exporter",
            "version": "3.1.2",
            "source": {
                "type": "git",
                "url": "https://github.com/sebastianbergmann/exporter.git",
                "reference": "68609e1261d215ea5b21b7987539cbfbe156ec3e"
            },
            "dist": {
                "type": "zip",
                "url": "https://api.github.com/repos/sebastianbergmann/exporter/zipball/68609e1261d215ea5b21b7987539cbfbe156ec3e",
                "reference": "68609e1261d215ea5b21b7987539cbfbe156ec3e",
                "shasum": ""
            },
            "require": {
                "php": "^7.0",
                "sebastian/recursion-context": "^3.0"
            },
            "require-dev": {
                "ext-mbstring": "*",
                "phpunit/phpunit": "^6.0"
            },
            "type": "library",
            "extra": {
                "branch-alias": {
                    "dev-master": "3.1.x-dev"
                }
            },
            "autoload": {
                "classmap": [
                    "src/"
                ]
            },
            "notification-url": "https://packagist.org/downloads/",
            "license": [
                "BSD-3-Clause"
            ],
            "authors": [
                {
                    "name": "Sebastian Bergmann",
                    "email": "sebastian@phpunit.de"
                },
                {
                    "name": "Jeff Welch",
                    "email": "whatthejeff@gmail.com"
                },
                {
                    "name": "Volker Dusch",
                    "email": "github@wallbash.com"
                },
                {
                    "name": "Adam Harvey",
                    "email": "aharvey@php.net"
                },
                {
                    "name": "Bernhard Schussek",
                    "email": "bschussek@gmail.com"
                }
            ],
            "description": "Provides the functionality to export PHP variables for visualization",
            "homepage": "http://www.github.com/sebastianbergmann/exporter",
            "keywords": [
                "export",
                "exporter"
            ],
            "time": "2019-09-14T09:02:43+00:00"
        },
        {
            "name": "sebastian/global-state",
            "version": "3.0.0",
            "source": {
                "type": "git",
                "url": "https://github.com/sebastianbergmann/global-state.git",
                "reference": "edf8a461cf1d4005f19fb0b6b8b95a9f7fa0adc4"
            },
            "dist": {
                "type": "zip",
                "url": "https://api.github.com/repos/sebastianbergmann/global-state/zipball/edf8a461cf1d4005f19fb0b6b8b95a9f7fa0adc4",
                "reference": "edf8a461cf1d4005f19fb0b6b8b95a9f7fa0adc4",
                "shasum": ""
            },
            "require": {
                "php": "^7.2",
                "sebastian/object-reflector": "^1.1.1",
                "sebastian/recursion-context": "^3.0"
            },
            "require-dev": {
                "ext-dom": "*",
                "phpunit/phpunit": "^8.0"
            },
            "suggest": {
                "ext-uopz": "*"
            },
            "type": "library",
            "extra": {
                "branch-alias": {
                    "dev-master": "3.0-dev"
                }
            },
            "autoload": {
                "classmap": [
                    "src/"
                ]
            },
            "notification-url": "https://packagist.org/downloads/",
            "license": [
                "BSD-3-Clause"
            ],
            "authors": [
                {
                    "name": "Sebastian Bergmann",
                    "email": "sebastian@phpunit.de"
                }
            ],
            "description": "Snapshotting of global state",
            "homepage": "http://www.github.com/sebastianbergmann/global-state",
            "keywords": [
                "global state"
            ],
            "time": "2019-02-01T05:30:01+00:00"
        },
        {
            "name": "sebastian/object-enumerator",
            "version": "3.0.3",
            "source": {
                "type": "git",
                "url": "https://github.com/sebastianbergmann/object-enumerator.git",
                "reference": "7cfd9e65d11ffb5af41198476395774d4c8a84c5"
            },
            "dist": {
                "type": "zip",
                "url": "https://api.github.com/repos/sebastianbergmann/object-enumerator/zipball/7cfd9e65d11ffb5af41198476395774d4c8a84c5",
                "reference": "7cfd9e65d11ffb5af41198476395774d4c8a84c5",
                "shasum": ""
            },
            "require": {
                "php": "^7.0",
                "sebastian/object-reflector": "^1.1.1",
                "sebastian/recursion-context": "^3.0"
            },
            "require-dev": {
                "phpunit/phpunit": "^6.0"
            },
            "type": "library",
            "extra": {
                "branch-alias": {
                    "dev-master": "3.0.x-dev"
                }
            },
            "autoload": {
                "classmap": [
                    "src/"
                ]
            },
            "notification-url": "https://packagist.org/downloads/",
            "license": [
                "BSD-3-Clause"
            ],
            "authors": [
                {
                    "name": "Sebastian Bergmann",
                    "email": "sebastian@phpunit.de"
                }
            ],
            "description": "Traverses array structures and object graphs to enumerate all referenced objects",
            "homepage": "https://github.com/sebastianbergmann/object-enumerator/",
            "time": "2017-08-03T12:35:26+00:00"
        },
        {
            "name": "sebastian/object-reflector",
            "version": "1.1.1",
            "source": {
                "type": "git",
                "url": "https://github.com/sebastianbergmann/object-reflector.git",
                "reference": "773f97c67f28de00d397be301821b06708fca0be"
            },
            "dist": {
                "type": "zip",
                "url": "https://api.github.com/repos/sebastianbergmann/object-reflector/zipball/773f97c67f28de00d397be301821b06708fca0be",
                "reference": "773f97c67f28de00d397be301821b06708fca0be",
                "shasum": ""
            },
            "require": {
                "php": "^7.0"
            },
            "require-dev": {
                "phpunit/phpunit": "^6.0"
            },
            "type": "library",
            "extra": {
                "branch-alias": {
                    "dev-master": "1.1-dev"
                }
            },
            "autoload": {
                "classmap": [
                    "src/"
                ]
            },
            "notification-url": "https://packagist.org/downloads/",
            "license": [
                "BSD-3-Clause"
            ],
            "authors": [
                {
                    "name": "Sebastian Bergmann",
                    "email": "sebastian@phpunit.de"
                }
            ],
            "description": "Allows reflection of object attributes, including inherited and non-public ones",
            "homepage": "https://github.com/sebastianbergmann/object-reflector/",
            "time": "2017-03-29T09:07:27+00:00"
        },
        {
            "name": "sebastian/recursion-context",
            "version": "3.0.0",
            "source": {
                "type": "git",
                "url": "https://github.com/sebastianbergmann/recursion-context.git",
                "reference": "5b0cd723502bac3b006cbf3dbf7a1e3fcefe4fa8"
            },
            "dist": {
                "type": "zip",
                "url": "https://api.github.com/repos/sebastianbergmann/recursion-context/zipball/5b0cd723502bac3b006cbf3dbf7a1e3fcefe4fa8",
                "reference": "5b0cd723502bac3b006cbf3dbf7a1e3fcefe4fa8",
                "shasum": ""
            },
            "require": {
                "php": "^7.0"
            },
            "require-dev": {
                "phpunit/phpunit": "^6.0"
            },
            "type": "library",
            "extra": {
                "branch-alias": {
                    "dev-master": "3.0.x-dev"
                }
            },
            "autoload": {
                "classmap": [
                    "src/"
                ]
            },
            "notification-url": "https://packagist.org/downloads/",
            "license": [
                "BSD-3-Clause"
            ],
            "authors": [
                {
                    "name": "Jeff Welch",
                    "email": "whatthejeff@gmail.com"
                },
                {
                    "name": "Sebastian Bergmann",
                    "email": "sebastian@phpunit.de"
                },
                {
                    "name": "Adam Harvey",
                    "email": "aharvey@php.net"
                }
            ],
            "description": "Provides functionality to recursively process PHP variables",
            "homepage": "http://www.github.com/sebastianbergmann/recursion-context",
            "time": "2017-03-03T06:23:57+00:00"
        },
        {
            "name": "sebastian/resource-operations",
            "version": "2.0.1",
            "source": {
                "type": "git",
                "url": "https://github.com/sebastianbergmann/resource-operations.git",
                "reference": "4d7a795d35b889bf80a0cc04e08d77cedfa917a9"
            },
            "dist": {
                "type": "zip",
                "url": "https://api.github.com/repos/sebastianbergmann/resource-operations/zipball/4d7a795d35b889bf80a0cc04e08d77cedfa917a9",
                "reference": "4d7a795d35b889bf80a0cc04e08d77cedfa917a9",
                "shasum": ""
            },
            "require": {
                "php": "^7.1"
            },
            "type": "library",
            "extra": {
                "branch-alias": {
                    "dev-master": "2.0-dev"
                }
            },
            "autoload": {
                "classmap": [
                    "src/"
                ]
            },
            "notification-url": "https://packagist.org/downloads/",
            "license": [
                "BSD-3-Clause"
            ],
            "authors": [
                {
                    "name": "Sebastian Bergmann",
                    "email": "sebastian@phpunit.de"
                }
            ],
            "description": "Provides a list of PHP built-in functions that operate on resources",
            "homepage": "https://www.github.com/sebastianbergmann/resource-operations",
            "time": "2018-10-04T04:07:39+00:00"
        },
        {
            "name": "sebastian/type",
            "version": "1.1.3",
            "source": {
                "type": "git",
                "url": "https://github.com/sebastianbergmann/type.git",
                "reference": "3aaaa15fa71d27650d62a948be022fe3b48541a3"
            },
            "dist": {
                "type": "zip",
                "url": "https://api.github.com/repos/sebastianbergmann/type/zipball/3aaaa15fa71d27650d62a948be022fe3b48541a3",
                "reference": "3aaaa15fa71d27650d62a948be022fe3b48541a3",
                "shasum": ""
            },
            "require": {
                "php": "^7.2"
            },
            "require-dev": {
                "phpunit/phpunit": "^8.2"
            },
            "type": "library",
            "extra": {
                "branch-alias": {
                    "dev-master": "1.1-dev"
                }
            },
            "autoload": {
                "classmap": [
                    "src/"
                ]
            },
            "notification-url": "https://packagist.org/downloads/",
            "license": [
                "BSD-3-Clause"
            ],
            "authors": [
                {
                    "name": "Sebastian Bergmann",
                    "email": "sebastian@phpunit.de",
                    "role": "lead"
                }
            ],
            "description": "Collection of value objects that represent the types of the PHP type system",
            "homepage": "https://github.com/sebastianbergmann/type",
            "time": "2019-07-02T08:10:15+00:00"
        },
        {
            "name": "sebastian/version",
            "version": "2.0.1",
            "source": {
                "type": "git",
                "url": "https://github.com/sebastianbergmann/version.git",
                "reference": "99732be0ddb3361e16ad77b68ba41efc8e979019"
            },
            "dist": {
                "type": "zip",
                "url": "https://api.github.com/repos/sebastianbergmann/version/zipball/99732be0ddb3361e16ad77b68ba41efc8e979019",
                "reference": "99732be0ddb3361e16ad77b68ba41efc8e979019",
                "shasum": ""
            },
            "require": {
                "php": ">=5.6"
            },
            "type": "library",
            "extra": {
                "branch-alias": {
                    "dev-master": "2.0.x-dev"
                }
            },
            "autoload": {
                "classmap": [
                    "src/"
                ]
            },
            "notification-url": "https://packagist.org/downloads/",
            "license": [
                "BSD-3-Clause"
            ],
            "authors": [
                {
                    "name": "Sebastian Bergmann",
                    "email": "sebastian@phpunit.de",
                    "role": "lead"
                }
            ],
            "description": "Library that helps with managing the version number of Git-hosted PHP projects",
            "homepage": "https://github.com/sebastianbergmann/version",
            "time": "2016-10-03T07:35:21+00:00"
        },
        {
            "name": "squizlabs/php_codesniffer",
            "version": "3.5.4",
            "source": {
                "type": "git",
                "url": "https://github.com/squizlabs/PHP_CodeSniffer.git",
                "reference": "dceec07328401de6211037abbb18bda423677e26"
            },
            "dist": {
                "type": "zip",
                "url": "https://api.github.com/repos/squizlabs/PHP_CodeSniffer/zipball/dceec07328401de6211037abbb18bda423677e26",
                "reference": "dceec07328401de6211037abbb18bda423677e26",
                "shasum": ""
            },
            "require": {
                "ext-simplexml": "*",
                "ext-tokenizer": "*",
                "ext-xmlwriter": "*",
                "php": ">=5.4.0"
            },
            "require-dev": {
                "phpunit/phpunit": "^4.0 || ^5.0 || ^6.0 || ^7.0"
            },
            "bin": [
                "bin/phpcs",
                "bin/phpcbf"
            ],
            "type": "library",
            "extra": {
                "branch-alias": {
                    "dev-master": "3.x-dev"
                }
            },
            "notification-url": "https://packagist.org/downloads/",
            "license": [
                "BSD-3-Clause"
            ],
            "authors": [
                {
                    "name": "Greg Sherwood",
                    "role": "lead"
                }
            ],
            "description": "PHP_CodeSniffer tokenizes PHP, JavaScript and CSS files and detects violations of a defined set of coding standards.",
            "homepage": "https://github.com/squizlabs/PHP_CodeSniffer",
            "keywords": [
                "phpcs",
                "standards"
            ],
            "time": "2020-01-30T22:20:29+00:00"
        },
        {
            "name": "theseer/tokenizer",
            "version": "1.1.3",
            "source": {
                "type": "git",
                "url": "https://github.com/theseer/tokenizer.git",
                "reference": "11336f6f84e16a720dae9d8e6ed5019efa85a0f9"
            },
            "dist": {
                "type": "zip",
                "url": "https://api.github.com/repos/theseer/tokenizer/zipball/11336f6f84e16a720dae9d8e6ed5019efa85a0f9",
                "reference": "11336f6f84e16a720dae9d8e6ed5019efa85a0f9",
                "shasum": ""
            },
            "require": {
                "ext-dom": "*",
                "ext-tokenizer": "*",
                "ext-xmlwriter": "*",
                "php": "^7.0"
            },
            "type": "library",
            "autoload": {
                "classmap": [
                    "src/"
                ]
            },
            "notification-url": "https://packagist.org/downloads/",
            "license": [
                "BSD-3-Clause"
            ],
            "authors": [
                {
                    "name": "Arne Blankerts",
                    "email": "arne@blankerts.de",
                    "role": "Developer"
                }
            ],
            "description": "A small library for converting tokenized PHP source code into XML and potentially other formats",
            "time": "2019-06-13T22:48:21+00:00"
        }
    ],
    "aliases": [],
    "minimum-stability": "dev",
    "stability-flags": {
        "roave/security-advisories": 20,
        "elgg/sniffs": 20
    },
    "prefer-stable": true,
    "prefer-lowest": false,
    "platform": {
        "php": ">=7.2",
        "ext-pdo": "*",
        "ext-gd": "*",
        "ext-json": "*",
        "ext-xml": "*"
    },
    "platform-dev": [],
    "platform-overrides": {
        "php": "7.2"
    },
    "plugin-api-version": "1.1.0"
}<|MERGE_RESOLUTION|>--- conflicted
+++ resolved
@@ -4,280 +4,9 @@
         "Read more about it at https://getcomposer.org/doc/01-basic-usage.md#installing-dependencies",
         "This file is @generated automatically"
     ],
-<<<<<<< HEAD
-    "content-hash": "b0223627ff777fb52332f9efa19c2932",
+    "content-hash": "909b8fde8a713bb3d488cf987f1acb01",
     "packages": [
         {
-=======
-    "content-hash": "8893bf39a0135d8fb92713ba4b6ad7ed",
-    "packages": [
-        {
-            "name": "bower-asset/fontawesome",
-            "version": "5.12.0",
-            "source": {
-                "type": "git",
-                "url": "git@github.com:FortAwesome/Font-Awesome.git",
-                "reference": "d8db3d032d22e7a5e21f3b40905b7867be19bb02"
-            },
-            "dist": {
-                "type": "zip",
-                "url": "https://api.github.com/repos/FortAwesome/Font-Awesome/zipball/d8db3d032d22e7a5e21f3b40905b7867be19bb02",
-                "reference": "d8db3d032d22e7a5e21f3b40905b7867be19bb02"
-            },
-            "type": "bower-asset"
-        },
-        {
-            "name": "bower-asset/jquery",
-            "version": "2.2.4",
-            "source": {
-                "type": "git",
-                "url": "git@github.com:jquery/jquery-dist.git",
-                "reference": "c0185ab7c75aab88762c5aae780b9d83b80eda72"
-            },
-            "dist": {
-                "type": "zip",
-                "url": "https://api.github.com/repos/jquery/jquery-dist/zipball/c0185ab7c75aab88762c5aae780b9d83b80eda72",
-                "reference": "c0185ab7c75aab88762c5aae780b9d83b80eda72"
-            },
-            "type": "bower-asset-library",
-            "extra": {
-                "bower-asset-main": "dist/jquery.js",
-                "bower-asset-ignore": [
-                    "package.json"
-                ]
-            },
-            "license": [
-                "MIT"
-            ],
-            "keywords": [
-                "browser",
-                "javascript",
-                "jquery",
-                "library"
-            ]
-        },
-        {
-            "name": "bower-asset/jquery-colorbox",
-            "version": "1.6.4",
-            "source": {
-                "type": "git",
-                "url": "git@github.com:jackmoore/colorbox.git",
-                "reference": "bac78120c6ca9e63370cc317ab6f400129cd6608"
-            },
-            "dist": {
-                "type": "zip",
-                "url": "https://api.github.com/repos/jackmoore/colorbox/zipball/bac78120c6ca9e63370cc317ab6f400129cd6608",
-                "reference": "bac78120c6ca9e63370cc317ab6f400129cd6608"
-            },
-            "require": {
-                "bower-asset/jquery": ">=1.3.2"
-            },
-            "type": "bower-asset-library",
-            "extra": {
-                "bower-asset-main": "jquery.colorbox.js",
-                "bower-asset-ignore": [
-                    "colorbox.jquery.json",
-                    "colorbox.ai",
-                    "content",
-                    "example1/index.html",
-                    "example2/index.html",
-                    "example3/index.html",
-                    "example4/index.html",
-                    "example5/index.html"
-                ]
-            },
-            "description": "jQuery lightbox and modal window plugin",
-            "keywords": [
-                "gallery",
-                "jquery-plugin",
-                "lightbox",
-                "modal",
-                "popup",
-                "ui"
-            ]
-        },
-        {
-            "name": "bower-asset/jquery-form",
-            "version": "3.51",
-            "source": {
-                "type": "git",
-                "url": "https://github.com/jquery-form/form.git",
-                "reference": "6bf24a5f6d8be65f4e5491863180c09356d9dadd"
-            },
-            "dist": {
-                "type": "zip",
-                "url": "https://api.github.com/repos/jquery-form/form/zipball/6bf24a5f6d8be65f4e5491863180c09356d9dadd",
-                "reference": "6bf24a5f6d8be65f4e5491863180c09356d9dadd"
-            },
-            "require": {
-                "bower-asset/jquery": ">=1.5"
-            },
-            "type": "bower-asset-library",
-            "extra": {
-                "bower-asset-main": "jquery.form.js",
-                "bower-asset-ignore": [
-                    "README.md",
-                    "composer.json",
-                    "form.jquery.json",
-                    "package.json"
-                ]
-            }
-        },
-        {
-            "name": "bower-asset/jquery-treeview",
-            "version": "1.4.2",
-            "source": {
-                "type": "git",
-                "url": "git@github.com:jzaefferer/jquery-treeview.git",
-                "reference": "ea4fd39fe7bf25db75cdb6edeb73e502d9804924"
-            },
-            "dist": {
-                "type": "zip",
-                "url": "https://api.github.com/repos/jzaefferer/jquery-treeview/zipball/ea4fd39fe7bf25db75cdb6edeb73e502d9804924",
-                "reference": "ea4fd39fe7bf25db75cdb6edeb73e502d9804924"
-            },
-            "type": "bower-asset-library",
-            "extra": {
-                "bower-asset-main": [
-                    "jquery.treeview.css",
-                    "jquery.treeview.js"
-                ],
-                "bower-asset-ignore": [
-                    "**/.*",
-                    "node_modules",
-                    "bower_components",
-                    "test",
-                    "tests"
-                ]
-            },
-            "license": [
-                "MIT"
-            ],
-            "description": "Lightweight and flexible transformation of an unordered list into an expandable and collapsable tree, great for unobtrusive navigation enhancements. Supports both location and cookie based persistence.",
-            "keywords": [
-                "jquery",
-                "treeview"
-            ]
-        },
-        {
-            "name": "bower-asset/jquery-ui",
-            "version": "1.11.4",
-            "source": {
-                "type": "git",
-                "url": "https://github.com/components/jqueryui.git",
-                "reference": "c34f8dbf3ba57b3784b93f26119f436c0e8288e1"
-            },
-            "dist": {
-                "type": "zip",
-                "url": "https://api.github.com/repos/components/jqueryui/zipball/c34f8dbf3ba57b3784b93f26119f436c0e8288e1",
-                "reference": "c34f8dbf3ba57b3784b93f26119f436c0e8288e1"
-            },
-            "require": {
-                "bower-asset/jquery": ">=1.6"
-            },
-            "type": "bower-asset-library",
-            "extra": {
-                "bower-asset-main": [
-                    "jquery-ui.js"
-                ],
-                "bower-asset-ignore": []
-            }
-        },
-        {
-            "name": "bower-asset/jquery.imgareaselect",
-            "version": "v0.9.10",
-            "source": {
-                "type": "git",
-                "url": "git@github.com:wong2/imgareaselect.git",
-                "reference": "446c7ff9efd10bfee2e673c19ca4d8759087dab4"
-            },
-            "dist": {
-                "type": "zip",
-                "url": "https://api.github.com/repos/wong2/imgareaselect/zipball/446c7ff9efd10bfee2e673c19ca4d8759087dab4",
-                "reference": "446c7ff9efd10bfee2e673c19ca4d8759087dab4"
-            },
-            "type": "bower-asset-library"
-        },
-        {
-            "name": "bower-asset/normalize-css",
-            "version": "8.0.1",
-            "source": {
-                "type": "git",
-                "url": "git@github.com:necolas/normalize.css.git",
-                "reference": "fc091cce1534909334c1911709a39c22d406977b"
-            },
-            "dist": {
-                "type": "zip",
-                "url": "https://api.github.com/repos/necolas/normalize.css/zipball/fc091cce1534909334c1911709a39c22d406977b",
-                "reference": "fc091cce1534909334c1911709a39c22d406977b"
-            },
-            "type": "bower-asset"
-        },
-        {
-            "name": "bower-asset/requirejs",
-            "version": "2.3.6",
-            "source": {
-                "type": "git",
-                "url": "git@github.com:jrburke/requirejs-bower.git",
-                "reference": "3596b04fa67953d2fb06456ecb92cf833b462b82"
-            },
-            "dist": {
-                "type": "zip",
-                "url": "https://api.github.com/repos/jrburke/requirejs-bower/zipball/3596b04fa67953d2fb06456ecb92cf833b462b82",
-                "reference": "3596b04fa67953d2fb06456ecb92cf833b462b82"
-            },
-            "type": "bower-asset",
-            "license": [
-                "MIT"
-            ]
-        },
-        {
-            "name": "bower-asset/sprintf",
-            "version": "1.0.3",
-            "source": {
-                "type": "git",
-                "url": "git@github.com:alexei/sprintf.js.git",
-                "reference": "747b806c2dab5b64d5c9958c42884946a187c3b1"
-            },
-            "dist": {
-                "type": "zip",
-                "url": "https://api.github.com/repos/alexei/sprintf.js/zipball/747b806c2dab5b64d5c9958c42884946a187c3b1",
-                "reference": "747b806c2dab5b64d5c9958c42884946a187c3b1"
-            },
-            "type": "bower-asset-library",
-            "extra": {
-                "bower-asset-main": "src/sprintf.js"
-            },
-            "license": [
-                "BSD-3-Clause-Clear"
-            ],
-            "description": "JavaScript sprintf implementation",
-            "keywords": [
-                "formatting",
-                "sprintf",
-                "string"
-            ]
-        },
-        {
-            "name": "bower-asset/text",
-            "version": "2.0.16",
-            "source": {
-                "type": "git",
-                "url": "git@github.com:requirejs/text.git",
-                "reference": "3f9d4c19b3a1a3c6f35650c5788cbea1db93197a"
-            },
-            "dist": {
-                "type": "zip",
-                "url": "https://api.github.com/repos/requirejs/text/zipball/3f9d4c19b3a1a3c6f35650c5788cbea1db93197a",
-                "reference": "3f9d4c19b3a1a3c6f35650c5788cbea1db93197a"
-            },
-            "type": "bower-asset",
-            "license": [
-                "MIT"
-            ]
-        },
-        {
->>>>>>> 6140992d
             "name": "cakephp/cache",
             "version": "3.8.7",
             "source": {
@@ -1285,6 +1014,7 @@
                 "faker",
                 "fixtures"
             ],
+            "abandoned": true,
             "time": "2019-12-12T13:22:17+00:00"
         },
         {
@@ -2548,62 +2278,12 @@
             "version": "2.0.0",
             "dist": {
                 "type": "tar",
-                "url": "https://registry.npmjs.org/weakmap-polyfill/-/weakmap-polyfill-2.0.0.tgz",
-                "shasum": "8f28f935e3853896ad40747e5258db578d9dc8de"
-            },
-            "require-dev": {
-                "npm-asset/es5-shim": ">=4.5.8,<5.0.0",
-                "npm-asset/karma": ">=0.13.22,<0.14.0",
-                "npm-asset/karma-chrome-launcher": ">=0.2.3,<0.3.0",
-                "npm-asset/karma-detect-browsers": ">=2.1.0,<3.0.0",
-                "npm-asset/karma-firefox-launcher": ">=0.1.7,<0.2.0",
-                "npm-asset/karma-ie-launcher": ">=0.2.0,<0.3.0",
-                "npm-asset/karma-mocha": ">=0.2.2,<0.3.0",
-                "npm-asset/karma-mocha-reporter": ">=2.0.2,<3.0.0",
-                "npm-asset/karma-safari-launcher": ">=0.1.1,<0.2.0",
-                "npm-asset/mocha": ">=2.4.5,<3.0.0",
-                "npm-asset/power-assert": ">=1.3.1,<2.0.0",
-                "npm-asset/uglify-js": ">=2.6.2,<3.0.0"
-            },
-            "type": "npm-asset-library",
-            "extra": {
-                "npm-asset-bugs": {
-                    "url": "https://github.com/polygonplanet/weakmap-polyfill/issues"
-                },
-                "npm-asset-main": "weakmap-polyfill.js",
-                "npm-asset-directories": {
-                    "test": "tests"
-                },
-                "npm-asset-repository": {
-                    "type": "git",
-                    "url": "git+https://github.com/polygonplanet/weakmap-polyfill.git"
-                },
-                "npm-asset-scripts": {
-                    "minify": "uglifyjs weakmap-polyfill.js -o weakmap-polyfill.min.js --keep-fnames --comments -m -b ascii-only=true,beautify=false",
-                    "test": "mocha tests/test-node && mocha tests/test-node-polyfill && karma start karma.conf.js",
-                    "travis": "mocha tests/test-node && mocha tests/test-node-polyfill && karma start karma.conf.js --single-run"
-                }
-            },
-            "license": [
-                "MIT"
-            ],
-            "authors": [
-                {
-                    "name": "polygon planet"
-                }
-            ],
-            "description": "ECMAScript6 WeakMap polyfill",
-            "homepage": "https://github.com/polygonplanet/weakmap-polyfill",
-            "keywords": [
-                "ecmascript",
-                "es2015",
-                "es6",
-                "javascript",
-                "polyfill",
-                "shim",
-                "weakmap"
-            ],
-            "time": "2016-04-27T11:30:07+00:00"
+                "url": "https://registry.npmjs.org/weakmap-polyfill/-/weakmap-polyfill-2.0.0.tgz"
+            },
+            "type": "npm-asset",
+            "license": [
+                "MIT"
+            ]
         },
         {
             "name": "paragonie/random_compat",
