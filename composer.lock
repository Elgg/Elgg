{
    "_readme": [
        "This file locks the dependencies of your project to a known state",
        "Read more about it at https://getcomposer.org/doc/01-basic-usage.md#installing-dependencies",
        "This file is @generated automatically"
    ],
<<<<<<< HEAD
    "content-hash": "bcfc6ed8a1b0f5cf34ccfe89723c5f40",
=======
    "content-hash": "b2d689fdd0677c63c8c27e6311ae777e",
>>>>>>> ff417159
    "packages": [
        {
            "name": "bower-asset/fontawesome",
            "version": "5.12.1",
            "source": {
                "type": "git",
                "url": "git@github.com:FortAwesome/Font-Awesome.git",
                "reference": "0d1f27efb836eb2ab994ba37221849ed64a73e5c"
            },
            "dist": {
                "type": "zip",
                "url": "https://api.github.com/repos/FortAwesome/Font-Awesome/zipball/0d1f27efb836eb2ab994ba37221849ed64a73e5c",
                "reference": "0d1f27efb836eb2ab994ba37221849ed64a73e5c"
            },
            "type": "bower-asset"
        },
        {
            "name": "bower-asset/jquery",
            "version": "2.2.4",
            "source": {
                "type": "git",
                "url": "https://github.com/jquery/jquery-dist.git",
                "reference": "c0185ab7c75aab88762c5aae780b9d83b80eda72"
            },
            "dist": {
                "type": "zip",
                "url": "https://api.github.com/repos/jquery/jquery-dist/zipball/c0185ab7c75aab88762c5aae780b9d83b80eda72",
                "reference": "c0185ab7c75aab88762c5aae780b9d83b80eda72"
            },
            "type": "bower-asset-library",
            "extra": {
                "bower-asset-main": "dist/jquery.js",
                "bower-asset-ignore": [
                    "package.json"
                ]
            },
            "license": [
                "MIT"
            ],
            "keywords": [
                "browser",
                "javascript",
                "jquery",
                "library"
            ]
        },
        {
            "name": "bower-asset/jquery-colorbox",
            "version": "1.6.4",
            "source": {
                "type": "git",
                "url": "git@github.com:jackmoore/colorbox.git",
                "reference": "bac78120c6ca9e63370cc317ab6f400129cd6608"
            },
            "dist": {
                "type": "zip",
                "url": "https://api.github.com/repos/jackmoore/colorbox/zipball/bac78120c6ca9e63370cc317ab6f400129cd6608",
                "reference": "bac78120c6ca9e63370cc317ab6f400129cd6608"
            },
            "require": {
                "bower-asset/jquery": ">=1.3.2"
            },
            "type": "bower-asset-library",
            "extra": {
                "bower-asset-main": "jquery.colorbox.js",
                "bower-asset-ignore": [
                    "colorbox.jquery.json",
                    "colorbox.ai",
                    "content",
                    "example1/index.html",
                    "example2/index.html",
                    "example3/index.html",
                    "example4/index.html",
                    "example5/index.html"
                ]
            },
            "description": "jQuery lightbox and modal window plugin",
            "keywords": [
                "gallery",
                "jquery-plugin",
                "lightbox",
                "modal",
                "popup",
                "ui"
            ]
        },
        {
            "name": "bower-asset/jquery-form",
            "version": "3.51",
            "source": {
                "type": "git",
                "url": "git@github.com:jquery-form/form.git",
                "reference": "6bf24a5f6d8be65f4e5491863180c09356d9dadd"
            },
            "dist": {
                "type": "zip",
                "url": "https://api.github.com/repos/jquery-form/form/zipball/6bf24a5f6d8be65f4e5491863180c09356d9dadd",
                "reference": "6bf24a5f6d8be65f4e5491863180c09356d9dadd"
            },
            "require": {
                "bower-asset/jquery": ">=1.5"
            },
            "type": "bower-asset-library",
            "extra": {
                "bower-asset-main": "jquery.form.js",
                "bower-asset-ignore": [
                    "README.md",
                    "composer.json",
                    "form.jquery.json",
                    "package.json"
                ]
            }
        },
        {
            "name": "bower-asset/jquery-ui",
            "version": "1.11.4",
            "source": {
                "type": "git",
                "url": "git@github.com:components/jqueryui.git",
                "reference": "c34f8dbf3ba57b3784b93f26119f436c0e8288e1"
            },
            "dist": {
                "type": "zip",
                "url": "https://api.github.com/repos/components/jqueryui/zipball/c34f8dbf3ba57b3784b93f26119f436c0e8288e1",
                "reference": "c34f8dbf3ba57b3784b93f26119f436c0e8288e1"
            },
            "require": {
                "bower-asset/jquery": ">=1.6"
            },
            "type": "bower-asset-library",
            "extra": {
                "bower-asset-main": [
                    "jquery-ui.js"
                ],
                "bower-asset-ignore": []
            }
        },
        {
            "name": "bower-asset/normalize-css",
            "version": "8.0.1",
            "source": {
                "type": "git",
                "url": "git@github.com:necolas/normalize.css.git",
                "reference": "fc091cce1534909334c1911709a39c22d406977b"
            },
            "dist": {
                "type": "zip",
                "url": "https://api.github.com/repos/necolas/normalize.css/zipball/fc091cce1534909334c1911709a39c22d406977b",
                "reference": "fc091cce1534909334c1911709a39c22d406977b"
            },
            "type": "bower-asset"
        },
        {
            "name": "bower-asset/requirejs",
            "version": "2.3.6",
            "source": {
                "type": "git",
                "url": "git@github.com:jrburke/requirejs-bower.git",
                "reference": "3596b04fa67953d2fb06456ecb92cf833b462b82"
            },
            "dist": {
                "type": "zip",
                "url": "https://api.github.com/repos/jrburke/requirejs-bower/zipball/3596b04fa67953d2fb06456ecb92cf833b462b82",
                "reference": "3596b04fa67953d2fb06456ecb92cf833b462b82"
            },
            "type": "bower-asset",
            "license": [
                "MIT"
            ]
        },
        {
            "name": "bower-asset/sprintf",
            "version": "1.0.3",
            "source": {
                "type": "git",
                "url": "git@github.com:alexei/sprintf.js.git",
                "reference": "747b806c2dab5b64d5c9958c42884946a187c3b1"
            },
            "dist": {
                "type": "zip",
                "url": "https://api.github.com/repos/alexei/sprintf.js/zipball/747b806c2dab5b64d5c9958c42884946a187c3b1",
                "reference": "747b806c2dab5b64d5c9958c42884946a187c3b1"
            },
            "type": "bower-asset-library",
            "extra": {
                "bower-asset-main": "src/sprintf.js"
            },
            "license": [
                "BSD-3-Clause-Clear"
            ],
            "description": "JavaScript sprintf implementation",
            "keywords": [
                "formatting",
                "sprintf",
                "string"
            ]
        },
        {
            "name": "bower-asset/text",
            "version": "2.0.16",
            "source": {
                "type": "git",
                "url": "git@github.com:requirejs/text.git",
                "reference": "3f9d4c19b3a1a3c6f35650c5788cbea1db93197a"
            },
            "dist": {
                "type": "zip",
                "url": "https://api.github.com/repos/requirejs/text/zipball/3f9d4c19b3a1a3c6f35650c5788cbea1db93197a",
                "reference": "3f9d4c19b3a1a3c6f35650c5788cbea1db93197a"
            },
            "type": "bower-asset",
            "license": [
                "MIT"
            ]
        },
        {
            "name": "cakephp/cache",
            "version": "3.8.7",
            "source": {
                "type": "git",
                "url": "https://github.com/cakephp/cache.git",
                "reference": "855a920c479925262575ec5b404010e22049098c"
            },
            "dist": {
                "type": "zip",
                "url": "https://api.github.com/repos/cakephp/cache/zipball/855a920c479925262575ec5b404010e22049098c",
                "reference": "855a920c479925262575ec5b404010e22049098c",
                "shasum": ""
            },
            "require": {
                "cakephp/core": "^3.6.0",
                "php": ">=5.6.0",
                "psr/simple-cache": "^1.0.0"
            },
            "type": "library",
            "autoload": {
                "psr-4": {
                    "Cake\\Cache\\": "."
                }
            },
            "notification-url": "https://packagist.org/downloads/",
            "license": [
                "MIT"
            ],
            "authors": [
                {
                    "name": "CakePHP Community",
                    "homepage": "https://github.com/cakephp/cache/graphs/contributors"
                }
            ],
            "description": "Easy to use Caching library with support for multiple caching backends",
            "homepage": "https://cakephp.org",
            "keywords": [
                "cache",
                "caching",
                "cakephp"
            ],
            "time": "2019-11-20T00:00:46+00:00"
        },
        {
            "name": "cakephp/collection",
            "version": "3.8.7",
            "source": {
                "type": "git",
                "url": "https://github.com/cakephp/collection.git",
                "reference": "3541cdd1739334fcbe301daed8d6cb9458903fdd"
            },
            "dist": {
                "type": "zip",
                "url": "https://api.github.com/repos/cakephp/collection/zipball/3541cdd1739334fcbe301daed8d6cb9458903fdd",
                "reference": "3541cdd1739334fcbe301daed8d6cb9458903fdd",
                "shasum": ""
            },
            "require": {
                "php": ">=5.6.0"
            },
            "type": "library",
            "autoload": {
                "psr-4": {
                    "Cake\\Collection\\": "."
                },
                "files": [
                    "functions.php"
                ]
            },
            "notification-url": "https://packagist.org/downloads/",
            "license": [
                "MIT"
            ],
            "authors": [
                {
                    "name": "CakePHP Community",
                    "homepage": "https://github.com/cakephp/collection/graphs/contributors"
                }
            ],
            "description": "Work easily with arrays and iterators by having a battery of utility traversal methods",
            "homepage": "https://cakephp.org",
            "keywords": [
                "arrays",
                "cakephp",
                "collections",
                "iterators"
            ],
            "time": "2019-11-20T00:00:46+00:00"
        },
        {
            "name": "cakephp/core",
            "version": "3.8.7",
            "source": {
                "type": "git",
                "url": "https://github.com/cakephp/core.git",
                "reference": "e77b155f93fd63d1a944c07f27abc82651377956"
            },
            "dist": {
                "type": "zip",
                "url": "https://api.github.com/repos/cakephp/core/zipball/e77b155f93fd63d1a944c07f27abc82651377956",
                "reference": "e77b155f93fd63d1a944c07f27abc82651377956",
                "shasum": ""
            },
            "require": {
                "cakephp/utility": "^3.6.0",
                "php": ">=5.6.0"
            },
            "suggest": {
                "cakephp/cache": "To use Configure::store() and restore().",
                "cakephp/event": "To use PluginApplicationInterface or plugin applications."
            },
            "type": "library",
            "autoload": {
                "psr-4": {
                    "Cake\\Core\\": "."
                },
                "files": [
                    "functions.php"
                ]
            },
            "notification-url": "https://packagist.org/downloads/",
            "license": [
                "MIT"
            ],
            "authors": [
                {
                    "name": "CakePHP Community",
                    "homepage": "https://github.com/cakephp/core/graphs/contributors"
                }
            ],
            "description": "CakePHP Framework Core classes",
            "homepage": "https://cakephp.org",
            "keywords": [
                "cakephp",
                "core",
                "framework"
            ],
            "time": "2019-11-19T13:39:32+00:00"
        },
        {
            "name": "cakephp/database",
            "version": "3.8.7",
            "source": {
                "type": "git",
                "url": "https://github.com/cakephp/database.git",
                "reference": "c8a9123e8a393ac122bb0b51b100cafb3d34cece"
            },
            "dist": {
                "type": "zip",
                "url": "https://api.github.com/repos/cakephp/database/zipball/c8a9123e8a393ac122bb0b51b100cafb3d34cece",
                "reference": "c8a9123e8a393ac122bb0b51b100cafb3d34cece",
                "shasum": ""
            },
            "require": {
                "cakephp/cache": "^3.6.0",
                "cakephp/core": "^3.6.0",
                "cakephp/datasource": "^3.6.0",
                "cakephp/log": "^3.6.0",
                "php": ">=5.6.0"
            },
            "type": "library",
            "autoload": {
                "psr-4": {
                    "Cake\\Database\\": "."
                }
            },
            "notification-url": "https://packagist.org/downloads/",
            "license": [
                "MIT"
            ],
            "authors": [
                {
                    "name": "CakePHP Community",
                    "homepage": "https://github.com/cakephp/database/graphs/contributors"
                }
            ],
            "description": "Flexible and powerful Database abstraction library with a familiar PDO-like API",
            "homepage": "https://cakephp.org",
            "keywords": [
                "abstraction",
                "cakephp",
                "database",
                "database abstraction",
                "pdo"
            ],
            "time": "2019-11-20T00:00:46+00:00"
        },
        {
            "name": "cakephp/datasource",
            "version": "3.8.7",
            "source": {
                "type": "git",
                "url": "https://github.com/cakephp/datasource.git",
                "reference": "e2fff5bd4adb650d565c853fb25380657e2d1dbb"
            },
            "dist": {
                "type": "zip",
                "url": "https://api.github.com/repos/cakephp/datasource/zipball/e2fff5bd4adb650d565c853fb25380657e2d1dbb",
                "reference": "e2fff5bd4adb650d565c853fb25380657e2d1dbb",
                "shasum": ""
            },
            "require": {
                "cakephp/core": "^3.6.0",
                "php": ">=5.6.0"
            },
            "suggest": {
                "cakephp/cache": "If you decide to use Query caching.",
                "cakephp/collection": "If you decide to use ResultSetInterface.",
                "cakephp/utility": "If you decide to use EntityTrait."
            },
            "type": "library",
            "autoload": {
                "psr-4": {
                    "Cake\\Datasource\\": "."
                }
            },
            "notification-url": "https://packagist.org/downloads/",
            "license": [
                "MIT"
            ],
            "authors": [
                {
                    "name": "CakePHP Community",
                    "homepage": "https://github.com/cakephp/datasource/graphs/contributors"
                }
            ],
            "description": "Provides connection managing and traits for Entities and Queries that can be reused for different datastores",
            "homepage": "https://cakephp.org",
            "keywords": [
                "cakephp",
                "connection management",
                "datasource",
                "entity",
                "query"
            ],
            "time": "2019-11-20T00:00:46+00:00"
        },
        {
            "name": "cakephp/log",
            "version": "3.8.7",
            "source": {
                "type": "git",
                "url": "https://github.com/cakephp/log.git",
                "reference": "9194c5aebaf30d4e9541e5635fa16f8c373af2f3"
            },
            "dist": {
                "type": "zip",
                "url": "https://api.github.com/repos/cakephp/log/zipball/9194c5aebaf30d4e9541e5635fa16f8c373af2f3",
                "reference": "9194c5aebaf30d4e9541e5635fa16f8c373af2f3",
                "shasum": ""
            },
            "require": {
                "cakephp/core": "^3.6.0",
                "php": ">=5.6.0",
                "psr/log": "^1.0.0"
            },
            "type": "library",
            "autoload": {
                "psr-4": {
                    "Cake\\Log\\": "."
                }
            },
            "notification-url": "https://packagist.org/downloads/",
            "license": [
                "MIT"
            ],
            "authors": [
                {
                    "name": "CakePHP Community",
                    "homepage": "https://github.com/cakephp/log/graphs/contributors"
                }
            ],
            "description": "CakePHP logging library with support for multiple different streams",
            "homepage": "https://cakephp.org",
            "keywords": [
                "Streams",
                "cakephp",
                "log",
                "logging"
            ],
            "time": "2019-11-20T00:00:46+00:00"
        },
        {
            "name": "cakephp/utility",
            "version": "3.8.7",
            "source": {
                "type": "git",
                "url": "https://github.com/cakephp/utility.git",
                "reference": "e60bf1dc7fbdbc0d717c950cbbeb3196d3bc0cf9"
            },
            "dist": {
                "type": "zip",
                "url": "https://api.github.com/repos/cakephp/utility/zipball/e60bf1dc7fbdbc0d717c950cbbeb3196d3bc0cf9",
                "reference": "e60bf1dc7fbdbc0d717c950cbbeb3196d3bc0cf9",
                "shasum": ""
            },
            "require": {
                "cakephp/core": "^3.6.0",
                "php": ">=5.6.0"
            },
            "suggest": {
                "ext-intl": "To use Text::transliterate() or Text::slug()",
                "lib-ICU": "To use Text::transliterate() or Text::slug()"
            },
            "type": "library",
            "autoload": {
                "psr-4": {
                    "Cake\\Utility\\": "."
                },
                "files": [
                    "bootstrap.php"
                ]
            },
            "notification-url": "https://packagist.org/downloads/",
            "license": [
                "MIT"
            ],
            "authors": [
                {
                    "name": "CakePHP Community",
                    "homepage": "https://github.com/cakephp/utility/graphs/contributors"
                }
            ],
            "description": "CakePHP Utility classes such as Inflector, String, Hash, and Security",
            "homepage": "https://cakephp.org",
            "keywords": [
                "cakephp",
                "hash",
                "inflector",
                "security",
                "string",
                "utility"
            ],
            "time": "2019-11-21T14:18:54+00:00"
        },
        {
            "name": "ckeditor/ckeditor",
            "version": "4.12.1",
            "source": {
                "type": "git",
                "url": "https://github.com/ckeditor/ckeditor-releases.git",
                "reference": "b1a25e93ae0b038f45dcba458f4c2c18bd7318e5"
            },
            "dist": {
                "type": "zip",
                "url": "https://api.github.com/repos/ckeditor/ckeditor-releases/zipball/b1a25e93ae0b038f45dcba458f4c2c18bd7318e5",
                "reference": "b1a25e93ae0b038f45dcba458f4c2c18bd7318e5",
                "shasum": ""
            },
            "type": "library",
            "notification-url": "https://packagist.org/downloads/",
            "license": [
                "GPL-2.0+",
                "LGPL-2.1+",
                "MPL-1.1+"
            ],
            "authors": [
                {
                    "name": "CKSource",
                    "homepage": "http://cksource.com"
                }
            ],
            "description": "JavaScript WYSIWYG web text editor.",
            "homepage": "http://ckeditor.com",
            "keywords": [
                "CKEditor",
                "editor",
                "fckeditor",
                "html",
                "javascript",
                "richtext",
                "text",
                "wysiwyg"
            ],
            "time": "2019-06-28T10:41:23+00:00"
        },
        {
            "name": "composer/installers",
            "version": "v1.7.0",
            "source": {
                "type": "git",
                "url": "https://github.com/composer/installers.git",
                "reference": "141b272484481432cda342727a427dc1e206bfa0"
            },
            "dist": {
                "type": "zip",
                "url": "https://api.github.com/repos/composer/installers/zipball/141b272484481432cda342727a427dc1e206bfa0",
                "reference": "141b272484481432cda342727a427dc1e206bfa0",
                "shasum": ""
            },
            "require": {
                "composer-plugin-api": "^1.0"
            },
            "replace": {
                "roundcube/plugin-installer": "*",
                "shama/baton": "*"
            },
            "require-dev": {
                "composer/composer": "1.0.*@dev",
                "phpunit/phpunit": "^4.8.36"
            },
            "type": "composer-plugin",
            "extra": {
                "class": "Composer\\Installers\\Plugin",
                "branch-alias": {
                    "dev-master": "1.0-dev"
                }
            },
            "autoload": {
                "psr-4": {
                    "Composer\\Installers\\": "src/Composer/Installers"
                }
            },
            "notification-url": "https://packagist.org/downloads/",
            "license": [
                "MIT"
            ],
            "authors": [
                {
                    "name": "Kyle Robinson Young",
                    "email": "kyle@dontkry.com",
                    "homepage": "https://github.com/shama"
                }
            ],
            "description": "A multi-framework Composer library installer",
            "homepage": "https://composer.github.io/installers/",
            "keywords": [
                "Craft",
                "Dolibarr",
                "Eliasis",
                "Hurad",
                "ImageCMS",
                "Kanboard",
                "Lan Management System",
                "MODX Evo",
                "Mautic",
                "Maya",
                "OXID",
                "Plentymarkets",
                "Porto",
                "RadPHP",
                "SMF",
                "Thelia",
                "Whmcs",
                "WolfCMS",
                "agl",
                "aimeos",
                "annotatecms",
                "attogram",
                "bitrix",
                "cakephp",
                "chef",
                "cockpit",
                "codeigniter",
                "concrete5",
                "croogo",
                "dokuwiki",
                "drupal",
                "eZ Platform",
                "elgg",
                "expressionengine",
                "fuelphp",
                "grav",
                "installer",
                "itop",
                "joomla",
                "known",
                "kohana",
                "laravel",
                "lavalite",
                "lithium",
                "magento",
                "majima",
                "mako",
                "mediawiki",
                "modulework",
                "modx",
                "moodle",
                "osclass",
                "phpbb",
                "piwik",
                "ppi",
                "puppet",
                "pxcms",
                "reindex",
                "roundcube",
                "shopware",
                "silverstripe",
                "sydes",
                "symfony",
                "typo3",
                "wordpress",
                "yawik",
                "zend",
                "zikula"
            ],
            "time": "2019-08-12T15:00:31+00:00"
        },
        {
            "name": "container-interop/container-interop",
            "version": "1.2.0",
            "source": {
                "type": "git",
                "url": "https://github.com/container-interop/container-interop.git",
                "reference": "79cbf1341c22ec75643d841642dd5d6acd83bdb8"
            },
            "dist": {
                "type": "zip",
                "url": "https://api.github.com/repos/container-interop/container-interop/zipball/79cbf1341c22ec75643d841642dd5d6acd83bdb8",
                "reference": "79cbf1341c22ec75643d841642dd5d6acd83bdb8",
                "shasum": ""
            },
            "require": {
                "psr/container": "^1.0"
            },
            "type": "library",
            "autoload": {
                "psr-4": {
                    "Interop\\Container\\": "src/Interop/Container/"
                }
            },
            "notification-url": "https://packagist.org/downloads/",
            "license": [
                "MIT"
            ],
            "description": "Promoting the interoperability of container objects (DIC, SL, etc.)",
            "homepage": "https://github.com/container-interop/container-interop",
            "abandoned": "psr/container",
            "time": "2017-02-14T19:40:03+00:00"
        },
        {
            "name": "css-crush/css-crush",
            "version": "v2.4.0",
            "source": {
                "type": "git",
                "url": "https://github.com/peteboere/css-crush.git",
                "reference": "f632d04940d90054efbfe7a6675dc3aa8cac183f"
            },
            "dist": {
                "type": "zip",
                "url": "https://api.github.com/repos/peteboere/css-crush/zipball/f632d04940d90054efbfe7a6675dc3aa8cac183f",
                "reference": "f632d04940d90054efbfe7a6675dc3aa8cac183f",
                "shasum": ""
            },
            "require": {
                "php": ">=5.3.3"
            },
            "require-dev": {
                "phpunit/phpunit": "4.1.*",
                "psr/log": "1.0.*@dev",
                "twig/twig": "1.*"
            },
            "bin": [
                "bin/csscrush"
            ],
            "type": "library",
            "extra": {
                "branch-alias": {
                    "dev-master": "2.3-dev"
                }
            },
            "autoload": {
                "psr-0": {
                    "CssCrush": "lib/"
                },
                "files": [
                    "lib/functions.php"
                ]
            },
            "notification-url": "https://packagist.org/downloads/",
            "license": [
                "MIT"
            ],
            "authors": [
                {
                    "name": "Pete Boere",
                    "email": "pete@the-echoplex.net"
                },
                {
                    "name": "GitHub contributors",
                    "homepage": "https://github.com/peteboere/css-crush/contributors"
                }
            ],
            "description": "CSS preprocessor",
            "homepage": "http://the-echoplex.net/csscrush",
            "keywords": [
                "css",
                "preprocessor"
            ],
            "time": "2015-07-30T08:37:14+00:00"
        },
        {
            "name": "doctrine/cache",
            "version": "1.10.0",
            "source": {
                "type": "git",
                "url": "https://github.com/doctrine/cache.git",
                "reference": "382e7f4db9a12dc6c19431743a2b096041bcdd62"
            },
            "dist": {
                "type": "zip",
                "url": "https://api.github.com/repos/doctrine/cache/zipball/382e7f4db9a12dc6c19431743a2b096041bcdd62",
                "reference": "382e7f4db9a12dc6c19431743a2b096041bcdd62",
                "shasum": ""
            },
            "require": {
                "php": "~7.1"
            },
            "conflict": {
                "doctrine/common": ">2.2,<2.4"
            },
            "require-dev": {
                "alcaeus/mongo-php-adapter": "^1.1",
                "doctrine/coding-standard": "^6.0",
                "mongodb/mongodb": "^1.1",
                "phpunit/phpunit": "^7.0",
                "predis/predis": "~1.0"
            },
            "suggest": {
                "alcaeus/mongo-php-adapter": "Required to use legacy MongoDB driver"
            },
            "type": "library",
            "extra": {
                "branch-alias": {
                    "dev-master": "1.9.x-dev"
                }
            },
            "autoload": {
                "psr-4": {
                    "Doctrine\\Common\\Cache\\": "lib/Doctrine/Common/Cache"
                }
            },
            "notification-url": "https://packagist.org/downloads/",
            "license": [
                "MIT"
            ],
            "authors": [
                {
                    "name": "Guilherme Blanco",
                    "email": "guilhermeblanco@gmail.com"
                },
                {
                    "name": "Roman Borschel",
                    "email": "roman@code-factory.org"
                },
                {
                    "name": "Benjamin Eberlei",
                    "email": "kontakt@beberlei.de"
                },
                {
                    "name": "Jonathan Wage",
                    "email": "jonwage@gmail.com"
                },
                {
                    "name": "Johannes Schmitt",
                    "email": "schmittjoh@gmail.com"
                }
            ],
            "description": "PHP Doctrine Cache library is a popular cache implementation that supports many different drivers such as redis, memcache, apc, mongodb and others.",
            "homepage": "https://www.doctrine-project.org/projects/cache.html",
            "keywords": [
                "abstraction",
                "apcu",
                "cache",
                "caching",
                "couchdb",
                "memcached",
                "php",
                "redis",
                "xcache"
            ],
            "time": "2019-11-29T15:36:20+00:00"
        },
        {
            "name": "doctrine/dbal",
            "version": "v2.10.0",
            "source": {
                "type": "git",
                "url": "https://github.com/doctrine/dbal.git",
                "reference": "0c9a646775ef549eb0a213a4f9bd4381d9b4d934"
            },
            "dist": {
                "type": "zip",
                "url": "https://api.github.com/repos/doctrine/dbal/zipball/0c9a646775ef549eb0a213a4f9bd4381d9b4d934",
                "reference": "0c9a646775ef549eb0a213a4f9bd4381d9b4d934",
                "shasum": ""
            },
            "require": {
                "doctrine/cache": "^1.0",
                "doctrine/event-manager": "^1.0",
                "ext-pdo": "*",
                "php": "^7.2"
            },
            "require-dev": {
                "doctrine/coding-standard": "^6.0",
                "jetbrains/phpstorm-stubs": "^2019.1",
                "phpstan/phpstan": "^0.11.3",
                "phpunit/phpunit": "^8.4.1",
                "symfony/console": "^2.0.5|^3.0|^4.0|^5.0"
            },
            "suggest": {
                "symfony/console": "For helpful console commands such as SQL execution and import of files."
            },
            "bin": [
                "bin/doctrine-dbal"
            ],
            "type": "library",
            "extra": {
                "branch-alias": {
                    "dev-master": "2.10.x-dev",
                    "dev-develop": "3.0.x-dev"
                }
            },
            "autoload": {
                "psr-4": {
                    "Doctrine\\DBAL\\": "lib/Doctrine/DBAL"
                }
            },
            "notification-url": "https://packagist.org/downloads/",
            "license": [
                "MIT"
            ],
            "authors": [
                {
                    "name": "Guilherme Blanco",
                    "email": "guilhermeblanco@gmail.com"
                },
                {
                    "name": "Roman Borschel",
                    "email": "roman@code-factory.org"
                },
                {
                    "name": "Benjamin Eberlei",
                    "email": "kontakt@beberlei.de"
                },
                {
                    "name": "Jonathan Wage",
                    "email": "jonwage@gmail.com"
                }
            ],
            "description": "Powerful PHP database abstraction layer (DBAL) with many features for database schema introspection and management.",
            "homepage": "https://www.doctrine-project.org/projects/dbal.html",
            "keywords": [
                "abstraction",
                "database",
                "db2",
                "dbal",
                "mariadb",
                "mssql",
                "mysql",
                "oci8",
                "oracle",
                "pdo",
                "pgsql",
                "postgresql",
                "queryobject",
                "sasql",
                "sql",
                "sqlanywhere",
                "sqlite",
                "sqlserver",
                "sqlsrv"
            ],
            "time": "2019-11-03T16:50:43+00:00"
        },
        {
            "name": "doctrine/event-manager",
            "version": "1.1.0",
            "source": {
                "type": "git",
                "url": "https://github.com/doctrine/event-manager.git",
                "reference": "629572819973f13486371cb611386eb17851e85c"
            },
            "dist": {
                "type": "zip",
                "url": "https://api.github.com/repos/doctrine/event-manager/zipball/629572819973f13486371cb611386eb17851e85c",
                "reference": "629572819973f13486371cb611386eb17851e85c",
                "shasum": ""
            },
            "require": {
                "php": "^7.1"
            },
            "conflict": {
                "doctrine/common": "<2.9@dev"
            },
            "require-dev": {
                "doctrine/coding-standard": "^6.0",
                "phpunit/phpunit": "^7.0"
            },
            "type": "library",
            "extra": {
                "branch-alias": {
                    "dev-master": "1.0.x-dev"
                }
            },
            "autoload": {
                "psr-4": {
                    "Doctrine\\Common\\": "lib/Doctrine/Common"
                }
            },
            "notification-url": "https://packagist.org/downloads/",
            "license": [
                "MIT"
            ],
            "authors": [
                {
                    "name": "Guilherme Blanco",
                    "email": "guilhermeblanco@gmail.com"
                },
                {
                    "name": "Roman Borschel",
                    "email": "roman@code-factory.org"
                },
                {
                    "name": "Benjamin Eberlei",
                    "email": "kontakt@beberlei.de"
                },
                {
                    "name": "Jonathan Wage",
                    "email": "jonwage@gmail.com"
                },
                {
                    "name": "Johannes Schmitt",
                    "email": "schmittjoh@gmail.com"
                },
                {
                    "name": "Marco Pivetta",
                    "email": "ocramius@gmail.com"
                }
            ],
            "description": "The Doctrine Event Manager is a simple PHP event system that was built to be used with the various Doctrine projects.",
            "homepage": "https://www.doctrine-project.org/projects/event-manager.html",
            "keywords": [
                "event",
                "event dispatcher",
                "event manager",
                "event system",
                "events"
            ],
            "time": "2019-11-10T09:48:07+00:00"
        },
        {
            "name": "elgg/login_as",
            "version": "2.1.0",
            "source": {
                "type": "git",
                "url": "https://github.com/Elgg/login_as.git",
                "reference": "127e59f312493cc017875547abdf816442d7e217"
            },
            "dist": {
                "type": "zip",
                "url": "https://api.github.com/repos/Elgg/login_as/zipball/127e59f312493cc017875547abdf816442d7e217",
                "reference": "127e59f312493cc017875547abdf816442d7e217",
                "shasum": ""
            },
            "require": {
                "composer/installers": "^1.0.8"
            },
            "conflict": {
                "elgg/elgg": "<3.0"
            },
            "type": "elgg-plugin",
            "notification-url": "https://packagist.org/downloads/",
            "license": [
                "GPL-2.0-only"
            ],
            "authors": [
                {
                    "name": "Brett Profitt",
                    "email": "brett@elgg.org"
                }
            ],
            "description": "Elgg plugin that allows admin users to login as another user.",
            "keywords": [
                "elgg",
                "plugin"
            ],
            "time": "2020-03-11T08:47:15+00:00"
        },
        {
            "name": "fzaninotto/faker",
            "version": "v1.9.1",
            "source": {
                "type": "git",
                "url": "https://github.com/fzaninotto/Faker.git",
                "reference": "fc10d778e4b84d5bd315dad194661e091d307c6f"
            },
            "dist": {
                "type": "zip",
                "url": "https://api.github.com/repos/fzaninotto/Faker/zipball/fc10d778e4b84d5bd315dad194661e091d307c6f",
                "reference": "fc10d778e4b84d5bd315dad194661e091d307c6f",
                "shasum": ""
            },
            "require": {
                "php": "^5.3.3 || ^7.0"
            },
            "require-dev": {
                "ext-intl": "*",
                "phpunit/phpunit": "^4.8.35 || ^5.7",
                "squizlabs/php_codesniffer": "^2.9.2"
            },
            "type": "library",
            "extra": {
                "branch-alias": {
                    "dev-master": "1.9-dev"
                }
            },
            "autoload": {
                "psr-4": {
                    "Faker\\": "src/Faker/"
                }
            },
            "notification-url": "https://packagist.org/downloads/",
            "license": [
                "MIT"
            ],
            "authors": [
                {
                    "name": "François Zaninotto"
                }
            ],
            "description": "Faker is a PHP library that generates fake data for you.",
            "keywords": [
                "data",
                "faker",
                "fixtures"
            ],
            "time": "2019-12-12T13:22:17+00:00"
        },
        {
            "name": "guzzlehttp/guzzle",
            "version": "6.5.2",
            "source": {
                "type": "git",
                "url": "https://github.com/guzzle/guzzle.git",
                "reference": "43ece0e75098b7ecd8d13918293029e555a50f82"
            },
            "dist": {
                "type": "zip",
                "url": "https://api.github.com/repos/guzzle/guzzle/zipball/43ece0e75098b7ecd8d13918293029e555a50f82",
                "reference": "43ece0e75098b7ecd8d13918293029e555a50f82",
                "shasum": ""
            },
            "require": {
                "ext-json": "*",
                "guzzlehttp/promises": "^1.0",
                "guzzlehttp/psr7": "^1.6.1",
                "php": ">=5.5"
            },
            "require-dev": {
                "ext-curl": "*",
                "phpunit/phpunit": "^4.8.35 || ^5.7 || ^6.4 || ^7.0",
                "psr/log": "^1.1"
            },
            "suggest": {
                "ext-intl": "Required for Internationalized Domain Name (IDN) support",
                "psr/log": "Required for using the Log middleware"
            },
            "type": "library",
            "extra": {
                "branch-alias": {
                    "dev-master": "6.5-dev"
                }
            },
            "autoload": {
                "psr-4": {
                    "GuzzleHttp\\": "src/"
                },
                "files": [
                    "src/functions_include.php"
                ]
            },
            "notification-url": "https://packagist.org/downloads/",
            "license": [
                "MIT"
            ],
            "authors": [
                {
                    "name": "Michael Dowling",
                    "email": "mtdowling@gmail.com",
                    "homepage": "https://github.com/mtdowling"
                }
            ],
            "description": "Guzzle is a PHP HTTP client library",
            "homepage": "http://guzzlephp.org/",
            "keywords": [
                "client",
                "curl",
                "framework",
                "http",
                "http client",
                "rest",
                "web service"
            ],
            "time": "2019-12-23T11:57:10+00:00"
        },
        {
            "name": "guzzlehttp/promises",
            "version": "v1.3.1",
            "source": {
                "type": "git",
                "url": "https://github.com/guzzle/promises.git",
                "reference": "a59da6cf61d80060647ff4d3eb2c03a2bc694646"
            },
            "dist": {
                "type": "zip",
                "url": "https://api.github.com/repos/guzzle/promises/zipball/a59da6cf61d80060647ff4d3eb2c03a2bc694646",
                "reference": "a59da6cf61d80060647ff4d3eb2c03a2bc694646",
                "shasum": ""
            },
            "require": {
                "php": ">=5.5.0"
            },
            "require-dev": {
                "phpunit/phpunit": "^4.0"
            },
            "type": "library",
            "extra": {
                "branch-alias": {
                    "dev-master": "1.4-dev"
                }
            },
            "autoload": {
                "psr-4": {
                    "GuzzleHttp\\Promise\\": "src/"
                },
                "files": [
                    "src/functions_include.php"
                ]
            },
            "notification-url": "https://packagist.org/downloads/",
            "license": [
                "MIT"
            ],
            "authors": [
                {
                    "name": "Michael Dowling",
                    "email": "mtdowling@gmail.com",
                    "homepage": "https://github.com/mtdowling"
                }
            ],
            "description": "Guzzle promises library",
            "keywords": [
                "promise"
            ],
            "time": "2016-12-20T10:07:11+00:00"
        },
        {
            "name": "guzzlehttp/psr7",
            "version": "1.6.1",
            "source": {
                "type": "git",
                "url": "https://github.com/guzzle/psr7.git",
                "reference": "239400de7a173fe9901b9ac7c06497751f00727a"
            },
            "dist": {
                "type": "zip",
                "url": "https://api.github.com/repos/guzzle/psr7/zipball/239400de7a173fe9901b9ac7c06497751f00727a",
                "reference": "239400de7a173fe9901b9ac7c06497751f00727a",
                "shasum": ""
            },
            "require": {
                "php": ">=5.4.0",
                "psr/http-message": "~1.0",
                "ralouphie/getallheaders": "^2.0.5 || ^3.0.0"
            },
            "provide": {
                "psr/http-message-implementation": "1.0"
            },
            "require-dev": {
                "ext-zlib": "*",
                "phpunit/phpunit": "~4.8.36 || ^5.7.27 || ^6.5.8"
            },
            "suggest": {
                "zendframework/zend-httphandlerrunner": "Emit PSR-7 responses"
            },
            "type": "library",
            "extra": {
                "branch-alias": {
                    "dev-master": "1.6-dev"
                }
            },
            "autoload": {
                "psr-4": {
                    "GuzzleHttp\\Psr7\\": "src/"
                },
                "files": [
                    "src/functions_include.php"
                ]
            },
            "notification-url": "https://packagist.org/downloads/",
            "license": [
                "MIT"
            ],
            "authors": [
                {
                    "name": "Michael Dowling",
                    "email": "mtdowling@gmail.com",
                    "homepage": "https://github.com/mtdowling"
                },
                {
                    "name": "Tobias Schultze",
                    "homepage": "https://github.com/Tobion"
                }
            ],
            "description": "PSR-7 message implementation that also provides common utility methods",
            "keywords": [
                "http",
                "message",
                "psr-7",
                "request",
                "response",
                "stream",
                "uri",
                "url"
            ],
            "time": "2019-07-01T23:21:34+00:00"
        },
        {
            "name": "hackzilla/password-generator",
            "version": "1.4.1",
            "source": {
                "type": "git",
                "url": "https://github.com/hackzilla/password-generator.git",
                "reference": "1d4fce950424b5222d6404d7d74db7c002955522"
            },
            "dist": {
                "type": "zip",
                "url": "https://api.github.com/repos/hackzilla/password-generator/zipball/1d4fce950424b5222d6404d7d74db7c002955522",
                "reference": "1d4fce950424b5222d6404d7d74db7c002955522",
                "shasum": ""
            },
            "require": {
                "php": ">=5.3.2"
            },
            "require-dev": {
                "phpunit/phpunit": "^4.8|^5.5|^6.5"
            },
            "type": "library",
            "autoload": {
                "psr-4": {
                    "Hackzilla\\PasswordGenerator\\": ""
                }
            },
            "notification-url": "https://packagist.org/downloads/",
            "license": [
                "MIT"
            ],
            "authors": [
                {
                    "name": "Daniel Platt",
                    "email": "github@ofdan.co.uk",
                    "homepage": "http://www.hackzilla.org"
                }
            ],
            "description": "Password Generator Library",
            "time": "2019-04-19T13:22:10+00:00"
        },
        {
            "name": "imagine/imagine",
            "version": "v0.7.1",
            "source": {
                "type": "git",
                "url": "https://github.com/avalanche123/Imagine.git",
                "reference": "a9a702a946073cbca166718f1b02a1e72d742daa"
            },
            "dist": {
                "type": "zip",
                "url": "https://api.github.com/repos/avalanche123/Imagine/zipball/a9a702a946073cbca166718f1b02a1e72d742daa",
                "reference": "a9a702a946073cbca166718f1b02a1e72d742daa",
                "shasum": ""
            },
            "require": {
                "php": ">=5.3.2"
            },
            "require-dev": {
                "sami/sami": "^3.3",
                "symfony/phpunit-bridge": "^3.2"
            },
            "suggest": {
                "ext-gd": "to use the GD implementation",
                "ext-gmagick": "to use the Gmagick implementation",
                "ext-imagick": "to use the Imagick implementation"
            },
            "type": "library",
            "extra": {
                "branch-alias": {
                    "dev-develop": "0.7-dev"
                }
            },
            "autoload": {
                "psr-0": {
                    "Imagine": "lib/"
                }
            },
            "notification-url": "https://packagist.org/downloads/",
            "license": [
                "MIT"
            ],
            "authors": [
                {
                    "name": "Bulat Shakirzyanov",
                    "email": "mallluhuct@gmail.com",
                    "homepage": "http://avalanche123.com"
                }
            ],
            "description": "Image processing for PHP 5.3",
            "homepage": "http://imagine.readthedocs.org/",
            "keywords": [
                "drawing",
                "graphics",
                "image manipulation",
                "image processing"
            ],
            "time": "2017-05-16T10:31:22+00:00"
        },
        {
            "name": "laminas/laminas-loader",
            "version": "2.6.1",
            "source": {
                "type": "git",
                "url": "https://github.com/laminas/laminas-loader.git",
                "reference": "5d01c2c237ae9e68bec262f339947e2ea18979bc"
            },
            "dist": {
                "type": "zip",
                "url": "https://api.github.com/repos/laminas/laminas-loader/zipball/5d01c2c237ae9e68bec262f339947e2ea18979bc",
                "reference": "5d01c2c237ae9e68bec262f339947e2ea18979bc",
                "shasum": ""
            },
            "require": {
                "laminas/laminas-zendframework-bridge": "^1.0",
                "php": "^5.6 || ^7.0"
            },
            "replace": {
                "zendframework/zend-loader": "self.version"
            },
            "require-dev": {
                "laminas/laminas-coding-standard": "~1.0.0",
                "phpunit/phpunit": "^5.7.27 || ^6.5.8 || ^7.1.4"
            },
            "type": "library",
            "extra": {
                "branch-alias": {
                    "dev-master": "2.6.x-dev",
                    "dev-develop": "2.7.x-dev"
                }
            },
            "autoload": {
                "psr-4": {
                    "Laminas\\Loader\\": "src/"
                }
            },
            "notification-url": "https://packagist.org/downloads/",
            "license": [
                "BSD-3-Clause"
            ],
            "description": "Autoloading and plugin loading strategies",
            "homepage": "https://laminas.dev",
            "keywords": [
                "laminas",
                "loader"
            ],
            "time": "2019-12-31T17:18:27+00:00"
        },
        {
            "name": "laminas/laminas-mail",
            "version": "2.10.0",
            "source": {
                "type": "git",
                "url": "https://github.com/laminas/laminas-mail.git",
                "reference": "019fb670c1dff6be7fc91d3b88942bd0a5f68792"
            },
            "dist": {
                "type": "zip",
                "url": "https://api.github.com/repos/laminas/laminas-mail/zipball/019fb670c1dff6be7fc91d3b88942bd0a5f68792",
                "reference": "019fb670c1dff6be7fc91d3b88942bd0a5f68792",
                "shasum": ""
            },
            "require": {
                "ext-iconv": "*",
                "laminas/laminas-loader": "^2.5",
                "laminas/laminas-mime": "^2.5",
                "laminas/laminas-stdlib": "^2.7 || ^3.0",
                "laminas/laminas-validator": "^2.10.2",
                "laminas/laminas-zendframework-bridge": "^1.0",
                "php": "^5.6 || ^7.0",
                "true/punycode": "^2.1"
            },
            "replace": {
                "zendframework/zend-mail": "self.version"
            },
            "require-dev": {
                "laminas/laminas-coding-standard": "~1.0.0",
                "laminas/laminas-config": "^2.6",
                "laminas/laminas-crypt": "^2.6 || ^3.0",
                "laminas/laminas-servicemanager": "^2.7.10 || ^3.3.1",
                "phpunit/phpunit": "^5.7.25 || ^6.4.4 || ^7.1.4"
            },
            "suggest": {
                "laminas/laminas-crypt": "Crammd5 support in SMTP Auth",
                "laminas/laminas-servicemanager": "^2.7.10 || ^3.3.1 when using SMTP to deliver messages"
            },
            "type": "library",
            "extra": {
                "branch-alias": {
                    "dev-master": "2.10.x-dev",
                    "dev-develop": "2.11.x-dev"
                },
                "laminas": {
                    "component": "Laminas\\Mail",
                    "config-provider": "Laminas\\Mail\\ConfigProvider"
                }
            },
            "autoload": {
                "psr-4": {
                    "Laminas\\Mail\\": "src/"
                }
            },
            "notification-url": "https://packagist.org/downloads/",
            "license": [
                "BSD-3-Clause"
            ],
            "description": "Provides generalized functionality to compose and send both text and MIME-compliant multipart e-mail messages",
            "homepage": "https://laminas.dev",
            "keywords": [
                "laminas",
                "mail"
            ],
            "time": "2019-12-31T17:21:22+00:00"
        },
        {
            "name": "laminas/laminas-mime",
            "version": "2.7.3",
            "source": {
                "type": "git",
                "url": "https://github.com/laminas/laminas-mime.git",
                "reference": "e844abb02e868fae154207929190292ad25057cc"
            },
            "dist": {
                "type": "zip",
                "url": "https://api.github.com/repos/laminas/laminas-mime/zipball/e844abb02e868fae154207929190292ad25057cc",
                "reference": "e844abb02e868fae154207929190292ad25057cc",
                "shasum": ""
            },
            "require": {
                "laminas/laminas-stdlib": "^2.7 || ^3.0",
                "laminas/laminas-zendframework-bridge": "^1.0",
                "php": "^5.6 || ^7.0"
            },
            "replace": {
                "zendframework/zend-mime": "self.version"
            },
            "require-dev": {
                "laminas/laminas-coding-standard": "~1.0.0",
                "laminas/laminas-mail": "^2.6",
                "phpunit/phpunit": "^5.7.27 || ^6.5.14 || ^7.5.20"
            },
            "suggest": {
                "laminas/laminas-mail": "Laminas\\Mail component"
            },
            "type": "library",
            "extra": {
                "branch-alias": {
                    "dev-master": "2.7.x-dev",
                    "dev-develop": "2.8.x-dev"
                }
            },
            "autoload": {
                "psr-4": {
                    "Laminas\\Mime\\": "src/"
                }
            },
            "notification-url": "https://packagist.org/downloads/",
            "license": [
                "BSD-3-Clause"
            ],
            "description": "Create and parse MIME messages and parts",
            "homepage": "https://laminas.dev",
            "keywords": [
                "laminas",
                "mime"
            ],
            "time": "2020-03-06T08:38:03+00:00"
        },
        {
            "name": "laminas/laminas-stdlib",
            "version": "3.2.1",
            "source": {
                "type": "git",
                "url": "https://github.com/laminas/laminas-stdlib.git",
                "reference": "2b18347625a2f06a1a485acfbc870f699dbe51c6"
            },
            "dist": {
                "type": "zip",
                "url": "https://api.github.com/repos/laminas/laminas-stdlib/zipball/2b18347625a2f06a1a485acfbc870f699dbe51c6",
                "reference": "2b18347625a2f06a1a485acfbc870f699dbe51c6",
                "shasum": ""
            },
            "require": {
                "laminas/laminas-zendframework-bridge": "^1.0",
                "php": "^5.6 || ^7.0"
            },
            "replace": {
                "zendframework/zend-stdlib": "self.version"
            },
            "require-dev": {
                "laminas/laminas-coding-standard": "~1.0.0",
                "phpbench/phpbench": "^0.13",
                "phpunit/phpunit": "^5.7.27 || ^6.5.8 || ^7.1.2"
            },
            "type": "library",
            "extra": {
                "branch-alias": {
                    "dev-master": "3.2.x-dev",
                    "dev-develop": "3.3.x-dev"
                }
            },
            "autoload": {
                "psr-4": {
                    "Laminas\\Stdlib\\": "src/"
                }
            },
            "notification-url": "https://packagist.org/downloads/",
            "license": [
                "BSD-3-Clause"
            ],
            "description": "SPL extensions, array utilities, error handlers, and more",
            "homepage": "https://laminas.dev",
            "keywords": [
                "laminas",
                "stdlib"
            ],
            "time": "2019-12-31T17:51:15+00:00"
        },
        {
            "name": "laminas/laminas-validator",
            "version": "2.13.1",
            "source": {
                "type": "git",
                "url": "https://github.com/laminas/laminas-validator.git",
                "reference": "36702f033486bf1953e254f5299aad205302e79d"
            },
            "dist": {
                "type": "zip",
                "url": "https://api.github.com/repos/laminas/laminas-validator/zipball/36702f033486bf1953e254f5299aad205302e79d",
                "reference": "36702f033486bf1953e254f5299aad205302e79d",
                "shasum": ""
            },
            "require": {
                "container-interop/container-interop": "^1.1",
                "laminas/laminas-stdlib": "^3.2.1",
                "laminas/laminas-zendframework-bridge": "^1.0",
                "php": "^7.1"
            },
            "replace": {
                "zendframework/zend-validator": "self.version"
            },
            "require-dev": {
                "laminas/laminas-cache": "^2.6.1",
                "laminas/laminas-coding-standard": "~1.0.0",
                "laminas/laminas-config": "^2.6",
                "laminas/laminas-db": "^2.7",
                "laminas/laminas-filter": "^2.6",
                "laminas/laminas-http": "^2.5.4",
                "laminas/laminas-i18n": "^2.6",
                "laminas/laminas-math": "^2.6",
                "laminas/laminas-servicemanager": "^2.7.5 || ^3.0.3",
                "laminas/laminas-session": "^2.8",
                "laminas/laminas-uri": "^2.5",
                "phpunit/phpunit": "^7.5.20 || ^8.5.2",
                "psr/http-client": "^1.0",
                "psr/http-factory": "^1.0",
                "psr/http-message": "^1.0"
            },
            "suggest": {
                "laminas/laminas-db": "Laminas\\Db component, required by the (No)RecordExists validator",
                "laminas/laminas-filter": "Laminas\\Filter component, required by the Digits validator",
                "laminas/laminas-i18n": "Laminas\\I18n component to allow translation of validation error messages",
                "laminas/laminas-i18n-resources": "Translations of validator messages",
                "laminas/laminas-math": "Laminas\\Math component, required by the Csrf validator",
                "laminas/laminas-servicemanager": "Laminas\\ServiceManager component to allow using the ValidatorPluginManager and validator chains",
                "laminas/laminas-session": "Laminas\\Session component, ^2.8; required by the Csrf validator",
                "laminas/laminas-uri": "Laminas\\Uri component, required by the Uri and Sitemap\\Loc validators",
                "psr/http-message": "psr/http-message, required when validating PSR-7 UploadedFileInterface instances via the Upload and UploadFile validators"
            },
            "type": "library",
            "extra": {
                "branch-alias": {
                    "dev-master": "2.13.x-dev",
                    "dev-develop": "2.14.x-dev"
                },
                "laminas": {
                    "component": "Laminas\\Validator",
                    "config-provider": "Laminas\\Validator\\ConfigProvider"
                }
            },
            "autoload": {
                "psr-4": {
                    "Laminas\\Validator\\": "src/"
                }
            },
            "notification-url": "https://packagist.org/downloads/",
            "license": [
                "BSD-3-Clause"
            ],
            "description": "Validation classes for a wide range of domains, and the ability to chain validators to create complex validation criteria",
            "homepage": "https://laminas.dev",
            "keywords": [
                "laminas",
                "validator"
            ],
            "time": "2020-01-15T09:59:30+00:00"
        },
        {
            "name": "laminas/laminas-zendframework-bridge",
            "version": "1.0.1",
            "source": {
                "type": "git",
                "url": "https://github.com/laminas/laminas-zendframework-bridge.git",
                "reference": "0fb9675b84a1666ab45182b6c5b29956921e818d"
            },
            "dist": {
                "type": "zip",
                "url": "https://api.github.com/repos/laminas/laminas-zendframework-bridge/zipball/0fb9675b84a1666ab45182b6c5b29956921e818d",
                "reference": "0fb9675b84a1666ab45182b6c5b29956921e818d",
                "shasum": ""
            },
            "require": {
                "php": "^5.6 || ^7.0"
            },
            "require-dev": {
                "phpunit/phpunit": "^5.7 || ^6.5 || ^7.5 || ^8.1",
                "squizlabs/php_codesniffer": "^3.5"
            },
            "type": "library",
            "extra": {
                "branch-alias": {
                    "dev-master": "1.0.x-dev",
                    "dev-develop": "1.1.x-dev"
                },
                "laminas": {
                    "module": "Laminas\\ZendFrameworkBridge"
                }
            },
            "autoload": {
                "files": [
                    "src/autoload.php"
                ],
                "psr-4": {
                    "Laminas\\ZendFrameworkBridge\\": "src//"
                }
            },
            "notification-url": "https://packagist.org/downloads/",
            "license": [
                "BSD-3-Clause"
            ],
            "description": "Alias legacy ZF class names to Laminas Project equivalents.",
            "keywords": [
                "ZendFramework",
                "autoloading",
                "laminas",
                "zf"
            ],
            "time": "2020-01-07T22:58:31+00:00"
        },
        {
            "name": "league/flysystem",
            "version": "1.0.61",
            "source": {
                "type": "git",
                "url": "https://github.com/thephpleague/flysystem.git",
                "reference": "4fb13c01784a6c9f165a351e996871488ca2d8c9"
            },
            "dist": {
                "type": "zip",
                "url": "https://api.github.com/repos/thephpleague/flysystem/zipball/4fb13c01784a6c9f165a351e996871488ca2d8c9",
                "reference": "4fb13c01784a6c9f165a351e996871488ca2d8c9",
                "shasum": ""
            },
            "require": {
                "ext-fileinfo": "*",
                "php": ">=5.5.9"
            },
            "conflict": {
                "league/flysystem-sftp": "<1.0.6"
            },
            "require-dev": {
                "phpspec/phpspec": "^3.4",
                "phpunit/phpunit": "^5.7.10"
            },
            "suggest": {
                "ext-fileinfo": "Required for MimeType",
                "ext-ftp": "Allows you to use FTP server storage",
                "ext-openssl": "Allows you to use FTPS server storage",
                "league/flysystem-aws-s3-v2": "Allows you to use S3 storage with AWS SDK v2",
                "league/flysystem-aws-s3-v3": "Allows you to use S3 storage with AWS SDK v3",
                "league/flysystem-azure": "Allows you to use Windows Azure Blob storage",
                "league/flysystem-cached-adapter": "Flysystem adapter decorator for metadata caching",
                "league/flysystem-eventable-filesystem": "Allows you to use EventableFilesystem",
                "league/flysystem-rackspace": "Allows you to use Rackspace Cloud Files",
                "league/flysystem-sftp": "Allows you to use SFTP server storage via phpseclib",
                "league/flysystem-webdav": "Allows you to use WebDAV storage",
                "league/flysystem-ziparchive": "Allows you to use ZipArchive adapter",
                "spatie/flysystem-dropbox": "Allows you to use Dropbox storage",
                "srmklive/flysystem-dropbox-v2": "Allows you to use Dropbox storage for PHP 5 applications"
            },
            "type": "library",
            "extra": {
                "branch-alias": {
                    "dev-master": "1.1-dev"
                }
            },
            "autoload": {
                "psr-4": {
                    "League\\Flysystem\\": "src/"
                }
            },
            "notification-url": "https://packagist.org/downloads/",
            "license": [
                "MIT"
            ],
            "authors": [
                {
                    "name": "Frank de Jonge",
                    "email": "info@frenky.net"
                }
            ],
            "description": "Filesystem abstraction: Many filesystems, one API.",
            "keywords": [
                "Cloud Files",
                "WebDAV",
                "abstraction",
                "aws",
                "cloud",
                "copy.com",
                "dropbox",
                "file systems",
                "files",
                "filesystem",
                "filesystems",
                "ftp",
                "rackspace",
                "remote",
                "s3",
                "sftp",
                "storage"
            ],
            "time": "2019-12-08T21:46:50+00:00"
        },
        {
            "name": "league/flysystem-memory",
            "version": "1.0.2",
            "source": {
                "type": "git",
                "url": "https://github.com/thephpleague/flysystem-memory.git",
                "reference": "d0e87477c32e29f999b4de05e64c1adcddb51757"
            },
            "dist": {
                "type": "zip",
                "url": "https://api.github.com/repos/thephpleague/flysystem-memory/zipball/d0e87477c32e29f999b4de05e64c1adcddb51757",
                "reference": "d0e87477c32e29f999b4de05e64c1adcddb51757",
                "shasum": ""
            },
            "require": {
                "league/flysystem": "~1.0"
            },
            "require-dev": {
                "phpunit/phpunit": "^5.7.10"
            },
            "type": "library",
            "extra": {
                "branch-alias": {
                    "dev-master": "1.0-dev"
                }
            },
            "autoload": {
                "psr-4": {
                    "League\\Flysystem\\Memory\\": "src/"
                }
            },
            "notification-url": "https://packagist.org/downloads/",
            "license": [
                "MIT"
            ],
            "authors": [
                {
                    "name": "Chris Leppanen",
                    "email": "chris.leppanen@gmail.com",
                    "role": "Developer"
                }
            ],
            "description": "An in-memory adapter for Flysystem.",
            "homepage": "https://github.com/thephpleague/flysystem-memory",
            "keywords": [
                "Flysystem",
                "adapter",
                "memory"
            ],
            "time": "2019-05-30T21:34:13+00:00"
        },
        {
            "name": "michelf/php-markdown",
            "version": "1.9.0",
            "source": {
                "type": "git",
                "url": "https://github.com/michelf/php-markdown.git",
                "reference": "c83178d49e372ca967d1a8c77ae4e051b3a3c75c"
            },
            "dist": {
                "type": "zip",
                "url": "https://api.github.com/repos/michelf/php-markdown/zipball/c83178d49e372ca967d1a8c77ae4e051b3a3c75c",
                "reference": "c83178d49e372ca967d1a8c77ae4e051b3a3c75c",
                "shasum": ""
            },
            "require": {
                "php": ">=5.3.0"
            },
            "require-dev": {
                "phpunit/phpunit": ">=4.3 <5.8"
            },
            "type": "library",
            "autoload": {
                "psr-4": {
                    "Michelf\\": "Michelf/"
                }
            },
            "notification-url": "https://packagist.org/downloads/",
            "license": [
                "BSD-3-Clause"
            ],
            "authors": [
                {
                    "name": "Michel Fortin",
                    "email": "michel.fortin@michelf.ca",
                    "homepage": "https://michelf.ca/",
                    "role": "Developer"
                },
                {
                    "name": "John Gruber",
                    "homepage": "https://daringfireball.net/"
                }
            ],
            "description": "PHP Markdown",
            "homepage": "https://michelf.ca/projects/php-markdown/",
            "keywords": [
                "markdown"
            ],
            "time": "2019-12-02T02:32:27+00:00"
        },
        {
            "name": "misd/linkify",
            "version": "v1.1.4",
            "source": {
                "type": "git",
                "url": "https://github.com/misd-service-development/php-linkify.git",
                "reference": "3481b148806a23b4001712de645247a1a4dcc10a"
            },
            "dist": {
                "type": "zip",
                "url": "https://api.github.com/repos/misd-service-development/php-linkify/zipball/3481b148806a23b4001712de645247a1a4dcc10a",
                "reference": "3481b148806a23b4001712de645247a1a4dcc10a",
                "shasum": ""
            },
            "require": {
                "php": ">=5.3.0"
            },
            "require-dev": {
                "phpunit/phpunit": "^4.0 || ^5.0"
            },
            "type": "library",
            "extra": {
                "branch-alias": {
                    "dev-master": "1.1.x-dev"
                }
            },
            "autoload": {
                "psr-4": {
                    "Misd\\Linkify\\": "src/Misd/Linkify"
                }
            },
            "notification-url": "https://packagist.org/downloads/",
            "license": [
                "MIT"
            ],
            "description": "Converts URLs and email addresses in text into HTML links",
            "homepage": "https://github.com/misd-service-development/php-linkify",
            "keywords": [
                "convert",
                "email address",
                "link",
                "url"
            ],
            "time": "2017-08-17T08:33:35+00:00"
        },
        {
            "name": "monolog/monolog",
            "version": "1.25.3",
            "source": {
                "type": "git",
                "url": "https://github.com/Seldaek/monolog.git",
                "reference": "fa82921994db851a8becaf3787a9e73c5976b6f1"
            },
            "dist": {
                "type": "zip",
                "url": "https://api.github.com/repos/Seldaek/monolog/zipball/fa82921994db851a8becaf3787a9e73c5976b6f1",
                "reference": "fa82921994db851a8becaf3787a9e73c5976b6f1",
                "shasum": ""
            },
            "require": {
                "php": ">=5.3.0",
                "psr/log": "~1.0"
            },
            "provide": {
                "psr/log-implementation": "1.0.0"
            },
            "require-dev": {
                "aws/aws-sdk-php": "^2.4.9 || ^3.0",
                "doctrine/couchdb": "~1.0@dev",
                "graylog2/gelf-php": "~1.0",
                "jakub-onderka/php-parallel-lint": "0.9",
                "php-amqplib/php-amqplib": "~2.4",
                "php-console/php-console": "^3.1.3",
                "phpunit/phpunit": "~4.5",
                "phpunit/phpunit-mock-objects": "2.3.0",
                "ruflin/elastica": ">=0.90 <3.0",
                "sentry/sentry": "^0.13",
                "swiftmailer/swiftmailer": "^5.3|^6.0"
            },
            "suggest": {
                "aws/aws-sdk-php": "Allow sending log messages to AWS services like DynamoDB",
                "doctrine/couchdb": "Allow sending log messages to a CouchDB server",
                "ext-amqp": "Allow sending log messages to an AMQP server (1.0+ required)",
                "ext-mongo": "Allow sending log messages to a MongoDB server",
                "graylog2/gelf-php": "Allow sending log messages to a GrayLog2 server",
                "mongodb/mongodb": "Allow sending log messages to a MongoDB server via PHP Driver",
                "php-amqplib/php-amqplib": "Allow sending log messages to an AMQP server using php-amqplib",
                "php-console/php-console": "Allow sending log messages to Google Chrome",
                "rollbar/rollbar": "Allow sending log messages to Rollbar",
                "ruflin/elastica": "Allow sending log messages to an Elastic Search server",
                "sentry/sentry": "Allow sending log messages to a Sentry server"
            },
            "type": "library",
            "extra": {
                "branch-alias": {
                    "dev-master": "2.0.x-dev"
                }
            },
            "autoload": {
                "psr-4": {
                    "Monolog\\": "src/Monolog"
                }
            },
            "notification-url": "https://packagist.org/downloads/",
            "license": [
                "MIT"
            ],
            "authors": [
                {
                    "name": "Jordi Boggiano",
                    "email": "j.boggiano@seld.be",
                    "homepage": "http://seld.be"
                }
            ],
            "description": "Sends your logs to files, sockets, inboxes, databases and various web services",
            "homepage": "http://github.com/Seldaek/monolog",
            "keywords": [
                "log",
                "logging",
                "psr-3"
            ],
            "time": "2019-12-20T14:15:16+00:00"
        },
        {
            "name": "mrclay/minify",
            "version": "2.3.3",
            "source": {
                "type": "git",
                "url": "https://github.com/mrclay/minify.git",
                "reference": "1928e89208d28e91427b2f13b67acdbd8cd01ac9"
            },
            "dist": {
                "type": "zip",
                "url": "https://api.github.com/repos/mrclay/minify/zipball/1928e89208d28e91427b2f13b67acdbd8cd01ac9",
                "reference": "1928e89208d28e91427b2f13b67acdbd8cd01ac9",
                "shasum": ""
            },
            "require": {
                "ext-pcre": "*",
                "php": ">=5.2.1"
            },
            "require-dev": {
                "tubalmartin/cssmin": "~2.4.8"
            },
            "suggest": {
                "tubalmartin/cssmin": "Support minify with CSSMin (YUI PHP port)"
            },
            "type": "library",
            "autoload": {
                "classmap": [
                    "min/lib/"
                ]
            },
            "notification-url": "https://packagist.org/downloads/",
            "license": [
                "BSD-3-Clause"
            ],
            "authors": [
                {
                    "name": "Stephen Clay",
                    "email": "steve@mrclay.org",
                    "role": "Developer"
                }
            ],
            "description": "Minify is a PHP5 app that helps you follow several rules for client-side performance. It combines multiple CSS or Javascript files, removes unnecessary whitespace and comments, and serves them with gzip encoding and optimal client-side cache headers",
            "homepage": "http://code.google.com/p/minify/",
            "time": "2017-11-03T21:04:01+00:00"
        },
        {
            "name": "mtdowling/cron-expression",
            "version": "v1.2.1",
            "source": {
                "type": "git",
                "url": "https://github.com/mtdowling/cron-expression.git",
                "reference": "9504fa9ea681b586028adaaa0877db4aecf32bad"
            },
            "dist": {
                "type": "zip",
                "url": "https://api.github.com/repos/mtdowling/cron-expression/zipball/9504fa9ea681b586028adaaa0877db4aecf32bad",
                "reference": "9504fa9ea681b586028adaaa0877db4aecf32bad",
                "shasum": ""
            },
            "require": {
                "php": ">=5.3.2"
            },
            "require-dev": {
                "phpunit/phpunit": "~4.0|~5.0"
            },
            "type": "library",
            "autoload": {
                "psr-4": {
                    "Cron\\": "src/Cron/"
                }
            },
            "notification-url": "https://packagist.org/downloads/",
            "license": [
                "MIT"
            ],
            "authors": [
                {
                    "name": "Michael Dowling",
                    "email": "mtdowling@gmail.com",
                    "homepage": "https://github.com/mtdowling"
                }
            ],
            "description": "CRON for PHP: Calculate the next or previous run date and determine if a CRON expression is due",
            "keywords": [
                "cron",
                "schedule"
            ],
            "abandoned": "dragonmantank/cron-expression",
            "time": "2017-01-23T04:29:33+00:00"
        },
        {
            "name": "npm-asset/cropperjs",
            "version": "1.4.3",
            "dist": {
                "type": "tar",
                "url": "https://registry.npmjs.org/cropperjs/-/cropperjs-1.4.3.tgz"
            },
            "type": "npm-asset",
            "license": [
                "MIT"
            ]
        },
        {
            "name": "npm-asset/formdata-polyfill",
            "version": "3.0.15",
            "dist": {
                "type": "tar",
                "url": "https://registry.npmjs.org/formdata-polyfill/-/formdata-polyfill-3.0.15.tgz"
            },
            "type": "npm-asset",
            "license": [
                "MIT"
            ]
        },
        {
            "name": "npm-asset/jquery-cropper",
            "version": "1.0.1",
            "dist": {
                "type": "tar",
                "url": "https://registry.npmjs.org/jquery-cropper/-/jquery-cropper-1.0.1.tgz"
            },
            "type": "npm-asset",
            "license": [
                "MIT"
            ]
        },
        {
            "name": "npm-asset/weakmap-polyfill",
            "version": "2.0.0",
            "dist": {
                "type": "tar",
                "url": "https://registry.npmjs.org/weakmap-polyfill/-/weakmap-polyfill-2.0.0.tgz",
                "shasum": "8f28f935e3853896ad40747e5258db578d9dc8de"
            },
            "require-dev": {
                "npm-asset/es5-shim": ">=4.5.8,<5.0.0",
                "npm-asset/karma": ">=0.13.22,<0.14.0",
                "npm-asset/karma-chrome-launcher": ">=0.2.3,<0.3.0",
                "npm-asset/karma-detect-browsers": ">=2.1.0,<3.0.0",
                "npm-asset/karma-firefox-launcher": ">=0.1.7,<0.2.0",
                "npm-asset/karma-ie-launcher": ">=0.2.0,<0.3.0",
                "npm-asset/karma-mocha": ">=0.2.2,<0.3.0",
                "npm-asset/karma-mocha-reporter": ">=2.0.2,<3.0.0",
                "npm-asset/karma-safari-launcher": ">=0.1.1,<0.2.0",
                "npm-asset/mocha": ">=2.4.5,<3.0.0",
                "npm-asset/power-assert": ">=1.3.1,<2.0.0",
                "npm-asset/uglify-js": ">=2.6.2,<3.0.0"
            },
            "type": "npm-asset-library",
            "extra": {
                "npm-asset-bugs": {
                    "url": "https://github.com/polygonplanet/weakmap-polyfill/issues"
                },
                "npm-asset-main": "weakmap-polyfill.js",
                "npm-asset-directories": {
                    "test": "tests"
                },
                "npm-asset-repository": {
                    "type": "git",
                    "url": "git+https://github.com/polygonplanet/weakmap-polyfill.git"
                },
                "npm-asset-scripts": {
                    "minify": "uglifyjs weakmap-polyfill.js -o weakmap-polyfill.min.js --keep-fnames --comments -m -b ascii-only=true,beautify=false",
                    "test": "mocha tests/test-node && mocha tests/test-node-polyfill && karma start karma.conf.js",
                    "travis": "mocha tests/test-node && mocha tests/test-node-polyfill && karma start karma.conf.js --single-run"
                }
            },
            "license": [
                "MIT"
            ],
            "authors": [
                {
                    "name": "polygon planet"
                }
            ],
            "description": "ECMAScript6 WeakMap polyfill",
            "homepage": "https://github.com/polygonplanet/weakmap-polyfill",
            "keywords": [
                "ecmascript",
                "es2015",
                "es6",
                "javascript",
                "polyfill",
                "shim",
                "weakmap"
            ],
            "time": "2016-04-27T11:30:07+00:00"
        },
        {
            "name": "paragonie/random_compat",
            "version": "v9.99.99",
            "source": {
                "type": "git",
                "url": "https://github.com/paragonie/random_compat.git",
                "reference": "84b4dfb120c6f9b4ff7b3685f9b8f1aa365a0c95"
            },
            "dist": {
                "type": "zip",
                "url": "https://api.github.com/repos/paragonie/random_compat/zipball/84b4dfb120c6f9b4ff7b3685f9b8f1aa365a0c95",
                "reference": "84b4dfb120c6f9b4ff7b3685f9b8f1aa365a0c95",
                "shasum": ""
            },
            "require": {
                "php": "^7"
            },
            "require-dev": {
                "phpunit/phpunit": "4.*|5.*",
                "vimeo/psalm": "^1"
            },
            "suggest": {
                "ext-libsodium": "Provides a modern crypto API that can be used to generate random bytes."
            },
            "type": "library",
            "notification-url": "https://packagist.org/downloads/",
            "license": [
                "MIT"
            ],
            "authors": [
                {
                    "name": "Paragon Initiative Enterprises",
                    "email": "security@paragonie.com",
                    "homepage": "https://paragonie.com"
                }
            ],
            "description": "PHP 5.x polyfill for random_bytes() and random_int() from PHP 7",
            "keywords": [
                "csprng",
                "polyfill",
                "pseudorandom",
                "random"
            ],
            "time": "2018-07-02T15:55:56+00:00"
        },
        {
            "name": "peppeocchi/php-cron-scheduler",
            "version": "v2.4.1",
            "source": {
                "type": "git",
                "url": "https://github.com/peppeocchi/php-cron-scheduler.git",
                "reference": "e1fc0ada48db063aedf9651abc2f677c64035394"
            },
            "dist": {
                "type": "zip",
                "url": "https://api.github.com/repos/peppeocchi/php-cron-scheduler/zipball/e1fc0ada48db063aedf9651abc2f677c64035394",
                "reference": "e1fc0ada48db063aedf9651abc2f677c64035394",
                "shasum": ""
            },
            "require": {
                "mtdowling/cron-expression": "~1.0",
                "php": ">=5.5.9"
            },
            "require-dev": {
                "phpunit/phpunit": "~5.7",
                "satooshi/php-coveralls": "^1.0",
                "swiftmailer/swiftmailer": "~5.4 || ^6.0"
            },
            "suggest": {
                "swiftmailer/swiftmailer": "Required to send the output of a job to email address/es (~5.4 || ^6.0)."
            },
            "type": "library",
            "autoload": {
                "psr-4": {
                    "GO\\": "src/GO/"
                }
            },
            "notification-url": "https://packagist.org/downloads/",
            "license": [
                "MIT"
            ],
            "authors": [
                {
                    "name": "Giuseppe Occhipinti",
                    "email": "peppeocchi@gmail.com"
                },
                {
                    "name": "Carsten Windler",
                    "email": "carsten@carstenwindler.de",
                    "homepage": "http://carstenwindler.de",
                    "role": "Contributor"
                }
            ],
            "description": "PHP Cron Job Scheduler",
            "keywords": [
                "cron job",
                "scheduler"
            ],
            "time": "2019-10-25T06:58:21+00:00"
        },
        {
            "name": "php-di/invoker",
            "version": "1.3.3",
            "source": {
                "type": "git",
                "url": "https://github.com/PHP-DI/Invoker.git",
                "reference": "1f4ca63b9abc66109e53b255e465d0ddb5c2e3f7"
            },
            "dist": {
                "type": "zip",
                "url": "https://api.github.com/repos/PHP-DI/Invoker/zipball/1f4ca63b9abc66109e53b255e465d0ddb5c2e3f7",
                "reference": "1f4ca63b9abc66109e53b255e465d0ddb5c2e3f7",
                "shasum": ""
            },
            "require": {
                "container-interop/container-interop": "~1.1"
            },
            "require-dev": {
                "athletic/athletic": "~0.1.8",
                "phpunit/phpunit": "~4.5"
            },
            "type": "library",
            "autoload": {
                "psr-4": {
                    "Invoker\\": "src/"
                }
            },
            "notification-url": "https://packagist.org/downloads/",
            "license": [
                "MIT"
            ],
            "description": "Generic and extensible callable invoker",
            "homepage": "https://github.com/PHP-DI/Invoker",
            "keywords": [
                "callable",
                "dependency",
                "dependency-injection",
                "injection",
                "invoke",
                "invoker"
            ],
            "time": "2016-07-14T13:09:58+00:00"
        },
        {
            "name": "php-di/php-di",
            "version": "5.4.6",
            "source": {
                "type": "git",
                "url": "https://github.com/PHP-DI/PHP-DI.git",
                "reference": "3f9255659595f3e289f473778bb6c51aa72abbbd"
            },
            "dist": {
                "type": "zip",
                "url": "https://api.github.com/repos/PHP-DI/PHP-DI/zipball/3f9255659595f3e289f473778bb6c51aa72abbbd",
                "reference": "3f9255659595f3e289f473778bb6c51aa72abbbd",
                "shasum": ""
            },
            "require": {
                "container-interop/container-interop": "~1.2",
                "php": ">=5.5.0",
                "php-di/invoker": "^1.3.2",
                "php-di/phpdoc-reader": "^2.0.1",
                "psr/container": "~1.0"
            },
            "provide": {
                "container-interop/container-interop-implementation": "^1.0",
                "psr/container-implementation": "^1.0"
            },
            "replace": {
                "mnapoli/php-di": "*"
            },
            "require-dev": {
                "doctrine/annotations": "~1.2",
                "doctrine/cache": "~1.4",
                "mnapoli/phpunit-easymock": "~0.2.0",
                "ocramius/proxy-manager": "~1.0|~2.0",
                "phpbench/phpbench": "@dev",
                "phpunit/phpunit": "~4.5"
            },
            "suggest": {
                "doctrine/annotations": "Install it if you want to use annotations (version ~1.2)",
                "doctrine/cache": "Install it if you want to use the cache (version ~1.4)",
                "ocramius/proxy-manager": "Install it if you want to use lazy injection (version ~1.0 or ~2.0)"
            },
            "type": "library",
            "autoload": {
                "psr-4": {
                    "DI\\": "src/DI/"
                },
                "files": [
                    "src/DI/functions.php"
                ]
            },
            "notification-url": "https://packagist.org/downloads/",
            "license": [
                "MIT"
            ],
            "description": "The dependency injection container for humans",
            "homepage": "http://php-di.org/",
            "keywords": [
                "container",
                "dependency injection",
                "di"
            ],
            "time": "2017-12-03T08:20:27+00:00"
        },
        {
            "name": "php-di/phpdoc-reader",
            "version": "2.1.1",
            "source": {
                "type": "git",
                "url": "https://github.com/PHP-DI/PhpDocReader.git",
                "reference": "15678f7451c020226807f520efb867ad26fbbfcf"
            },
            "dist": {
                "type": "zip",
                "url": "https://api.github.com/repos/PHP-DI/PhpDocReader/zipball/15678f7451c020226807f520efb867ad26fbbfcf",
                "reference": "15678f7451c020226807f520efb867ad26fbbfcf",
                "shasum": ""
            },
            "require": {
                "php": ">=5.4.0"
            },
            "require-dev": {
                "phpunit/phpunit": "~4.6"
            },
            "type": "library",
            "autoload": {
                "psr-4": {
                    "PhpDocReader\\": "src/PhpDocReader"
                }
            },
            "notification-url": "https://packagist.org/downloads/",
            "license": [
                "MIT"
            ],
            "description": "PhpDocReader parses @var and @param values in PHP docblocks (supports namespaced class names with the same resolution rules as PHP)",
            "keywords": [
                "phpdoc",
                "reflection"
            ],
            "time": "2019-09-26T11:24:58+00:00"
        },
        {
            "name": "psr/cache",
            "version": "1.0.1",
            "source": {
                "type": "git",
                "url": "https://github.com/php-fig/cache.git",
                "reference": "d11b50ad223250cf17b86e38383413f5a6764bf8"
            },
            "dist": {
                "type": "zip",
                "url": "https://api.github.com/repos/php-fig/cache/zipball/d11b50ad223250cf17b86e38383413f5a6764bf8",
                "reference": "d11b50ad223250cf17b86e38383413f5a6764bf8",
                "shasum": ""
            },
            "require": {
                "php": ">=5.3.0"
            },
            "type": "library",
            "extra": {
                "branch-alias": {
                    "dev-master": "1.0.x-dev"
                }
            },
            "autoload": {
                "psr-4": {
                    "Psr\\Cache\\": "src/"
                }
            },
            "notification-url": "https://packagist.org/downloads/",
            "license": [
                "MIT"
            ],
            "authors": [
                {
                    "name": "PHP-FIG",
                    "homepage": "http://www.php-fig.org/"
                }
            ],
            "description": "Common interface for caching libraries",
            "keywords": [
                "cache",
                "psr",
                "psr-6"
            ],
            "time": "2016-08-06T20:24:11+00:00"
        },
        {
            "name": "psr/container",
            "version": "1.0.0",
            "source": {
                "type": "git",
                "url": "https://github.com/php-fig/container.git",
                "reference": "b7ce3b176482dbbc1245ebf52b181af44c2cf55f"
            },
            "dist": {
                "type": "zip",
                "url": "https://api.github.com/repos/php-fig/container/zipball/b7ce3b176482dbbc1245ebf52b181af44c2cf55f",
                "reference": "b7ce3b176482dbbc1245ebf52b181af44c2cf55f",
                "shasum": ""
            },
            "require": {
                "php": ">=5.3.0"
            },
            "type": "library",
            "extra": {
                "branch-alias": {
                    "dev-master": "1.0.x-dev"
                }
            },
            "autoload": {
                "psr-4": {
                    "Psr\\Container\\": "src/"
                }
            },
            "notification-url": "https://packagist.org/downloads/",
            "license": [
                "MIT"
            ],
            "authors": [
                {
                    "name": "PHP-FIG",
                    "homepage": "http://www.php-fig.org/"
                }
            ],
            "description": "Common Container Interface (PHP FIG PSR-11)",
            "homepage": "https://github.com/php-fig/container",
            "keywords": [
                "PSR-11",
                "container",
                "container-interface",
                "container-interop",
                "psr"
            ],
            "time": "2017-02-14T16:28:37+00:00"
        },
        {
            "name": "psr/http-message",
            "version": "1.0.1",
            "source": {
                "type": "git",
                "url": "https://github.com/php-fig/http-message.git",
                "reference": "f6561bf28d520154e4b0ec72be95418abe6d9363"
            },
            "dist": {
                "type": "zip",
                "url": "https://api.github.com/repos/php-fig/http-message/zipball/f6561bf28d520154e4b0ec72be95418abe6d9363",
                "reference": "f6561bf28d520154e4b0ec72be95418abe6d9363",
                "shasum": ""
            },
            "require": {
                "php": ">=5.3.0"
            },
            "type": "library",
            "extra": {
                "branch-alias": {
                    "dev-master": "1.0.x-dev"
                }
            },
            "autoload": {
                "psr-4": {
                    "Psr\\Http\\Message\\": "src/"
                }
            },
            "notification-url": "https://packagist.org/downloads/",
            "license": [
                "MIT"
            ],
            "authors": [
                {
                    "name": "PHP-FIG",
                    "homepage": "http://www.php-fig.org/"
                }
            ],
            "description": "Common interface for HTTP messages",
            "homepage": "https://github.com/php-fig/http-message",
            "keywords": [
                "http",
                "http-message",
                "psr",
                "psr-7",
                "request",
                "response"
            ],
            "time": "2016-08-06T14:39:51+00:00"
        },
        {
            "name": "psr/log",
            "version": "1.1.2",
            "source": {
                "type": "git",
                "url": "https://github.com/php-fig/log.git",
                "reference": "446d54b4cb6bf489fc9d75f55843658e6f25d801"
            },
            "dist": {
                "type": "zip",
                "url": "https://api.github.com/repos/php-fig/log/zipball/446d54b4cb6bf489fc9d75f55843658e6f25d801",
                "reference": "446d54b4cb6bf489fc9d75f55843658e6f25d801",
                "shasum": ""
            },
            "require": {
                "php": ">=5.3.0"
            },
            "type": "library",
            "extra": {
                "branch-alias": {
                    "dev-master": "1.1.x-dev"
                }
            },
            "autoload": {
                "psr-4": {
                    "Psr\\Log\\": "Psr/Log/"
                }
            },
            "notification-url": "https://packagist.org/downloads/",
            "license": [
                "MIT"
            ],
            "authors": [
                {
                    "name": "PHP-FIG",
                    "homepage": "http://www.php-fig.org/"
                }
            ],
            "description": "Common interface for logging libraries",
            "homepage": "https://github.com/php-fig/log",
            "keywords": [
                "log",
                "psr",
                "psr-3"
            ],
            "time": "2019-11-01T11:05:21+00:00"
        },
        {
            "name": "psr/simple-cache",
            "version": "1.0.1",
            "source": {
                "type": "git",
                "url": "https://github.com/php-fig/simple-cache.git",
                "reference": "408d5eafb83c57f6365a3ca330ff23aa4a5fa39b"
            },
            "dist": {
                "type": "zip",
                "url": "https://api.github.com/repos/php-fig/simple-cache/zipball/408d5eafb83c57f6365a3ca330ff23aa4a5fa39b",
                "reference": "408d5eafb83c57f6365a3ca330ff23aa4a5fa39b",
                "shasum": ""
            },
            "require": {
                "php": ">=5.3.0"
            },
            "type": "library",
            "extra": {
                "branch-alias": {
                    "dev-master": "1.0.x-dev"
                }
            },
            "autoload": {
                "psr-4": {
                    "Psr\\SimpleCache\\": "src/"
                }
            },
            "notification-url": "https://packagist.org/downloads/",
            "license": [
                "MIT"
            ],
            "authors": [
                {
                    "name": "PHP-FIG",
                    "homepage": "http://www.php-fig.org/"
                }
            ],
            "description": "Common interfaces for simple caching",
            "keywords": [
                "cache",
                "caching",
                "psr",
                "psr-16",
                "simple-cache"
            ],
            "time": "2017-10-23T01:57:42+00:00"
        },
        {
            "name": "ralouphie/getallheaders",
            "version": "3.0.3",
            "source": {
                "type": "git",
                "url": "https://github.com/ralouphie/getallheaders.git",
                "reference": "120b605dfeb996808c31b6477290a714d356e822"
            },
            "dist": {
                "type": "zip",
                "url": "https://api.github.com/repos/ralouphie/getallheaders/zipball/120b605dfeb996808c31b6477290a714d356e822",
                "reference": "120b605dfeb996808c31b6477290a714d356e822",
                "shasum": ""
            },
            "require": {
                "php": ">=5.6"
            },
            "require-dev": {
                "php-coveralls/php-coveralls": "^2.1",
                "phpunit/phpunit": "^5 || ^6.5"
            },
            "type": "library",
            "autoload": {
                "files": [
                    "src/getallheaders.php"
                ]
            },
            "notification-url": "https://packagist.org/downloads/",
            "license": [
                "MIT"
            ],
            "authors": [
                {
                    "name": "Ralph Khattar",
                    "email": "ralph.khattar@gmail.com"
                }
            ],
            "description": "A polyfill for getallheaders.",
            "time": "2019-03-08T08:55:37+00:00"
        },
        {
            "name": "react/promise",
            "version": "v2.7.1",
            "source": {
                "type": "git",
                "url": "https://github.com/reactphp/promise.git",
                "reference": "31ffa96f8d2ed0341a57848cbb84d88b89dd664d"
            },
            "dist": {
                "type": "zip",
                "url": "https://api.github.com/repos/reactphp/promise/zipball/31ffa96f8d2ed0341a57848cbb84d88b89dd664d",
                "reference": "31ffa96f8d2ed0341a57848cbb84d88b89dd664d",
                "shasum": ""
            },
            "require": {
                "php": ">=5.4.0"
            },
            "require-dev": {
                "phpunit/phpunit": "~4.8"
            },
            "type": "library",
            "autoload": {
                "psr-4": {
                    "React\\Promise\\": "src/"
                },
                "files": [
                    "src/functions_include.php"
                ]
            },
            "notification-url": "https://packagist.org/downloads/",
            "license": [
                "MIT"
            ],
            "authors": [
                {
                    "name": "Jan Sorgalla",
                    "email": "jsorgalla@gmail.com"
                }
            ],
            "description": "A lightweight implementation of CommonJS Promises/A for PHP",
            "keywords": [
                "promise",
                "promises"
            ],
            "time": "2019-01-07T21:25:54+00:00"
        },
        {
            "name": "roave/security-advisories",
            "version": "dev-master",
            "source": {
                "type": "git",
                "url": "https://github.com/Roave/SecurityAdvisories.git",
                "reference": "1df6b9d09d2b074fd3f0f10a7696d9f797d4772c"
            },
            "dist": {
                "type": "zip",
                "url": "https://api.github.com/repos/Roave/SecurityAdvisories/zipball/1df6b9d09d2b074fd3f0f10a7696d9f797d4772c",
                "reference": "1df6b9d09d2b074fd3f0f10a7696d9f797d4772c",
                "shasum": ""
            },
            "conflict": {
                "3f/pygmentize": "<1.2",
                "adodb/adodb-php": "<5.20.12",
                "alterphp/easyadmin-extension-bundle": ">=1.2,<1.2.11|>=1.3,<1.3.1",
                "amphp/artax": "<1.0.6|>=2,<2.0.6",
                "amphp/http": "<1.0.1",
                "api-platform/core": ">=2.2,<2.2.10|>=2.3,<2.3.6",
                "asymmetricrypt/asymmetricrypt": ">=0,<9.9.99",
                "aws/aws-sdk-php": ">=3,<3.2.1",
                "bagisto/bagisto": "<0.1.5",
                "bolt/bolt": "<3.6.10",
                "brightlocal/phpwhois": "<=4.2.5",
                "bugsnag/bugsnag-laravel": ">=2,<2.0.2",
                "cakephp/cakephp": ">=1.3,<1.3.18|>=2,<2.4.99|>=2.5,<2.5.99|>=2.6,<2.6.12|>=2.7,<2.7.6|>=3,<3.5.18|>=3.6,<3.6.15|>=3.7,<3.7.7",
                "cart2quote/module-quotation": ">=4.1.6,<=4.4.5|>=5,<5.4.4",
                "cartalyst/sentry": "<=2.1.6",
                "centreon/centreon": "<18.10.8|>=19,<19.4.5",
                "cesnet/simplesamlphp-module-proxystatistics": "<3.1",
                "codeigniter/framework": "<=3.0.6",
                "composer/composer": "<=1-alpha.11",
                "contao-components/mediaelement": ">=2.14.2,<2.21.1",
                "contao/core": ">=2,<3.5.39",
                "contao/core-bundle": ">=4,<4.4.46|>=4.5,<4.8.6",
                "contao/listing-bundle": ">=4,<4.4.8",
                "datadog/dd-trace": ">=0.30,<0.30.2",
                "david-garcia/phpwhois": "<=4.3.1",
                "doctrine/annotations": ">=1,<1.2.7",
                "doctrine/cache": ">=1,<1.3.2|>=1.4,<1.4.2",
                "doctrine/common": ">=2,<2.4.3|>=2.5,<2.5.1",
                "doctrine/dbal": ">=2,<2.0.8|>=2.1,<2.1.2",
                "doctrine/doctrine-bundle": "<1.5.2",
                "doctrine/doctrine-module": "<=0.7.1",
                "doctrine/mongodb-odm": ">=1,<1.0.2",
                "doctrine/mongodb-odm-bundle": ">=2,<3.0.1",
                "doctrine/orm": ">=2,<2.4.8|>=2.5,<2.5.1",
                "dolibarr/dolibarr": "<=10.0.6",
                "dompdf/dompdf": ">=0.6,<0.6.2",
                "drupal/core": ">=7,<7.69|>=8,<8.7.11|>=8.8,<8.8.1",
                "drupal/drupal": ">=7,<7.69|>=8,<8.7.11|>=8.8,<8.8.1",
                "endroid/qr-code-bundle": "<3.4.2",
                "enshrined/svg-sanitize": "<0.12",
                "erusev/parsedown": "<1.7.2",
                "ezsystems/ezfind-ls": ">=5.3,<5.3.6.1|>=5.4,<5.4.11.1|>=2017.12,<2017.12.0.1",
                "ezsystems/ezplatform": ">=1.7,<1.7.9.1|>=1.13,<1.13.5.1|>=2.5,<2.5.4",
                "ezsystems/ezplatform-admin-ui": ">=1.3,<1.3.5|>=1.4,<1.4.6",
                "ezsystems/ezplatform-admin-ui-assets": ">=4,<4.2",
                "ezsystems/ezplatform-user": ">=1,<1.0.1",
                "ezsystems/ezpublish-kernel": ">=5.3,<5.3.12.1|>=5.4,<5.4.13.1|>=6,<6.7.9.1|>=6.8,<6.13.5.1|>=7,<7.2.4.1|>=7.3,<7.3.2.1",
                "ezsystems/ezpublish-legacy": ">=5.3,<5.3.12.6|>=5.4,<5.4.12.3|>=2011,<2017.12.4.3|>=2018.6,<2018.6.1.4|>=2018.9,<2018.9.1.3",
                "ezsystems/repository-forms": ">=2.3,<2.3.2.1",
                "ezyang/htmlpurifier": "<4.1.1",
                "firebase/php-jwt": "<2",
                "fooman/tcpdf": "<6.2.22",
                "fossar/tcpdf-parser": "<6.2.22",
                "friendsofsymfony/rest-bundle": ">=1.2,<1.2.2",
                "friendsofsymfony/user-bundle": ">=1.2,<1.3.5",
                "fuel/core": "<1.8.1",
                "getgrav/grav": "<1.7-beta.8",
                "gree/jose": "<=2.2",
                "gregwar/rst": "<1.0.3",
                "guzzlehttp/guzzle": ">=4-rc.2,<4.2.4|>=5,<5.3.1|>=6,<6.2.1",
                "illuminate/auth": ">=4,<4.0.99|>=4.1,<=4.1.31|>=4.2,<=4.2.22|>=5,<=5.0.35|>=5.1,<=5.1.46|>=5.2,<=5.2.45|>=5.3,<=5.3.31|>=5.4,<=5.4.36|>=5.5,<5.5.10",
                "illuminate/cookie": ">=4,<=4.0.11|>=4.1,<=4.1.31|>=4.2,<=4.2.22|>=5,<=5.0.35|>=5.1,<=5.1.46|>=5.2,<=5.2.45|>=5.3,<=5.3.31|>=5.4,<=5.4.36|>=5.5,<5.5.42|>=5.6,<5.6.30",
                "illuminate/database": ">=4,<4.0.99|>=4.1,<4.1.29",
                "illuminate/encryption": ">=4,<=4.0.11|>=4.1,<=4.1.31|>=4.2,<=4.2.22|>=5,<=5.0.35|>=5.1,<=5.1.46|>=5.2,<=5.2.45|>=5.3,<=5.3.31|>=5.4,<=5.4.36|>=5.5,<5.5.40|>=5.6,<5.6.15",
                "ivankristianto/phpwhois": "<=4.3",
                "james-heinrich/getid3": "<1.9.9",
                "joomla/session": "<1.3.1",
                "jsmitty12/phpwhois": "<5.1",
                "kazist/phpwhois": "<=4.2.6",
                "kreait/firebase-php": ">=3.2,<3.8.1",
                "la-haute-societe/tcpdf": "<6.2.22",
                "laravel/framework": ">=4,<4.0.99|>=4.1,<=4.1.31|>=4.2,<=4.2.22|>=5,<=5.0.35|>=5.1,<=5.1.46|>=5.2,<=5.2.45|>=5.3,<=5.3.31|>=5.4,<=5.4.36|>=5.5,<5.5.42|>=5.6,<5.6.30",
                "laravel/socialite": ">=1,<1.0.99|>=2,<2.0.10",
                "league/commonmark": "<0.18.3",
                "librenms/librenms": "<1.53",
                "magento/community-edition": ">=2,<2.2.10|>=2.3,<2.3.3",
                "magento/magento1ce": "<1.9.4.3",
                "magento/magento1ee": ">=1,<1.14.4.3",
                "magento/product-community-edition": ">=2,<2.2.10|>=2.3,<2.3.2-p.2",
                "monolog/monolog": ">=1.8,<1.12",
                "namshi/jose": "<2.2",
                "onelogin/php-saml": "<2.10.4",
                "oneup/uploader-bundle": "<1.9.3|>=2,<2.1.5",
                "openid/php-openid": "<2.3",
                "oro/crm": ">=1.7,<1.7.4",
                "oro/platform": ">=1.7,<1.7.4",
                "padraic/humbug_get_contents": "<1.1.2",
                "pagarme/pagarme-php": ">=0,<3",
                "paragonie/random_compat": "<2",
                "paypal/merchant-sdk-php": "<3.12",
                "pear/archive_tar": "<1.4.4",
                "phpfastcache/phpfastcache": ">=5,<5.0.13",
                "phpmailer/phpmailer": ">=5,<5.2.27|>=6,<6.0.6",
                "phpmyadmin/phpmyadmin": "<4.9.2",
                "phpoffice/phpexcel": "<1.8.2",
                "phpoffice/phpspreadsheet": "<1.8",
                "phpunit/phpunit": ">=4.8.19,<4.8.28|>=5.0.10,<5.6.3",
                "phpwhois/phpwhois": "<=4.2.5",
                "phpxmlrpc/extras": "<0.6.1",
                "pimcore/pimcore": "<6.3",
                "prestashop/autoupgrade": ">=4,<4.10.1",
                "prestashop/gamification": "<2.3.2",
                "prestashop/ps_facetedsearch": "<3.4.1",
                "privatebin/privatebin": "<1.2.2|>=1.3,<1.3.2",
                "propel/propel": ">=2-alpha.1,<=2-alpha.7",
                "propel/propel1": ">=1,<=1.7.1",
                "pusher/pusher-php-server": "<2.2.1",
                "robrichards/xmlseclibs": "<3.0.4",
                "sabre/dav": ">=1.6,<1.6.99|>=1.7,<1.7.11|>=1.8,<1.8.9",
                "scheb/two-factor-bundle": ">=0,<3.26|>=4,<4.11",
                "sensiolabs/connect": "<4.2.3",
                "serluck/phpwhois": "<=4.2.6",
                "shopware/shopware": "<5.3.7",
                "silverstripe/admin": ">=1.0.3,<1.0.4|>=1.1,<1.1.1",
                "silverstripe/assets": ">=1,<1.3.5",
                "silverstripe/cms": "<4.3.6|>=4.4,<4.4.4",
                "silverstripe/comments": ">=1.3,<1.9.99|>=2,<2.9.99|>=3,<3.1.1",
                "silverstripe/forum": "<=0.6.1|>=0.7,<=0.7.3",
                "silverstripe/framework": "<4.4.5|>=4.5,<4.5.2",
                "silverstripe/graphql": ">=2,<2.0.5|>=3,<3.1.2",
                "silverstripe/registry": ">=2.1,<2.1.2|>=2.2,<2.2.1",
                "silverstripe/restfulserver": ">=1,<1.0.9|>=2,<2.0.4",
                "silverstripe/subsites": ">=2,<2.1.1",
                "silverstripe/taxonomy": ">=1.3,<1.3.1|>=2,<2.0.1",
                "silverstripe/userforms": "<3",
                "simple-updates/phpwhois": "<=1",
                "simplesamlphp/saml2": "<1.10.6|>=2,<2.3.8|>=3,<3.1.4",
                "simplesamlphp/simplesamlphp": "<1.18.4",
                "simplesamlphp/simplesamlphp-module-infocard": "<1.0.1",
                "simplito/elliptic-php": "<1.0.6",
                "slim/slim": "<2.6",
                "smarty/smarty": "<3.1.33",
                "socalnick/scn-social-auth": "<1.15.2",
                "spoonity/tcpdf": "<6.2.22",
                "squizlabs/php_codesniffer": ">=1,<2.8.1|>=3,<3.0.1",
                "stormpath/sdk": ">=0,<9.9.99",
                "studio-42/elfinder": "<2.1.49",
                "swiftmailer/swiftmailer": ">=4,<5.4.5",
                "sylius/admin-bundle": ">=1,<1.0.17|>=1.1,<1.1.9|>=1.2,<1.2.2",
                "sylius/grid": ">=1,<1.1.19|>=1.2,<1.2.18|>=1.3,<1.3.13|>=1.4,<1.4.5|>=1.5,<1.5.1",
                "sylius/grid-bundle": ">=1,<1.1.19|>=1.2,<1.2.18|>=1.3,<1.3.13|>=1.4,<1.4.5|>=1.5,<1.5.1",
                "sylius/resource-bundle": "<1.3.13|>=1.4,<1.4.6|>=1.5,<1.5.1|>=1.6,<1.6.3",
                "sylius/sylius": "<1.3.16|>=1.4,<1.4.12|>=1.5,<1.5.9|>=1.6,<1.6.5",
                "symbiote/silverstripe-multivaluefield": ">=3,<3.0.99",
                "symbiote/silverstripe-versionedfiles": "<=2.0.3",
                "symfony/cache": ">=3.1,<3.4.35|>=4,<4.2.12|>=4.3,<4.3.8",
                "symfony/dependency-injection": ">=2,<2.0.17|>=2.7,<2.7.51|>=2.8,<2.8.50|>=3,<3.4.26|>=4,<4.1.12|>=4.2,<4.2.7",
                "symfony/form": ">=2.3,<2.3.35|>=2.4,<2.6.12|>=2.7,<2.7.50|>=2.8,<2.8.49|>=3,<3.4.20|>=4,<4.0.15|>=4.1,<4.1.9|>=4.2,<4.2.1",
                "symfony/framework-bundle": ">=2,<2.3.18|>=2.4,<2.4.8|>=2.5,<2.5.2|>=2.7,<2.7.51|>=2.8,<2.8.50|>=3,<3.4.26|>=4,<4.1.12|>=4.2,<4.2.7",
                "symfony/http-foundation": ">=2,<2.8.52|>=3,<3.4.35|>=4,<4.2.12|>=4.3,<4.3.8",
                "symfony/http-kernel": ">=2,<2.8.52|>=3,<3.4.35|>=4,<4.2.12|>=4.3,<4.3.8",
                "symfony/intl": ">=2.7,<2.7.38|>=2.8,<2.8.31|>=3,<3.2.14|>=3.3,<3.3.13",
                "symfony/mime": ">=4.3,<4.3.8",
                "symfony/phpunit-bridge": ">=2.8,<2.8.50|>=3,<3.4.26|>=4,<4.1.12|>=4.2,<4.2.7",
                "symfony/polyfill": ">=1,<1.10",
                "symfony/polyfill-php55": ">=1,<1.10",
                "symfony/proxy-manager-bridge": ">=2.7,<2.7.51|>=2.8,<2.8.50|>=3,<3.4.26|>=4,<4.1.12|>=4.2,<4.2.7",
                "symfony/routing": ">=2,<2.0.19",
                "symfony/security": ">=2,<2.7.51|>=2.8,<2.8.50|>=3,<3.4.26|>=4,<4.1.12|>=4.2,<4.2.7",
                "symfony/security-bundle": ">=2,<2.7.48|>=2.8,<2.8.41|>=3,<3.3.17|>=3.4,<3.4.11|>=4,<4.0.11",
                "symfony/security-core": ">=2.4,<2.6.13|>=2.7,<2.7.9|>=2.7.30,<2.7.32|>=2.8,<2.8.37|>=3,<3.3.17|>=3.4,<3.4.7|>=4,<4.0.7",
                "symfony/security-csrf": ">=2.4,<2.7.48|>=2.8,<2.8.41|>=3,<3.3.17|>=3.4,<3.4.11|>=4,<4.0.11",
                "symfony/security-guard": ">=2.8,<2.8.41|>=3,<3.3.17|>=3.4,<3.4.11|>=4,<4.0.11",
                "symfony/security-http": ">=2.3,<2.3.41|>=2.4,<2.7.51|>=2.8,<2.8.50|>=3,<3.4.26|>=4,<4.2.12|>=4.3,<4.3.8",
                "symfony/serializer": ">=2,<2.0.11",
                "symfony/symfony": ">=2,<2.8.52|>=3,<3.4.35|>=4,<4.2.12|>=4.3,<4.3.8",
                "symfony/translation": ">=2,<2.0.17",
                "symfony/validator": ">=2,<2.0.24|>=2.1,<2.1.12|>=2.2,<2.2.5|>=2.3,<2.3.3",
                "symfony/var-exporter": ">=4.2,<4.2.12|>=4.3,<4.3.8",
                "symfony/web-profiler-bundle": ">=2,<2.3.19|>=2.4,<2.4.9|>=2.5,<2.5.4",
                "symfony/yaml": ">=2,<2.0.22|>=2.1,<2.1.7",
                "tecnickcom/tcpdf": "<6.2.22",
                "thelia/backoffice-default-template": ">=2.1,<2.1.2",
                "thelia/thelia": ">=2.1-beta.1,<2.1.3",
                "theonedemon/phpwhois": "<=4.2.5",
                "titon/framework": ">=0,<9.9.99",
                "truckersmp/phpwhois": "<=4.3.1",
                "twig/twig": "<1.38|>=2,<2.7",
                "typo3/cms": ">=6.2,<6.2.30|>=7,<7.6.32|>=8,<8.7.30|>=9,<9.5.12|>=10,<10.2.1",
                "typo3/cms-core": ">=8,<8.7.30|>=9,<9.5.12|>=10,<10.2.1",
                "typo3/flow": ">=1,<1.0.4|>=1.1,<1.1.1|>=2,<2.0.1|>=2.3,<2.3.16|>=3,<3.0.10|>=3.1,<3.1.7|>=3.2,<3.2.7|>=3.3,<3.3.5",
                "typo3/neos": ">=1.1,<1.1.3|>=1.2,<1.2.13|>=2,<2.0.4",
                "typo3/phar-stream-wrapper": ">=1,<2.1.1|>=3,<3.1.1",
                "ua-parser/uap-php": "<3.8",
                "usmanhalalit/pixie": "<1.0.3|>=2,<2.0.2",
                "verot/class.upload.php": "<1.0.3|>=2,<2.0.4",
                "wallabag/tcpdf": "<6.2.22",
                "willdurand/js-translation-bundle": "<2.1.1",
                "yii2mod/yii2-cms": "<1.9.2",
                "yiisoft/yii": ">=1.1.14,<1.1.15",
                "yiisoft/yii2": "<2.0.15",
                "yiisoft/yii2-bootstrap": "<2.0.4",
                "yiisoft/yii2-dev": "<2.0.15",
                "yiisoft/yii2-elasticsearch": "<2.0.5",
                "yiisoft/yii2-gii": "<2.0.4",
                "yiisoft/yii2-jui": "<2.0.4",
                "yiisoft/yii2-redis": "<2.0.8",
                "yourls/yourls": "<1.7.4",
                "zendframework/zend-cache": ">=2.4,<2.4.8|>=2.5,<2.5.3",
                "zendframework/zend-captcha": ">=2,<2.4.9|>=2.5,<2.5.2",
                "zendframework/zend-crypt": ">=2,<2.4.9|>=2.5,<2.5.2",
                "zendframework/zend-db": ">=2,<2.0.99|>=2.1,<2.1.99|>=2.2,<2.2.10|>=2.3,<2.3.5",
                "zendframework/zend-developer-tools": ">=1.2.2,<1.2.3",
                "zendframework/zend-diactoros": ">=1,<1.8.4",
                "zendframework/zend-feed": ">=1,<2.10.3",
                "zendframework/zend-form": ">=2,<2.2.7|>=2.3,<2.3.1",
                "zendframework/zend-http": ">=1,<2.8.1",
                "zendframework/zend-json": ">=2.1,<2.1.6|>=2.2,<2.2.6",
                "zendframework/zend-ldap": ">=2,<2.0.99|>=2.1,<2.1.99|>=2.2,<2.2.8|>=2.3,<2.3.3",
                "zendframework/zend-mail": ">=2,<2.4.11|>=2.5,<2.7.2",
                "zendframework/zend-navigation": ">=2,<2.2.7|>=2.3,<2.3.1",
                "zendframework/zend-session": ">=2,<2.0.99|>=2.1,<2.1.99|>=2.2,<2.2.9|>=2.3,<2.3.4",
                "zendframework/zend-validator": ">=2.3,<2.3.6",
                "zendframework/zend-view": ">=2,<2.2.7|>=2.3,<2.3.1",
                "zendframework/zend-xmlrpc": ">=2.1,<2.1.6|>=2.2,<2.2.6",
                "zendframework/zendframework": "<2.5.1",
                "zendframework/zendframework1": "<1.12.20",
                "zendframework/zendopenid": ">=2,<2.0.2",
                "zendframework/zendxml": ">=1,<1.0.1",
                "zetacomponents/mail": "<1.8.2",
                "zf-commons/zfc-user": "<1.2.2",
                "zfcampus/zf-apigility-doctrine": ">=1,<1.0.3",
                "zfr/zfr-oauth2-server-module": "<0.1.2"
            },
            "type": "metapackage",
            "notification-url": "https://packagist.org/downloads/",
            "license": [
                "MIT"
            ],
            "authors": [
                {
                    "name": "Marco Pivetta",
                    "email": "ocramius@gmail.com",
                    "role": "maintainer"
                },
                {
                    "name": "Ilya Tribusean",
                    "email": "slash3b@gmail.com",
                    "role": "maintainer"
                }
            ],
            "description": "Prevents installation of composer packages with known security vulnerabilities: no API, simply require it",
            "time": "2020-02-19T06:23:50+00:00"
        },
        {
            "name": "robmorgan/phinx",
            "version": "0.11.1",
            "source": {
                "type": "git",
                "url": "https://github.com/cakephp/phinx.git",
                "reference": "a6cced878695d26396b26dfd62ce300aea07de05"
            },
            "dist": {
                "type": "zip",
                "url": "https://api.github.com/repos/cakephp/phinx/zipball/a6cced878695d26396b26dfd62ce300aea07de05",
                "reference": "a6cced878695d26396b26dfd62ce300aea07de05",
                "shasum": ""
            },
            "require": {
                "cakephp/collection": "^3.6",
                "cakephp/core": "^3.6",
                "cakephp/database": "^3.6",
                "cakephp/datasource": "^3.6",
                "php": ">=5.6",
                "symfony/config": "^3.4|^4.0",
                "symfony/console": "^3.4|^4.0",
                "symfony/yaml": "^3.4|^4.0"
            },
            "require-dev": {
                "cakephp/cakephp-codesniffer": "^3.0",
                "phpunit/phpunit": ">=5.7,<8.0",
                "sebastian/comparator": ">=1.2.3"
            },
            "bin": [
                "bin/phinx"
            ],
            "type": "library",
            "autoload": {
                "psr-4": {
                    "Phinx\\": "src/Phinx/"
                }
            },
            "notification-url": "https://packagist.org/downloads/",
            "license": [
                "MIT"
            ],
            "authors": [
                {
                    "name": "Rob Morgan",
                    "email": "robbym@gmail.com",
                    "homepage": "https://robmorgan.id.au",
                    "role": "Lead Developer"
                },
                {
                    "name": "Woody Gilk",
                    "email": "woody.gilk@gmail.com",
                    "homepage": "https://shadowhand.me",
                    "role": "Developer"
                },
                {
                    "name": "Richard Quadling",
                    "email": "rquadling@gmail.com",
                    "role": "Developer"
                },
                {
                    "name": "CakePHP Community",
                    "homepage": "https://github.com/cakephp/phinx/graphs/contributors",
                    "role": "Developer"
                }
            ],
            "description": "Phinx makes it ridiculously easy to manage the database migrations for your PHP app.",
            "homepage": "https://phinx.org",
            "keywords": [
                "database",
                "database migrations",
                "db",
                "migrations",
                "phinx"
            ],
            "time": "2019-08-28T12:24:19+00:00"
        },
        {
            "name": "symfony/config",
            "version": "v4.4.2",
            "source": {
                "type": "git",
                "url": "https://github.com/symfony/config.git",
                "reference": "6911d432edd5b50822986604fd5a5be3af856d30"
            },
            "dist": {
                "type": "zip",
                "url": "https://api.github.com/repos/symfony/config/zipball/6911d432edd5b50822986604fd5a5be3af856d30",
                "reference": "6911d432edd5b50822986604fd5a5be3af856d30",
                "shasum": ""
            },
            "require": {
                "php": "^7.1.3",
                "symfony/filesystem": "^3.4|^4.0|^5.0",
                "symfony/polyfill-ctype": "~1.8"
            },
            "conflict": {
                "symfony/finder": "<3.4"
            },
            "require-dev": {
                "symfony/event-dispatcher": "^3.4|^4.0|^5.0",
                "symfony/finder": "^3.4|^4.0|^5.0",
                "symfony/messenger": "^4.1|^5.0",
                "symfony/service-contracts": "^1.1|^2",
                "symfony/yaml": "^3.4|^4.0|^5.0"
            },
            "suggest": {
                "symfony/yaml": "To use the yaml reference dumper"
            },
            "type": "library",
            "extra": {
                "branch-alias": {
                    "dev-master": "4.4-dev"
                }
            },
            "autoload": {
                "psr-4": {
                    "Symfony\\Component\\Config\\": ""
                },
                "exclude-from-classmap": [
                    "/Tests/"
                ]
            },
            "notification-url": "https://packagist.org/downloads/",
            "license": [
                "MIT"
            ],
            "authors": [
                {
                    "name": "Fabien Potencier",
                    "email": "fabien@symfony.com"
                },
                {
                    "name": "Symfony Community",
                    "homepage": "https://symfony.com/contributors"
                }
            ],
            "description": "Symfony Config Component",
            "homepage": "https://symfony.com",
            "time": "2019-12-18T12:00:29+00:00"
        },
        {
            "name": "symfony/console",
            "version": "v3.4.36",
            "source": {
                "type": "git",
                "url": "https://github.com/symfony/console.git",
                "reference": "1ee23b3b659b06c622f2bd2492a229e416eb4586"
            },
            "dist": {
                "type": "zip",
                "url": "https://api.github.com/repos/symfony/console/zipball/1ee23b3b659b06c622f2bd2492a229e416eb4586",
                "reference": "1ee23b3b659b06c622f2bd2492a229e416eb4586",
                "shasum": ""
            },
            "require": {
                "php": "^5.5.9|>=7.0.8",
                "symfony/debug": "~2.8|~3.0|~4.0",
                "symfony/polyfill-mbstring": "~1.0"
            },
            "conflict": {
                "symfony/dependency-injection": "<3.4",
                "symfony/process": "<3.3"
            },
            "provide": {
                "psr/log-implementation": "1.0"
            },
            "require-dev": {
                "psr/log": "~1.0",
                "symfony/config": "~3.3|~4.0",
                "symfony/dependency-injection": "~3.4|~4.0",
                "symfony/event-dispatcher": "~2.8|~3.0|~4.0",
                "symfony/lock": "~3.4|~4.0",
                "symfony/process": "~3.3|~4.0"
            },
            "suggest": {
                "psr/log": "For using the console logger",
                "symfony/event-dispatcher": "",
                "symfony/lock": "",
                "symfony/process": ""
            },
            "type": "library",
            "extra": {
                "branch-alias": {
                    "dev-master": "3.4-dev"
                }
            },
            "autoload": {
                "psr-4": {
                    "Symfony\\Component\\Console\\": ""
                },
                "exclude-from-classmap": [
                    "/Tests/"
                ]
            },
            "notification-url": "https://packagist.org/downloads/",
            "license": [
                "MIT"
            ],
            "authors": [
                {
                    "name": "Fabien Potencier",
                    "email": "fabien@symfony.com"
                },
                {
                    "name": "Symfony Community",
                    "homepage": "https://symfony.com/contributors"
                }
            ],
            "description": "Symfony Console Component",
            "homepage": "https://symfony.com",
            "time": "2019-12-01T10:04:45+00:00"
        },
        {
            "name": "symfony/debug",
            "version": "v4.4.2",
            "source": {
                "type": "git",
                "url": "https://github.com/symfony/debug.git",
                "reference": "5c4c1db977dc70bb3250e1308d3e8c6341aa38f5"
            },
            "dist": {
                "type": "zip",
                "url": "https://api.github.com/repos/symfony/debug/zipball/5c4c1db977dc70bb3250e1308d3e8c6341aa38f5",
                "reference": "5c4c1db977dc70bb3250e1308d3e8c6341aa38f5",
                "shasum": ""
            },
            "require": {
                "php": "^7.1.3",
                "psr/log": "~1.0"
            },
            "conflict": {
                "symfony/http-kernel": "<3.4"
            },
            "require-dev": {
                "symfony/http-kernel": "^3.4|^4.0|^5.0"
            },
            "type": "library",
            "extra": {
                "branch-alias": {
                    "dev-master": "4.4-dev"
                }
            },
            "autoload": {
                "psr-4": {
                    "Symfony\\Component\\Debug\\": ""
                },
                "exclude-from-classmap": [
                    "/Tests/"
                ]
            },
            "notification-url": "https://packagist.org/downloads/",
            "license": [
                "MIT"
            ],
            "authors": [
                {
                    "name": "Fabien Potencier",
                    "email": "fabien@symfony.com"
                },
                {
                    "name": "Symfony Community",
                    "homepage": "https://symfony.com/contributors"
                }
            ],
            "description": "Symfony Debug Component",
            "homepage": "https://symfony.com",
            "time": "2019-12-16T14:46:54+00:00"
        },
        {
            "name": "symfony/filesystem",
            "version": "v4.4.2",
            "source": {
                "type": "git",
                "url": "https://github.com/symfony/filesystem.git",
                "reference": "40c2606131d56eff6f193b6e2ceb92414653b591"
            },
            "dist": {
                "type": "zip",
                "url": "https://api.github.com/repos/symfony/filesystem/zipball/40c2606131d56eff6f193b6e2ceb92414653b591",
                "reference": "40c2606131d56eff6f193b6e2ceb92414653b591",
                "shasum": ""
            },
            "require": {
                "php": "^7.1.3",
                "symfony/polyfill-ctype": "~1.8"
            },
            "type": "library",
            "extra": {
                "branch-alias": {
                    "dev-master": "4.4-dev"
                }
            },
            "autoload": {
                "psr-4": {
                    "Symfony\\Component\\Filesystem\\": ""
                },
                "exclude-from-classmap": [
                    "/Tests/"
                ]
            },
            "notification-url": "https://packagist.org/downloads/",
            "license": [
                "MIT"
            ],
            "authors": [
                {
                    "name": "Fabien Potencier",
                    "email": "fabien@symfony.com"
                },
                {
                    "name": "Symfony Community",
                    "homepage": "https://symfony.com/contributors"
                }
            ],
            "description": "Symfony Filesystem Component",
            "homepage": "https://symfony.com",
            "time": "2019-11-26T23:16:41+00:00"
        },
        {
            "name": "symfony/http-foundation",
            "version": "v3.4.36",
            "source": {
                "type": "git",
                "url": "https://github.com/symfony/http-foundation.git",
                "reference": "d2d0cfe8e319d9df44c4cca570710fcf221d4593"
            },
            "dist": {
                "type": "zip",
                "url": "https://api.github.com/repos/symfony/http-foundation/zipball/d2d0cfe8e319d9df44c4cca570710fcf221d4593",
                "reference": "d2d0cfe8e319d9df44c4cca570710fcf221d4593",
                "shasum": ""
            },
            "require": {
                "php": "^5.5.9|>=7.0.8",
                "symfony/polyfill-mbstring": "~1.1",
                "symfony/polyfill-php70": "~1.6"
            },
            "require-dev": {
                "symfony/expression-language": "~2.8|~3.0|~4.0"
            },
            "type": "library",
            "extra": {
                "branch-alias": {
                    "dev-master": "3.4-dev"
                }
            },
            "autoload": {
                "psr-4": {
                    "Symfony\\Component\\HttpFoundation\\": ""
                },
                "exclude-from-classmap": [
                    "/Tests/"
                ]
            },
            "notification-url": "https://packagist.org/downloads/",
            "license": [
                "MIT"
            ],
            "authors": [
                {
                    "name": "Fabien Potencier",
                    "email": "fabien@symfony.com"
                },
                {
                    "name": "Symfony Community",
                    "homepage": "https://symfony.com/contributors"
                }
            ],
            "description": "Symfony HttpFoundation Component",
            "homepage": "https://symfony.com",
            "time": "2019-11-28T12:52:59+00:00"
        },
        {
            "name": "symfony/polyfill-ctype",
            "version": "v1.13.1",
            "source": {
                "type": "git",
                "url": "https://github.com/symfony/polyfill-ctype.git",
                "reference": "f8f0b461be3385e56d6de3dbb5a0df24c0c275e3"
            },
            "dist": {
                "type": "zip",
                "url": "https://api.github.com/repos/symfony/polyfill-ctype/zipball/f8f0b461be3385e56d6de3dbb5a0df24c0c275e3",
                "reference": "f8f0b461be3385e56d6de3dbb5a0df24c0c275e3",
                "shasum": ""
            },
            "require": {
                "php": ">=5.3.3"
            },
            "suggest": {
                "ext-ctype": "For best performance"
            },
            "type": "library",
            "extra": {
                "branch-alias": {
                    "dev-master": "1.13-dev"
                }
            },
            "autoload": {
                "psr-4": {
                    "Symfony\\Polyfill\\Ctype\\": ""
                },
                "files": [
                    "bootstrap.php"
                ]
            },
            "notification-url": "https://packagist.org/downloads/",
            "license": [
                "MIT"
            ],
            "authors": [
                {
                    "name": "Gert de Pagter",
                    "email": "BackEndTea@gmail.com"
                },
                {
                    "name": "Symfony Community",
                    "homepage": "https://symfony.com/contributors"
                }
            ],
            "description": "Symfony polyfill for ctype functions",
            "homepage": "https://symfony.com",
            "keywords": [
                "compatibility",
                "ctype",
                "polyfill",
                "portable"
            ],
            "time": "2019-11-27T13:56:44+00:00"
        },
        {
            "name": "symfony/polyfill-mbstring",
            "version": "v1.14.0",
            "source": {
                "type": "git",
                "url": "https://github.com/symfony/polyfill-mbstring.git",
                "reference": "34094cfa9abe1f0f14f48f490772db7a775559f2"
            },
            "dist": {
                "type": "zip",
                "url": "https://api.github.com/repos/symfony/polyfill-mbstring/zipball/34094cfa9abe1f0f14f48f490772db7a775559f2",
                "reference": "34094cfa9abe1f0f14f48f490772db7a775559f2",
                "shasum": ""
            },
            "require": {
                "php": ">=5.3.3"
            },
            "suggest": {
                "ext-mbstring": "For best performance"
            },
            "type": "library",
            "extra": {
                "branch-alias": {
                    "dev-master": "1.14-dev"
                }
            },
            "autoload": {
                "psr-4": {
                    "Symfony\\Polyfill\\Mbstring\\": ""
                },
                "files": [
                    "bootstrap.php"
                ]
            },
            "notification-url": "https://packagist.org/downloads/",
            "license": [
                "MIT"
            ],
            "authors": [
                {
                    "name": "Nicolas Grekas",
                    "email": "p@tchwork.com"
                },
                {
                    "name": "Symfony Community",
                    "homepage": "https://symfony.com/contributors"
                }
            ],
            "description": "Symfony polyfill for the Mbstring extension",
            "homepage": "https://symfony.com",
            "keywords": [
                "compatibility",
                "mbstring",
                "polyfill",
                "portable",
                "shim"
            ],
            "time": "2020-01-13T11:15:53+00:00"
        },
        {
            "name": "symfony/polyfill-php70",
            "version": "v1.13.1",
            "source": {
                "type": "git",
                "url": "https://github.com/symfony/polyfill-php70.git",
                "reference": "af23c7bb26a73b850840823662dda371484926c4"
            },
            "dist": {
                "type": "zip",
                "url": "https://api.github.com/repos/symfony/polyfill-php70/zipball/af23c7bb26a73b850840823662dda371484926c4",
                "reference": "af23c7bb26a73b850840823662dda371484926c4",
                "shasum": ""
            },
            "require": {
                "paragonie/random_compat": "~1.0|~2.0|~9.99",
                "php": ">=5.3.3"
            },
            "type": "library",
            "extra": {
                "branch-alias": {
                    "dev-master": "1.13-dev"
                }
            },
            "autoload": {
                "psr-4": {
                    "Symfony\\Polyfill\\Php70\\": ""
                },
                "files": [
                    "bootstrap.php"
                ],
                "classmap": [
                    "Resources/stubs"
                ]
            },
            "notification-url": "https://packagist.org/downloads/",
            "license": [
                "MIT"
            ],
            "authors": [
                {
                    "name": "Nicolas Grekas",
                    "email": "p@tchwork.com"
                },
                {
                    "name": "Symfony Community",
                    "homepage": "https://symfony.com/contributors"
                }
            ],
            "description": "Symfony polyfill backporting some PHP 7.0+ features to lower PHP versions",
            "homepage": "https://symfony.com",
            "keywords": [
                "compatibility",
                "polyfill",
                "portable",
                "shim"
            ],
            "time": "2019-11-27T13:56:44+00:00"
        },
        {
            "name": "symfony/polyfill-php71",
            "version": "v1.13.1",
            "source": {
                "type": "git",
                "url": "https://github.com/symfony/polyfill-php71.git",
                "reference": "084518c9bc2ae3cdd080198d0665d1f4cd972b78"
            },
            "dist": {
                "type": "zip",
                "url": "https://api.github.com/repos/symfony/polyfill-php71/zipball/084518c9bc2ae3cdd080198d0665d1f4cd972b78",
                "reference": "084518c9bc2ae3cdd080198d0665d1f4cd972b78",
                "shasum": ""
            },
            "require": {
                "php": ">=5.3.3"
            },
            "type": "library",
            "extra": {
                "branch-alias": {
                    "dev-master": "1.13-dev"
                }
            },
            "autoload": {
                "psr-4": {
                    "Symfony\\Polyfill\\Php71\\": ""
                },
                "files": [
                    "bootstrap.php"
                ]
            },
            "notification-url": "https://packagist.org/downloads/",
            "license": [
                "MIT"
            ],
            "authors": [
                {
                    "name": "Nicolas Grekas",
                    "email": "p@tchwork.com"
                },
                {
                    "name": "Symfony Community",
                    "homepage": "https://symfony.com/contributors"
                }
            ],
            "description": "Symfony polyfill backporting some PHP 7.1+ features to lower PHP versions",
            "homepage": "https://symfony.com",
            "keywords": [
                "compatibility",
                "polyfill",
                "portable",
                "shim"
            ],
            "time": "2019-11-27T13:56:44+00:00"
        },
        {
            "name": "symfony/polyfill-php72",
            "version": "v1.13.1",
            "source": {
                "type": "git",
                "url": "https://github.com/symfony/polyfill-php72.git",
                "reference": "66fea50f6cb37a35eea048d75a7d99a45b586038"
            },
            "dist": {
                "type": "zip",
                "url": "https://api.github.com/repos/symfony/polyfill-php72/zipball/66fea50f6cb37a35eea048d75a7d99a45b586038",
                "reference": "66fea50f6cb37a35eea048d75a7d99a45b586038",
                "shasum": ""
            },
            "require": {
                "php": ">=5.3.3"
            },
            "type": "library",
            "extra": {
                "branch-alias": {
                    "dev-master": "1.13-dev"
                }
            },
            "autoload": {
                "psr-4": {
                    "Symfony\\Polyfill\\Php72\\": ""
                },
                "files": [
                    "bootstrap.php"
                ]
            },
            "notification-url": "https://packagist.org/downloads/",
            "license": [
                "MIT"
            ],
            "authors": [
                {
                    "name": "Nicolas Grekas",
                    "email": "p@tchwork.com"
                },
                {
                    "name": "Symfony Community",
                    "homepage": "https://symfony.com/contributors"
                }
            ],
            "description": "Symfony polyfill backporting some PHP 7.2+ features to lower PHP versions",
            "homepage": "https://symfony.com",
            "keywords": [
                "compatibility",
                "polyfill",
                "portable",
                "shim"
            ],
            "time": "2019-11-27T13:56:44+00:00"
        },
        {
            "name": "symfony/routing",
            "version": "v3.4.36",
            "source": {
                "type": "git",
                "url": "https://github.com/symfony/routing.git",
                "reference": "b689ccd48e234ea404806d94b07eeb45f9f6f06a"
            },
            "dist": {
                "type": "zip",
                "url": "https://api.github.com/repos/symfony/routing/zipball/b689ccd48e234ea404806d94b07eeb45f9f6f06a",
                "reference": "b689ccd48e234ea404806d94b07eeb45f9f6f06a",
                "shasum": ""
            },
            "require": {
                "php": "^5.5.9|>=7.0.8"
            },
            "conflict": {
                "symfony/config": "<3.3.1",
                "symfony/dependency-injection": "<3.3",
                "symfony/yaml": "<3.4"
            },
            "require-dev": {
                "doctrine/annotations": "~1.0",
                "psr/log": "~1.0",
                "symfony/config": "^3.3.1|~4.0",
                "symfony/dependency-injection": "~3.3|~4.0",
                "symfony/expression-language": "~2.8|~3.0|~4.0",
                "symfony/http-foundation": "~2.8|~3.0|~4.0",
                "symfony/yaml": "~3.4|~4.0"
            },
            "suggest": {
                "doctrine/annotations": "For using the annotation loader",
                "symfony/config": "For using the all-in-one router or any loader",
                "symfony/expression-language": "For using expression matching",
                "symfony/http-foundation": "For using a Symfony Request object",
                "symfony/yaml": "For using the YAML loader"
            },
            "type": "library",
            "extra": {
                "branch-alias": {
                    "dev-master": "3.4-dev"
                }
            },
            "autoload": {
                "psr-4": {
                    "Symfony\\Component\\Routing\\": ""
                },
                "exclude-from-classmap": [
                    "/Tests/"
                ]
            },
            "notification-url": "https://packagist.org/downloads/",
            "license": [
                "MIT"
            ],
            "authors": [
                {
                    "name": "Fabien Potencier",
                    "email": "fabien@symfony.com"
                },
                {
                    "name": "Symfony Community",
                    "homepage": "https://symfony.com/contributors"
                }
            ],
            "description": "Symfony Routing Component",
            "homepage": "https://symfony.com",
            "keywords": [
                "router",
                "routing",
                "uri",
                "url"
            ],
            "time": "2019-12-01T08:33:36+00:00"
        },
        {
            "name": "symfony/var-dumper",
            "version": "v3.4.36",
            "source": {
                "type": "git",
                "url": "https://github.com/symfony/var-dumper.git",
                "reference": "569e261461600810845a8305ca3f64abd3e712c0"
            },
            "dist": {
                "type": "zip",
                "url": "https://api.github.com/repos/symfony/var-dumper/zipball/569e261461600810845a8305ca3f64abd3e712c0",
                "reference": "569e261461600810845a8305ca3f64abd3e712c0",
                "shasum": ""
            },
            "require": {
                "php": "^5.5.9|>=7.0.8",
                "symfony/polyfill-mbstring": "~1.0"
            },
            "conflict": {
                "phpunit/phpunit": "<4.8.35|<5.4.3,>=5.0"
            },
            "require-dev": {
                "ext-iconv": "*",
                "twig/twig": "~1.34|~2.4"
            },
            "suggest": {
                "ext-iconv": "To convert non-UTF-8 strings to UTF-8 (or symfony/polyfill-iconv in case ext-iconv cannot be used).",
                "ext-intl": "To show region name in time zone dump",
                "ext-symfony_debug": ""
            },
            "type": "library",
            "extra": {
                "branch-alias": {
                    "dev-master": "3.4-dev"
                }
            },
            "autoload": {
                "files": [
                    "Resources/functions/dump.php"
                ],
                "psr-4": {
                    "Symfony\\Component\\VarDumper\\": ""
                },
                "exclude-from-classmap": [
                    "/Tests/"
                ]
            },
            "notification-url": "https://packagist.org/downloads/",
            "license": [
                "MIT"
            ],
            "authors": [
                {
                    "name": "Nicolas Grekas",
                    "email": "p@tchwork.com"
                },
                {
                    "name": "Symfony Community",
                    "homepage": "https://symfony.com/contributors"
                }
            ],
            "description": "Symfony mechanism for exploring and dumping PHP variables",
            "homepage": "https://symfony.com",
            "keywords": [
                "debug",
                "dump"
            ],
            "time": "2019-10-10T11:03:19+00:00"
        },
        {
            "name": "symfony/yaml",
            "version": "v4.4.2",
            "source": {
                "type": "git",
                "url": "https://github.com/symfony/yaml.git",
                "reference": "a08832b974dd5fafe3085a66d41fe4c84bb2628c"
            },
            "dist": {
                "type": "zip",
                "url": "https://api.github.com/repos/symfony/yaml/zipball/a08832b974dd5fafe3085a66d41fe4c84bb2628c",
                "reference": "a08832b974dd5fafe3085a66d41fe4c84bb2628c",
                "shasum": ""
            },
            "require": {
                "php": "^7.1.3",
                "symfony/polyfill-ctype": "~1.8"
            },
            "conflict": {
                "symfony/console": "<3.4"
            },
            "require-dev": {
                "symfony/console": "^3.4|^4.0|^5.0"
            },
            "suggest": {
                "symfony/console": "For validating YAML files using the lint command"
            },
            "type": "library",
            "extra": {
                "branch-alias": {
                    "dev-master": "4.4-dev"
                }
            },
            "autoload": {
                "psr-4": {
                    "Symfony\\Component\\Yaml\\": ""
                },
                "exclude-from-classmap": [
                    "/Tests/"
                ]
            },
            "notification-url": "https://packagist.org/downloads/",
            "license": [
                "MIT"
            ],
            "authors": [
                {
                    "name": "Fabien Potencier",
                    "email": "fabien@symfony.com"
                },
                {
                    "name": "Symfony Community",
                    "homepage": "https://symfony.com/contributors"
                }
            ],
            "description": "Symfony Yaml Component",
            "homepage": "https://symfony.com",
            "time": "2019-12-10T10:33:21+00:00"
        },
        {
            "name": "tedivm/stash",
            "version": "v0.15.2",
            "source": {
                "type": "git",
                "url": "https://github.com/tedious/Stash.git",
                "reference": "7a6a74106c49b1bdc3a10a725b03c509dc773dbb"
            },
            "dist": {
                "type": "zip",
                "url": "https://api.github.com/repos/tedious/Stash/zipball/7a6a74106c49b1bdc3a10a725b03c509dc773dbb",
                "reference": "7a6a74106c49b1bdc3a10a725b03c509dc773dbb",
                "shasum": ""
            },
            "require": {
                "php": "^7.0",
                "psr/cache": "~1.0"
            },
            "provide": {
                "psr/cache-implementation": "1.0.0"
            },
            "require-dev": {
                "friendsofphp/php-cs-fixer": "^2.8",
                "phpunit/phpunit": "^6",
                "satooshi/php-coveralls": "1.0.*"
            },
            "type": "library",
            "autoload": {
                "psr-4": {
                    "Stash\\": "src/Stash/"
                }
            },
            "notification-url": "https://packagist.org/downloads/",
            "license": [
                "BSD-3-Clause"
            ],
            "authors": [
                {
                    "name": "Robert Hafner",
                    "email": "tedivm@tedivm.com"
                },
                {
                    "name": "Josh Hall-Bachner",
                    "email": "charlequin@gmail.com"
                }
            ],
            "description": "The place to keep your cache.",
            "homepage": "http://github.com/tedious/Stash",
            "keywords": [
                "apc",
                "cache",
                "caching",
                "memcached",
                "psr-6",
                "psr6",
                "redis",
                "sessions"
            ],
            "time": "2019-03-09T21:04:14+00:00"
        },
        {
            "name": "true/punycode",
            "version": "v2.1.1",
            "source": {
                "type": "git",
                "url": "https://github.com/true/php-punycode.git",
                "reference": "a4d0c11a36dd7f4e7cd7096076cab6d3378a071e"
            },
            "dist": {
                "type": "zip",
                "url": "https://api.github.com/repos/true/php-punycode/zipball/a4d0c11a36dd7f4e7cd7096076cab6d3378a071e",
                "reference": "a4d0c11a36dd7f4e7cd7096076cab6d3378a071e",
                "shasum": ""
            },
            "require": {
                "php": ">=5.3.0",
                "symfony/polyfill-mbstring": "^1.3"
            },
            "require-dev": {
                "phpunit/phpunit": "~4.7",
                "squizlabs/php_codesniffer": "~2.0"
            },
            "type": "library",
            "autoload": {
                "psr-4": {
                    "TrueBV\\": "src/"
                }
            },
            "notification-url": "https://packagist.org/downloads/",
            "license": [
                "MIT"
            ],
            "authors": [
                {
                    "name": "Renan Gonçalves",
                    "email": "renan.saddam@gmail.com"
                }
            ],
            "description": "A Bootstring encoding of Unicode for Internationalized Domain Names in Applications (IDNA)",
            "homepage": "https://github.com/true/php-punycode",
            "keywords": [
                "idna",
                "punycode"
            ],
            "time": "2016-11-16T10:37:54+00:00"
        },
        {
            "name": "vanilla/htmlawed",
            "version": "v2.2.5",
            "source": {
                "type": "git",
                "url": "https://github.com/vanilla/htmlawed.git",
                "reference": "b1fc7b3990796112387c08a132f85b7333022ec2"
            },
            "dist": {
                "type": "zip",
                "url": "https://api.github.com/repos/vanilla/htmlawed/zipball/b1fc7b3990796112387c08a132f85b7333022ec2",
                "reference": "b1fc7b3990796112387c08a132f85b7333022ec2",
                "shasum": ""
            },
            "require": {
                "php": ">=5.4.0"
            },
            "require-dev": {
                "tburry/pquery": "~1.0.1"
            },
            "type": "library",
            "autoload": {
                "classmap": [
                    "src/Htmlawed.php"
                ]
            },
            "notification-url": "https://packagist.org/downloads/",
            "license": [
                "LGPL-3.0"
            ],
            "authors": [
                {
                    "name": "Todd Burry",
                    "email": "todd@vanillaforums.com"
                }
            ],
            "description": "A composer wrapper for the htmLawed library to purify & filter HTML. Tested with PHPUnit and PhantomJS!",
            "time": "2019-10-16T15:36:02+00:00"
<<<<<<< HEAD
=======
        },
        {
            "name": "zendframework/zend-loader",
            "version": "2.6.1",
            "source": {
                "type": "git",
                "url": "https://github.com/zendframework/zend-loader.git",
                "reference": "91da574d29b58547385b2298c020b257310898c6"
            },
            "dist": {
                "type": "zip",
                "url": "https://api.github.com/repos/zendframework/zend-loader/zipball/91da574d29b58547385b2298c020b257310898c6",
                "reference": "91da574d29b58547385b2298c020b257310898c6",
                "shasum": ""
            },
            "require": {
                "php": "^5.6 || ^7.0"
            },
            "require-dev": {
                "phpunit/phpunit": "^5.7.27 || ^6.5.8 || ^7.1.4",
                "zendframework/zend-coding-standard": "~1.0.0"
            },
            "type": "library",
            "extra": {
                "branch-alias": {
                    "dev-master": "2.6.x-dev",
                    "dev-develop": "2.7.x-dev"
                }
            },
            "autoload": {
                "psr-4": {
                    "Zend\\Loader\\": "src/"
                }
            },
            "notification-url": "https://packagist.org/downloads/",
            "license": [
                "BSD-3-Clause"
            ],
            "description": "Autoloading and plugin loading strategies",
            "keywords": [
                "ZendFramework",
                "loader",
                "zf"
            ],
            "abandoned": "laminas/laminas-loader",
            "time": "2019-09-04T19:38:14+00:00"
        },
        {
            "name": "zendframework/zend-mail",
            "version": "2.10.0",
            "source": {
                "type": "git",
                "url": "https://github.com/zendframework/zend-mail.git",
                "reference": "d7beb63d5f7144a21ac100072c453e63860cdab8"
            },
            "dist": {
                "type": "zip",
                "url": "https://api.github.com/repos/zendframework/zend-mail/zipball/d7beb63d5f7144a21ac100072c453e63860cdab8",
                "reference": "d7beb63d5f7144a21ac100072c453e63860cdab8",
                "shasum": ""
            },
            "require": {
                "ext-iconv": "*",
                "php": "^5.6 || ^7.0",
                "true/punycode": "^2.1",
                "zendframework/zend-loader": "^2.5",
                "zendframework/zend-mime": "^2.5",
                "zendframework/zend-stdlib": "^2.7 || ^3.0",
                "zendframework/zend-validator": "^2.10.2"
            },
            "require-dev": {
                "phpunit/phpunit": "^5.7.25 || ^6.4.4 || ^7.1.4",
                "zendframework/zend-coding-standard": "~1.0.0",
                "zendframework/zend-config": "^2.6",
                "zendframework/zend-crypt": "^2.6 || ^3.0",
                "zendframework/zend-servicemanager": "^2.7.10 || ^3.3.1"
            },
            "suggest": {
                "zendframework/zend-crypt": "Crammd5 support in SMTP Auth",
                "zendframework/zend-servicemanager": "^2.7.10 || ^3.3.1 when using SMTP to deliver messages"
            },
            "type": "library",
            "extra": {
                "branch-alias": {
                    "dev-master": "2.10.x-dev",
                    "dev-develop": "2.11.x-dev"
                },
                "zf": {
                    "component": "Zend\\Mail",
                    "config-provider": "Zend\\Mail\\ConfigProvider"
                }
            },
            "autoload": {
                "psr-4": {
                    "Zend\\Mail\\": "src/"
                }
            },
            "notification-url": "https://packagist.org/downloads/",
            "license": [
                "BSD-3-Clause"
            ],
            "description": "Provides generalized functionality to compose and send both text and MIME-compliant multipart e-mail messages",
            "keywords": [
                "ZendFramework",
                "mail",
                "zf"
            ],
            "abandoned": "laminas/laminas-mail",
            "time": "2018-06-07T13:37:07+00:00"
        },
        {
            "name": "zendframework/zend-mime",
            "version": "2.7.2",
            "source": {
                "type": "git",
                "url": "https://github.com/zendframework/zend-mime.git",
                "reference": "c91e0350be53cc9d29be15563445eec3b269d7c1"
            },
            "dist": {
                "type": "zip",
                "url": "https://api.github.com/repos/zendframework/zend-mime/zipball/c91e0350be53cc9d29be15563445eec3b269d7c1",
                "reference": "c91e0350be53cc9d29be15563445eec3b269d7c1",
                "shasum": ""
            },
            "require": {
                "php": "^5.6 || ^7.0",
                "zendframework/zend-stdlib": "^2.7 || ^3.0"
            },
            "require-dev": {
                "phpunit/phpunit": "^5.7.21 || ^6.3",
                "zendframework/zend-coding-standard": "~1.0.0",
                "zendframework/zend-mail": "^2.6"
            },
            "suggest": {
                "zendframework/zend-mail": "Zend\\Mail component"
            },
            "type": "library",
            "extra": {
                "branch-alias": {
                    "dev-master": "2.7.x-dev",
                    "dev-develop": "2.8.x-dev"
                }
            },
            "autoload": {
                "psr-4": {
                    "Zend\\Mime\\": "src/"
                }
            },
            "notification-url": "https://packagist.org/downloads/",
            "license": [
                "BSD-3-Clause"
            ],
            "description": "Create and parse MIME messages and parts",
            "keywords": [
                "ZendFramework",
                "mime",
                "zf"
            ],
            "abandoned": "laminas/laminas-mime",
            "time": "2019-10-16T19:30:37+00:00"
        },
        {
            "name": "zendframework/zend-servicemanager",
            "version": "3.3.1",
            "source": {
                "type": "git",
                "url": "https://github.com/zendframework/zend-servicemanager.git",
                "reference": "0fa3d3cf588dde0850fff1efa60d44a7aa3c3ab7"
            },
            "dist": {
                "type": "zip",
                "url": "https://api.github.com/repos/zendframework/zend-servicemanager/zipball/0fa3d3cf588dde0850fff1efa60d44a7aa3c3ab7",
                "reference": "0fa3d3cf588dde0850fff1efa60d44a7aa3c3ab7",
                "shasum": ""
            },
            "require": {
                "container-interop/container-interop": "^1.2",
                "php": "^5.6 || ^7.0",
                "psr/container": "^1.0",
                "zendframework/zend-stdlib": "^3.1"
            },
            "provide": {
                "container-interop/container-interop-implementation": "^1.2",
                "psr/container-implementation": "^1.0"
            },
            "require-dev": {
                "mikey179/vfsstream": "^1.6",
                "ocramius/proxy-manager": "^1.0 || ^2.0",
                "phpbench/phpbench": "^0.10.0",
                "phpunit/phpunit": "^5.7 || ^6.0.6",
                "zendframework/zend-coding-standard": "~1.0.0"
            },
            "suggest": {
                "ocramius/proxy-manager": "ProxyManager 1.* to handle lazy initialization of services",
                "zendframework/zend-stdlib": "zend-stdlib ^2.5 if you wish to use the MergeReplaceKey or MergeRemoveKey features in Config instances"
            },
            "bin": [
                "bin/generate-deps-for-config-factory",
                "bin/generate-factory-for-class"
            ],
            "type": "library",
            "extra": {
                "branch-alias": {
                    "dev-master": "3.3-dev",
                    "dev-develop": "4.0-dev"
                }
            },
            "autoload": {
                "psr-4": {
                    "Zend\\ServiceManager\\": "src/"
                }
            },
            "notification-url": "https://packagist.org/downloads/",
            "license": [
                "BSD-3-Clause"
            ],
            "homepage": "https://github.com/zendframework/zend-servicemanager",
            "keywords": [
                "service-manager",
                "servicemanager",
                "zf"
            ],
            "abandoned": "laminas/laminas-servicemanager",
            "time": "2017-11-27T18:11:25+00:00"
        },
        {
            "name": "zendframework/zend-stdlib",
            "version": "3.2.1",
            "source": {
                "type": "git",
                "url": "https://github.com/zendframework/zend-stdlib.git",
                "reference": "66536006722aff9e62d1b331025089b7ec71c065"
            },
            "dist": {
                "type": "zip",
                "url": "https://api.github.com/repos/zendframework/zend-stdlib/zipball/66536006722aff9e62d1b331025089b7ec71c065",
                "reference": "66536006722aff9e62d1b331025089b7ec71c065",
                "shasum": ""
            },
            "require": {
                "php": "^5.6 || ^7.0"
            },
            "require-dev": {
                "phpbench/phpbench": "^0.13",
                "phpunit/phpunit": "^5.7.27 || ^6.5.8 || ^7.1.2",
                "zendframework/zend-coding-standard": "~1.0.0"
            },
            "type": "library",
            "extra": {
                "branch-alias": {
                    "dev-master": "3.2.x-dev",
                    "dev-develop": "3.3.x-dev"
                }
            },
            "autoload": {
                "psr-4": {
                    "Zend\\Stdlib\\": "src/"
                }
            },
            "notification-url": "https://packagist.org/downloads/",
            "license": [
                "BSD-3-Clause"
            ],
            "description": "SPL extensions, array utilities, error handlers, and more",
            "keywords": [
                "ZendFramework",
                "stdlib",
                "zf"
            ],
            "abandoned": "laminas/laminas-stdlib",
            "time": "2018-08-28T21:34:05+00:00"
        },
        {
            "name": "zendframework/zend-validator",
            "version": "2.12.2",
            "source": {
                "type": "git",
                "url": "https://github.com/zendframework/zend-validator.git",
                "reference": "fd24920c2afcf2a70d11f67c3457f8f509453a62"
            },
            "dist": {
                "type": "zip",
                "url": "https://api.github.com/repos/zendframework/zend-validator/zipball/fd24920c2afcf2a70d11f67c3457f8f509453a62",
                "reference": "fd24920c2afcf2a70d11f67c3457f8f509453a62",
                "shasum": ""
            },
            "require": {
                "container-interop/container-interop": "^1.1",
                "php": "^5.6 || ^7.0",
                "zendframework/zend-stdlib": "^3.2.1"
            },
            "require-dev": {
                "phpunit/phpunit": "^6.0.8 || ^5.7.15",
                "psr/http-message": "^1.0",
                "zendframework/zend-cache": "^2.6.1",
                "zendframework/zend-coding-standard": "~1.0.0",
                "zendframework/zend-config": "^2.6",
                "zendframework/zend-db": "^2.7",
                "zendframework/zend-filter": "^2.6",
                "zendframework/zend-http": "^2.5.4",
                "zendframework/zend-i18n": "^2.6",
                "zendframework/zend-math": "^2.6",
                "zendframework/zend-servicemanager": "^2.7.5 || ^3.0.3",
                "zendframework/zend-session": "^2.8",
                "zendframework/zend-uri": "^2.5"
            },
            "suggest": {
                "psr/http-message": "psr/http-message, required when validating PSR-7 UploadedFileInterface instances via the Upload and UploadFile validators",
                "zendframework/zend-db": "Zend\\Db component, required by the (No)RecordExists validator",
                "zendframework/zend-filter": "Zend\\Filter component, required by the Digits validator",
                "zendframework/zend-i18n": "Zend\\I18n component to allow translation of validation error messages",
                "zendframework/zend-i18n-resources": "Translations of validator messages",
                "zendframework/zend-math": "Zend\\Math component, required by the Csrf validator",
                "zendframework/zend-servicemanager": "Zend\\ServiceManager component to allow using the ValidatorPluginManager and validator chains",
                "zendframework/zend-session": "Zend\\Session component, ^2.8; required by the Csrf validator",
                "zendframework/zend-uri": "Zend\\Uri component, required by the Uri and Sitemap\\Loc validators"
            },
            "type": "library",
            "extra": {
                "branch-alias": {
                    "dev-master": "2.12.x-dev",
                    "dev-develop": "2.13.x-dev"
                },
                "zf": {
                    "component": "Zend\\Validator",
                    "config-provider": "Zend\\Validator\\ConfigProvider"
                }
            },
            "autoload": {
                "psr-4": {
                    "Zend\\Validator\\": "src/"
                }
            },
            "notification-url": "https://packagist.org/downloads/",
            "license": [
                "BSD-3-Clause"
            ],
            "description": "Validation classes for a wide range of domains, and the ability to chain validators to create complex validation criteria",
            "keywords": [
                "ZendFramework",
                "validator",
                "zf"
            ],
            "abandoned": "laminas/laminas-validator",
            "time": "2019-10-29T08:33:25+00:00"
>>>>>>> ff417159
        }
    ],
    "packages-dev": [
        {
            "name": "doctrine/instantiator",
            "version": "1.3.0",
            "source": {
                "type": "git",
                "url": "https://github.com/doctrine/instantiator.git",
                "reference": "ae466f726242e637cebdd526a7d991b9433bacf1"
            },
            "dist": {
                "type": "zip",
                "url": "https://api.github.com/repos/doctrine/instantiator/zipball/ae466f726242e637cebdd526a7d991b9433bacf1",
                "reference": "ae466f726242e637cebdd526a7d991b9433bacf1",
                "shasum": ""
            },
            "require": {
                "php": "^7.1"
            },
            "require-dev": {
                "doctrine/coding-standard": "^6.0",
                "ext-pdo": "*",
                "ext-phar": "*",
                "phpbench/phpbench": "^0.13",
                "phpstan/phpstan-phpunit": "^0.11",
                "phpstan/phpstan-shim": "^0.11",
                "phpunit/phpunit": "^7.0"
            },
            "type": "library",
            "extra": {
                "branch-alias": {
                    "dev-master": "1.2.x-dev"
                }
            },
            "autoload": {
                "psr-4": {
                    "Doctrine\\Instantiator\\": "src/Doctrine/Instantiator/"
                }
            },
            "notification-url": "https://packagist.org/downloads/",
            "license": [
                "MIT"
            ],
            "authors": [
                {
                    "name": "Marco Pivetta",
                    "email": "ocramius@gmail.com",
                    "homepage": "http://ocramius.github.com/"
                }
            ],
            "description": "A small, lightweight utility to instantiate objects in PHP without invoking their constructors",
            "homepage": "https://www.doctrine-project.org/projects/instantiator.html",
            "keywords": [
                "constructor",
                "instantiate"
            ],
            "time": "2019-10-21T16:45:58+00:00"
        },
        {
            "name": "elgg/sniffs",
            "version": "4.x-dev",
            "source": {
                "type": "git",
                "url": "https://github.com/Elgg/elgg-coding-standards.git",
                "reference": "f0214119318906abe27ca9a7e0b16c17b62b3caa"
            },
            "dist": {
                "type": "zip",
                "url": "https://api.github.com/repos/Elgg/elgg-coding-standards/zipball/f0214119318906abe27ca9a7e0b16c17b62b3caa",
                "reference": "f0214119318906abe27ca9a7e0b16c17b62b3caa",
                "shasum": ""
            },
            "require": {
                "squizlabs/php_codesniffer": "^3.5.4"
            },
            "type": "library",
            "autoload": {
                "psr-0": {
                    "Elgg_Sniffs_": "src/"
                }
            },
            "notification-url": "https://packagist.org/downloads/",
            "license": [
                "GPL-2.0-only"
            ],
            "description": "Elgg coding standards",
            "time": "2020-02-26T15:26:16+00:00"
        },
        {
            "name": "myclabs/deep-copy",
            "version": "1.9.4",
            "source": {
                "type": "git",
                "url": "https://github.com/myclabs/DeepCopy.git",
                "reference": "579bb7356d91f9456ccd505f24ca8b667966a0a7"
            },
            "dist": {
                "type": "zip",
                "url": "https://api.github.com/repos/myclabs/DeepCopy/zipball/579bb7356d91f9456ccd505f24ca8b667966a0a7",
                "reference": "579bb7356d91f9456ccd505f24ca8b667966a0a7",
                "shasum": ""
            },
            "require": {
                "php": "^7.1"
            },
            "replace": {
                "myclabs/deep-copy": "self.version"
            },
            "require-dev": {
                "doctrine/collections": "^1.0",
                "doctrine/common": "^2.6",
                "phpunit/phpunit": "^7.1"
            },
            "type": "library",
            "autoload": {
                "psr-4": {
                    "DeepCopy\\": "src/DeepCopy/"
                },
                "files": [
                    "src/DeepCopy/deep_copy.php"
                ]
            },
            "notification-url": "https://packagist.org/downloads/",
            "license": [
                "MIT"
            ],
            "description": "Create deep copies (clones) of your objects",
            "keywords": [
                "clone",
                "copy",
                "duplicate",
                "object",
                "object graph"
            ],
            "time": "2019-12-15T19:12:40+00:00"
        },
        {
            "name": "phar-io/manifest",
            "version": "1.0.3",
            "source": {
                "type": "git",
                "url": "https://github.com/phar-io/manifest.git",
                "reference": "7761fcacf03b4d4f16e7ccb606d4879ca431fcf4"
            },
            "dist": {
                "type": "zip",
                "url": "https://api.github.com/repos/phar-io/manifest/zipball/7761fcacf03b4d4f16e7ccb606d4879ca431fcf4",
                "reference": "7761fcacf03b4d4f16e7ccb606d4879ca431fcf4",
                "shasum": ""
            },
            "require": {
                "ext-dom": "*",
                "ext-phar": "*",
                "phar-io/version": "^2.0",
                "php": "^5.6 || ^7.0"
            },
            "type": "library",
            "extra": {
                "branch-alias": {
                    "dev-master": "1.0.x-dev"
                }
            },
            "autoload": {
                "classmap": [
                    "src/"
                ]
            },
            "notification-url": "https://packagist.org/downloads/",
            "license": [
                "BSD-3-Clause"
            ],
            "authors": [
                {
                    "name": "Arne Blankerts",
                    "email": "arne@blankerts.de",
                    "role": "Developer"
                },
                {
                    "name": "Sebastian Heuer",
                    "email": "sebastian@phpeople.de",
                    "role": "Developer"
                },
                {
                    "name": "Sebastian Bergmann",
                    "email": "sebastian@phpunit.de",
                    "role": "Developer"
                }
            ],
            "description": "Component for reading phar.io manifest information from a PHP Archive (PHAR)",
            "time": "2018-07-08T19:23:20+00:00"
        },
        {
            "name": "phar-io/version",
            "version": "2.0.1",
            "source": {
                "type": "git",
                "url": "https://github.com/phar-io/version.git",
                "reference": "45a2ec53a73c70ce41d55cedef9063630abaf1b6"
            },
            "dist": {
                "type": "zip",
                "url": "https://api.github.com/repos/phar-io/version/zipball/45a2ec53a73c70ce41d55cedef9063630abaf1b6",
                "reference": "45a2ec53a73c70ce41d55cedef9063630abaf1b6",
                "shasum": ""
            },
            "require": {
                "php": "^5.6 || ^7.0"
            },
            "type": "library",
            "autoload": {
                "classmap": [
                    "src/"
                ]
            },
            "notification-url": "https://packagist.org/downloads/",
            "license": [
                "BSD-3-Clause"
            ],
            "authors": [
                {
                    "name": "Arne Blankerts",
                    "email": "arne@blankerts.de",
                    "role": "Developer"
                },
                {
                    "name": "Sebastian Heuer",
                    "email": "sebastian@phpeople.de",
                    "role": "Developer"
                },
                {
                    "name": "Sebastian Bergmann",
                    "email": "sebastian@phpunit.de",
                    "role": "Developer"
                }
            ],
            "description": "Library for handling version information and constraints",
            "time": "2018-07-08T19:19:57+00:00"
        },
        {
            "name": "phpdocumentor/reflection-docblock",
            "version": "2.0.5",
            "source": {
                "type": "git",
                "url": "https://github.com/phpDocumentor/ReflectionDocBlock.git",
                "reference": "e6a969a640b00d8daa3c66518b0405fb41ae0c4b"
            },
            "dist": {
                "type": "zip",
                "url": "https://api.github.com/repos/phpDocumentor/ReflectionDocBlock/zipball/e6a969a640b00d8daa3c66518b0405fb41ae0c4b",
                "reference": "e6a969a640b00d8daa3c66518b0405fb41ae0c4b",
                "shasum": ""
            },
            "require": {
                "php": ">=5.3.3"
            },
            "require-dev": {
                "phpunit/phpunit": "~4.0"
            },
            "suggest": {
                "dflydev/markdown": "~1.0",
                "erusev/parsedown": "~1.0"
            },
            "type": "library",
            "extra": {
                "branch-alias": {
                    "dev-master": "2.0.x-dev"
                }
            },
            "autoload": {
                "psr-0": {
                    "phpDocumentor": [
                        "src/"
                    ]
                }
            },
            "notification-url": "https://packagist.org/downloads/",
            "license": [
                "MIT"
            ],
            "authors": [
                {
                    "name": "Mike van Riel",
                    "email": "mike.vanriel@naenius.com"
                }
            ],
            "time": "2016-01-25T08:17:30+00:00"
        },
        {
            "name": "phpspec/prophecy",
            "version": "1.10.0",
            "source": {
                "type": "git",
                "url": "https://github.com/phpspec/prophecy.git",
                "reference": "d638ebbb58daba25a6a0dc7969e1358a0e3c6682"
            },
            "dist": {
                "type": "zip",
                "url": "https://api.github.com/repos/phpspec/prophecy/zipball/d638ebbb58daba25a6a0dc7969e1358a0e3c6682",
                "reference": "d638ebbb58daba25a6a0dc7969e1358a0e3c6682",
                "shasum": ""
            },
            "require": {
                "doctrine/instantiator": "^1.0.2",
                "php": "^5.3|^7.0",
                "phpdocumentor/reflection-docblock": "^2.0|^3.0.2|^4.0|^5.0",
                "sebastian/comparator": "^1.2.3|^2.0|^3.0",
                "sebastian/recursion-context": "^1.0|^2.0|^3.0"
            },
            "require-dev": {
                "phpspec/phpspec": "^2.5 || ^3.2",
                "phpunit/phpunit": "^4.8.35 || ^5.7 || ^6.5 || ^7.1"
            },
            "type": "library",
            "extra": {
                "branch-alias": {
                    "dev-master": "1.10.x-dev"
                }
            },
            "autoload": {
                "psr-4": {
                    "Prophecy\\": "src/Prophecy"
                }
            },
            "notification-url": "https://packagist.org/downloads/",
            "license": [
                "MIT"
            ],
            "authors": [
                {
                    "name": "Konstantin Kudryashov",
                    "email": "ever.zet@gmail.com",
                    "homepage": "http://everzet.com"
                },
                {
                    "name": "Marcello Duarte",
                    "email": "marcello.duarte@gmail.com"
                }
            ],
            "description": "Highly opinionated mocking framework for PHP 5.3+",
            "homepage": "https://github.com/phpspec/prophecy",
            "keywords": [
                "Double",
                "Dummy",
                "fake",
                "mock",
                "spy",
                "stub"
            ],
            "time": "2019-12-17T16:54:23+00:00"
        },
        {
            "name": "phpunit/php-code-coverage",
            "version": "7.0.10",
            "source": {
                "type": "git",
                "url": "https://github.com/sebastianbergmann/php-code-coverage.git",
                "reference": "f1884187926fbb755a9aaf0b3836ad3165b478bf"
            },
            "dist": {
                "type": "zip",
                "url": "https://api.github.com/repos/sebastianbergmann/php-code-coverage/zipball/f1884187926fbb755a9aaf0b3836ad3165b478bf",
                "reference": "f1884187926fbb755a9aaf0b3836ad3165b478bf",
                "shasum": ""
            },
            "require": {
                "ext-dom": "*",
                "ext-xmlwriter": "*",
                "php": "^7.2",
                "phpunit/php-file-iterator": "^2.0.2",
                "phpunit/php-text-template": "^1.2.1",
                "phpunit/php-token-stream": "^3.1.1",
                "sebastian/code-unit-reverse-lookup": "^1.0.1",
                "sebastian/environment": "^4.2.2",
                "sebastian/version": "^2.0.1",
                "theseer/tokenizer": "^1.1.3"
            },
            "require-dev": {
                "phpunit/phpunit": "^8.2.2"
            },
            "suggest": {
                "ext-xdebug": "^2.7.2"
            },
            "type": "library",
            "extra": {
                "branch-alias": {
                    "dev-master": "7.0-dev"
                }
            },
            "autoload": {
                "classmap": [
                    "src/"
                ]
            },
            "notification-url": "https://packagist.org/downloads/",
            "license": [
                "BSD-3-Clause"
            ],
            "authors": [
                {
                    "name": "Sebastian Bergmann",
                    "email": "sebastian@phpunit.de",
                    "role": "lead"
                }
            ],
            "description": "Library that provides collection, processing, and rendering functionality for PHP code coverage information.",
            "homepage": "https://github.com/sebastianbergmann/php-code-coverage",
            "keywords": [
                "coverage",
                "testing",
                "xunit"
            ],
            "time": "2019-11-20T13:55:58+00:00"
        },
        {
            "name": "phpunit/php-file-iterator",
            "version": "2.0.2",
            "source": {
                "type": "git",
                "url": "https://github.com/sebastianbergmann/php-file-iterator.git",
                "reference": "050bedf145a257b1ff02746c31894800e5122946"
            },
            "dist": {
                "type": "zip",
                "url": "https://api.github.com/repos/sebastianbergmann/php-file-iterator/zipball/050bedf145a257b1ff02746c31894800e5122946",
                "reference": "050bedf145a257b1ff02746c31894800e5122946",
                "shasum": ""
            },
            "require": {
                "php": "^7.1"
            },
            "require-dev": {
                "phpunit/phpunit": "^7.1"
            },
            "type": "library",
            "extra": {
                "branch-alias": {
                    "dev-master": "2.0.x-dev"
                }
            },
            "autoload": {
                "classmap": [
                    "src/"
                ]
            },
            "notification-url": "https://packagist.org/downloads/",
            "license": [
                "BSD-3-Clause"
            ],
            "authors": [
                {
                    "name": "Sebastian Bergmann",
                    "email": "sebastian@phpunit.de",
                    "role": "lead"
                }
            ],
            "description": "FilterIterator implementation that filters files based on a list of suffixes.",
            "homepage": "https://github.com/sebastianbergmann/php-file-iterator/",
            "keywords": [
                "filesystem",
                "iterator"
            ],
            "time": "2018-09-13T20:33:42+00:00"
        },
        {
            "name": "phpunit/php-text-template",
            "version": "1.2.1",
            "source": {
                "type": "git",
                "url": "https://github.com/sebastianbergmann/php-text-template.git",
                "reference": "31f8b717e51d9a2afca6c9f046f5d69fc27c8686"
            },
            "dist": {
                "type": "zip",
                "url": "https://api.github.com/repos/sebastianbergmann/php-text-template/zipball/31f8b717e51d9a2afca6c9f046f5d69fc27c8686",
                "reference": "31f8b717e51d9a2afca6c9f046f5d69fc27c8686",
                "shasum": ""
            },
            "require": {
                "php": ">=5.3.3"
            },
            "type": "library",
            "autoload": {
                "classmap": [
                    "src/"
                ]
            },
            "notification-url": "https://packagist.org/downloads/",
            "license": [
                "BSD-3-Clause"
            ],
            "authors": [
                {
                    "name": "Sebastian Bergmann",
                    "email": "sebastian@phpunit.de",
                    "role": "lead"
                }
            ],
            "description": "Simple template engine.",
            "homepage": "https://github.com/sebastianbergmann/php-text-template/",
            "keywords": [
                "template"
            ],
            "time": "2015-06-21T13:50:34+00:00"
        },
        {
            "name": "phpunit/php-timer",
            "version": "2.1.2",
            "source": {
                "type": "git",
                "url": "https://github.com/sebastianbergmann/php-timer.git",
                "reference": "1038454804406b0b5f5f520358e78c1c2f71501e"
            },
            "dist": {
                "type": "zip",
                "url": "https://api.github.com/repos/sebastianbergmann/php-timer/zipball/1038454804406b0b5f5f520358e78c1c2f71501e",
                "reference": "1038454804406b0b5f5f520358e78c1c2f71501e",
                "shasum": ""
            },
            "require": {
                "php": "^7.1"
            },
            "require-dev": {
                "phpunit/phpunit": "^7.0"
            },
            "type": "library",
            "extra": {
                "branch-alias": {
                    "dev-master": "2.1-dev"
                }
            },
            "autoload": {
                "classmap": [
                    "src/"
                ]
            },
            "notification-url": "https://packagist.org/downloads/",
            "license": [
                "BSD-3-Clause"
            ],
            "authors": [
                {
                    "name": "Sebastian Bergmann",
                    "email": "sebastian@phpunit.de",
                    "role": "lead"
                }
            ],
            "description": "Utility class for timing",
            "homepage": "https://github.com/sebastianbergmann/php-timer/",
            "keywords": [
                "timer"
            ],
            "time": "2019-06-07T04:22:29+00:00"
        },
        {
            "name": "phpunit/php-token-stream",
            "version": "3.1.1",
            "source": {
                "type": "git",
                "url": "https://github.com/sebastianbergmann/php-token-stream.git",
                "reference": "995192df77f63a59e47f025390d2d1fdf8f425ff"
            },
            "dist": {
                "type": "zip",
                "url": "https://api.github.com/repos/sebastianbergmann/php-token-stream/zipball/995192df77f63a59e47f025390d2d1fdf8f425ff",
                "reference": "995192df77f63a59e47f025390d2d1fdf8f425ff",
                "shasum": ""
            },
            "require": {
                "ext-tokenizer": "*",
                "php": "^7.1"
            },
            "require-dev": {
                "phpunit/phpunit": "^7.0"
            },
            "type": "library",
            "extra": {
                "branch-alias": {
                    "dev-master": "3.1-dev"
                }
            },
            "autoload": {
                "classmap": [
                    "src/"
                ]
            },
            "notification-url": "https://packagist.org/downloads/",
            "license": [
                "BSD-3-Clause"
            ],
            "authors": [
                {
                    "name": "Sebastian Bergmann",
                    "email": "sebastian@phpunit.de"
                }
            ],
            "description": "Wrapper around PHP's tokenizer extension.",
            "homepage": "https://github.com/sebastianbergmann/php-token-stream/",
            "keywords": [
                "tokenizer"
            ],
            "time": "2019-09-17T06:23:10+00:00"
        },
        {
            "name": "phpunit/phpunit",
            "version": "8.5.0",
            "source": {
                "type": "git",
                "url": "https://github.com/sebastianbergmann/phpunit.git",
                "reference": "3ee1c1fd6fc264480c25b6fb8285edefe1702dab"
            },
            "dist": {
                "type": "zip",
                "url": "https://api.github.com/repos/sebastianbergmann/phpunit/zipball/3ee1c1fd6fc264480c25b6fb8285edefe1702dab",
                "reference": "3ee1c1fd6fc264480c25b6fb8285edefe1702dab",
                "shasum": ""
            },
            "require": {
                "doctrine/instantiator": "^1.2.0",
                "ext-dom": "*",
                "ext-json": "*",
                "ext-libxml": "*",
                "ext-mbstring": "*",
                "ext-xml": "*",
                "ext-xmlwriter": "*",
                "myclabs/deep-copy": "^1.9.1",
                "phar-io/manifest": "^1.0.3",
                "phar-io/version": "^2.0.1",
                "php": "^7.2",
                "phpspec/prophecy": "^1.8.1",
                "phpunit/php-code-coverage": "^7.0.7",
                "phpunit/php-file-iterator": "^2.0.2",
                "phpunit/php-text-template": "^1.2.1",
                "phpunit/php-timer": "^2.1.2",
                "sebastian/comparator": "^3.0.2",
                "sebastian/diff": "^3.0.2",
                "sebastian/environment": "^4.2.2",
                "sebastian/exporter": "^3.1.1",
                "sebastian/global-state": "^3.0.0",
                "sebastian/object-enumerator": "^3.0.3",
                "sebastian/resource-operations": "^2.0.1",
                "sebastian/type": "^1.1.3",
                "sebastian/version": "^2.0.1"
            },
            "require-dev": {
                "ext-pdo": "*"
            },
            "suggest": {
                "ext-soap": "*",
                "ext-xdebug": "*",
                "phpunit/php-invoker": "^2.0.0"
            },
            "bin": [
                "phpunit"
            ],
            "type": "library",
            "extra": {
                "branch-alias": {
                    "dev-master": "8.5-dev"
                }
            },
            "autoload": {
                "classmap": [
                    "src/"
                ]
            },
            "notification-url": "https://packagist.org/downloads/",
            "license": [
                "BSD-3-Clause"
            ],
            "authors": [
                {
                    "name": "Sebastian Bergmann",
                    "email": "sebastian@phpunit.de",
                    "role": "lead"
                }
            ],
            "description": "The PHP Unit Testing framework.",
            "homepage": "https://phpunit.de/",
            "keywords": [
                "phpunit",
                "testing",
                "xunit"
            ],
            "time": "2019-12-06T05:41:38+00:00"
        },
        {
            "name": "sebastian/code-unit-reverse-lookup",
            "version": "1.0.1",
            "source": {
                "type": "git",
                "url": "https://github.com/sebastianbergmann/code-unit-reverse-lookup.git",
                "reference": "4419fcdb5eabb9caa61a27c7a1db532a6b55dd18"
            },
            "dist": {
                "type": "zip",
                "url": "https://api.github.com/repos/sebastianbergmann/code-unit-reverse-lookup/zipball/4419fcdb5eabb9caa61a27c7a1db532a6b55dd18",
                "reference": "4419fcdb5eabb9caa61a27c7a1db532a6b55dd18",
                "shasum": ""
            },
            "require": {
                "php": "^5.6 || ^7.0"
            },
            "require-dev": {
                "phpunit/phpunit": "^5.7 || ^6.0"
            },
            "type": "library",
            "extra": {
                "branch-alias": {
                    "dev-master": "1.0.x-dev"
                }
            },
            "autoload": {
                "classmap": [
                    "src/"
                ]
            },
            "notification-url": "https://packagist.org/downloads/",
            "license": [
                "BSD-3-Clause"
            ],
            "authors": [
                {
                    "name": "Sebastian Bergmann",
                    "email": "sebastian@phpunit.de"
                }
            ],
            "description": "Looks up which function or method a line of code belongs to",
            "homepage": "https://github.com/sebastianbergmann/code-unit-reverse-lookup/",
            "time": "2017-03-04T06:30:41+00:00"
        },
        {
            "name": "sebastian/comparator",
            "version": "3.0.2",
            "source": {
                "type": "git",
                "url": "https://github.com/sebastianbergmann/comparator.git",
                "reference": "5de4fc177adf9bce8df98d8d141a7559d7ccf6da"
            },
            "dist": {
                "type": "zip",
                "url": "https://api.github.com/repos/sebastianbergmann/comparator/zipball/5de4fc177adf9bce8df98d8d141a7559d7ccf6da",
                "reference": "5de4fc177adf9bce8df98d8d141a7559d7ccf6da",
                "shasum": ""
            },
            "require": {
                "php": "^7.1",
                "sebastian/diff": "^3.0",
                "sebastian/exporter": "^3.1"
            },
            "require-dev": {
                "phpunit/phpunit": "^7.1"
            },
            "type": "library",
            "extra": {
                "branch-alias": {
                    "dev-master": "3.0-dev"
                }
            },
            "autoload": {
                "classmap": [
                    "src/"
                ]
            },
            "notification-url": "https://packagist.org/downloads/",
            "license": [
                "BSD-3-Clause"
            ],
            "authors": [
                {
                    "name": "Jeff Welch",
                    "email": "whatthejeff@gmail.com"
                },
                {
                    "name": "Volker Dusch",
                    "email": "github@wallbash.com"
                },
                {
                    "name": "Bernhard Schussek",
                    "email": "bschussek@2bepublished.at"
                },
                {
                    "name": "Sebastian Bergmann",
                    "email": "sebastian@phpunit.de"
                }
            ],
            "description": "Provides the functionality to compare PHP values for equality",
            "homepage": "https://github.com/sebastianbergmann/comparator",
            "keywords": [
                "comparator",
                "compare",
                "equality"
            ],
            "time": "2018-07-12T15:12:46+00:00"
        },
        {
            "name": "sebastian/diff",
            "version": "3.0.2",
            "source": {
                "type": "git",
                "url": "https://github.com/sebastianbergmann/diff.git",
                "reference": "720fcc7e9b5cf384ea68d9d930d480907a0c1a29"
            },
            "dist": {
                "type": "zip",
                "url": "https://api.github.com/repos/sebastianbergmann/diff/zipball/720fcc7e9b5cf384ea68d9d930d480907a0c1a29",
                "reference": "720fcc7e9b5cf384ea68d9d930d480907a0c1a29",
                "shasum": ""
            },
            "require": {
                "php": "^7.1"
            },
            "require-dev": {
                "phpunit/phpunit": "^7.5 || ^8.0",
                "symfony/process": "^2 || ^3.3 || ^4"
            },
            "type": "library",
            "extra": {
                "branch-alias": {
                    "dev-master": "3.0-dev"
                }
            },
            "autoload": {
                "classmap": [
                    "src/"
                ]
            },
            "notification-url": "https://packagist.org/downloads/",
            "license": [
                "BSD-3-Clause"
            ],
            "authors": [
                {
                    "name": "Kore Nordmann",
                    "email": "mail@kore-nordmann.de"
                },
                {
                    "name": "Sebastian Bergmann",
                    "email": "sebastian@phpunit.de"
                }
            ],
            "description": "Diff implementation",
            "homepage": "https://github.com/sebastianbergmann/diff",
            "keywords": [
                "diff",
                "udiff",
                "unidiff",
                "unified diff"
            ],
            "time": "2019-02-04T06:01:07+00:00"
        },
        {
            "name": "sebastian/environment",
            "version": "4.2.3",
            "source": {
                "type": "git",
                "url": "https://github.com/sebastianbergmann/environment.git",
                "reference": "464c90d7bdf5ad4e8a6aea15c091fec0603d4368"
            },
            "dist": {
                "type": "zip",
                "url": "https://api.github.com/repos/sebastianbergmann/environment/zipball/464c90d7bdf5ad4e8a6aea15c091fec0603d4368",
                "reference": "464c90d7bdf5ad4e8a6aea15c091fec0603d4368",
                "shasum": ""
            },
            "require": {
                "php": "^7.1"
            },
            "require-dev": {
                "phpunit/phpunit": "^7.5"
            },
            "suggest": {
                "ext-posix": "*"
            },
            "type": "library",
            "extra": {
                "branch-alias": {
                    "dev-master": "4.2-dev"
                }
            },
            "autoload": {
                "classmap": [
                    "src/"
                ]
            },
            "notification-url": "https://packagist.org/downloads/",
            "license": [
                "BSD-3-Clause"
            ],
            "authors": [
                {
                    "name": "Sebastian Bergmann",
                    "email": "sebastian@phpunit.de"
                }
            ],
            "description": "Provides functionality to handle HHVM/PHP environments",
            "homepage": "http://www.github.com/sebastianbergmann/environment",
            "keywords": [
                "Xdebug",
                "environment",
                "hhvm"
            ],
            "time": "2019-11-20T08:46:58+00:00"
        },
        {
            "name": "sebastian/exporter",
            "version": "3.1.2",
            "source": {
                "type": "git",
                "url": "https://github.com/sebastianbergmann/exporter.git",
                "reference": "68609e1261d215ea5b21b7987539cbfbe156ec3e"
            },
            "dist": {
                "type": "zip",
                "url": "https://api.github.com/repos/sebastianbergmann/exporter/zipball/68609e1261d215ea5b21b7987539cbfbe156ec3e",
                "reference": "68609e1261d215ea5b21b7987539cbfbe156ec3e",
                "shasum": ""
            },
            "require": {
                "php": "^7.0",
                "sebastian/recursion-context": "^3.0"
            },
            "require-dev": {
                "ext-mbstring": "*",
                "phpunit/phpunit": "^6.0"
            },
            "type": "library",
            "extra": {
                "branch-alias": {
                    "dev-master": "3.1.x-dev"
                }
            },
            "autoload": {
                "classmap": [
                    "src/"
                ]
            },
            "notification-url": "https://packagist.org/downloads/",
            "license": [
                "BSD-3-Clause"
            ],
            "authors": [
                {
                    "name": "Sebastian Bergmann",
                    "email": "sebastian@phpunit.de"
                },
                {
                    "name": "Jeff Welch",
                    "email": "whatthejeff@gmail.com"
                },
                {
                    "name": "Volker Dusch",
                    "email": "github@wallbash.com"
                },
                {
                    "name": "Adam Harvey",
                    "email": "aharvey@php.net"
                },
                {
                    "name": "Bernhard Schussek",
                    "email": "bschussek@gmail.com"
                }
            ],
            "description": "Provides the functionality to export PHP variables for visualization",
            "homepage": "http://www.github.com/sebastianbergmann/exporter",
            "keywords": [
                "export",
                "exporter"
            ],
            "time": "2019-09-14T09:02:43+00:00"
        },
        {
            "name": "sebastian/global-state",
            "version": "3.0.0",
            "source": {
                "type": "git",
                "url": "https://github.com/sebastianbergmann/global-state.git",
                "reference": "edf8a461cf1d4005f19fb0b6b8b95a9f7fa0adc4"
            },
            "dist": {
                "type": "zip",
                "url": "https://api.github.com/repos/sebastianbergmann/global-state/zipball/edf8a461cf1d4005f19fb0b6b8b95a9f7fa0adc4",
                "reference": "edf8a461cf1d4005f19fb0b6b8b95a9f7fa0adc4",
                "shasum": ""
            },
            "require": {
                "php": "^7.2",
                "sebastian/object-reflector": "^1.1.1",
                "sebastian/recursion-context": "^3.0"
            },
            "require-dev": {
                "ext-dom": "*",
                "phpunit/phpunit": "^8.0"
            },
            "suggest": {
                "ext-uopz": "*"
            },
            "type": "library",
            "extra": {
                "branch-alias": {
                    "dev-master": "3.0-dev"
                }
            },
            "autoload": {
                "classmap": [
                    "src/"
                ]
            },
            "notification-url": "https://packagist.org/downloads/",
            "license": [
                "BSD-3-Clause"
            ],
            "authors": [
                {
                    "name": "Sebastian Bergmann",
                    "email": "sebastian@phpunit.de"
                }
            ],
            "description": "Snapshotting of global state",
            "homepage": "http://www.github.com/sebastianbergmann/global-state",
            "keywords": [
                "global state"
            ],
            "time": "2019-02-01T05:30:01+00:00"
        },
        {
            "name": "sebastian/object-enumerator",
            "version": "3.0.3",
            "source": {
                "type": "git",
                "url": "https://github.com/sebastianbergmann/object-enumerator.git",
                "reference": "7cfd9e65d11ffb5af41198476395774d4c8a84c5"
            },
            "dist": {
                "type": "zip",
                "url": "https://api.github.com/repos/sebastianbergmann/object-enumerator/zipball/7cfd9e65d11ffb5af41198476395774d4c8a84c5",
                "reference": "7cfd9e65d11ffb5af41198476395774d4c8a84c5",
                "shasum": ""
            },
            "require": {
                "php": "^7.0",
                "sebastian/object-reflector": "^1.1.1",
                "sebastian/recursion-context": "^3.0"
            },
            "require-dev": {
                "phpunit/phpunit": "^6.0"
            },
            "type": "library",
            "extra": {
                "branch-alias": {
                    "dev-master": "3.0.x-dev"
                }
            },
            "autoload": {
                "classmap": [
                    "src/"
                ]
            },
            "notification-url": "https://packagist.org/downloads/",
            "license": [
                "BSD-3-Clause"
            ],
            "authors": [
                {
                    "name": "Sebastian Bergmann",
                    "email": "sebastian@phpunit.de"
                }
            ],
            "description": "Traverses array structures and object graphs to enumerate all referenced objects",
            "homepage": "https://github.com/sebastianbergmann/object-enumerator/",
            "time": "2017-08-03T12:35:26+00:00"
        },
        {
            "name": "sebastian/object-reflector",
            "version": "1.1.1",
            "source": {
                "type": "git",
                "url": "https://github.com/sebastianbergmann/object-reflector.git",
                "reference": "773f97c67f28de00d397be301821b06708fca0be"
            },
            "dist": {
                "type": "zip",
                "url": "https://api.github.com/repos/sebastianbergmann/object-reflector/zipball/773f97c67f28de00d397be301821b06708fca0be",
                "reference": "773f97c67f28de00d397be301821b06708fca0be",
                "shasum": ""
            },
            "require": {
                "php": "^7.0"
            },
            "require-dev": {
                "phpunit/phpunit": "^6.0"
            },
            "type": "library",
            "extra": {
                "branch-alias": {
                    "dev-master": "1.1-dev"
                }
            },
            "autoload": {
                "classmap": [
                    "src/"
                ]
            },
            "notification-url": "https://packagist.org/downloads/",
            "license": [
                "BSD-3-Clause"
            ],
            "authors": [
                {
                    "name": "Sebastian Bergmann",
                    "email": "sebastian@phpunit.de"
                }
            ],
            "description": "Allows reflection of object attributes, including inherited and non-public ones",
            "homepage": "https://github.com/sebastianbergmann/object-reflector/",
            "time": "2017-03-29T09:07:27+00:00"
        },
        {
            "name": "sebastian/recursion-context",
            "version": "3.0.0",
            "source": {
                "type": "git",
                "url": "https://github.com/sebastianbergmann/recursion-context.git",
                "reference": "5b0cd723502bac3b006cbf3dbf7a1e3fcefe4fa8"
            },
            "dist": {
                "type": "zip",
                "url": "https://api.github.com/repos/sebastianbergmann/recursion-context/zipball/5b0cd723502bac3b006cbf3dbf7a1e3fcefe4fa8",
                "reference": "5b0cd723502bac3b006cbf3dbf7a1e3fcefe4fa8",
                "shasum": ""
            },
            "require": {
                "php": "^7.0"
            },
            "require-dev": {
                "phpunit/phpunit": "^6.0"
            },
            "type": "library",
            "extra": {
                "branch-alias": {
                    "dev-master": "3.0.x-dev"
                }
            },
            "autoload": {
                "classmap": [
                    "src/"
                ]
            },
            "notification-url": "https://packagist.org/downloads/",
            "license": [
                "BSD-3-Clause"
            ],
            "authors": [
                {
                    "name": "Jeff Welch",
                    "email": "whatthejeff@gmail.com"
                },
                {
                    "name": "Sebastian Bergmann",
                    "email": "sebastian@phpunit.de"
                },
                {
                    "name": "Adam Harvey",
                    "email": "aharvey@php.net"
                }
            ],
            "description": "Provides functionality to recursively process PHP variables",
            "homepage": "http://www.github.com/sebastianbergmann/recursion-context",
            "time": "2017-03-03T06:23:57+00:00"
        },
        {
            "name": "sebastian/resource-operations",
            "version": "2.0.1",
            "source": {
                "type": "git",
                "url": "https://github.com/sebastianbergmann/resource-operations.git",
                "reference": "4d7a795d35b889bf80a0cc04e08d77cedfa917a9"
            },
            "dist": {
                "type": "zip",
                "url": "https://api.github.com/repos/sebastianbergmann/resource-operations/zipball/4d7a795d35b889bf80a0cc04e08d77cedfa917a9",
                "reference": "4d7a795d35b889bf80a0cc04e08d77cedfa917a9",
                "shasum": ""
            },
            "require": {
                "php": "^7.1"
            },
            "type": "library",
            "extra": {
                "branch-alias": {
                    "dev-master": "2.0-dev"
                }
            },
            "autoload": {
                "classmap": [
                    "src/"
                ]
            },
            "notification-url": "https://packagist.org/downloads/",
            "license": [
                "BSD-3-Clause"
            ],
            "authors": [
                {
                    "name": "Sebastian Bergmann",
                    "email": "sebastian@phpunit.de"
                }
            ],
            "description": "Provides a list of PHP built-in functions that operate on resources",
            "homepage": "https://www.github.com/sebastianbergmann/resource-operations",
            "time": "2018-10-04T04:07:39+00:00"
        },
        {
            "name": "sebastian/type",
            "version": "1.1.3",
            "source": {
                "type": "git",
                "url": "https://github.com/sebastianbergmann/type.git",
                "reference": "3aaaa15fa71d27650d62a948be022fe3b48541a3"
            },
            "dist": {
                "type": "zip",
                "url": "https://api.github.com/repos/sebastianbergmann/type/zipball/3aaaa15fa71d27650d62a948be022fe3b48541a3",
                "reference": "3aaaa15fa71d27650d62a948be022fe3b48541a3",
                "shasum": ""
            },
            "require": {
                "php": "^7.2"
            },
            "require-dev": {
                "phpunit/phpunit": "^8.2"
            },
            "type": "library",
            "extra": {
                "branch-alias": {
                    "dev-master": "1.1-dev"
                }
            },
            "autoload": {
                "classmap": [
                    "src/"
                ]
            },
            "notification-url": "https://packagist.org/downloads/",
            "license": [
                "BSD-3-Clause"
            ],
            "authors": [
                {
                    "name": "Sebastian Bergmann",
                    "email": "sebastian@phpunit.de",
                    "role": "lead"
                }
            ],
            "description": "Collection of value objects that represent the types of the PHP type system",
            "homepage": "https://github.com/sebastianbergmann/type",
            "time": "2019-07-02T08:10:15+00:00"
        },
        {
            "name": "sebastian/version",
            "version": "2.0.1",
            "source": {
                "type": "git",
                "url": "https://github.com/sebastianbergmann/version.git",
                "reference": "99732be0ddb3361e16ad77b68ba41efc8e979019"
            },
            "dist": {
                "type": "zip",
                "url": "https://api.github.com/repos/sebastianbergmann/version/zipball/99732be0ddb3361e16ad77b68ba41efc8e979019",
                "reference": "99732be0ddb3361e16ad77b68ba41efc8e979019",
                "shasum": ""
            },
            "require": {
                "php": ">=5.6"
            },
            "type": "library",
            "extra": {
                "branch-alias": {
                    "dev-master": "2.0.x-dev"
                }
            },
            "autoload": {
                "classmap": [
                    "src/"
                ]
            },
            "notification-url": "https://packagist.org/downloads/",
            "license": [
                "BSD-3-Clause"
            ],
            "authors": [
                {
                    "name": "Sebastian Bergmann",
                    "email": "sebastian@phpunit.de",
                    "role": "lead"
                }
            ],
            "description": "Library that helps with managing the version number of Git-hosted PHP projects",
            "homepage": "https://github.com/sebastianbergmann/version",
            "time": "2016-10-03T07:35:21+00:00"
        },
        {
            "name": "squizlabs/php_codesniffer",
            "version": "3.5.4",
            "source": {
                "type": "git",
                "url": "https://github.com/squizlabs/PHP_CodeSniffer.git",
                "reference": "dceec07328401de6211037abbb18bda423677e26"
            },
            "dist": {
                "type": "zip",
                "url": "https://api.github.com/repos/squizlabs/PHP_CodeSniffer/zipball/dceec07328401de6211037abbb18bda423677e26",
                "reference": "dceec07328401de6211037abbb18bda423677e26",
                "shasum": ""
            },
            "require": {
                "ext-simplexml": "*",
                "ext-tokenizer": "*",
                "ext-xmlwriter": "*",
                "php": ">=5.4.0"
            },
            "require-dev": {
                "phpunit/phpunit": "^4.0 || ^5.0 || ^6.0 || ^7.0"
            },
            "bin": [
                "bin/phpcs",
                "bin/phpcbf"
            ],
            "type": "library",
            "extra": {
                "branch-alias": {
                    "dev-master": "3.x-dev"
                }
            },
            "notification-url": "https://packagist.org/downloads/",
            "license": [
                "BSD-3-Clause"
            ],
            "authors": [
                {
                    "name": "Greg Sherwood",
                    "role": "lead"
                }
            ],
            "description": "PHP_CodeSniffer tokenizes PHP, JavaScript and CSS files and detects violations of a defined set of coding standards.",
            "homepage": "https://github.com/squizlabs/PHP_CodeSniffer",
            "keywords": [
                "phpcs",
                "standards"
            ],
            "time": "2020-01-30T22:20:29+00:00"
        },
        {
            "name": "theseer/tokenizer",
            "version": "1.1.3",
            "source": {
                "type": "git",
                "url": "https://github.com/theseer/tokenizer.git",
                "reference": "11336f6f84e16a720dae9d8e6ed5019efa85a0f9"
            },
            "dist": {
                "type": "zip",
                "url": "https://api.github.com/repos/theseer/tokenizer/zipball/11336f6f84e16a720dae9d8e6ed5019efa85a0f9",
                "reference": "11336f6f84e16a720dae9d8e6ed5019efa85a0f9",
                "shasum": ""
            },
            "require": {
                "ext-dom": "*",
                "ext-tokenizer": "*",
                "ext-xmlwriter": "*",
                "php": "^7.0"
            },
            "type": "library",
            "autoload": {
                "classmap": [
                    "src/"
                ]
            },
            "notification-url": "https://packagist.org/downloads/",
            "license": [
                "BSD-3-Clause"
            ],
            "authors": [
                {
                    "name": "Arne Blankerts",
                    "email": "arne@blankerts.de",
                    "role": "Developer"
                }
            ],
            "description": "A small library for converting tokenized PHP source code into XML and potentially other formats",
            "time": "2019-06-13T22:48:21+00:00"
        }
    ],
    "aliases": [],
    "minimum-stability": "dev",
    "stability-flags": {
        "roave/security-advisories": 20,
        "elgg/sniffs": 20
    },
    "prefer-stable": true,
    "prefer-lowest": false,
    "platform": {
        "php": ">=7.2",
        "ext-pdo": "*",
        "ext-gd": "*",
        "ext-json": "*",
        "ext-xml": "*"
    },
    "platform-dev": [],
    "platform-overrides": {
        "php": "7.2"
    },
    "plugin-api-version": "1.1.0"
}<|MERGE_RESOLUTION|>--- conflicted
+++ resolved
@@ -4,18 +4,14 @@
         "Read more about it at https://getcomposer.org/doc/01-basic-usage.md#installing-dependencies",
         "This file is @generated automatically"
     ],
-<<<<<<< HEAD
-    "content-hash": "bcfc6ed8a1b0f5cf34ccfe89723c5f40",
-=======
-    "content-hash": "b2d689fdd0677c63c8c27e6311ae777e",
->>>>>>> ff417159
+    "content-hash": "6508bfae0fa9e285f9c5c299e5a5de91",
     "packages": [
         {
             "name": "bower-asset/fontawesome",
             "version": "5.12.1",
             "source": {
                 "type": "git",
-                "url": "git@github.com:FortAwesome/Font-Awesome.git",
+                "url": "https://github.com/FortAwesome/Font-Awesome.git",
                 "reference": "0d1f27efb836eb2ab994ba37221849ed64a73e5c"
             },
             "dist": {
@@ -38,21 +34,9 @@
                 "url": "https://api.github.com/repos/jquery/jquery-dist/zipball/c0185ab7c75aab88762c5aae780b9d83b80eda72",
                 "reference": "c0185ab7c75aab88762c5aae780b9d83b80eda72"
             },
-            "type": "bower-asset-library",
-            "extra": {
-                "bower-asset-main": "dist/jquery.js",
-                "bower-asset-ignore": [
-                    "package.json"
-                ]
-            },
-            "license": [
-                "MIT"
-            ],
-            "keywords": [
-                "browser",
-                "javascript",
-                "jquery",
-                "library"
+            "type": "bower-asset",
+            "license": [
+                "MIT"
             ]
         },
         {
@@ -71,29 +55,7 @@
             "require": {
                 "bower-asset/jquery": ">=1.3.2"
             },
-            "type": "bower-asset-library",
-            "extra": {
-                "bower-asset-main": "jquery.colorbox.js",
-                "bower-asset-ignore": [
-                    "colorbox.jquery.json",
-                    "colorbox.ai",
-                    "content",
-                    "example1/index.html",
-                    "example2/index.html",
-                    "example3/index.html",
-                    "example4/index.html",
-                    "example5/index.html"
-                ]
-            },
-            "description": "jQuery lightbox and modal window plugin",
-            "keywords": [
-                "gallery",
-                "jquery-plugin",
-                "lightbox",
-                "modal",
-                "popup",
-                "ui"
-            ]
+            "type": "bower-asset"
         },
         {
             "name": "bower-asset/jquery-form",
@@ -111,16 +73,7 @@
             "require": {
                 "bower-asset/jquery": ">=1.5"
             },
-            "type": "bower-asset-library",
-            "extra": {
-                "bower-asset-main": "jquery.form.js",
-                "bower-asset-ignore": [
-                    "README.md",
-                    "composer.json",
-                    "form.jquery.json",
-                    "package.json"
-                ]
-            }
+            "type": "bower-asset"
         },
         {
             "name": "bower-asset/jquery-ui",
@@ -138,13 +91,7 @@
             "require": {
                 "bower-asset/jquery": ">=1.6"
             },
-            "type": "bower-asset-library",
-            "extra": {
-                "bower-asset-main": [
-                    "jquery-ui.js"
-                ],
-                "bower-asset-ignore": []
-            }
+            "type": "bower-asset"
         },
         {
             "name": "bower-asset/normalize-css",
@@ -192,18 +139,9 @@
                 "url": "https://api.github.com/repos/alexei/sprintf.js/zipball/747b806c2dab5b64d5c9958c42884946a187c3b1",
                 "reference": "747b806c2dab5b64d5c9958c42884946a187c3b1"
             },
-            "type": "bower-asset-library",
-            "extra": {
-                "bower-asset-main": "src/sprintf.js"
-            },
+            "type": "bower-asset",
             "license": [
                 "BSD-3-Clause-Clear"
-            ],
-            "description": "JavaScript sprintf implementation",
-            "keywords": [
-                "formatting",
-                "sprintf",
-                "string"
             ]
         },
         {
@@ -1609,6 +1547,78 @@
                 "mime"
             ],
             "time": "2020-03-06T08:38:03+00:00"
+        },
+        {
+            "name": "laminas/laminas-servicemanager",
+            "version": "3.4.0",
+            "source": {
+                "type": "git",
+                "url": "https://github.com/laminas/laminas-servicemanager.git",
+                "reference": "044cb8e380682563fb277ed5f6de4f690e4e6239"
+            },
+            "dist": {
+                "type": "zip",
+                "url": "https://api.github.com/repos/laminas/laminas-servicemanager/zipball/044cb8e380682563fb277ed5f6de4f690e4e6239",
+                "reference": "044cb8e380682563fb277ed5f6de4f690e4e6239",
+                "shasum": ""
+            },
+            "require": {
+                "container-interop/container-interop": "^1.2",
+                "laminas/laminas-stdlib": "^3.2.1",
+                "laminas/laminas-zendframework-bridge": "^1.0",
+                "php": "^5.6 || ^7.0",
+                "psr/container": "^1.0"
+            },
+            "provide": {
+                "container-interop/container-interop-implementation": "^1.2",
+                "psr/container-implementation": "^1.0"
+            },
+            "replace": {
+                "zendframework/zend-servicemanager": "self.version"
+            },
+            "require-dev": {
+                "laminas/laminas-coding-standard": "~1.0.0",
+                "mikey179/vfsstream": "^1.6.5",
+                "ocramius/proxy-manager": "^1.0 || ^2.0",
+                "phpbench/phpbench": "^0.13.0",
+                "phpunit/phpunit": "^5.7.25 || ^6.4.4"
+            },
+            "suggest": {
+                "laminas/laminas-stdlib": "laminas-stdlib ^2.5 if you wish to use the MergeReplaceKey or MergeRemoveKey features in Config instances",
+                "ocramius/proxy-manager": "ProxyManager 1.* to handle lazy initialization of services"
+            },
+            "bin": [
+                "bin/generate-deps-for-config-factory",
+                "bin/generate-factory-for-class"
+            ],
+            "type": "library",
+            "extra": {
+                "branch-alias": {
+                    "dev-master": "3.3-dev",
+                    "dev-develop": "4.0-dev"
+                }
+            },
+            "autoload": {
+                "psr-4": {
+                    "Laminas\\ServiceManager\\": "src/"
+                }
+            },
+            "notification-url": "https://packagist.org/downloads/",
+            "license": [
+                "BSD-3-Clause"
+            ],
+            "description": "Factory-Driven Dependency Injection Container",
+            "homepage": "https://laminas.dev",
+            "keywords": [
+                "PSR-11",
+                "dependency-injection",
+                "di",
+                "dic",
+                "laminas",
+                "service-manager",
+                "servicemanager"
+            ],
+            "time": "2019-12-31T17:44:47+00:00"
         },
         {
             "name": "laminas/laminas-stdlib",
@@ -4121,354 +4131,6 @@
             ],
             "description": "A composer wrapper for the htmLawed library to purify & filter HTML. Tested with PHPUnit and PhantomJS!",
             "time": "2019-10-16T15:36:02+00:00"
-<<<<<<< HEAD
-=======
-        },
-        {
-            "name": "zendframework/zend-loader",
-            "version": "2.6.1",
-            "source": {
-                "type": "git",
-                "url": "https://github.com/zendframework/zend-loader.git",
-                "reference": "91da574d29b58547385b2298c020b257310898c6"
-            },
-            "dist": {
-                "type": "zip",
-                "url": "https://api.github.com/repos/zendframework/zend-loader/zipball/91da574d29b58547385b2298c020b257310898c6",
-                "reference": "91da574d29b58547385b2298c020b257310898c6",
-                "shasum": ""
-            },
-            "require": {
-                "php": "^5.6 || ^7.0"
-            },
-            "require-dev": {
-                "phpunit/phpunit": "^5.7.27 || ^6.5.8 || ^7.1.4",
-                "zendframework/zend-coding-standard": "~1.0.0"
-            },
-            "type": "library",
-            "extra": {
-                "branch-alias": {
-                    "dev-master": "2.6.x-dev",
-                    "dev-develop": "2.7.x-dev"
-                }
-            },
-            "autoload": {
-                "psr-4": {
-                    "Zend\\Loader\\": "src/"
-                }
-            },
-            "notification-url": "https://packagist.org/downloads/",
-            "license": [
-                "BSD-3-Clause"
-            ],
-            "description": "Autoloading and plugin loading strategies",
-            "keywords": [
-                "ZendFramework",
-                "loader",
-                "zf"
-            ],
-            "abandoned": "laminas/laminas-loader",
-            "time": "2019-09-04T19:38:14+00:00"
-        },
-        {
-            "name": "zendframework/zend-mail",
-            "version": "2.10.0",
-            "source": {
-                "type": "git",
-                "url": "https://github.com/zendframework/zend-mail.git",
-                "reference": "d7beb63d5f7144a21ac100072c453e63860cdab8"
-            },
-            "dist": {
-                "type": "zip",
-                "url": "https://api.github.com/repos/zendframework/zend-mail/zipball/d7beb63d5f7144a21ac100072c453e63860cdab8",
-                "reference": "d7beb63d5f7144a21ac100072c453e63860cdab8",
-                "shasum": ""
-            },
-            "require": {
-                "ext-iconv": "*",
-                "php": "^5.6 || ^7.0",
-                "true/punycode": "^2.1",
-                "zendframework/zend-loader": "^2.5",
-                "zendframework/zend-mime": "^2.5",
-                "zendframework/zend-stdlib": "^2.7 || ^3.0",
-                "zendframework/zend-validator": "^2.10.2"
-            },
-            "require-dev": {
-                "phpunit/phpunit": "^5.7.25 || ^6.4.4 || ^7.1.4",
-                "zendframework/zend-coding-standard": "~1.0.0",
-                "zendframework/zend-config": "^2.6",
-                "zendframework/zend-crypt": "^2.6 || ^3.0",
-                "zendframework/zend-servicemanager": "^2.7.10 || ^3.3.1"
-            },
-            "suggest": {
-                "zendframework/zend-crypt": "Crammd5 support in SMTP Auth",
-                "zendframework/zend-servicemanager": "^2.7.10 || ^3.3.1 when using SMTP to deliver messages"
-            },
-            "type": "library",
-            "extra": {
-                "branch-alias": {
-                    "dev-master": "2.10.x-dev",
-                    "dev-develop": "2.11.x-dev"
-                },
-                "zf": {
-                    "component": "Zend\\Mail",
-                    "config-provider": "Zend\\Mail\\ConfigProvider"
-                }
-            },
-            "autoload": {
-                "psr-4": {
-                    "Zend\\Mail\\": "src/"
-                }
-            },
-            "notification-url": "https://packagist.org/downloads/",
-            "license": [
-                "BSD-3-Clause"
-            ],
-            "description": "Provides generalized functionality to compose and send both text and MIME-compliant multipart e-mail messages",
-            "keywords": [
-                "ZendFramework",
-                "mail",
-                "zf"
-            ],
-            "abandoned": "laminas/laminas-mail",
-            "time": "2018-06-07T13:37:07+00:00"
-        },
-        {
-            "name": "zendframework/zend-mime",
-            "version": "2.7.2",
-            "source": {
-                "type": "git",
-                "url": "https://github.com/zendframework/zend-mime.git",
-                "reference": "c91e0350be53cc9d29be15563445eec3b269d7c1"
-            },
-            "dist": {
-                "type": "zip",
-                "url": "https://api.github.com/repos/zendframework/zend-mime/zipball/c91e0350be53cc9d29be15563445eec3b269d7c1",
-                "reference": "c91e0350be53cc9d29be15563445eec3b269d7c1",
-                "shasum": ""
-            },
-            "require": {
-                "php": "^5.6 || ^7.0",
-                "zendframework/zend-stdlib": "^2.7 || ^3.0"
-            },
-            "require-dev": {
-                "phpunit/phpunit": "^5.7.21 || ^6.3",
-                "zendframework/zend-coding-standard": "~1.0.0",
-                "zendframework/zend-mail": "^2.6"
-            },
-            "suggest": {
-                "zendframework/zend-mail": "Zend\\Mail component"
-            },
-            "type": "library",
-            "extra": {
-                "branch-alias": {
-                    "dev-master": "2.7.x-dev",
-                    "dev-develop": "2.8.x-dev"
-                }
-            },
-            "autoload": {
-                "psr-4": {
-                    "Zend\\Mime\\": "src/"
-                }
-            },
-            "notification-url": "https://packagist.org/downloads/",
-            "license": [
-                "BSD-3-Clause"
-            ],
-            "description": "Create and parse MIME messages and parts",
-            "keywords": [
-                "ZendFramework",
-                "mime",
-                "zf"
-            ],
-            "abandoned": "laminas/laminas-mime",
-            "time": "2019-10-16T19:30:37+00:00"
-        },
-        {
-            "name": "zendframework/zend-servicemanager",
-            "version": "3.3.1",
-            "source": {
-                "type": "git",
-                "url": "https://github.com/zendframework/zend-servicemanager.git",
-                "reference": "0fa3d3cf588dde0850fff1efa60d44a7aa3c3ab7"
-            },
-            "dist": {
-                "type": "zip",
-                "url": "https://api.github.com/repos/zendframework/zend-servicemanager/zipball/0fa3d3cf588dde0850fff1efa60d44a7aa3c3ab7",
-                "reference": "0fa3d3cf588dde0850fff1efa60d44a7aa3c3ab7",
-                "shasum": ""
-            },
-            "require": {
-                "container-interop/container-interop": "^1.2",
-                "php": "^5.6 || ^7.0",
-                "psr/container": "^1.0",
-                "zendframework/zend-stdlib": "^3.1"
-            },
-            "provide": {
-                "container-interop/container-interop-implementation": "^1.2",
-                "psr/container-implementation": "^1.0"
-            },
-            "require-dev": {
-                "mikey179/vfsstream": "^1.6",
-                "ocramius/proxy-manager": "^1.0 || ^2.0",
-                "phpbench/phpbench": "^0.10.0",
-                "phpunit/phpunit": "^5.7 || ^6.0.6",
-                "zendframework/zend-coding-standard": "~1.0.0"
-            },
-            "suggest": {
-                "ocramius/proxy-manager": "ProxyManager 1.* to handle lazy initialization of services",
-                "zendframework/zend-stdlib": "zend-stdlib ^2.5 if you wish to use the MergeReplaceKey or MergeRemoveKey features in Config instances"
-            },
-            "bin": [
-                "bin/generate-deps-for-config-factory",
-                "bin/generate-factory-for-class"
-            ],
-            "type": "library",
-            "extra": {
-                "branch-alias": {
-                    "dev-master": "3.3-dev",
-                    "dev-develop": "4.0-dev"
-                }
-            },
-            "autoload": {
-                "psr-4": {
-                    "Zend\\ServiceManager\\": "src/"
-                }
-            },
-            "notification-url": "https://packagist.org/downloads/",
-            "license": [
-                "BSD-3-Clause"
-            ],
-            "homepage": "https://github.com/zendframework/zend-servicemanager",
-            "keywords": [
-                "service-manager",
-                "servicemanager",
-                "zf"
-            ],
-            "abandoned": "laminas/laminas-servicemanager",
-            "time": "2017-11-27T18:11:25+00:00"
-        },
-        {
-            "name": "zendframework/zend-stdlib",
-            "version": "3.2.1",
-            "source": {
-                "type": "git",
-                "url": "https://github.com/zendframework/zend-stdlib.git",
-                "reference": "66536006722aff9e62d1b331025089b7ec71c065"
-            },
-            "dist": {
-                "type": "zip",
-                "url": "https://api.github.com/repos/zendframework/zend-stdlib/zipball/66536006722aff9e62d1b331025089b7ec71c065",
-                "reference": "66536006722aff9e62d1b331025089b7ec71c065",
-                "shasum": ""
-            },
-            "require": {
-                "php": "^5.6 || ^7.0"
-            },
-            "require-dev": {
-                "phpbench/phpbench": "^0.13",
-                "phpunit/phpunit": "^5.7.27 || ^6.5.8 || ^7.1.2",
-                "zendframework/zend-coding-standard": "~1.0.0"
-            },
-            "type": "library",
-            "extra": {
-                "branch-alias": {
-                    "dev-master": "3.2.x-dev",
-                    "dev-develop": "3.3.x-dev"
-                }
-            },
-            "autoload": {
-                "psr-4": {
-                    "Zend\\Stdlib\\": "src/"
-                }
-            },
-            "notification-url": "https://packagist.org/downloads/",
-            "license": [
-                "BSD-3-Clause"
-            ],
-            "description": "SPL extensions, array utilities, error handlers, and more",
-            "keywords": [
-                "ZendFramework",
-                "stdlib",
-                "zf"
-            ],
-            "abandoned": "laminas/laminas-stdlib",
-            "time": "2018-08-28T21:34:05+00:00"
-        },
-        {
-            "name": "zendframework/zend-validator",
-            "version": "2.12.2",
-            "source": {
-                "type": "git",
-                "url": "https://github.com/zendframework/zend-validator.git",
-                "reference": "fd24920c2afcf2a70d11f67c3457f8f509453a62"
-            },
-            "dist": {
-                "type": "zip",
-                "url": "https://api.github.com/repos/zendframework/zend-validator/zipball/fd24920c2afcf2a70d11f67c3457f8f509453a62",
-                "reference": "fd24920c2afcf2a70d11f67c3457f8f509453a62",
-                "shasum": ""
-            },
-            "require": {
-                "container-interop/container-interop": "^1.1",
-                "php": "^5.6 || ^7.0",
-                "zendframework/zend-stdlib": "^3.2.1"
-            },
-            "require-dev": {
-                "phpunit/phpunit": "^6.0.8 || ^5.7.15",
-                "psr/http-message": "^1.0",
-                "zendframework/zend-cache": "^2.6.1",
-                "zendframework/zend-coding-standard": "~1.0.0",
-                "zendframework/zend-config": "^2.6",
-                "zendframework/zend-db": "^2.7",
-                "zendframework/zend-filter": "^2.6",
-                "zendframework/zend-http": "^2.5.4",
-                "zendframework/zend-i18n": "^2.6",
-                "zendframework/zend-math": "^2.6",
-                "zendframework/zend-servicemanager": "^2.7.5 || ^3.0.3",
-                "zendframework/zend-session": "^2.8",
-                "zendframework/zend-uri": "^2.5"
-            },
-            "suggest": {
-                "psr/http-message": "psr/http-message, required when validating PSR-7 UploadedFileInterface instances via the Upload and UploadFile validators",
-                "zendframework/zend-db": "Zend\\Db component, required by the (No)RecordExists validator",
-                "zendframework/zend-filter": "Zend\\Filter component, required by the Digits validator",
-                "zendframework/zend-i18n": "Zend\\I18n component to allow translation of validation error messages",
-                "zendframework/zend-i18n-resources": "Translations of validator messages",
-                "zendframework/zend-math": "Zend\\Math component, required by the Csrf validator",
-                "zendframework/zend-servicemanager": "Zend\\ServiceManager component to allow using the ValidatorPluginManager and validator chains",
-                "zendframework/zend-session": "Zend\\Session component, ^2.8; required by the Csrf validator",
-                "zendframework/zend-uri": "Zend\\Uri component, required by the Uri and Sitemap\\Loc validators"
-            },
-            "type": "library",
-            "extra": {
-                "branch-alias": {
-                    "dev-master": "2.12.x-dev",
-                    "dev-develop": "2.13.x-dev"
-                },
-                "zf": {
-                    "component": "Zend\\Validator",
-                    "config-provider": "Zend\\Validator\\ConfigProvider"
-                }
-            },
-            "autoload": {
-                "psr-4": {
-                    "Zend\\Validator\\": "src/"
-                }
-            },
-            "notification-url": "https://packagist.org/downloads/",
-            "license": [
-                "BSD-3-Clause"
-            ],
-            "description": "Validation classes for a wide range of domains, and the ability to chain validators to create complex validation criteria",
-            "keywords": [
-                "ZendFramework",
-                "validator",
-                "zf"
-            ],
-            "abandoned": "laminas/laminas-validator",
-            "time": "2019-10-29T08:33:25+00:00"
->>>>>>> ff417159
         }
     ],
     "packages-dev": [
