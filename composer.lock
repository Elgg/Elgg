--- conflicted
+++ resolved
@@ -4,11 +4,7 @@
         "Read more about it at https://getcomposer.org/doc/01-basic-usage.md#installing-dependencies",
         "This file is @generated automatically"
     ],
-<<<<<<< HEAD
-    "content-hash": "39fe1d1bb93b79a83658d0c24f65d8b8",
-=======
-    "content-hash": "9bdb13390b2a5080760718ae1bb23a3d",
->>>>>>> a7c91cc1
+    "content-hash": "9b33ed8c04a565b2ad09ea1626c19e30",
     "packages": [
         {
             "name": "cakephp/core",
