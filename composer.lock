{
    "_readme": [
        "This file locks the dependencies of your project to a known state",
        "Read more about it at https://getcomposer.org/doc/01-basic-usage.md#installing-dependencies",
        "This file is @generated automatically"
    ],
<<<<<<< HEAD
    "content-hash": "69e59bbb8ba86f43e7fed6358c427cf8",
    "packages": [
        {
=======
    "content-hash": "10db675a44e358bb51b448c1b05de469",
    "packages": [
        {
            "name": "bower-asset/fontawesome",
            "version": "5.12.0",
            "source": {
                "type": "git",
                "url": "https://github.com/FortAwesome/Font-Awesome.git",
                "reference": "d8db3d032d22e7a5e21f3b40905b7867be19bb02"
            },
            "dist": {
                "type": "zip",
                "url": "https://api.github.com/repos/FortAwesome/Font-Awesome/zipball/d8db3d032d22e7a5e21f3b40905b7867be19bb02",
                "reference": "d8db3d032d22e7a5e21f3b40905b7867be19bb02"
            },
            "type": "bower-asset"
        },
        {
            "name": "bower-asset/jquery",
            "version": "2.2.4",
            "source": {
                "type": "git",
                "url": "https://github.com/jquery/jquery-dist.git",
                "reference": "c0185ab7c75aab88762c5aae780b9d83b80eda72"
            },
            "dist": {
                "type": "zip",
                "url": "https://api.github.com/repos/jquery/jquery-dist/zipball/c0185ab7c75aab88762c5aae780b9d83b80eda72",
                "reference": "c0185ab7c75aab88762c5aae780b9d83b80eda72"
            },
            "type": "bower-asset-library",
            "extra": {
                "bower-asset-main": "dist/jquery.js",
                "bower-asset-ignore": [
                    "package.json"
                ]
            },
            "license": [
                "MIT"
            ],
            "keywords": [
                "browser",
                "javascript",
                "jquery",
                "library"
            ]
        },
        {
            "name": "bower-asset/jquery-colorbox",
            "version": "1.6.4",
            "source": {
                "type": "git",
                "url": "https://github.com/jackmoore/colorbox.git",
                "reference": "bac78120c6ca9e63370cc317ab6f400129cd6608"
            },
            "dist": {
                "type": "zip",
                "url": "https://api.github.com/repos/jackmoore/colorbox/zipball/bac78120c6ca9e63370cc317ab6f400129cd6608",
                "reference": "bac78120c6ca9e63370cc317ab6f400129cd6608"
            },
            "require": {
                "bower-asset/jquery": ">=1.3.2"
            },
            "type": "bower-asset-library",
            "extra": {
                "bower-asset-main": "jquery.colorbox.js",
                "bower-asset-ignore": [
                    "colorbox.jquery.json",
                    "colorbox.ai",
                    "content",
                    "example1/index.html",
                    "example2/index.html",
                    "example3/index.html",
                    "example4/index.html",
                    "example5/index.html"
                ]
            },
            "description": "jQuery lightbox and modal window plugin",
            "keywords": [
                "gallery",
                "jquery-plugin",
                "lightbox",
                "modal",
                "popup",
                "ui"
            ]
        },
        {
            "name": "bower-asset/jquery-form",
            "version": "3.51",
            "source": {
                "type": "git",
                "url": "https://github.com/jquery-form/form.git",
                "reference": "6bf24a5f6d8be65f4e5491863180c09356d9dadd"
            },
            "dist": {
                "type": "zip",
                "url": "https://api.github.com/repos/jquery-form/form/zipball/6bf24a5f6d8be65f4e5491863180c09356d9dadd",
                "reference": "6bf24a5f6d8be65f4e5491863180c09356d9dadd"
            },
            "require": {
                "bower-asset/jquery": ">=1.5"
            },
            "type": "bower-asset-library",
            "extra": {
                "bower-asset-main": "jquery.form.js",
                "bower-asset-ignore": [
                    "README.md",
                    "composer.json",
                    "form.jquery.json",
                    "package.json"
                ]
            }
        },
        {
            "name": "bower-asset/jquery-treeview",
            "version": "1.4.2",
            "source": {
                "type": "git",
                "url": "git@github.com:jzaefferer/jquery-treeview.git",
                "reference": "ea4fd39fe7bf25db75cdb6edeb73e502d9804924"
            },
            "dist": {
                "type": "zip",
                "url": "https://api.github.com/repos/jzaefferer/jquery-treeview/zipball/ea4fd39fe7bf25db75cdb6edeb73e502d9804924",
                "reference": "ea4fd39fe7bf25db75cdb6edeb73e502d9804924"
            },
            "type": "bower-asset-library",
            "extra": {
                "bower-asset-main": [
                    "jquery.treeview.css",
                    "jquery.treeview.js"
                ],
                "bower-asset-ignore": [
                    "**/.*",
                    "node_modules",
                    "bower_components",
                    "test",
                    "tests"
                ]
            },
            "license": [
                "MIT"
            ],
            "description": "Lightweight and flexible transformation of an unordered list into an expandable and collapsable tree, great for unobtrusive navigation enhancements. Supports both location and cookie based persistence.",
            "keywords": [
                "jquery",
                "treeview"
            ]
        },
        {
            "name": "bower-asset/jquery-ui",
            "version": "1.11.4",
            "source": {
                "type": "git",
                "url": "git@github.com:components/jqueryui.git",
                "reference": "c34f8dbf3ba57b3784b93f26119f436c0e8288e1"
            },
            "dist": {
                "type": "zip",
                "url": "https://api.github.com/repos/components/jqueryui/zipball/c34f8dbf3ba57b3784b93f26119f436c0e8288e1",
                "reference": "c34f8dbf3ba57b3784b93f26119f436c0e8288e1"
            },
            "require": {
                "bower-asset/jquery": ">=1.6"
            },
            "type": "bower-asset-library",
            "extra": {
                "bower-asset-main": [
                    "jquery-ui.js"
                ],
                "bower-asset-ignore": []
            }
        },
        {
            "name": "bower-asset/jquery.imgareaselect",
            "version": "v0.9.10",
            "source": {
                "type": "git",
                "url": "git@github.com:wong2/imgareaselect.git",
                "reference": "446c7ff9efd10bfee2e673c19ca4d8759087dab4"
            },
            "dist": {
                "type": "zip",
                "url": "https://api.github.com/repos/wong2/imgareaselect/zipball/446c7ff9efd10bfee2e673c19ca4d8759087dab4",
                "reference": "446c7ff9efd10bfee2e673c19ca4d8759087dab4"
            },
            "type": "bower-asset-library"
        },
        {
            "name": "bower-asset/normalize-css",
            "version": "8.0.1",
            "source": {
                "type": "git",
                "url": "git@github.com:necolas/normalize.css.git",
                "reference": "fc091cce1534909334c1911709a39c22d406977b"
            },
            "dist": {
                "type": "zip",
                "url": "https://api.github.com/repos/necolas/normalize.css/zipball/fc091cce1534909334c1911709a39c22d406977b",
                "reference": "fc091cce1534909334c1911709a39c22d406977b"
            },
            "type": "bower-asset"
        },
        {
            "name": "bower-asset/requirejs",
            "version": "2.3.6",
            "source": {
                "type": "git",
                "url": "https://github.com/requirejs/requirejs-bower.git",
                "reference": "3596b04fa67953d2fb06456ecb92cf833b462b82"
            },
            "dist": {
                "type": "zip",
                "url": "https://api.github.com/repos/requirejs/requirejs-bower/zipball/3596b04fa67953d2fb06456ecb92cf833b462b82",
                "reference": "3596b04fa67953d2fb06456ecb92cf833b462b82"
            },
            "type": "bower-asset",
            "license": [
                "MIT"
            ]
        },
        {
            "name": "bower-asset/sprintf",
            "version": "1.0.3",
            "source": {
                "type": "git",
                "url": "git@github.com:alexei/sprintf.js.git",
                "reference": "747b806c2dab5b64d5c9958c42884946a187c3b1"
            },
            "dist": {
                "type": "zip",
                "url": "https://api.github.com/repos/alexei/sprintf.js/zipball/747b806c2dab5b64d5c9958c42884946a187c3b1",
                "reference": "747b806c2dab5b64d5c9958c42884946a187c3b1"
            },
            "type": "bower-asset-library",
            "extra": {
                "bower-asset-main": "src/sprintf.js"
            },
            "license": [
                "BSD-3-Clause-Clear"
            ],
            "description": "JavaScript sprintf implementation",
            "keywords": [
                "formatting",
                "sprintf",
                "string"
            ]
        },
        {
            "name": "bower-asset/text",
            "version": "2.0.16",
            "source": {
                "type": "git",
                "url": "git@github.com:requirejs/text.git",
                "reference": "3f9d4c19b3a1a3c6f35650c5788cbea1db93197a"
            },
            "dist": {
                "type": "zip",
                "url": "https://api.github.com/repos/requirejs/text/zipball/3f9d4c19b3a1a3c6f35650c5788cbea1db93197a",
                "reference": "3f9d4c19b3a1a3c6f35650c5788cbea1db93197a"
            },
            "type": "bower-asset",
            "license": [
                "MIT"
            ]
        },
        {
>>>>>>> ca769394
            "name": "cakephp/cache",
            "version": "3.9.8",
            "source": {
                "type": "git",
                "url": "https://github.com/cakephp/cache.git",
                "reference": "3368c641c25893f5f5ab64554d29ea50c039b533"
            },
            "dist": {
                "type": "zip",
                "url": "https://api.github.com/repos/cakephp/cache/zipball/3368c641c25893f5f5ab64554d29ea50c039b533",
                "reference": "3368c641c25893f5f5ab64554d29ea50c039b533",
                "shasum": ""
            },
            "require": {
                "cakephp/core": "^3.6.0",
                "php": ">=5.6.0,<8.0.0",
                "psr/simple-cache": "^1.0.0"
            },
            "type": "library",
            "autoload": {
                "psr-4": {
                    "Cake\\Cache\\": "."
                }
            },
            "notification-url": "https://packagist.org/downloads/",
            "license": [
                "MIT"
            ],
            "authors": [
                {
                    "name": "CakePHP Community",
                    "homepage": "https://github.com/cakephp/cache/graphs/contributors"
                }
            ],
            "description": "Easy to use Caching library with support for multiple caching backends",
            "homepage": "https://cakephp.org",
            "keywords": [
                "cache",
                "caching",
                "cakephp"
            ],
            "support": {
                "forum": "https://stackoverflow.com/tags/cakephp",
                "irc": "irc://irc.freenode.org/cakephp",
                "issues": "https://github.com/cakephp/cakephp/issues",
                "source": "https://github.com/cakephp/cache"
            },
            "time": "2021-02-28T00:13:34+00:00"
        },
        {
            "name": "cakephp/collection",
            "version": "3.9.8",
            "source": {
                "type": "git",
                "url": "https://github.com/cakephp/collection.git",
                "reference": "125154fec507d0f1afd0c8913b1cf919dff1da92"
            },
            "dist": {
                "type": "zip",
                "url": "https://api.github.com/repos/cakephp/collection/zipball/125154fec507d0f1afd0c8913b1cf919dff1da92",
                "reference": "125154fec507d0f1afd0c8913b1cf919dff1da92",
                "shasum": ""
            },
            "require": {
                "php": ">=5.6.0,<8.0.0"
            },
            "type": "library",
            "autoload": {
                "psr-4": {
                    "Cake\\Collection\\": "."
                },
                "files": [
                    "functions.php"
                ]
            },
            "notification-url": "https://packagist.org/downloads/",
            "license": [
                "MIT"
            ],
            "authors": [
                {
                    "name": "CakePHP Community",
                    "homepage": "https://github.com/cakephp/collection/graphs/contributors"
                }
            ],
            "description": "Work easily with arrays and iterators by having a battery of utility traversal methods",
            "homepage": "https://cakephp.org",
            "keywords": [
                "arrays",
                "cakephp",
                "collections",
                "iterators"
            ],
            "support": {
                "forum": "https://stackoverflow.com/tags/cakephp",
                "irc": "irc://irc.freenode.org/cakephp",
                "issues": "https://github.com/cakephp/cakephp/issues",
                "source": "https://github.com/cakephp/collection"
            },
            "time": "2020-10-28T18:13:14+00:00"
        },
        {
            "name": "cakephp/core",
            "version": "3.9.8",
            "source": {
                "type": "git",
                "url": "https://github.com/cakephp/core.git",
                "reference": "eadccd407141ea8ef8afac5e01467110543d6484"
            },
            "dist": {
                "type": "zip",
                "url": "https://api.github.com/repos/cakephp/core/zipball/eadccd407141ea8ef8afac5e01467110543d6484",
                "reference": "eadccd407141ea8ef8afac5e01467110543d6484",
                "shasum": ""
            },
            "require": {
                "cakephp/utility": "^3.6.0",
                "php": ">=5.6.0,<8.0.0"
            },
            "suggest": {
                "cakephp/cache": "To use Configure::store() and restore().",
                "cakephp/event": "To use PluginApplicationInterface or plugin applications."
            },
            "type": "library",
            "autoload": {
                "psr-4": {
                    "Cake\\Core\\": "."
                },
                "files": [
                    "functions.php"
                ]
            },
            "notification-url": "https://packagist.org/downloads/",
            "license": [
                "MIT"
            ],
            "authors": [
                {
                    "name": "CakePHP Community",
                    "homepage": "https://github.com/cakephp/core/graphs/contributors"
                }
            ],
            "description": "CakePHP Framework Core classes",
            "homepage": "https://cakephp.org",
            "keywords": [
                "cakephp",
                "core",
                "framework"
            ],
            "support": {
                "forum": "https://stackoverflow.com/tags/cakephp",
                "irc": "irc://irc.freenode.org/cakephp",
                "issues": "https://github.com/cakephp/cakephp/issues",
                "source": "https://github.com/cakephp/core"
            },
            "time": "2021-03-08T16:46:32+00:00"
        },
        {
            "name": "cakephp/database",
            "version": "3.9.8",
            "source": {
                "type": "git",
                "url": "https://github.com/cakephp/database.git",
                "reference": "dfff5ed68e5c0c27df5045e685e9970a0f3025a8"
            },
            "dist": {
                "type": "zip",
                "url": "https://api.github.com/repos/cakephp/database/zipball/dfff5ed68e5c0c27df5045e685e9970a0f3025a8",
                "reference": "dfff5ed68e5c0c27df5045e685e9970a0f3025a8",
                "shasum": ""
            },
            "require": {
                "cakephp/cache": "^3.6.0",
                "cakephp/core": "^3.6.0",
                "cakephp/datasource": "^3.6.0",
                "cakephp/log": "^3.6.0",
                "php": ">=5.6.0,<8.0.0"
            },
            "type": "library",
            "autoload": {
                "psr-4": {
                    "Cake\\Database\\": "."
                }
            },
            "notification-url": "https://packagist.org/downloads/",
            "license": [
                "MIT"
            ],
            "authors": [
                {
                    "name": "CakePHP Community",
                    "homepage": "https://github.com/cakephp/database/graphs/contributors"
                }
            ],
            "description": "Flexible and powerful Database abstraction library with a familiar PDO-like API",
            "homepage": "https://cakephp.org",
            "keywords": [
                "abstraction",
                "cakephp",
                "database",
                "database abstraction",
                "pdo"
            ],
            "support": {
                "forum": "https://stackoverflow.com/tags/cakephp",
                "irc": "irc://irc.freenode.org/cakephp",
                "issues": "https://github.com/cakephp/cakephp/issues",
                "source": "https://github.com/cakephp/database"
            },
            "time": "2021-02-24T01:10:50+00:00"
        },
        {
            "name": "cakephp/datasource",
            "version": "3.9.8",
            "source": {
                "type": "git",
                "url": "https://github.com/cakephp/datasource.git",
                "reference": "a2a4154cf9e384410fb4a49cc0e8cefdf38014dc"
            },
            "dist": {
                "type": "zip",
                "url": "https://api.github.com/repos/cakephp/datasource/zipball/a2a4154cf9e384410fb4a49cc0e8cefdf38014dc",
                "reference": "a2a4154cf9e384410fb4a49cc0e8cefdf38014dc",
                "shasum": ""
            },
            "require": {
                "cakephp/core": "^3.6.0",
                "php": ">=5.6.0,<8.0.0"
            },
            "suggest": {
                "cakephp/cache": "If you decide to use Query caching.",
                "cakephp/collection": "If you decide to use ResultSetInterface.",
                "cakephp/utility": "If you decide to use EntityTrait."
            },
            "type": "library",
            "autoload": {
                "psr-4": {
                    "Cake\\Datasource\\": "."
                }
            },
            "notification-url": "https://packagist.org/downloads/",
            "license": [
                "MIT"
            ],
            "authors": [
                {
                    "name": "CakePHP Community",
                    "homepage": "https://github.com/cakephp/datasource/graphs/contributors"
                }
            ],
            "description": "Provides connection managing and traits for Entities and Queries that can be reused for different datastores",
            "homepage": "https://cakephp.org",
            "keywords": [
                "cakephp",
                "connection management",
                "datasource",
                "entity",
                "query"
            ],
            "support": {
                "forum": "https://stackoverflow.com/tags/cakephp",
                "irc": "irc://irc.freenode.org/cakephp",
                "issues": "https://github.com/cakephp/cakephp/issues",
                "source": "https://github.com/cakephp/datasource"
            },
            "time": "2021-02-24T02:02:47+00:00"
        },
        {
            "name": "cakephp/log",
            "version": "3.9.8",
            "source": {
                "type": "git",
                "url": "https://github.com/cakephp/log.git",
                "reference": "cf10bdcce4e78430a780edb2cc5b4b2b4719a65d"
            },
            "dist": {
                "type": "zip",
                "url": "https://api.github.com/repos/cakephp/log/zipball/cf10bdcce4e78430a780edb2cc5b4b2b4719a65d",
                "reference": "cf10bdcce4e78430a780edb2cc5b4b2b4719a65d",
                "shasum": ""
            },
            "require": {
                "cakephp/core": "^3.6.0",
                "php": ">=5.6.0,<8.0.0",
                "psr/log": "^1.0.0"
            },
            "type": "library",
            "autoload": {
                "psr-4": {
                    "Cake\\Log\\": "."
                }
            },
            "notification-url": "https://packagist.org/downloads/",
            "license": [
                "MIT"
            ],
            "authors": [
                {
                    "name": "CakePHP Community",
                    "homepage": "https://github.com/cakephp/log/graphs/contributors"
                }
            ],
            "description": "CakePHP logging library with support for multiple different streams",
            "homepage": "https://cakephp.org",
            "keywords": [
                "Streams",
                "cakephp",
                "log",
                "logging"
            ],
            "support": {
                "forum": "https://stackoverflow.com/tags/cakephp",
                "irc": "irc://irc.freenode.org/cakephp",
                "issues": "https://github.com/cakephp/cakephp/issues",
                "source": "https://github.com/cakephp/log"
            },
            "time": "2020-10-28T18:13:14+00:00"
        },
        {
            "name": "cakephp/utility",
            "version": "3.9.8",
            "source": {
                "type": "git",
                "url": "https://github.com/cakephp/utility.git",
                "reference": "51b0af31af3239f6141006bbd7cbc7b16aba40d6"
            },
            "dist": {
                "type": "zip",
                "url": "https://api.github.com/repos/cakephp/utility/zipball/51b0af31af3239f6141006bbd7cbc7b16aba40d6",
                "reference": "51b0af31af3239f6141006bbd7cbc7b16aba40d6",
                "shasum": ""
            },
            "require": {
                "cakephp/core": "^3.6.0",
                "php": ">=5.6.0,<8.0.0"
            },
            "suggest": {
                "ext-intl": "To use Text::transliterate() or Text::slug()",
                "lib-ICU": "To use Text::transliterate() or Text::slug()"
            },
            "type": "library",
            "autoload": {
                "psr-4": {
                    "Cake\\Utility\\": "."
                },
                "files": [
                    "bootstrap.php"
                ]
            },
            "notification-url": "https://packagist.org/downloads/",
            "license": [
                "MIT"
            ],
            "authors": [
                {
                    "name": "CakePHP Community",
                    "homepage": "https://github.com/cakephp/utility/graphs/contributors"
                }
            ],
            "description": "CakePHP Utility classes such as Inflector, String, Hash, and Security",
            "homepage": "https://cakephp.org",
            "keywords": [
                "cakephp",
                "hash",
                "inflector",
                "security",
                "string",
                "utility"
            ],
            "support": {
                "forum": "https://stackoverflow.com/tags/cakephp",
                "irc": "irc://irc.freenode.org/cakephp",
                "issues": "https://github.com/cakephp/cakephp/issues",
                "source": "https://github.com/cakephp/utility"
            },
            "time": "2020-12-09T02:43:02+00:00"
        },
        {
            "name": "ckeditor/ckeditor",
            "version": "4.16.0",
            "source": {
                "type": "git",
                "url": "https://github.com/ckeditor/ckeditor4-releases.git",
                "reference": "98a1bce9c9237e2ee141c0d2e01c3f0576655d5d"
            },
            "dist": {
                "type": "zip",
                "url": "https://api.github.com/repos/ckeditor/ckeditor4-releases/zipball/98a1bce9c9237e2ee141c0d2e01c3f0576655d5d",
                "reference": "98a1bce9c9237e2ee141c0d2e01c3f0576655d5d",
                "shasum": ""
            },
            "type": "library",
            "notification-url": "https://packagist.org/downloads/",
            "license": [
                "GPL-2.0+",
                "LGPL-2.1+",
                "MPL-1.1+"
            ],
            "authors": [
                {
                    "name": "CKSource",
                    "homepage": "https://cksource.com"
                }
            ],
            "description": "JavaScript WYSIWYG web text editor.",
            "homepage": "https://ckeditor.com/ckeditor-4/",
            "keywords": [
                "CKEditor",
                "ckeditor4",
                "editor",
                "fckeditor",
                "html",
                "javascript",
                "richtext",
                "text",
                "wysiwyg"
            ],
            "support": {
                "forum": "https://stackoverflow.com/tags/ckeditor",
                "issues": "https://github.com/ckeditor/ckeditor4/issues",
                "source": "https://github.com/ckeditor/ckeditor4",
                "wiki": "https://ckeditor.com/docs/ckeditor4/latest/"
            },
            "time": "2021-01-27T08:14:09+00:00"
        },
        {
            "name": "composer/installers",
            "version": "v1.10.0",
            "source": {
                "type": "git",
                "url": "https://github.com/composer/installers.git",
                "reference": "1a0357fccad9d1cc1ea0c9a05b8847fbccccb78d"
            },
            "dist": {
                "type": "zip",
                "url": "https://api.github.com/repos/composer/installers/zipball/1a0357fccad9d1cc1ea0c9a05b8847fbccccb78d",
                "reference": "1a0357fccad9d1cc1ea0c9a05b8847fbccccb78d",
                "shasum": ""
            },
            "require": {
                "composer-plugin-api": "^1.0 || ^2.0"
            },
            "replace": {
                "roundcube/plugin-installer": "*",
                "shama/baton": "*"
            },
            "require-dev": {
                "composer/composer": "1.6.* || ^2.0",
                "composer/semver": "^1 || ^3",
                "phpstan/phpstan": "^0.12.55",
                "phpstan/phpstan-phpunit": "^0.12.16",
                "symfony/phpunit-bridge": "^4.2 || ^5",
                "symfony/process": "^2.3"
            },
            "type": "composer-plugin",
            "extra": {
                "class": "Composer\\Installers\\Plugin",
                "branch-alias": {
                    "dev-main": "1.x-dev"
                }
            },
            "autoload": {
                "psr-4": {
                    "Composer\\Installers\\": "src/Composer/Installers"
                }
            },
            "notification-url": "https://packagist.org/downloads/",
            "license": [
                "MIT"
            ],
            "authors": [
                {
                    "name": "Kyle Robinson Young",
                    "email": "kyle@dontkry.com",
                    "homepage": "https://github.com/shama"
                }
            ],
            "description": "A multi-framework Composer library installer",
            "homepage": "https://composer.github.io/installers/",
            "keywords": [
                "Craft",
                "Dolibarr",
                "Eliasis",
                "Hurad",
                "ImageCMS",
                "Kanboard",
                "Lan Management System",
                "MODX Evo",
                "MantisBT",
                "Mautic",
                "Maya",
                "OXID",
                "Plentymarkets",
                "Porto",
                "RadPHP",
                "SMF",
                "Starbug",
                "Thelia",
                "Whmcs",
                "WolfCMS",
                "agl",
                "aimeos",
                "annotatecms",
                "attogram",
                "bitrix",
                "cakephp",
                "chef",
                "cockpit",
                "codeigniter",
                "concrete5",
                "croogo",
                "dokuwiki",
                "drupal",
                "eZ Platform",
                "elgg",
                "expressionengine",
                "fuelphp",
                "grav",
                "installer",
                "itop",
                "joomla",
                "known",
                "kohana",
                "laravel",
                "lavalite",
                "lithium",
                "magento",
                "majima",
                "mako",
                "mediawiki",
                "modulework",
                "modx",
                "moodle",
                "osclass",
                "phpbb",
                "piwik",
                "ppi",
                "processwire",
                "puppet",
                "pxcms",
                "reindex",
                "roundcube",
                "shopware",
                "silverstripe",
                "sydes",
                "sylius",
                "symfony",
                "typo3",
                "wordpress",
                "yawik",
                "zend",
                "zikula"
            ],
            "support": {
                "issues": "https://github.com/composer/installers/issues",
                "source": "https://github.com/composer/installers/tree/v1.10.0"
            },
            "funding": [
                {
                    "url": "https://packagist.com",
                    "type": "custom"
                },
                {
                    "url": "https://github.com/composer",
                    "type": "github"
                },
                {
                    "url": "https://tidelift.com/funding/github/packagist/composer/composer",
                    "type": "tidelift"
                }
            ],
            "time": "2021-01-14T11:07:16+00:00"
        },
        {
            "name": "composer/package-versions-deprecated",
            "version": "1.11.99.1",
            "source": {
                "type": "git",
                "url": "https://github.com/composer/package-versions-deprecated.git",
                "reference": "7413f0b55a051e89485c5cb9f765fe24bb02a7b6"
            },
            "dist": {
                "type": "zip",
                "url": "https://api.github.com/repos/composer/package-versions-deprecated/zipball/7413f0b55a051e89485c5cb9f765fe24bb02a7b6",
                "reference": "7413f0b55a051e89485c5cb9f765fe24bb02a7b6",
                "shasum": ""
            },
            "require": {
                "composer-plugin-api": "^1.1.0 || ^2.0",
                "php": "^7 || ^8"
            },
            "replace": {
                "ocramius/package-versions": "1.11.99"
            },
            "require-dev": {
                "composer/composer": "^1.9.3 || ^2.0@dev",
                "ext-zip": "^1.13",
                "phpunit/phpunit": "^6.5 || ^7"
            },
            "type": "composer-plugin",
            "extra": {
                "class": "PackageVersions\\Installer",
                "branch-alias": {
                    "dev-master": "1.x-dev"
                }
            },
            "autoload": {
                "psr-4": {
                    "PackageVersions\\": "src/PackageVersions"
                }
            },
            "notification-url": "https://packagist.org/downloads/",
            "license": [
                "MIT"
            ],
            "authors": [
                {
                    "name": "Marco Pivetta",
                    "email": "ocramius@gmail.com"
                },
                {
                    "name": "Jordi Boggiano",
                    "email": "j.boggiano@seld.be"
                }
            ],
            "description": "Composer plugin that provides efficient querying for installed package versions (no runtime IO)",
            "support": {
                "issues": "https://github.com/composer/package-versions-deprecated/issues",
                "source": "https://github.com/composer/package-versions-deprecated/tree/1.11.99.1"
            },
            "funding": [
                {
                    "url": "https://packagist.com",
                    "type": "custom"
                },
                {
                    "url": "https://github.com/composer",
                    "type": "github"
                },
                {
                    "url": "https://tidelift.com/funding/github/packagist/composer/composer",
                    "type": "tidelift"
                }
            ],
            "time": "2020-11-11T10:22:58+00:00"
        },
        {
            "name": "composer/semver",
            "version": "3.2.4",
            "source": {
                "type": "git",
                "url": "https://github.com/composer/semver.git",
                "reference": "a02fdf930a3c1c3ed3a49b5f63859c0c20e10464"
            },
            "dist": {
                "type": "zip",
                "url": "https://api.github.com/repos/composer/semver/zipball/a02fdf930a3c1c3ed3a49b5f63859c0c20e10464",
                "reference": "a02fdf930a3c1c3ed3a49b5f63859c0c20e10464",
                "shasum": ""
            },
            "require": {
                "php": "^5.3.2 || ^7.0 || ^8.0"
            },
            "require-dev": {
                "phpstan/phpstan": "^0.12.54",
                "symfony/phpunit-bridge": "^4.2 || ^5"
            },
            "type": "library",
            "extra": {
                "branch-alias": {
                    "dev-main": "3.x-dev"
                }
            },
            "autoload": {
                "psr-4": {
                    "Composer\\Semver\\": "src"
                }
            },
            "notification-url": "https://packagist.org/downloads/",
            "license": [
                "MIT"
            ],
            "authors": [
                {
                    "name": "Nils Adermann",
                    "email": "naderman@naderman.de",
                    "homepage": "http://www.naderman.de"
                },
                {
                    "name": "Jordi Boggiano",
                    "email": "j.boggiano@seld.be",
                    "homepage": "http://seld.be"
                },
                {
                    "name": "Rob Bast",
                    "email": "rob.bast@gmail.com",
                    "homepage": "http://robbast.nl"
                }
            ],
            "description": "Semver library that offers utilities, version constraint parsing and validation.",
            "keywords": [
                "semantic",
                "semver",
                "validation",
                "versioning"
            ],
            "support": {
                "irc": "irc://irc.freenode.org/composer",
                "issues": "https://github.com/composer/semver/issues",
                "source": "https://github.com/composer/semver/tree/3.2.4"
            },
            "funding": [
                {
                    "url": "https://packagist.com",
                    "type": "custom"
                },
                {
                    "url": "https://github.com/composer",
                    "type": "github"
                },
                {
                    "url": "https://tidelift.com/funding/github/packagist/composer/composer",
                    "type": "tidelift"
                }
            ],
            "time": "2020-11-13T08:59:24+00:00"
        },
        {
            "name": "container-interop/container-interop",
            "version": "1.2.0",
            "source": {
                "type": "git",
                "url": "https://github.com/container-interop/container-interop.git",
                "reference": "79cbf1341c22ec75643d841642dd5d6acd83bdb8"
            },
            "dist": {
                "type": "zip",
                "url": "https://api.github.com/repos/container-interop/container-interop/zipball/79cbf1341c22ec75643d841642dd5d6acd83bdb8",
                "reference": "79cbf1341c22ec75643d841642dd5d6acd83bdb8",
                "shasum": ""
            },
            "require": {
                "psr/container": "^1.0"
            },
            "type": "library",
            "autoload": {
                "psr-4": {
                    "Interop\\Container\\": "src/Interop/Container/"
                }
            },
            "notification-url": "https://packagist.org/downloads/",
            "license": [
                "MIT"
            ],
            "description": "Promoting the interoperability of container objects (DIC, SL, etc.)",
            "homepage": "https://github.com/container-interop/container-interop",
            "support": {
                "issues": "https://github.com/container-interop/container-interop/issues",
                "source": "https://github.com/container-interop/container-interop/tree/master"
            },
            "abandoned": "psr/container",
            "time": "2017-02-14T19:40:03+00:00"
        },
        {
            "name": "css-crush/css-crush",
            "version": "v2.4.0",
            "source": {
                "type": "git",
                "url": "https://github.com/peteboere/css-crush.git",
                "reference": "f632d04940d90054efbfe7a6675dc3aa8cac183f"
            },
            "dist": {
                "type": "zip",
                "url": "https://api.github.com/repos/peteboere/css-crush/zipball/f632d04940d90054efbfe7a6675dc3aa8cac183f",
                "reference": "f632d04940d90054efbfe7a6675dc3aa8cac183f",
                "shasum": ""
            },
            "require": {
                "php": ">=5.3.3"
            },
            "require-dev": {
                "phpunit/phpunit": "4.1.*",
                "psr/log": "1.0.*@dev",
                "twig/twig": "1.*"
            },
            "bin": [
                "bin/csscrush"
            ],
            "type": "library",
            "extra": {
                "branch-alias": {
                    "dev-master": "2.3-dev"
                }
            },
            "autoload": {
                "psr-0": {
                    "CssCrush": "lib/"
                },
                "files": [
                    "lib/functions.php"
                ]
            },
            "notification-url": "https://packagist.org/downloads/",
            "license": [
                "MIT"
            ],
            "authors": [
                {
                    "name": "Pete Boere",
                    "email": "pete@the-echoplex.net"
                },
                {
                    "name": "GitHub contributors",
                    "homepage": "https://github.com/peteboere/css-crush/contributors"
                }
            ],
            "description": "CSS preprocessor",
            "homepage": "http://the-echoplex.net/csscrush",
            "keywords": [
                "css",
                "preprocessor"
            ],
            "support": {
                "issues": "https://github.com/peteboere/css-crush/issues",
                "source": "https://github.com/peteboere/css-crush/tree/v2.4.0"
            },
            "time": "2015-07-30T08:37:14+00:00"
        },
        {
            "name": "doctrine/cache",
            "version": "1.11.0",
            "source": {
                "type": "git",
                "url": "https://github.com/doctrine/cache.git",
                "reference": "a9c1b59eba5a08ca2770a76eddb88922f504e8e0"
            },
            "dist": {
                "type": "zip",
                "url": "https://api.github.com/repos/doctrine/cache/zipball/a9c1b59eba5a08ca2770a76eddb88922f504e8e0",
                "reference": "a9c1b59eba5a08ca2770a76eddb88922f504e8e0",
                "shasum": ""
            },
            "require": {
                "php": "~7.1 || ^8.0"
            },
            "conflict": {
                "doctrine/common": ">2.2,<2.4",
                "psr/cache": ">=3"
            },
            "require-dev": {
                "alcaeus/mongo-php-adapter": "^1.1",
                "cache/integration-tests": "dev-master",
                "doctrine/coding-standard": "^8.0",
                "mongodb/mongodb": "^1.1",
                "phpunit/phpunit": "^7.0 || ^8.0 || ^9.0",
                "predis/predis": "~1.0",
                "psr/cache": "^1.0 || ^2.0",
                "symfony/cache": "^4.4 || ^5.2"
            },
            "suggest": {
                "alcaeus/mongo-php-adapter": "Required to use legacy MongoDB driver"
            },
            "type": "library",
            "autoload": {
                "psr-4": {
                    "Doctrine\\Common\\Cache\\": "lib/Doctrine/Common/Cache"
                }
            },
            "notification-url": "https://packagist.org/downloads/",
            "license": [
                "MIT"
            ],
            "authors": [
                {
                    "name": "Guilherme Blanco",
                    "email": "guilhermeblanco@gmail.com"
                },
                {
                    "name": "Roman Borschel",
                    "email": "roman@code-factory.org"
                },
                {
                    "name": "Benjamin Eberlei",
                    "email": "kontakt@beberlei.de"
                },
                {
                    "name": "Jonathan Wage",
                    "email": "jonwage@gmail.com"
                },
                {
                    "name": "Johannes Schmitt",
                    "email": "schmittjoh@gmail.com"
                }
            ],
            "description": "PHP Doctrine Cache library is a popular cache implementation that supports many different drivers such as redis, memcache, apc, mongodb and others.",
            "homepage": "https://www.doctrine-project.org/projects/cache.html",
            "keywords": [
                "abstraction",
                "apcu",
                "cache",
                "caching",
                "couchdb",
                "memcached",
                "php",
                "redis",
                "xcache"
            ],
            "support": {
                "issues": "https://github.com/doctrine/cache/issues",
                "source": "https://github.com/doctrine/cache/tree/1.11.0"
            },
            "funding": [
                {
                    "url": "https://www.doctrine-project.org/sponsorship.html",
                    "type": "custom"
                },
                {
                    "url": "https://www.patreon.com/phpdoctrine",
                    "type": "patreon"
                },
                {
                    "url": "https://tidelift.com/funding/github/packagist/doctrine%2Fcache",
                    "type": "tidelift"
                }
            ],
            "time": "2021-04-13T14:46:17+00:00"
        },
        {
            "name": "doctrine/dbal",
            "version": "3.1.0",
            "source": {
                "type": "git",
                "url": "https://github.com/doctrine/dbal.git",
                "reference": "5ba62e7e40df119424866064faf2cef66cb5232a"
            },
            "dist": {
                "type": "zip",
                "url": "https://api.github.com/repos/doctrine/dbal/zipball/5ba62e7e40df119424866064faf2cef66cb5232a",
                "reference": "5ba62e7e40df119424866064faf2cef66cb5232a",
                "shasum": ""
            },
            "require": {
                "composer/package-versions-deprecated": "^1.11.99",
                "doctrine/cache": "^1.0",
                "doctrine/deprecations": "^0.5.3",
                "doctrine/event-manager": "^1.0",
                "php": "^7.3 || ^8.0"
            },
            "require-dev": {
                "doctrine/coding-standard": "8.2.0",
                "jetbrains/phpstorm-stubs": "2020.2",
                "phpstan/phpstan": "0.12.81",
                "phpstan/phpstan-strict-rules": "^0.12.2",
                "phpunit/phpunit": "9.5.0",
                "psalm/plugin-phpunit": "0.13.0",
                "squizlabs/php_codesniffer": "3.6.0",
                "symfony/console": "^2.0.5|^3.0|^4.0|^5.0",
                "vimeo/psalm": "4.6.4"
            },
            "suggest": {
                "symfony/console": "For helpful console commands such as SQL execution and import of files."
            },
            "bin": [
                "bin/doctrine-dbal"
            ],
            "type": "library",
            "autoload": {
                "psr-4": {
                    "Doctrine\\DBAL\\": "src"
                }
            },
            "notification-url": "https://packagist.org/downloads/",
            "license": [
                "MIT"
            ],
            "authors": [
                {
                    "name": "Guilherme Blanco",
                    "email": "guilhermeblanco@gmail.com"
                },
                {
                    "name": "Roman Borschel",
                    "email": "roman@code-factory.org"
                },
                {
                    "name": "Benjamin Eberlei",
                    "email": "kontakt@beberlei.de"
                },
                {
                    "name": "Jonathan Wage",
                    "email": "jonwage@gmail.com"
                }
            ],
            "description": "Powerful PHP database abstraction layer (DBAL) with many features for database schema introspection and management.",
            "homepage": "https://www.doctrine-project.org/projects/dbal.html",
            "keywords": [
                "abstraction",
                "database",
                "db2",
                "dbal",
                "mariadb",
                "mssql",
                "mysql",
                "oci8",
                "oracle",
                "pdo",
                "pgsql",
                "postgresql",
                "queryobject",
                "sasql",
                "sql",
                "sqlite",
                "sqlserver",
                "sqlsrv"
            ],
            "support": {
                "issues": "https://github.com/doctrine/dbal/issues",
                "source": "https://github.com/doctrine/dbal/tree/3.1.0"
            },
            "funding": [
                {
                    "url": "https://www.doctrine-project.org/sponsorship.html",
                    "type": "custom"
                },
                {
                    "url": "https://www.patreon.com/phpdoctrine",
                    "type": "patreon"
                },
                {
                    "url": "https://tidelift.com/funding/github/packagist/doctrine%2Fdbal",
                    "type": "tidelift"
                }
            ],
            "time": "2021-04-19T17:51:23+00:00"
        },
        {
            "name": "doctrine/deprecations",
            "version": "v0.5.3",
            "source": {
                "type": "git",
                "url": "https://github.com/doctrine/deprecations.git",
                "reference": "9504165960a1f83cc1480e2be1dd0a0478561314"
            },
            "dist": {
                "type": "zip",
                "url": "https://api.github.com/repos/doctrine/deprecations/zipball/9504165960a1f83cc1480e2be1dd0a0478561314",
                "reference": "9504165960a1f83cc1480e2be1dd0a0478561314",
                "shasum": ""
            },
            "require": {
                "php": "^7.1|^8.0"
            },
            "require-dev": {
                "doctrine/coding-standard": "^6.0|^7.0|^8.0",
                "phpunit/phpunit": "^7.0|^8.0|^9.0",
                "psr/log": "^1.0"
            },
            "suggest": {
                "psr/log": "Allows logging deprecations via PSR-3 logger implementation"
            },
            "type": "library",
            "autoload": {
                "psr-4": {
                    "Doctrine\\Deprecations\\": "lib/Doctrine/Deprecations"
                }
            },
            "notification-url": "https://packagist.org/downloads/",
            "license": [
                "MIT"
            ],
            "description": "A small layer on top of trigger_error(E_USER_DEPRECATED) or PSR-3 logging with options to disable all deprecations or selectively for packages.",
            "homepage": "https://www.doctrine-project.org/",
            "support": {
                "issues": "https://github.com/doctrine/deprecations/issues",
                "source": "https://github.com/doctrine/deprecations/tree/v0.5.3"
            },
            "time": "2021-03-21T12:59:47+00:00"
        },
        {
            "name": "doctrine/event-manager",
            "version": "1.1.1",
            "source": {
                "type": "git",
                "url": "https://github.com/doctrine/event-manager.git",
                "reference": "41370af6a30faa9dc0368c4a6814d596e81aba7f"
            },
            "dist": {
                "type": "zip",
                "url": "https://api.github.com/repos/doctrine/event-manager/zipball/41370af6a30faa9dc0368c4a6814d596e81aba7f",
                "reference": "41370af6a30faa9dc0368c4a6814d596e81aba7f",
                "shasum": ""
            },
            "require": {
                "php": "^7.1 || ^8.0"
            },
            "conflict": {
                "doctrine/common": "<2.9@dev"
            },
            "require-dev": {
                "doctrine/coding-standard": "^6.0",
                "phpunit/phpunit": "^7.0"
            },
            "type": "library",
            "extra": {
                "branch-alias": {
                    "dev-master": "1.0.x-dev"
                }
            },
            "autoload": {
                "psr-4": {
                    "Doctrine\\Common\\": "lib/Doctrine/Common"
                }
            },
            "notification-url": "https://packagist.org/downloads/",
            "license": [
                "MIT"
            ],
            "authors": [
                {
                    "name": "Guilherme Blanco",
                    "email": "guilhermeblanco@gmail.com"
                },
                {
                    "name": "Roman Borschel",
                    "email": "roman@code-factory.org"
                },
                {
                    "name": "Benjamin Eberlei",
                    "email": "kontakt@beberlei.de"
                },
                {
                    "name": "Jonathan Wage",
                    "email": "jonwage@gmail.com"
                },
                {
                    "name": "Johannes Schmitt",
                    "email": "schmittjoh@gmail.com"
                },
                {
                    "name": "Marco Pivetta",
                    "email": "ocramius@gmail.com"
                }
            ],
            "description": "The Doctrine Event Manager is a simple PHP event system that was built to be used with the various Doctrine projects.",
            "homepage": "https://www.doctrine-project.org/projects/event-manager.html",
            "keywords": [
                "event",
                "event dispatcher",
                "event manager",
                "event system",
                "events"
            ],
            "support": {
                "issues": "https://github.com/doctrine/event-manager/issues",
                "source": "https://github.com/doctrine/event-manager/tree/1.1.x"
            },
            "funding": [
                {
                    "url": "https://www.doctrine-project.org/sponsorship.html",
                    "type": "custom"
                },
                {
                    "url": "https://www.patreon.com/phpdoctrine",
                    "type": "patreon"
                },
                {
                    "url": "https://tidelift.com/funding/github/packagist/doctrine%2Fevent-manager",
                    "type": "tidelift"
                }
            ],
            "time": "2020-05-29T18:28:51+00:00"
        },
        {
            "name": "dragonmantank/cron-expression",
            "version": "v3.1.0",
            "source": {
                "type": "git",
                "url": "https://github.com/dragonmantank/cron-expression.git",
                "reference": "7a8c6e56ab3ffcc538d05e8155bb42269abf1a0c"
            },
            "dist": {
                "type": "zip",
                "url": "https://api.github.com/repos/dragonmantank/cron-expression/zipball/7a8c6e56ab3ffcc538d05e8155bb42269abf1a0c",
                "reference": "7a8c6e56ab3ffcc538d05e8155bb42269abf1a0c",
                "shasum": ""
            },
            "require": {
                "php": "^7.2|^8.0",
                "webmozart/assert": "^1.7.0"
            },
            "replace": {
                "mtdowling/cron-expression": "^1.0"
            },
            "require-dev": {
                "phpstan/extension-installer": "^1.0",
                "phpstan/phpstan": "^0.12",
                "phpstan/phpstan-webmozart-assert": "^0.12.7",
                "phpunit/phpunit": "^7.0|^8.0|^9.0"
            },
            "type": "library",
            "autoload": {
                "psr-4": {
                    "Cron\\": "src/Cron/"
                }
            },
            "notification-url": "https://packagist.org/downloads/",
            "license": [
                "MIT"
            ],
            "authors": [
                {
                    "name": "Chris Tankersley",
                    "email": "chris@ctankersley.com",
                    "homepage": "https://github.com/dragonmantank"
                }
            ],
            "description": "CRON for PHP: Calculate the next or previous run date and determine if a CRON expression is due",
            "keywords": [
                "cron",
                "schedule"
            ],
            "support": {
                "issues": "https://github.com/dragonmantank/cron-expression/issues",
                "source": "https://github.com/dragonmantank/cron-expression/tree/v3.1.0"
            },
            "funding": [
                {
                    "url": "https://github.com/dragonmantank",
                    "type": "github"
                }
            ],
            "time": "2020-11-24T19:55:57+00:00"
        },
        {
            "name": "elgg/login_as",
            "version": "2.1.0",
            "source": {
                "type": "git",
                "url": "https://github.com/Elgg/login_as.git",
                "reference": "127e59f312493cc017875547abdf816442d7e217"
            },
            "dist": {
                "type": "zip",
                "url": "https://api.github.com/repos/Elgg/login_as/zipball/127e59f312493cc017875547abdf816442d7e217",
                "reference": "127e59f312493cc017875547abdf816442d7e217",
                "shasum": ""
            },
            "require": {
                "composer/installers": "^1.0.8"
            },
            "conflict": {
                "elgg/elgg": "<3.0"
            },
            "type": "elgg-plugin",
            "notification-url": "https://packagist.org/downloads/",
            "license": [
                "GPL-2.0-only"
            ],
            "authors": [
                {
                    "name": "Brett Profitt",
                    "email": "brett@elgg.org"
                }
            ],
            "description": "Elgg plugin that allows admin users to login as another user.",
            "keywords": [
                "elgg",
                "plugin"
            ],
            "support": {
                "issues": "https://github.com/elgg/login_as/issues",
                "source": "https://github.com/elgg/login_as"
            },
            "time": "2020-03-11T08:47:15+00:00"
        },
        {
            "name": "eloquent/composer-config-reader",
            "version": "3.0.0",
            "source": {
                "type": "git",
                "url": "https://github.com/eloquent/composer-config-reader.git",
                "reference": "ea8398e742182237baec71156939e54c012a97e4"
            },
            "dist": {
                "type": "zip",
                "url": "https://api.github.com/repos/eloquent/composer-config-reader/zipball/ea8398e742182237baec71156939e54c012a97e4",
                "reference": "ea8398e742182237baec71156939e54c012a97e4",
                "shasum": ""
            },
            "require": {
                "eloquent/enumeration": "^6",
                "justinrainbow/json-schema": "^5",
                "php": ">=7.2"
            },
            "require-dev": {
                "eloquent/code-style": "^1",
                "eloquent/phony-phpunit": "^6",
                "friendsofphp/php-cs-fixer": "^2",
                "phpunit/phpunit": "^8"
            },
            "type": "library",
            "extra": {
                "branch-alias": {
                    "dev-master": "3.0.x-dev"
                }
            },
            "autoload": {
                "psr-4": {
                    "Eloquent\\Composer\\Configuration\\": "src"
                }
            },
            "notification-url": "https://packagist.org/downloads/",
            "license": [
                "MIT"
            ],
            "authors": [
                {
                    "name": "Erin Millard",
                    "email": "ezzatron@gmail.com",
                    "homepage": "http://ezzatron.com/"
                }
            ],
            "description": "A light-weight component for reading Composer configuration files.",
            "homepage": "https://github.com/eloquent/composer-config-reader",
            "keywords": [
                "composer",
                "configuration",
                "parser",
                "reader"
            ],
            "support": {
                "issues": "https://github.com/eloquent/composer-config-reader/issues",
                "source": "https://github.com/eloquent/composer-config-reader/tree/3.0.0"
            },
            "time": "2020-11-16T06:11:04+00:00"
        },
        {
            "name": "eloquent/enumeration",
            "version": "6.0.0",
            "source": {
                "type": "git",
                "url": "https://github.com/eloquent/enumeration.git",
                "reference": "15a1959683ae4fea75e19ff09d72a344ece3c6a4"
            },
            "dist": {
                "type": "zip",
                "url": "https://api.github.com/repos/eloquent/enumeration/zipball/15a1959683ae4fea75e19ff09d72a344ece3c6a4",
                "reference": "15a1959683ae4fea75e19ff09d72a344ece3c6a4",
                "shasum": ""
            },
            "require": {
                "php": ">=7.1"
            },
            "require-dev": {
                "phpunit/phpunit": "^7"
            },
            "type": "library",
            "autoload": {
                "psr-4": {
                    "Eloquent\\Enumeration\\": "src"
                }
            },
            "notification-url": "https://packagist.org/downloads/",
            "license": [
                "MIT"
            ],
            "authors": [
                {
                    "name": "Erin Millard",
                    "email": "ezzatron@gmail.com",
                    "homepage": "http://ezzatron.com/"
                }
            ],
            "description": "An enumeration implementation for PHP.",
            "homepage": "https://github.com/eloquent/enumeration",
            "keywords": [
                "class",
                "enum",
                "enumeration",
                "multiton",
                "set",
                "type"
            ],
            "support": {
                "issues": "https://github.com/eloquent/enumeration/issues",
                "source": "https://github.com/eloquent/enumeration/tree/master"
            },
            "time": "2018-11-22T02:45:56+00:00"
        },
        {
            "name": "fortawesome/font-awesome",
            "version": "5.15.3",
            "source": {
                "type": "git",
                "url": "https://github.com/FortAwesome/Font-Awesome.git",
                "reference": "d79d85c3fad85ad1885e87ed558f4afd6fce8289"
            },
            "dist": {
                "type": "zip",
                "url": "https://api.github.com/repos/FortAwesome/Font-Awesome/zipball/d79d85c3fad85ad1885e87ed558f4afd6fce8289",
                "reference": "d79d85c3fad85ad1885e87ed558f4afd6fce8289",
                "shasum": ""
            },
            "type": "library",
            "notification-url": "https://packagist.org/downloads/",
            "license": [
                "CC-BY-4.0",
                "OFL-1.1",
                "MIT"
            ],
            "authors": [
                {
                    "name": "Travis Chase",
                    "homepage": "http://twitter.com/supercodepoet"
                },
                {
                    "name": "Dave Gandy",
                    "homepage": "http://twitter.com/davegandy"
                },
                {
                    "name": "Rob Madole",
                    "homepage": "http://twitter.com/robmadole"
                },
                {
                    "name": "Jory Raphael",
                    "homepage": "http://twitter.com/sensibleworld"
                },
                {
                    "name": "Geremia Taglialatela",
                    "homepage": "http://twitter.com/gtagliala"
                },
                {
                    "name": "Brian Talbot",
                    "homepage": "http://twitter.com/talbs"
                },
                {
                    "name": "Mike Wilkerson",
                    "homepage": "http://twitter.com/mw77"
                }
            ],
            "description": "The iconic font, CSS, and SVG framework",
            "homepage": "https://fontawesome.com",
            "keywords": [
                "FontAwesome",
                "awesome",
                "bootstrap",
                "font",
                "icon",
                "svg"
            ],
            "support": {
                "docs": "http://fontawesome.com/how-to-use",
                "email": "hello@fontawesome.com",
                "issues": "https://github.com/FortAwesome/Font-Awesome/issues",
                "source": "https://github.com/FortAwesome/Font-Awesome"
            },
            "time": "2021-03-16T18:57:33+00:00"
        },
        {
            "name": "fzaninotto/faker",
            "version": "v1.9.2",
            "source": {
                "type": "git",
                "url": "https://github.com/fzaninotto/Faker.git",
                "reference": "848d8125239d7dbf8ab25cb7f054f1a630e68c2e"
            },
            "dist": {
                "type": "zip",
                "url": "https://api.github.com/repos/fzaninotto/Faker/zipball/848d8125239d7dbf8ab25cb7f054f1a630e68c2e",
                "reference": "848d8125239d7dbf8ab25cb7f054f1a630e68c2e",
                "shasum": ""
            },
            "require": {
                "php": "^5.3.3 || ^7.0"
            },
            "require-dev": {
                "ext-intl": "*",
                "phpunit/phpunit": "^4.8.35 || ^5.7",
                "squizlabs/php_codesniffer": "^2.9.2"
            },
            "type": "library",
            "extra": {
                "branch-alias": {
                    "dev-master": "1.9-dev"
                }
            },
            "autoload": {
                "psr-4": {
                    "Faker\\": "src/Faker/"
                }
            },
            "notification-url": "https://packagist.org/downloads/",
            "license": [
                "MIT"
            ],
            "authors": [
                {
                    "name": "François Zaninotto"
                }
            ],
            "description": "Faker is a PHP library that generates fake data for you.",
            "keywords": [
                "data",
                "faker",
                "fixtures"
            ],
            "support": {
                "issues": "https://github.com/fzaninotto/Faker/issues",
                "source": "https://github.com/fzaninotto/Faker/tree/v1.9.2"
            },
            "abandoned": true,
            "time": "2020-12-11T09:56:16+00:00"
        },
        {
            "name": "guzzlehttp/guzzle",
            "version": "6.5.5",
            "source": {
                "type": "git",
                "url": "https://github.com/guzzle/guzzle.git",
                "reference": "9d4290de1cfd701f38099ef7e183b64b4b7b0c5e"
            },
            "dist": {
                "type": "zip",
                "url": "https://api.github.com/repos/guzzle/guzzle/zipball/9d4290de1cfd701f38099ef7e183b64b4b7b0c5e",
                "reference": "9d4290de1cfd701f38099ef7e183b64b4b7b0c5e",
                "shasum": ""
            },
            "require": {
                "ext-json": "*",
                "guzzlehttp/promises": "^1.0",
                "guzzlehttp/psr7": "^1.6.1",
                "php": ">=5.5",
                "symfony/polyfill-intl-idn": "^1.17.0"
            },
            "require-dev": {
                "ext-curl": "*",
                "phpunit/phpunit": "^4.8.35 || ^5.7 || ^6.4 || ^7.0",
                "psr/log": "^1.1"
            },
            "suggest": {
                "psr/log": "Required for using the Log middleware"
            },
            "type": "library",
            "extra": {
                "branch-alias": {
                    "dev-master": "6.5-dev"
                }
            },
            "autoload": {
                "psr-4": {
                    "GuzzleHttp\\": "src/"
                },
                "files": [
                    "src/functions_include.php"
                ]
            },
            "notification-url": "https://packagist.org/downloads/",
            "license": [
                "MIT"
            ],
            "authors": [
                {
                    "name": "Michael Dowling",
                    "email": "mtdowling@gmail.com",
                    "homepage": "https://github.com/mtdowling"
                }
            ],
            "description": "Guzzle is a PHP HTTP client library",
            "homepage": "http://guzzlephp.org/",
            "keywords": [
                "client",
                "curl",
                "framework",
                "http",
                "http client",
                "rest",
                "web service"
            ],
            "support": {
                "issues": "https://github.com/guzzle/guzzle/issues",
                "source": "https://github.com/guzzle/guzzle/tree/6.5"
            },
            "time": "2020-06-16T21:01:06+00:00"
        },
        {
            "name": "guzzlehttp/promises",
            "version": "1.4.1",
            "source": {
                "type": "git",
                "url": "https://github.com/guzzle/promises.git",
                "reference": "8e7d04f1f6450fef59366c399cfad4b9383aa30d"
            },
            "dist": {
                "type": "zip",
                "url": "https://api.github.com/repos/guzzle/promises/zipball/8e7d04f1f6450fef59366c399cfad4b9383aa30d",
                "reference": "8e7d04f1f6450fef59366c399cfad4b9383aa30d",
                "shasum": ""
            },
            "require": {
                "php": ">=5.5"
            },
            "require-dev": {
                "symfony/phpunit-bridge": "^4.4 || ^5.1"
            },
            "type": "library",
            "extra": {
                "branch-alias": {
                    "dev-master": "1.4-dev"
                }
            },
            "autoload": {
                "psr-4": {
                    "GuzzleHttp\\Promise\\": "src/"
                },
                "files": [
                    "src/functions_include.php"
                ]
            },
            "notification-url": "https://packagist.org/downloads/",
            "license": [
                "MIT"
            ],
            "authors": [
                {
                    "name": "Michael Dowling",
                    "email": "mtdowling@gmail.com",
                    "homepage": "https://github.com/mtdowling"
                }
            ],
            "description": "Guzzle promises library",
            "keywords": [
                "promise"
            ],
            "support": {
                "issues": "https://github.com/guzzle/promises/issues",
                "source": "https://github.com/guzzle/promises/tree/1.4.1"
            },
            "time": "2021-03-07T09:25:29+00:00"
        },
        {
            "name": "guzzlehttp/psr7",
            "version": "1.8.1",
            "source": {
                "type": "git",
                "url": "https://github.com/guzzle/psr7.git",
                "reference": "35ea11d335fd638b5882ff1725228b3d35496ab1"
            },
            "dist": {
                "type": "zip",
                "url": "https://api.github.com/repos/guzzle/psr7/zipball/35ea11d335fd638b5882ff1725228b3d35496ab1",
                "reference": "35ea11d335fd638b5882ff1725228b3d35496ab1",
                "shasum": ""
            },
            "require": {
                "php": ">=5.4.0",
                "psr/http-message": "~1.0",
                "ralouphie/getallheaders": "^2.0.5 || ^3.0.0"
            },
            "provide": {
                "psr/http-message-implementation": "1.0"
            },
            "require-dev": {
                "ext-zlib": "*",
                "phpunit/phpunit": "~4.8.36 || ^5.7.27 || ^6.5.14 || ^7.5.20 || ^8.5.8 || ^9.3.10"
            },
            "suggest": {
                "laminas/laminas-httphandlerrunner": "Emit PSR-7 responses"
            },
            "type": "library",
            "extra": {
                "branch-alias": {
                    "dev-master": "1.7-dev"
                }
            },
            "autoload": {
                "psr-4": {
                    "GuzzleHttp\\Psr7\\": "src/"
                },
                "files": [
                    "src/functions_include.php"
                ]
            },
            "notification-url": "https://packagist.org/downloads/",
            "license": [
                "MIT"
            ],
            "authors": [
                {
                    "name": "Michael Dowling",
                    "email": "mtdowling@gmail.com",
                    "homepage": "https://github.com/mtdowling"
                },
                {
                    "name": "Tobias Schultze",
                    "homepage": "https://github.com/Tobion"
                }
            ],
            "description": "PSR-7 message implementation that also provides common utility methods",
            "keywords": [
                "http",
                "message",
                "psr-7",
                "request",
                "response",
                "stream",
                "uri",
                "url"
            ],
            "support": {
                "issues": "https://github.com/guzzle/psr7/issues",
                "source": "https://github.com/guzzle/psr7/tree/1.8.1"
            },
            "time": "2021-03-21T16:25:00+00:00"
        },
        {
            "name": "hackzilla/password-generator",
            "version": "1.6.0",
            "source": {
                "type": "git",
                "url": "https://github.com/hackzilla/password-generator.git",
                "reference": "53c13507b5b9875a07618f1f2a7db95e5b8c0638"
            },
            "dist": {
                "type": "zip",
                "url": "https://api.github.com/repos/hackzilla/password-generator/zipball/53c13507b5b9875a07618f1f2a7db95e5b8c0638",
                "reference": "53c13507b5b9875a07618f1f2a7db95e5b8c0638",
                "shasum": ""
            },
            "require": {
                "php": ">=7.1.0"
            },
            "require-dev": {
                "phpunit/phpunit": "^9.0"
            },
            "type": "library",
            "autoload": {
                "psr-4": {
                    "Hackzilla\\PasswordGenerator\\": ""
                }
            },
            "notification-url": "https://packagist.org/downloads/",
            "license": [
                "MIT"
            ],
            "authors": [
                {
                    "name": "Daniel Platt",
                    "email": "github@ofdan.co.uk",
                    "homepage": "https://www.hackzilla.org"
                }
            ],
            "description": "Password Generator Library",
            "support": {
                "issues": "https://github.com/hackzilla/password-generator/issues",
                "source": "https://github.com/hackzilla/password-generator/tree/1.6.0"
            },
            "time": "2021-01-13T23:18:24+00:00"
        },
        {
            "name": "imagine/imagine",
            "version": "1.2.4",
            "source": {
                "type": "git",
                "url": "https://github.com/avalanche123/Imagine.git",
                "reference": "d2e18be6e930ca169e4f921ef73ebfc061bf55d8"
            },
            "dist": {
                "type": "zip",
                "url": "https://api.github.com/repos/avalanche123/Imagine/zipball/d2e18be6e930ca169e4f921ef73ebfc061bf55d8",
                "reference": "d2e18be6e930ca169e4f921ef73ebfc061bf55d8",
                "shasum": ""
            },
            "require": {
                "php": ">=5.3.2"
            },
            "require-dev": {
                "friendsofphp/php-cs-fixer": "^2.2",
                "phpunit/phpunit": "^4.8 || ^5.7 || ^6.5 || ^7.5 || ^8.4 || ^9.3"
            },
            "suggest": {
                "ext-gd": "to use the GD implementation",
                "ext-gmagick": "to use the Gmagick implementation",
                "ext-imagick": "to use the Imagick implementation"
            },
            "type": "library",
            "extra": {
                "branch-alias": {
                    "dev-develop": "0.7-dev"
                }
            },
            "autoload": {
                "psr-4": {
                    "Imagine\\": "src/"
                }
            },
            "notification-url": "https://packagist.org/downloads/",
            "license": [
                "MIT"
            ],
            "authors": [
                {
                    "name": "Bulat Shakirzyanov",
                    "email": "mallluhuct@gmail.com",
                    "homepage": "http://avalanche123.com"
                }
            ],
            "description": "Image processing for PHP 5.3",
            "homepage": "http://imagine.readthedocs.org/",
            "keywords": [
                "drawing",
                "graphics",
                "image manipulation",
                "image processing"
            ],
            "support": {
                "issues": "https://github.com/avalanche123/Imagine/issues",
                "source": "https://github.com/avalanche123/Imagine/tree/1.2.4"
            },
            "time": "2020-11-03T22:35:03+00:00"
        },
        {
            "name": "justinrainbow/json-schema",
            "version": "5.2.10",
            "source": {
                "type": "git",
                "url": "https://github.com/justinrainbow/json-schema.git",
                "reference": "2ba9c8c862ecd5510ed16c6340aa9f6eadb4f31b"
            },
            "dist": {
                "type": "zip",
                "url": "https://api.github.com/repos/justinrainbow/json-schema/zipball/2ba9c8c862ecd5510ed16c6340aa9f6eadb4f31b",
                "reference": "2ba9c8c862ecd5510ed16c6340aa9f6eadb4f31b",
                "shasum": ""
            },
            "require": {
                "php": ">=5.3.3"
            },
            "require-dev": {
                "friendsofphp/php-cs-fixer": "~2.2.20||~2.15.1",
                "json-schema/json-schema-test-suite": "1.2.0",
                "phpunit/phpunit": "^4.8.35"
            },
            "bin": [
                "bin/validate-json"
            ],
            "type": "library",
            "extra": {
                "branch-alias": {
                    "dev-master": "5.0.x-dev"
                }
            },
            "autoload": {
                "psr-4": {
                    "JsonSchema\\": "src/JsonSchema/"
                }
            },
            "notification-url": "https://packagist.org/downloads/",
            "license": [
                "MIT"
            ],
            "authors": [
                {
                    "name": "Bruno Prieto Reis",
                    "email": "bruno.p.reis@gmail.com"
                },
                {
                    "name": "Justin Rainbow",
                    "email": "justin.rainbow@gmail.com"
                },
                {
                    "name": "Igor Wiedler",
                    "email": "igor@wiedler.ch"
                },
                {
                    "name": "Robert Schönthal",
                    "email": "seroscho@googlemail.com"
                }
            ],
            "description": "A library to validate a json schema.",
            "homepage": "https://github.com/justinrainbow/json-schema",
            "keywords": [
                "json",
                "schema"
            ],
            "support": {
                "issues": "https://github.com/justinrainbow/json-schema/issues",
                "source": "https://github.com/justinrainbow/json-schema/tree/5.2.10"
            },
            "time": "2020-05-27T16:41:55+00:00"
        },
        {
            "name": "laminas/laminas-loader",
            "version": "2.7.0",
            "source": {
                "type": "git",
                "url": "https://github.com/laminas/laminas-loader.git",
                "reference": "bcf8a566cb9925a2e7cc41a16db09235ec9fb616"
            },
            "dist": {
                "type": "zip",
                "url": "https://api.github.com/repos/laminas/laminas-loader/zipball/bcf8a566cb9925a2e7cc41a16db09235ec9fb616",
                "reference": "bcf8a566cb9925a2e7cc41a16db09235ec9fb616",
                "shasum": ""
            },
            "require": {
                "laminas/laminas-zendframework-bridge": "^1.0",
                "php": "^7.3 || ~8.0.0"
            },
            "replace": {
                "zendframework/zend-loader": "^2.6.1"
            },
            "require-dev": {
                "laminas/laminas-coding-standard": "~1.0.0",
                "phpunit/phpunit": "^9.3"
            },
            "type": "library",
            "autoload": {
                "psr-4": {
                    "Laminas\\Loader\\": "src/"
                }
            },
            "notification-url": "https://packagist.org/downloads/",
            "license": [
                "BSD-3-Clause"
            ],
            "description": "Autoloading and plugin loading strategies",
            "homepage": "https://laminas.dev",
            "keywords": [
                "laminas",
                "loader"
            ],
            "support": {
                "chat": "https://laminas.dev/chat",
                "docs": "https://docs.laminas.dev/laminas-loader/",
                "forum": "https://discourse.laminas.dev",
                "issues": "https://github.com/laminas/laminas-loader/issues",
                "rss": "https://github.com/laminas/laminas-loader/releases.atom",
                "source": "https://github.com/laminas/laminas-loader"
            },
            "funding": [
                {
                    "url": "https://funding.communitybridge.org/projects/laminas-project",
                    "type": "community_bridge"
                }
            ],
            "time": "2021-02-12T16:08:18+00:00"
        },
        {
            "name": "laminas/laminas-mail",
            "version": "2.14.0",
            "source": {
                "type": "git",
                "url": "https://github.com/laminas/laminas-mail.git",
                "reference": "542686aebf480c6902ad7f08b52498e94818bc0a"
            },
            "dist": {
                "type": "zip",
                "url": "https://api.github.com/repos/laminas/laminas-mail/zipball/542686aebf480c6902ad7f08b52498e94818bc0a",
                "reference": "542686aebf480c6902ad7f08b52498e94818bc0a",
                "shasum": ""
            },
            "require": {
                "ext-iconv": "*",
                "laminas/laminas-loader": "^2.5",
                "laminas/laminas-mime": "^2.5",
                "laminas/laminas-stdlib": "^2.7 || ^3.0",
                "laminas/laminas-validator": "^2.10.2",
                "laminas/laminas-zendframework-bridge": "^1.0",
                "php": "^7.3 || ~8.0.0",
                "symfony/polyfill-mbstring": "^1.12.0",
                "true/punycode": "^2.1"
            },
            "replace": {
                "zendframework/zend-mail": "^2.10.0"
            },
            "require-dev": {
                "laminas/laminas-coding-standard": "~1.0.0",
                "laminas/laminas-config": "^3.4",
                "laminas/laminas-crypt": "^2.6 || ^3.0",
                "laminas/laminas-servicemanager": "^3.2.1",
                "phpunit/phpunit": "^9.3"
            },
            "suggest": {
                "laminas/laminas-crypt": "Crammd5 support in SMTP Auth",
                "laminas/laminas-servicemanager": "^2.7.10 || ^3.3.1 when using SMTP to deliver messages"
            },
            "type": "library",
            "extra": {
                "laminas": {
                    "component": "Laminas\\Mail",
                    "config-provider": "Laminas\\Mail\\ConfigProvider"
                }
            },
            "autoload": {
                "psr-4": {
                    "Laminas\\Mail\\": "src/"
                }
            },
            "notification-url": "https://packagist.org/downloads/",
            "license": [
                "BSD-3-Clause"
            ],
            "description": "Provides generalized functionality to compose and send both text and MIME-compliant multipart e-mail messages",
            "homepage": "https://laminas.dev",
            "keywords": [
                "laminas",
                "mail"
            ],
            "support": {
                "chat": "https://laminas.dev/chat",
                "docs": "https://docs.laminas.dev/laminas-mail/",
                "forum": "https://discourse.laminas.dev",
                "issues": "https://github.com/laminas/laminas-mail/issues",
                "rss": "https://github.com/laminas/laminas-mail/releases.atom",
                "source": "https://github.com/laminas/laminas-mail"
            },
            "funding": [
                {
                    "url": "https://funding.communitybridge.org/projects/laminas-project",
                    "type": "community_bridge"
                }
            ],
            "time": "2021-03-17T12:41:50+00:00"
        },
        {
            "name": "laminas/laminas-mime",
            "version": "2.8.0",
            "source": {
                "type": "git",
                "url": "https://github.com/laminas/laminas-mime.git",
                "reference": "9a59704f33106427a384d0ae421f96043174093a"
            },
            "dist": {
                "type": "zip",
                "url": "https://api.github.com/repos/laminas/laminas-mime/zipball/9a59704f33106427a384d0ae421f96043174093a",
                "reference": "9a59704f33106427a384d0ae421f96043174093a",
                "shasum": ""
            },
            "require": {
                "laminas/laminas-stdlib": "^2.7 || ^3.0",
                "laminas/laminas-zendframework-bridge": "^1.0",
                "php": "^7.3 || ~8.0.0"
            },
            "replace": {
                "zendframework/zend-mime": "^2.7.2"
            },
            "require-dev": {
                "laminas/laminas-coding-standard": "~1.0.0",
                "laminas/laminas-mail": "^2.6",
                "phpunit/phpunit": "^9.3"
            },
            "suggest": {
                "laminas/laminas-mail": "Laminas\\Mail component"
            },
            "type": "library",
            "autoload": {
                "psr-4": {
                    "Laminas\\Mime\\": "src/"
                }
            },
            "notification-url": "https://packagist.org/downloads/",
            "license": [
                "BSD-3-Clause"
            ],
            "description": "Create and parse MIME messages and parts",
            "homepage": "https://laminas.dev",
            "keywords": [
                "laminas",
                "mime"
            ],
            "support": {
                "chat": "https://laminas.dev/chat",
                "docs": "https://docs.laminas.dev/laminas-mime/",
                "forum": "https://discourse.laminas.dev",
                "issues": "https://github.com/laminas/laminas-mime/issues",
                "rss": "https://github.com/laminas/laminas-mime/releases.atom",
                "source": "https://github.com/laminas/laminas-mime"
            },
            "funding": [
                {
                    "url": "https://funding.communitybridge.org/projects/laminas-project",
                    "type": "community_bridge"
                }
            ],
            "time": "2021-02-16T17:40:06+00:00"
        },
        {
            "name": "laminas/laminas-servicemanager",
            "version": "3.6.4",
            "source": {
                "type": "git",
                "url": "https://github.com/laminas/laminas-servicemanager.git",
                "reference": "b1445e1a7077c21b0fad0974a1b7a11b9dbe0828"
            },
            "dist": {
                "type": "zip",
                "url": "https://api.github.com/repos/laminas/laminas-servicemanager/zipball/b1445e1a7077c21b0fad0974a1b7a11b9dbe0828",
                "reference": "b1445e1a7077c21b0fad0974a1b7a11b9dbe0828",
                "shasum": ""
            },
            "require": {
                "container-interop/container-interop": "^1.2",
                "laminas/laminas-stdlib": "^3.2.1",
                "laminas/laminas-zendframework-bridge": "^1.0",
                "php": "^7.3 || ~8.0.0",
                "psr/container": "^1.0"
            },
            "conflict": {
                "laminas/laminas-code": "<3.3.1",
                "zendframework/zend-code": "<3.3.1"
            },
            "provide": {
                "container-interop/container-interop-implementation": "^1.2",
                "psr/container-implementation": "^1.0"
            },
            "replace": {
                "zendframework/zend-servicemanager": "^3.4.0"
            },
            "require-dev": {
                "composer/package-versions-deprecated": "^1.0",
                "laminas/laminas-coding-standard": "~1.0.0",
                "laminas/laminas-container-config-test": "^0.3",
                "laminas/laminas-dependency-plugin": "^2.1",
                "mikey179/vfsstream": "^1.6.8",
                "ocramius/proxy-manager": "^2.2.3",
                "phpbench/phpbench": "^1.0.0-alpha3",
                "phpspec/prophecy-phpunit": "^2.0",
                "phpunit/phpunit": "^9.4"
            },
            "suggest": {
                "ocramius/proxy-manager": "ProxyManager ^2.1.1 to handle lazy initialization of services"
            },
            "bin": [
                "bin/generate-deps-for-config-factory",
                "bin/generate-factory-for-class"
            ],
            "type": "library",
            "autoload": {
                "psr-4": {
                    "Laminas\\ServiceManager\\": "src/"
                }
            },
            "notification-url": "https://packagist.org/downloads/",
            "license": [
                "BSD-3-Clause"
            ],
            "description": "Factory-Driven Dependency Injection Container",
            "homepage": "https://laminas.dev",
            "keywords": [
                "PSR-11",
                "dependency-injection",
                "di",
                "dic",
                "laminas",
                "service-manager",
                "servicemanager"
            ],
            "support": {
                "chat": "https://laminas.dev/chat",
                "docs": "https://docs.laminas.dev/laminas-servicemanager/",
                "forum": "https://discourse.laminas.dev",
                "issues": "https://github.com/laminas/laminas-servicemanager/issues",
                "rss": "https://github.com/laminas/laminas-servicemanager/releases.atom",
                "source": "https://github.com/laminas/laminas-servicemanager"
            },
            "funding": [
                {
                    "url": "https://funding.communitybridge.org/projects/laminas-project",
                    "type": "community_bridge"
                }
            ],
            "time": "2021-02-03T08:44:41+00:00"
        },
        {
            "name": "laminas/laminas-stdlib",
            "version": "3.3.1",
            "source": {
                "type": "git",
                "url": "https://github.com/laminas/laminas-stdlib.git",
                "reference": "d81c7ffe602ed0e6ecb18691019111c0f4bf1efe"
            },
            "dist": {
                "type": "zip",
                "url": "https://api.github.com/repos/laminas/laminas-stdlib/zipball/d81c7ffe602ed0e6ecb18691019111c0f4bf1efe",
                "reference": "d81c7ffe602ed0e6ecb18691019111c0f4bf1efe",
                "shasum": ""
            },
            "require": {
                "laminas/laminas-zendframework-bridge": "^1.0",
                "php": "^7.3 || ^8.0"
            },
            "replace": {
                "zendframework/zend-stdlib": "^3.2.1"
            },
            "require-dev": {
                "laminas/laminas-coding-standard": "~1.0.0",
                "phpbench/phpbench": "^0.17.1",
                "phpunit/phpunit": "~9.3.7"
            },
            "type": "library",
            "autoload": {
                "psr-4": {
                    "Laminas\\Stdlib\\": "src/"
                }
            },
            "notification-url": "https://packagist.org/downloads/",
            "license": [
                "BSD-3-Clause"
            ],
            "description": "SPL extensions, array utilities, error handlers, and more",
            "homepage": "https://laminas.dev",
            "keywords": [
                "laminas",
                "stdlib"
            ],
            "support": {
                "chat": "https://laminas.dev/chat",
                "docs": "https://docs.laminas.dev/laminas-stdlib/",
                "forum": "https://discourse.laminas.dev",
                "issues": "https://github.com/laminas/laminas-stdlib/issues",
                "rss": "https://github.com/laminas/laminas-stdlib/releases.atom",
                "source": "https://github.com/laminas/laminas-stdlib"
            },
            "funding": [
                {
                    "url": "https://funding.communitybridge.org/projects/laminas-project",
                    "type": "community_bridge"
                }
            ],
            "time": "2020-11-19T20:18:59+00:00"
        },
        {
            "name": "laminas/laminas-validator",
            "version": "2.14.4",
            "source": {
                "type": "git",
                "url": "https://github.com/laminas/laminas-validator.git",
                "reference": "e370c4695db1c81e6dfad38d8c4dbdb37b23d776"
            },
            "dist": {
                "type": "zip",
                "url": "https://api.github.com/repos/laminas/laminas-validator/zipball/e370c4695db1c81e6dfad38d8c4dbdb37b23d776",
                "reference": "e370c4695db1c81e6dfad38d8c4dbdb37b23d776",
                "shasum": ""
            },
            "require": {
                "container-interop/container-interop": "^1.1",
                "laminas/laminas-stdlib": "^3.3",
                "laminas/laminas-zendframework-bridge": "^1.0",
                "php": "^7.3 || ~8.0.0"
            },
            "replace": {
                "zendframework/zend-validator": "^2.13.0"
            },
            "require-dev": {
                "laminas/laminas-cache": "^2.6.1",
                "laminas/laminas-coding-standard": "~1.0.0",
                "laminas/laminas-config": "^2.6",
                "laminas/laminas-db": "^2.7",
                "laminas/laminas-filter": "^2.6",
                "laminas/laminas-http": "^2.14.2",
                "laminas/laminas-i18n": "^2.6",
                "laminas/laminas-math": "^2.6",
                "laminas/laminas-servicemanager": "^2.7.11 || ^3.0.3",
                "laminas/laminas-session": "^2.8",
                "laminas/laminas-uri": "^2.7",
                "phpspec/prophecy-phpunit": "^2.0",
                "phpunit/phpunit": "^9.3",
                "psalm/plugin-phpunit": "^0.15.0",
                "psr/http-client": "^1.0",
                "psr/http-factory": "^1.0",
                "psr/http-message": "^1.0",
                "vimeo/psalm": "^4.3"
            },
            "suggest": {
                "laminas/laminas-db": "Laminas\\Db component, required by the (No)RecordExists validator",
                "laminas/laminas-filter": "Laminas\\Filter component, required by the Digits validator",
                "laminas/laminas-i18n": "Laminas\\I18n component to allow translation of validation error messages",
                "laminas/laminas-i18n-resources": "Translations of validator messages",
                "laminas/laminas-math": "Laminas\\Math component, required by the Csrf validator",
                "laminas/laminas-servicemanager": "Laminas\\ServiceManager component to allow using the ValidatorPluginManager and validator chains",
                "laminas/laminas-session": "Laminas\\Session component, ^2.8; required by the Csrf validator",
                "laminas/laminas-uri": "Laminas\\Uri component, required by the Uri and Sitemap\\Loc validators",
                "psr/http-message": "psr/http-message, required when validating PSR-7 UploadedFileInterface instances via the Upload and UploadFile validators"
            },
            "type": "library",
            "extra": {
                "laminas": {
                    "component": "Laminas\\Validator",
                    "config-provider": "Laminas\\Validator\\ConfigProvider"
                }
            },
            "autoload": {
                "psr-4": {
                    "Laminas\\Validator\\": "src/"
                }
            },
            "notification-url": "https://packagist.org/downloads/",
            "license": [
                "BSD-3-Clause"
            ],
            "description": "Validation classes for a wide range of domains, and the ability to chain validators to create complex validation criteria",
            "homepage": "https://laminas.dev",
            "keywords": [
                "laminas",
                "validator"
            ],
            "support": {
                "chat": "https://laminas.dev/chat",
                "docs": "https://docs.laminas.dev/laminas-validator/",
                "forum": "https://discourse.laminas.dev",
                "issues": "https://github.com/laminas/laminas-validator/issues",
                "rss": "https://github.com/laminas/laminas-validator/releases.atom",
                "source": "https://github.com/laminas/laminas-validator"
            },
            "funding": [
                {
                    "url": "https://funding.communitybridge.org/projects/laminas-project",
                    "type": "community_bridge"
                }
            ],
            "time": "2021-01-24T20:45:49+00:00"
        },
        {
            "name": "laminas/laminas-zendframework-bridge",
            "version": "1.2.0",
            "source": {
                "type": "git",
                "url": "https://github.com/laminas/laminas-zendframework-bridge.git",
                "reference": "6cccbddfcfc742eb02158d6137ca5687d92cee32"
            },
            "dist": {
                "type": "zip",
                "url": "https://api.github.com/repos/laminas/laminas-zendframework-bridge/zipball/6cccbddfcfc742eb02158d6137ca5687d92cee32",
                "reference": "6cccbddfcfc742eb02158d6137ca5687d92cee32",
                "shasum": ""
            },
            "require": {
                "php": "^7.3 || ^8.0"
            },
            "require-dev": {
                "phpunit/phpunit": "^5.7 || ^6.5 || ^7.5 || ^8.1 || ^9.3",
                "psalm/plugin-phpunit": "^0.15.1",
                "squizlabs/php_codesniffer": "^3.5",
                "vimeo/psalm": "^4.6"
            },
            "type": "library",
            "extra": {
                "laminas": {
                    "module": "Laminas\\ZendFrameworkBridge"
                }
            },
            "autoload": {
                "files": [
                    "src/autoload.php"
                ],
                "psr-4": {
                    "Laminas\\ZendFrameworkBridge\\": "src//"
                }
            },
            "notification-url": "https://packagist.org/downloads/",
            "license": [
                "BSD-3-Clause"
            ],
            "description": "Alias legacy ZF class names to Laminas Project equivalents.",
            "keywords": [
                "ZendFramework",
                "autoloading",
                "laminas",
                "zf"
            ],
            "support": {
                "forum": "https://discourse.laminas.dev/",
                "issues": "https://github.com/laminas/laminas-zendframework-bridge/issues",
                "rss": "https://github.com/laminas/laminas-zendframework-bridge/releases.atom",
                "source": "https://github.com/laminas/laminas-zendframework-bridge"
            },
            "funding": [
                {
                    "url": "https://funding.communitybridge.org/projects/laminas-project",
                    "type": "community_bridge"
                }
            ],
            "time": "2021-02-25T21:54:58+00:00"
        },
        {
            "name": "league/flysystem",
            "version": "1.1.3",
            "source": {
                "type": "git",
                "url": "https://github.com/thephpleague/flysystem.git",
                "reference": "9be3b16c877d477357c015cec057548cf9b2a14a"
            },
            "dist": {
                "type": "zip",
                "url": "https://api.github.com/repos/thephpleague/flysystem/zipball/9be3b16c877d477357c015cec057548cf9b2a14a",
                "reference": "9be3b16c877d477357c015cec057548cf9b2a14a",
                "shasum": ""
            },
            "require": {
                "ext-fileinfo": "*",
                "league/mime-type-detection": "^1.3",
                "php": "^7.2.5 || ^8.0"
            },
            "conflict": {
                "league/flysystem-sftp": "<1.0.6"
            },
            "require-dev": {
                "phpspec/prophecy": "^1.11.1",
                "phpunit/phpunit": "^8.5.8"
            },
            "suggest": {
                "ext-fileinfo": "Required for MimeType",
                "ext-ftp": "Allows you to use FTP server storage",
                "ext-openssl": "Allows you to use FTPS server storage",
                "league/flysystem-aws-s3-v2": "Allows you to use S3 storage with AWS SDK v2",
                "league/flysystem-aws-s3-v3": "Allows you to use S3 storage with AWS SDK v3",
                "league/flysystem-azure": "Allows you to use Windows Azure Blob storage",
                "league/flysystem-cached-adapter": "Flysystem adapter decorator for metadata caching",
                "league/flysystem-eventable-filesystem": "Allows you to use EventableFilesystem",
                "league/flysystem-rackspace": "Allows you to use Rackspace Cloud Files",
                "league/flysystem-sftp": "Allows you to use SFTP server storage via phpseclib",
                "league/flysystem-webdav": "Allows you to use WebDAV storage",
                "league/flysystem-ziparchive": "Allows you to use ZipArchive adapter",
                "spatie/flysystem-dropbox": "Allows you to use Dropbox storage",
                "srmklive/flysystem-dropbox-v2": "Allows you to use Dropbox storage for PHP 5 applications"
            },
            "type": "library",
            "extra": {
                "branch-alias": {
                    "dev-master": "1.1-dev"
                }
            },
            "autoload": {
                "psr-4": {
                    "League\\Flysystem\\": "src/"
                }
            },
            "notification-url": "https://packagist.org/downloads/",
            "license": [
                "MIT"
            ],
            "authors": [
                {
                    "name": "Frank de Jonge",
                    "email": "info@frenky.net"
                }
            ],
            "description": "Filesystem abstraction: Many filesystems, one API.",
            "keywords": [
                "Cloud Files",
                "WebDAV",
                "abstraction",
                "aws",
                "cloud",
                "copy.com",
                "dropbox",
                "file systems",
                "files",
                "filesystem",
                "filesystems",
                "ftp",
                "rackspace",
                "remote",
                "s3",
                "sftp",
                "storage"
            ],
            "support": {
                "issues": "https://github.com/thephpleague/flysystem/issues",
                "source": "https://github.com/thephpleague/flysystem/tree/1.x"
            },
            "funding": [
                {
                    "url": "https://offset.earth/frankdejonge",
                    "type": "other"
                }
            ],
            "time": "2020-08-23T07:39:11+00:00"
        },
        {
            "name": "league/flysystem-memory",
            "version": "1.0.2",
            "source": {
                "type": "git",
                "url": "https://github.com/thephpleague/flysystem-memory.git",
                "reference": "d0e87477c32e29f999b4de05e64c1adcddb51757"
            },
            "dist": {
                "type": "zip",
                "url": "https://api.github.com/repos/thephpleague/flysystem-memory/zipball/d0e87477c32e29f999b4de05e64c1adcddb51757",
                "reference": "d0e87477c32e29f999b4de05e64c1adcddb51757",
                "shasum": ""
            },
            "require": {
                "league/flysystem": "~1.0"
            },
            "require-dev": {
                "phpunit/phpunit": "^5.7.10"
            },
            "type": "library",
            "extra": {
                "branch-alias": {
                    "dev-master": "1.0-dev"
                }
            },
            "autoload": {
                "psr-4": {
                    "League\\Flysystem\\Memory\\": "src/"
                }
            },
            "notification-url": "https://packagist.org/downloads/",
            "license": [
                "MIT"
            ],
            "authors": [
                {
                    "name": "Chris Leppanen",
                    "email": "chris.leppanen@gmail.com",
                    "role": "Developer"
                }
            ],
            "description": "An in-memory adapter for Flysystem.",
            "homepage": "https://github.com/thephpleague/flysystem-memory",
            "keywords": [
                "Flysystem",
                "adapter",
                "memory"
            ],
            "support": {
                "issues": "https://github.com/thephpleague/flysystem-memory/issues",
                "source": "https://github.com/thephpleague/flysystem-memory/tree/1.0.2"
            },
            "time": "2019-05-30T21:34:13+00:00"
        },
        {
            "name": "league/mime-type-detection",
            "version": "1.7.0",
            "source": {
                "type": "git",
                "url": "https://github.com/thephpleague/mime-type-detection.git",
                "reference": "3b9dff8aaf7323590c1d2e443db701eb1f9aa0d3"
            },
            "dist": {
                "type": "zip",
                "url": "https://api.github.com/repos/thephpleague/mime-type-detection/zipball/3b9dff8aaf7323590c1d2e443db701eb1f9aa0d3",
                "reference": "3b9dff8aaf7323590c1d2e443db701eb1f9aa0d3",
                "shasum": ""
            },
            "require": {
                "ext-fileinfo": "*",
                "php": "^7.2 || ^8.0"
            },
            "require-dev": {
                "friendsofphp/php-cs-fixer": "^2.18",
                "phpstan/phpstan": "^0.12.68",
                "phpunit/phpunit": "^8.5.8 || ^9.3"
            },
            "type": "library",
            "autoload": {
                "psr-4": {
                    "League\\MimeTypeDetection\\": "src"
                }
            },
            "notification-url": "https://packagist.org/downloads/",
            "license": [
                "MIT"
            ],
            "authors": [
                {
                    "name": "Frank de Jonge",
                    "email": "info@frankdejonge.nl"
                }
            ],
            "description": "Mime-type detection for Flysystem",
            "support": {
                "issues": "https://github.com/thephpleague/mime-type-detection/issues",
                "source": "https://github.com/thephpleague/mime-type-detection/tree/1.7.0"
            },
            "funding": [
                {
                    "url": "https://github.com/frankdejonge",
                    "type": "github"
                },
                {
                    "url": "https://tidelift.com/funding/github/packagist/league/flysystem",
                    "type": "tidelift"
                }
            ],
            "time": "2021-01-18T20:58:21+00:00"
        },
        {
            "name": "michelf/php-markdown",
            "version": "1.9.0",
            "source": {
                "type": "git",
                "url": "https://github.com/michelf/php-markdown.git",
                "reference": "c83178d49e372ca967d1a8c77ae4e051b3a3c75c"
            },
            "dist": {
                "type": "zip",
                "url": "https://api.github.com/repos/michelf/php-markdown/zipball/c83178d49e372ca967d1a8c77ae4e051b3a3c75c",
                "reference": "c83178d49e372ca967d1a8c77ae4e051b3a3c75c",
                "shasum": ""
            },
            "require": {
                "php": ">=5.3.0"
            },
            "require-dev": {
                "phpunit/phpunit": ">=4.3 <5.8"
            },
            "type": "library",
            "autoload": {
                "psr-4": {
                    "Michelf\\": "Michelf/"
                }
            },
            "notification-url": "https://packagist.org/downloads/",
            "license": [
                "BSD-3-Clause"
            ],
            "authors": [
                {
                    "name": "Michel Fortin",
                    "email": "michel.fortin@michelf.ca",
                    "homepage": "https://michelf.ca/",
                    "role": "Developer"
                },
                {
                    "name": "John Gruber",
                    "homepage": "https://daringfireball.net/"
                }
            ],
            "description": "PHP Markdown",
            "homepage": "https://michelf.ca/projects/php-markdown/",
            "keywords": [
                "markdown"
            ],
            "support": {
                "issues": "https://github.com/michelf/php-markdown/issues",
                "source": "https://github.com/michelf/php-markdown/tree/1.9.0"
            },
            "time": "2019-12-02T02:32:27+00:00"
        },
        {
            "name": "misd/linkify",
            "version": "v1.1.4",
            "source": {
                "type": "git",
                "url": "https://github.com/misd-service-development/php-linkify.git",
                "reference": "3481b148806a23b4001712de645247a1a4dcc10a"
            },
            "dist": {
                "type": "zip",
                "url": "https://api.github.com/repos/misd-service-development/php-linkify/zipball/3481b148806a23b4001712de645247a1a4dcc10a",
                "reference": "3481b148806a23b4001712de645247a1a4dcc10a",
                "shasum": ""
            },
            "require": {
                "php": ">=5.3.0"
            },
            "require-dev": {
                "phpunit/phpunit": "^4.0 || ^5.0"
            },
            "type": "library",
            "extra": {
                "branch-alias": {
                    "dev-master": "1.1.x-dev"
                }
            },
            "autoload": {
                "psr-4": {
                    "Misd\\Linkify\\": "src/Misd/Linkify"
                }
            },
            "notification-url": "https://packagist.org/downloads/",
            "license": [
                "MIT"
            ],
            "description": "Converts URLs and email addresses in text into HTML links",
            "homepage": "https://github.com/misd-service-development/php-linkify",
            "keywords": [
                "convert",
                "email address",
                "link",
                "url"
            ],
            "support": {
                "issues": "https://github.com/misd-service-development/php-linkify/issues",
                "source": "https://github.com/misd-service-development/php-linkify/tree/v1.1.4"
            },
            "time": "2017-08-17T08:33:35+00:00"
        },
        {
            "name": "monolog/monolog",
            "version": "2.2.0",
            "source": {
                "type": "git",
                "url": "https://github.com/Seldaek/monolog.git",
                "reference": "1cb1cde8e8dd0f70cc0fe51354a59acad9302084"
            },
            "dist": {
                "type": "zip",
                "url": "https://api.github.com/repos/Seldaek/monolog/zipball/1cb1cde8e8dd0f70cc0fe51354a59acad9302084",
                "reference": "1cb1cde8e8dd0f70cc0fe51354a59acad9302084",
                "shasum": ""
            },
            "require": {
                "php": ">=7.2",
                "psr/log": "^1.0.1"
            },
            "provide": {
                "psr/log-implementation": "1.0.0"
            },
            "require-dev": {
                "aws/aws-sdk-php": "^2.4.9 || ^3.0",
                "doctrine/couchdb": "~1.0@dev",
                "elasticsearch/elasticsearch": "^7",
                "graylog2/gelf-php": "^1.4.2",
                "mongodb/mongodb": "^1.8",
                "php-amqplib/php-amqplib": "~2.4",
                "php-console/php-console": "^3.1.3",
                "phpspec/prophecy": "^1.6.1",
                "phpstan/phpstan": "^0.12.59",
                "phpunit/phpunit": "^8.5",
                "predis/predis": "^1.1",
                "rollbar/rollbar": "^1.3",
                "ruflin/elastica": ">=0.90 <7.0.1",
                "swiftmailer/swiftmailer": "^5.3|^6.0"
            },
            "suggest": {
                "aws/aws-sdk-php": "Allow sending log messages to AWS services like DynamoDB",
                "doctrine/couchdb": "Allow sending log messages to a CouchDB server",
                "elasticsearch/elasticsearch": "Allow sending log messages to an Elasticsearch server via official client",
                "ext-amqp": "Allow sending log messages to an AMQP server (1.0+ required)",
                "ext-mbstring": "Allow to work properly with unicode symbols",
                "ext-mongodb": "Allow sending log messages to a MongoDB server (via driver)",
                "graylog2/gelf-php": "Allow sending log messages to a GrayLog2 server",
                "mongodb/mongodb": "Allow sending log messages to a MongoDB server (via library)",
                "php-amqplib/php-amqplib": "Allow sending log messages to an AMQP server using php-amqplib",
                "php-console/php-console": "Allow sending log messages to Google Chrome",
                "rollbar/rollbar": "Allow sending log messages to Rollbar",
                "ruflin/elastica": "Allow sending log messages to an Elastic Search server"
            },
            "type": "library",
            "extra": {
                "branch-alias": {
                    "dev-main": "2.x-dev"
                }
            },
            "autoload": {
                "psr-4": {
                    "Monolog\\": "src/Monolog"
                }
            },
            "notification-url": "https://packagist.org/downloads/",
            "license": [
                "MIT"
            ],
            "authors": [
                {
                    "name": "Jordi Boggiano",
                    "email": "j.boggiano@seld.be",
                    "homepage": "https://seld.be"
                }
            ],
            "description": "Sends your logs to files, sockets, inboxes, databases and various web services",
            "homepage": "https://github.com/Seldaek/monolog",
            "keywords": [
                "log",
                "logging",
                "psr-3"
            ],
            "support": {
                "issues": "https://github.com/Seldaek/monolog/issues",
                "source": "https://github.com/Seldaek/monolog/tree/2.2.0"
            },
            "funding": [
                {
                    "url": "https://github.com/Seldaek",
                    "type": "github"
                },
                {
                    "url": "https://tidelift.com/funding/github/packagist/monolog/monolog",
                    "type": "tidelift"
                }
            ],
            "time": "2020-12-14T13:15:25+00:00"
        },
        {
            "name": "mrclay/minify",
            "version": "2.3.3",
            "source": {
                "type": "git",
                "url": "https://github.com/mrclay/minify.git",
                "reference": "1928e89208d28e91427b2f13b67acdbd8cd01ac9"
            },
            "dist": {
                "type": "zip",
                "url": "https://api.github.com/repos/mrclay/minify/zipball/1928e89208d28e91427b2f13b67acdbd8cd01ac9",
                "reference": "1928e89208d28e91427b2f13b67acdbd8cd01ac9",
                "shasum": ""
            },
            "require": {
                "ext-pcre": "*",
                "php": ">=5.2.1"
            },
            "require-dev": {
                "tubalmartin/cssmin": "~2.4.8"
            },
            "suggest": {
                "tubalmartin/cssmin": "Support minify with CSSMin (YUI PHP port)"
            },
            "type": "library",
            "autoload": {
                "classmap": [
                    "min/lib/"
                ]
            },
            "notification-url": "https://packagist.org/downloads/",
            "license": [
                "BSD-3-Clause"
            ],
            "authors": [
                {
                    "name": "Stephen Clay",
                    "email": "steve@mrclay.org",
                    "role": "Developer"
                }
            ],
            "description": "Minify is a PHP5 app that helps you follow several rules for client-side performance. It combines multiple CSS or Javascript files, removes unnecessary whitespace and comments, and serves them with gzip encoding and optimal client-side cache headers",
            "homepage": "http://code.google.com/p/minify/",
            "support": {
                "email": "minify@googlegroups.com",
                "issues": "http://code.google.com/p/minify/issues/list",
                "source": "https://github.com/mrclay/minify/tree/2.x",
                "wiki": "http://code.google.com/p/minify/w/list"
            },
            "time": "2017-11-03T21:04:01+00:00"
        },
        {
            "name": "npm-asset/components-jqueryui",
            "version": "1.12.1",
            "dist": {
                "type": "tar",
                "url": "https://registry.npmjs.org/components-jqueryui/-/components-jqueryui-1.12.1.tgz"
            },
            "type": "npm-asset",
            "license": [
                "MIT"
            ]
        },
        {
            "name": "npm-asset/cropperjs",
            "version": "1.5.9",
            "dist": {
                "type": "tar",
                "url": "https://registry.npmjs.org/cropperjs/-/cropperjs-1.5.9.tgz"
            },
            "type": "npm-asset",
            "license": [
                "MIT"
            ]
        },
        {
            "name": "npm-asset/jquery",
            "version": "3.6.0",
            "dist": {
                "type": "tar",
                "url": "https://registry.npmjs.org/jquery/-/jquery-3.6.0.tgz"
            },
            "type": "npm-asset",
            "license": [
                "MIT"
            ]
        },
        {
            "name": "npm-asset/jquery-colorbox",
            "version": "1.6.4",
            "dist": {
                "type": "tar",
                "url": "https://registry.npmjs.org/jquery-colorbox/-/jquery-colorbox-1.6.4.tgz"
            },
            "require": {
                "npm-asset/jquery": ">=1.3.2"
            },
            "type": "npm-asset",
            "license": [
                "MIT"
            ]
        },
        {
            "name": "npm-asset/jquery-cropper",
            "version": "1.0.1",
            "dist": {
                "type": "tar",
                "url": "https://registry.npmjs.org/jquery-cropper/-/jquery-cropper-1.0.1.tgz"
            },
            "type": "npm-asset",
            "license": [
                "MIT"
            ]
        },
        {
            "name": "npm-asset/normalize.css",
            "version": "8.0.1",
            "dist": {
                "type": "tar",
                "url": "https://registry.npmjs.org/normalize.css/-/normalize.css-8.0.1.tgz"
            },
            "type": "npm-asset",
            "license": [
                "MIT"
            ]
        },
        {
            "name": "npm-asset/requirejs",
            "version": "2.3.6",
            "dist": {
                "type": "tar",
                "url": "https://registry.npmjs.org/requirejs/-/requirejs-2.3.6.tgz"
            },
            "type": "npm-asset",
            "license": [
                "MIT"
            ]
        },
        {
            "name": "npm-asset/requirejs-text",
            "version": "2.0.16",
            "source": {
                "type": "git",
                "url": "git@github.com:requirejs/text.git",
                "reference": "3f9d4c19b3a1a3c6f35650c5788cbea1db93197a"
            },
            "dist": {
                "type": "zip",
                "url": "https://api.github.com/repos/requirejs/text/zipball/3f9d4c19b3a1a3c6f35650c5788cbea1db93197a",
                "reference": "3f9d4c19b3a1a3c6f35650c5788cbea1db93197a"
            },
            "type": "npm-asset",
            "license": [
                "MIT"
            ]
        },
        {
            "name": "npm-asset/sprintf-js",
            "version": "1.1.2",
            "dist": {
                "type": "tar",
                "url": "https://registry.npmjs.org/sprintf-js/-/sprintf-js-1.1.2.tgz"
            },
            "type": "npm-asset",
            "license": [
                "BSD-3-Clause"
            ]
        },
        {
            "name": "npm-asset/yaireo--tagify",
            "version": "4.0.4",
            "dist": {
                "type": "tar",
                "url": "https://registry.npmjs.org/@yaireo/tagify/-/tagify-4.0.4.tgz"
            },
            "type": "npm-asset",
            "license": [
                "MIT"
            ]
        },
        {
            "name": "opis/closure",
            "version": "3.6.2",
            "source": {
                "type": "git",
                "url": "https://github.com/opis/closure.git",
                "reference": "06e2ebd25f2869e54a306dda991f7db58066f7f6"
            },
            "dist": {
                "type": "zip",
                "url": "https://api.github.com/repos/opis/closure/zipball/06e2ebd25f2869e54a306dda991f7db58066f7f6",
                "reference": "06e2ebd25f2869e54a306dda991f7db58066f7f6",
                "shasum": ""
            },
            "require": {
                "php": "^5.4 || ^7.0 || ^8.0"
            },
            "require-dev": {
                "jeremeamia/superclosure": "^2.0",
                "phpunit/phpunit": "^4.0 || ^5.0 || ^6.0 || ^7.0 || ^8.0 || ^9.0"
            },
            "type": "library",
            "extra": {
                "branch-alias": {
                    "dev-master": "3.6.x-dev"
                }
            },
            "autoload": {
                "psr-4": {
                    "Opis\\Closure\\": "src/"
                },
                "files": [
                    "functions.php"
                ]
            },
            "notification-url": "https://packagist.org/downloads/",
            "license": [
                "MIT"
            ],
            "authors": [
                {
                    "name": "Marius Sarca",
                    "email": "marius.sarca@gmail.com"
                },
                {
                    "name": "Sorin Sarca",
                    "email": "sarca_sorin@hotmail.com"
                }
            ],
            "description": "A library that can be used to serialize closures (anonymous functions) and arbitrary objects.",
            "homepage": "https://opis.io/closure",
            "keywords": [
                "anonymous functions",
                "closure",
                "function",
                "serializable",
                "serialization",
                "serialize"
            ],
            "support": {
                "issues": "https://github.com/opis/closure/issues",
                "source": "https://github.com/opis/closure/tree/3.6.2"
            },
            "time": "2021-04-09T13:42:10+00:00"
        },
        {
            "name": "pelago/emogrifier",
            "version": "v5.0.1",
            "source": {
                "type": "git",
                "url": "https://github.com/MyIntervals/emogrifier.git",
                "reference": "37595a9bb62c3c25969bdd9e8d7dd24c3ac62bc9"
            },
            "dist": {
                "type": "zip",
                "url": "https://api.github.com/repos/MyIntervals/emogrifier/zipball/37595a9bb62c3c25969bdd9e8d7dd24c3ac62bc9",
                "reference": "37595a9bb62c3c25969bdd9e8d7dd24c3ac62bc9",
                "shasum": ""
            },
            "require": {
                "ext-dom": "*",
                "ext-libxml": "*",
                "php": "~7.1.0 || ~7.2.0 || ~7.3.0 || ~7.4.0 || ~8.0.0",
                "symfony/css-selector": "^3.4.32 || ^4.4 || ^5.1"
            },
            "require-dev": {
                "php-parallel-lint/php-parallel-lint": "^1.2.0",
                "rawr/cross-data-providers": "^2.3.0",
                "slevomat/coding-standard": "^6.4.1",
                "squizlabs/php_codesniffer": "^3.5.8"
            },
            "type": "library",
            "extra": {
                "branch-alias": {
                    "dev-main": "6.0.x-dev"
                }
            },
            "autoload": {
                "psr-4": {
                    "Pelago\\Emogrifier\\": "src/"
                }
            },
            "notification-url": "https://packagist.org/downloads/",
            "license": [
                "MIT"
            ],
            "authors": [
                {
                    "name": "Oliver Klee",
                    "email": "github@oliverklee.de"
                },
                {
                    "name": "Zoli Szabó",
                    "email": "zoli.szabo+github@gmail.com"
                },
                {
                    "name": "John Reeve",
                    "email": "jreeve@pelagodesign.com"
                },
                {
                    "name": "Jake Hotson",
                    "email": "jake@qzdesign.co.uk"
                },
                {
                    "name": "Cameron Brooks"
                },
                {
                    "name": "Jaime Prado"
                }
            ],
            "description": "Converts CSS styles into inline style attributes in your HTML code",
            "homepage": "https://www.myintervals.com/emogrifier.php",
            "keywords": [
                "css",
                "email",
                "pre-processing"
            ],
            "support": {
                "issues": "https://github.com/MyIntervals/emogrifier/issues",
                "source": "https://github.com/MyIntervals/emogrifier"
            },
            "time": "2021-04-06T08:18:22+00:00"
        },
        {
            "name": "peppeocchi/php-cron-scheduler",
            "version": "v4.0",
            "source": {
                "type": "git",
                "url": "https://github.com/peppeocchi/php-cron-scheduler.git",
                "reference": "0acfa032e60f0ea22a27b96a6b15a673a31d3448"
            },
            "dist": {
                "type": "zip",
                "url": "https://api.github.com/repos/peppeocchi/php-cron-scheduler/zipball/0acfa032e60f0ea22a27b96a6b15a673a31d3448",
                "reference": "0acfa032e60f0ea22a27b96a6b15a673a31d3448",
                "shasum": ""
            },
            "require": {
                "dragonmantank/cron-expression": "^3.0",
                "php": "^7.3 || ^8.0"
            },
            "require-dev": {
                "php-coveralls/php-coveralls": "^2.4",
                "phpunit/phpunit": "~9.5",
                "swiftmailer/swiftmailer": "~5.4 || ^6.0"
            },
            "suggest": {
                "swiftmailer/swiftmailer": "Required to send the output of a job to email address/es (~5.4 || ^6.0)."
            },
            "type": "library",
            "autoload": {
                "psr-4": {
                    "GO\\": "src/GO/"
                }
            },
            "notification-url": "https://packagist.org/downloads/",
            "license": [
                "MIT"
            ],
            "authors": [
                {
                    "name": "Giuseppe Occhipinti",
                    "email": "peppeocchi@gmail.com"
                },
                {
                    "name": "Carsten Windler",
                    "email": "carsten@carstenwindler.de",
                    "homepage": "http://carstenwindler.de",
                    "role": "Contributor"
                }
            ],
            "description": "PHP Cron Job Scheduler",
            "keywords": [
                "cron job",
                "scheduler"
            ],
            "support": {
                "issues": "https://github.com/peppeocchi/php-cron-scheduler/issues",
                "source": "https://github.com/peppeocchi/php-cron-scheduler/tree/v4.0"
            },
            "time": "2021-04-22T21:32:03+00:00"
        },
        {
            "name": "php-di/invoker",
            "version": "2.3.0",
            "source": {
                "type": "git",
                "url": "https://github.com/PHP-DI/Invoker.git",
                "reference": "992fec6c56f2d1ad1ad5fee28267867c85bfb8f9"
            },
            "dist": {
                "type": "zip",
                "url": "https://api.github.com/repos/PHP-DI/Invoker/zipball/992fec6c56f2d1ad1ad5fee28267867c85bfb8f9",
                "reference": "992fec6c56f2d1ad1ad5fee28267867c85bfb8f9",
                "shasum": ""
            },
            "require": {
                "php": ">=7.3",
                "psr/container": "~1.0"
            },
            "require-dev": {
                "athletic/athletic": "~0.1.8",
                "mnapoli/hard-mode": "~0.3.0",
                "phpunit/phpunit": "^9.0"
            },
            "type": "library",
            "autoload": {
                "psr-4": {
                    "Invoker\\": "src/"
                }
            },
            "notification-url": "https://packagist.org/downloads/",
            "license": [
                "MIT"
            ],
            "description": "Generic and extensible callable invoker",
            "homepage": "https://github.com/PHP-DI/Invoker",
            "keywords": [
                "callable",
                "dependency",
                "dependency-injection",
                "injection",
                "invoke",
                "invoker"
            ],
            "support": {
                "issues": "https://github.com/PHP-DI/Invoker/issues",
                "source": "https://github.com/PHP-DI/Invoker/tree/2.3.0"
            },
            "funding": [
                {
                    "url": "https://github.com/mnapoli",
                    "type": "github"
                }
            ],
            "time": "2021-01-15T10:25:40+00:00"
        },
        {
            "name": "php-di/php-di",
            "version": "6.3.2",
            "source": {
                "type": "git",
                "url": "https://github.com/PHP-DI/PHP-DI.git",
                "reference": "12a15cc288bbc89896dd80ce5a36731781613ba2"
            },
            "dist": {
                "type": "zip",
                "url": "https://api.github.com/repos/PHP-DI/PHP-DI/zipball/12a15cc288bbc89896dd80ce5a36731781613ba2",
                "reference": "12a15cc288bbc89896dd80ce5a36731781613ba2",
                "shasum": ""
            },
            "require": {
                "opis/closure": "^3.5.5",
                "php": ">=7.2.0",
                "php-di/invoker": "^2.0",
                "php-di/phpdoc-reader": "^2.0.1",
                "psr/container": "^1.0"
            },
            "provide": {
                "psr/container-implementation": "^1.0"
            },
            "require-dev": {
                "doctrine/annotations": "~1.2",
                "friendsofphp/php-cs-fixer": "^2.4",
                "mnapoli/phpunit-easymock": "^1.2",
                "ocramius/proxy-manager": "^2.0.2",
                "phpstan/phpstan": "^0.12",
                "phpunit/phpunit": "^8.5|^9.0"
            },
            "suggest": {
                "doctrine/annotations": "Install it if you want to use annotations (version ~1.2)",
                "ocramius/proxy-manager": "Install it if you want to use lazy injection (version ~2.0)"
            },
            "type": "library",
            "autoload": {
                "psr-4": {
                    "DI\\": "src/"
                },
                "files": [
                    "src/functions.php"
                ]
            },
            "notification-url": "https://packagist.org/downloads/",
            "license": [
                "MIT"
            ],
            "description": "The dependency injection container for humans",
            "homepage": "https://php-di.org/",
            "keywords": [
                "PSR-11",
                "container",
                "container-interop",
                "dependency injection",
                "di",
                "ioc",
                "psr11"
            ],
            "support": {
                "issues": "https://github.com/PHP-DI/PHP-DI/issues",
                "source": "https://github.com/PHP-DI/PHP-DI/tree/6.3.2"
            },
            "funding": [
                {
                    "url": "https://github.com/mnapoli",
                    "type": "github"
                },
                {
                    "url": "https://tidelift.com/funding/github/packagist/php-di/php-di",
                    "type": "tidelift"
                }
            ],
            "time": "2021-04-20T12:24:31+00:00"
        },
        {
            "name": "php-di/phpdoc-reader",
            "version": "2.2.1",
            "source": {
                "type": "git",
                "url": "https://github.com/PHP-DI/PhpDocReader.git",
                "reference": "66daff34cbd2627740ffec9469ffbac9f8c8185c"
            },
            "dist": {
                "type": "zip",
                "url": "https://api.github.com/repos/PHP-DI/PhpDocReader/zipball/66daff34cbd2627740ffec9469ffbac9f8c8185c",
                "reference": "66daff34cbd2627740ffec9469ffbac9f8c8185c",
                "shasum": ""
            },
            "require": {
                "php": ">=7.2.0"
            },
            "require-dev": {
                "mnapoli/hard-mode": "~0.3.0",
                "phpunit/phpunit": "^8.5|^9.0"
            },
            "type": "library",
            "autoload": {
                "psr-4": {
                    "PhpDocReader\\": "src/PhpDocReader"
                }
            },
            "notification-url": "https://packagist.org/downloads/",
            "license": [
                "MIT"
            ],
            "description": "PhpDocReader parses @var and @param values in PHP docblocks (supports namespaced class names with the same resolution rules as PHP)",
            "keywords": [
                "phpdoc",
                "reflection"
            ],
            "support": {
                "issues": "https://github.com/PHP-DI/PhpDocReader/issues",
                "source": "https://github.com/PHP-DI/PhpDocReader/tree/2.2.1"
            },
            "time": "2020-10-12T12:39:22+00:00"
        },
        {
            "name": "psr/cache",
            "version": "1.0.1",
            "source": {
                "type": "git",
                "url": "https://github.com/php-fig/cache.git",
                "reference": "d11b50ad223250cf17b86e38383413f5a6764bf8"
            },
            "dist": {
                "type": "zip",
                "url": "https://api.github.com/repos/php-fig/cache/zipball/d11b50ad223250cf17b86e38383413f5a6764bf8",
                "reference": "d11b50ad223250cf17b86e38383413f5a6764bf8",
                "shasum": ""
            },
            "require": {
                "php": ">=5.3.0"
            },
            "type": "library",
            "extra": {
                "branch-alias": {
                    "dev-master": "1.0.x-dev"
                }
            },
            "autoload": {
                "psr-4": {
                    "Psr\\Cache\\": "src/"
                }
            },
            "notification-url": "https://packagist.org/downloads/",
            "license": [
                "MIT"
            ],
            "authors": [
                {
                    "name": "PHP-FIG",
                    "homepage": "http://www.php-fig.org/"
                }
            ],
            "description": "Common interface for caching libraries",
            "keywords": [
                "cache",
                "psr",
                "psr-6"
            ],
            "support": {
                "source": "https://github.com/php-fig/cache/tree/master"
            },
            "time": "2016-08-06T20:24:11+00:00"
        },
        {
            "name": "psr/container",
            "version": "1.1.1",
            "source": {
                "type": "git",
                "url": "https://github.com/php-fig/container.git",
                "reference": "8622567409010282b7aeebe4bb841fe98b58dcaf"
            },
            "dist": {
                "type": "zip",
                "url": "https://api.github.com/repos/php-fig/container/zipball/8622567409010282b7aeebe4bb841fe98b58dcaf",
                "reference": "8622567409010282b7aeebe4bb841fe98b58dcaf",
                "shasum": ""
            },
            "require": {
                "php": ">=7.2.0"
            },
            "type": "library",
            "autoload": {
                "psr-4": {
                    "Psr\\Container\\": "src/"
                }
            },
            "notification-url": "https://packagist.org/downloads/",
            "license": [
                "MIT"
            ],
            "authors": [
                {
                    "name": "PHP-FIG",
                    "homepage": "https://www.php-fig.org/"
                }
            ],
            "description": "Common Container Interface (PHP FIG PSR-11)",
            "homepage": "https://github.com/php-fig/container",
            "keywords": [
                "PSR-11",
                "container",
                "container-interface",
                "container-interop",
                "psr"
            ],
            "support": {
                "issues": "https://github.com/php-fig/container/issues",
                "source": "https://github.com/php-fig/container/tree/1.1.1"
            },
            "time": "2021-03-05T17:36:06+00:00"
        },
        {
            "name": "psr/http-message",
            "version": "1.0.1",
            "source": {
                "type": "git",
                "url": "https://github.com/php-fig/http-message.git",
                "reference": "f6561bf28d520154e4b0ec72be95418abe6d9363"
            },
            "dist": {
                "type": "zip",
                "url": "https://api.github.com/repos/php-fig/http-message/zipball/f6561bf28d520154e4b0ec72be95418abe6d9363",
                "reference": "f6561bf28d520154e4b0ec72be95418abe6d9363",
                "shasum": ""
            },
            "require": {
                "php": ">=5.3.0"
            },
            "type": "library",
            "extra": {
                "branch-alias": {
                    "dev-master": "1.0.x-dev"
                }
            },
            "autoload": {
                "psr-4": {
                    "Psr\\Http\\Message\\": "src/"
                }
            },
            "notification-url": "https://packagist.org/downloads/",
            "license": [
                "MIT"
            ],
            "authors": [
                {
                    "name": "PHP-FIG",
                    "homepage": "http://www.php-fig.org/"
                }
            ],
            "description": "Common interface for HTTP messages",
            "homepage": "https://github.com/php-fig/http-message",
            "keywords": [
                "http",
                "http-message",
                "psr",
                "psr-7",
                "request",
                "response"
            ],
            "support": {
                "source": "https://github.com/php-fig/http-message/tree/master"
            },
            "time": "2016-08-06T14:39:51+00:00"
        },
        {
            "name": "psr/log",
            "version": "1.1.3",
            "source": {
                "type": "git",
                "url": "https://github.com/php-fig/log.git",
                "reference": "0f73288fd15629204f9d42b7055f72dacbe811fc"
            },
            "dist": {
                "type": "zip",
                "url": "https://api.github.com/repos/php-fig/log/zipball/0f73288fd15629204f9d42b7055f72dacbe811fc",
                "reference": "0f73288fd15629204f9d42b7055f72dacbe811fc",
                "shasum": ""
            },
            "require": {
                "php": ">=5.3.0"
            },
            "type": "library",
            "extra": {
                "branch-alias": {
                    "dev-master": "1.1.x-dev"
                }
            },
            "autoload": {
                "psr-4": {
                    "Psr\\Log\\": "Psr/Log/"
                }
            },
            "notification-url": "https://packagist.org/downloads/",
            "license": [
                "MIT"
            ],
            "authors": [
                {
                    "name": "PHP-FIG",
                    "homepage": "http://www.php-fig.org/"
                }
            ],
            "description": "Common interface for logging libraries",
            "homepage": "https://github.com/php-fig/log",
            "keywords": [
                "log",
                "psr",
                "psr-3"
            ],
            "support": {
                "source": "https://github.com/php-fig/log/tree/1.1.3"
            },
            "time": "2020-03-23T09:12:05+00:00"
        },
        {
            "name": "psr/simple-cache",
            "version": "1.0.1",
            "source": {
                "type": "git",
                "url": "https://github.com/php-fig/simple-cache.git",
                "reference": "408d5eafb83c57f6365a3ca330ff23aa4a5fa39b"
            },
            "dist": {
                "type": "zip",
                "url": "https://api.github.com/repos/php-fig/simple-cache/zipball/408d5eafb83c57f6365a3ca330ff23aa4a5fa39b",
                "reference": "408d5eafb83c57f6365a3ca330ff23aa4a5fa39b",
                "shasum": ""
            },
            "require": {
                "php": ">=5.3.0"
            },
            "type": "library",
            "extra": {
                "branch-alias": {
                    "dev-master": "1.0.x-dev"
                }
            },
            "autoload": {
                "psr-4": {
                    "Psr\\SimpleCache\\": "src/"
                }
            },
            "notification-url": "https://packagist.org/downloads/",
            "license": [
                "MIT"
            ],
            "authors": [
                {
                    "name": "PHP-FIG",
                    "homepage": "http://www.php-fig.org/"
                }
            ],
            "description": "Common interfaces for simple caching",
            "keywords": [
                "cache",
                "caching",
                "psr",
                "psr-16",
                "simple-cache"
            ],
            "support": {
                "source": "https://github.com/php-fig/simple-cache/tree/master"
            },
            "time": "2017-10-23T01:57:42+00:00"
        },
        {
            "name": "ralouphie/getallheaders",
            "version": "3.0.3",
            "source": {
                "type": "git",
                "url": "https://github.com/ralouphie/getallheaders.git",
                "reference": "120b605dfeb996808c31b6477290a714d356e822"
            },
            "dist": {
                "type": "zip",
                "url": "https://api.github.com/repos/ralouphie/getallheaders/zipball/120b605dfeb996808c31b6477290a714d356e822",
                "reference": "120b605dfeb996808c31b6477290a714d356e822",
                "shasum": ""
            },
            "require": {
                "php": ">=5.6"
            },
            "require-dev": {
                "php-coveralls/php-coveralls": "^2.1",
                "phpunit/phpunit": "^5 || ^6.5"
            },
            "type": "library",
            "autoload": {
                "files": [
                    "src/getallheaders.php"
                ]
            },
            "notification-url": "https://packagist.org/downloads/",
            "license": [
                "MIT"
            ],
            "authors": [
                {
                    "name": "Ralph Khattar",
                    "email": "ralph.khattar@gmail.com"
                }
            ],
            "description": "A polyfill for getallheaders.",
            "support": {
                "issues": "https://github.com/ralouphie/getallheaders/issues",
                "source": "https://github.com/ralouphie/getallheaders/tree/develop"
            },
            "time": "2019-03-08T08:55:37+00:00"
        },
        {
            "name": "react/promise",
            "version": "v2.8.0",
            "source": {
                "type": "git",
                "url": "https://github.com/reactphp/promise.git",
                "reference": "f3cff96a19736714524ca0dd1d4130de73dbbbc4"
            },
            "dist": {
                "type": "zip",
                "url": "https://api.github.com/repos/reactphp/promise/zipball/f3cff96a19736714524ca0dd1d4130de73dbbbc4",
                "reference": "f3cff96a19736714524ca0dd1d4130de73dbbbc4",
                "shasum": ""
            },
            "require": {
                "php": ">=5.4.0"
            },
            "require-dev": {
                "phpunit/phpunit": "^7.0 || ^6.5 || ^5.7 || ^4.8.36"
            },
            "type": "library",
            "autoload": {
                "psr-4": {
                    "React\\Promise\\": "src/"
                },
                "files": [
                    "src/functions_include.php"
                ]
            },
            "notification-url": "https://packagist.org/downloads/",
            "license": [
                "MIT"
            ],
            "authors": [
                {
                    "name": "Jan Sorgalla",
                    "email": "jsorgalla@gmail.com"
                }
            ],
            "description": "A lightweight implementation of CommonJS Promises/A for PHP",
            "keywords": [
                "promise",
                "promises"
            ],
            "support": {
                "issues": "https://github.com/reactphp/promise/issues",
                "source": "https://github.com/reactphp/promise/tree/v2.8.0"
            },
            "time": "2020-05-12T15:16:56+00:00"
        },
        {
            "name": "roave/security-advisories",
            "version": "dev-master",
            "source": {
                "type": "git",
                "url": "https://github.com/Roave/SecurityAdvisories.git",
                "reference": "593c4de369ca852cf3b86037f19435d47c136448"
            },
            "dist": {
                "type": "zip",
                "url": "https://api.github.com/repos/Roave/SecurityAdvisories/zipball/593c4de369ca852cf3b86037f19435d47c136448",
                "reference": "593c4de369ca852cf3b86037f19435d47c136448",
                "shasum": ""
            },
            "conflict": {
                "3f/pygmentize": "<1.2",
                "adodb/adodb-php": "<5.20.12",
                "alterphp/easyadmin-extension-bundle": ">=1.2,<1.2.11|>=1.3,<1.3.1",
                "amphp/artax": "<1.0.6|>=2,<2.0.6",
                "amphp/http": "<1.0.1",
                "amphp/http-client": ">=4,<4.4",
                "api-platform/core": ">=2.2,<2.2.10|>=2.3,<2.3.6",
                "asymmetricrypt/asymmetricrypt": ">=0,<9.9.99",
                "aws/aws-sdk-php": ">=3,<3.2.1",
                "bagisto/bagisto": "<0.1.5",
                "barrelstrength/sprout-base-email": "<1.2.7",
                "barrelstrength/sprout-forms": "<3.9",
                "baserproject/basercms": ">=4,<=4.3.6|>=4.4,<4.4.1",
                "bolt/bolt": "<3.7.1",
                "bolt/core": "<4.1.13",
                "brightlocal/phpwhois": "<=4.2.5",
                "buddypress/buddypress": "<5.1.2",
                "bugsnag/bugsnag-laravel": ">=2,<2.0.2",
                "cakephp/cakephp": ">=1.3,<1.3.18|>=2,<2.4.99|>=2.5,<2.5.99|>=2.6,<2.6.12|>=2.7,<2.7.6|>=3,<3.5.18|>=3.6,<3.6.15|>=3.7,<3.7.7",
                "cart2quote/module-quotation": ">=4.1.6,<=4.4.5|>=5,<5.4.4",
                "cartalyst/sentry": "<=2.1.6",
                "centreon/centreon": "<18.10.8|>=19,<19.4.5",
                "cesnet/simplesamlphp-module-proxystatistics": "<3.1",
                "codeigniter/framework": "<=3.0.6",
                "composer/composer": "<=1-alpha.11",
                "contao-components/mediaelement": ">=2.14.2,<2.21.1",
                "contao/core": ">=2,<3.5.39",
                "contao/core-bundle": ">=4,<4.4.52|>=4.5,<4.9.6|= 4.10.0",
                "contao/listing-bundle": ">=4,<4.4.8",
                "datadog/dd-trace": ">=0.30,<0.30.2",
                "david-garcia/phpwhois": "<=4.3.1",
                "derhansen/sf_event_mgt": "<4.3.1|>=5,<5.1.1",
                "doctrine/annotations": ">=1,<1.2.7",
                "doctrine/cache": ">=1,<1.3.2|>=1.4,<1.4.2",
                "doctrine/common": ">=2,<2.4.3|>=2.5,<2.5.1",
                "doctrine/dbal": ">=2,<2.0.8|>=2.1,<2.1.2",
                "doctrine/doctrine-bundle": "<1.5.2",
                "doctrine/doctrine-module": "<=0.7.1",
                "doctrine/mongodb-odm": ">=1,<1.0.2",
                "doctrine/mongodb-odm-bundle": ">=2,<3.0.1",
                "doctrine/orm": ">=2,<2.4.8|>=2.5,<2.5.1|>=2.8.3,<2.8.4",
                "dolibarr/dolibarr": "<11.0.4",
                "dompdf/dompdf": ">=0.6,<0.6.2",
                "drupal/core": ">=7,<7.74|>=8,<8.8.11|>=8.9,<8.9.9|>=9,<9.0.8",
                "drupal/drupal": ">=7,<7.74|>=8,<8.8.11|>=8.9,<8.9.9|>=9,<9.0.8",
                "endroid/qr-code-bundle": "<3.4.2",
                "enshrined/svg-sanitize": "<0.13.1",
                "erusev/parsedown": "<1.7.2",
                "ezsystems/demobundle": ">=5.4,<5.4.6.1",
                "ezsystems/ez-support-tools": ">=2.2,<2.2.3",
                "ezsystems/ezdemo-ls-extension": ">=5.4,<5.4.2.1",
                "ezsystems/ezfind-ls": ">=5.3,<5.3.6.1|>=5.4,<5.4.11.1|>=2017.12,<2017.12.0.1",
                "ezsystems/ezplatform": ">=1.7,<1.7.9.1|>=1.13,<1.13.5.1|>=2.5,<2.5.4",
                "ezsystems/ezplatform-admin-ui": ">=1.3,<1.3.5|>=1.4,<1.4.6",
                "ezsystems/ezplatform-admin-ui-assets": ">=4,<4.2.1|>=5,<5.0.1|>=5.1,<5.1.1",
                "ezsystems/ezplatform-kernel": "<=1.2.5|>=1.3,<=1.3.1",
                "ezsystems/ezplatform-rest": ">=1.2,<=1.2.2|>=1.3,<=1.3.1",
                "ezsystems/ezplatform-user": ">=1,<1.0.1",
                "ezsystems/ezpublish-kernel": "<=6.13.8.1|>=7,<=7.5.15.1",
                "ezsystems/ezpublish-legacy": ">=5.3,<5.3.12.6|>=5.4,<5.4.14.2|>=2011,<2017.12.7.3|>=2018.6,<2018.6.1.4|>=2018.9,<2018.9.1.3|>=2019.3,<2019.3.5.1",
                "ezsystems/platform-ui-assets-bundle": ">=4.2,<4.2.3",
                "ezsystems/repository-forms": ">=2.3,<2.3.2.1",
                "ezyang/htmlpurifier": "<4.1.1",
                "facade/ignition": "<1.16.14|>=2,<2.4.2|>=2.5,<2.5.2",
                "firebase/php-jwt": "<2",
                "flarum/sticky": ">=0.1-beta.14,<=0.1-beta.15",
                "flarum/tags": "<=0.1-beta.13",
                "fluidtypo3/vhs": "<5.1.1",
                "fooman/tcpdf": "<6.2.22",
                "fossar/tcpdf-parser": "<6.2.22",
                "friendsofsymfony/oauth2-php": "<1.3",
                "friendsofsymfony/rest-bundle": ">=1.2,<1.2.2",
                "friendsofsymfony/user-bundle": ">=1.2,<1.3.5",
                "friendsoftypo3/mediace": ">=7.6.2,<7.6.5",
                "fuel/core": "<1.8.1",
                "getgrav/grav": "<1.7.11",
                "getkirby/cms": ">=3,<3.4.5",
                "getkirby/panel": "<2.5.14",
                "gos/web-socket-bundle": "<1.10.4|>=2,<2.6.1|>=3,<3.3",
                "gree/jose": "<=2.2",
                "gregwar/rst": "<1.0.3",
                "guzzlehttp/guzzle": ">=4-rc.2,<4.2.4|>=5,<5.3.1|>=6,<6.2.1",
                "illuminate/auth": ">=4,<4.0.99|>=4.1,<=4.1.31|>=4.2,<=4.2.22|>=5,<=5.0.35|>=5.1,<=5.1.46|>=5.2,<=5.2.45|>=5.3,<=5.3.31|>=5.4,<=5.4.36|>=5.5,<5.5.10",
                "illuminate/cookie": ">=4,<=4.0.11|>=4.1,<=4.1.99999|>=4.2,<=4.2.99999|>=5,<=5.0.99999|>=5.1,<=5.1.99999|>=5.2,<=5.2.99999|>=5.3,<=5.3.99999|>=5.4,<=5.4.99999|>=5.5,<=5.5.49|>=5.6,<=5.6.99999|>=5.7,<=5.7.99999|>=5.8,<=5.8.99999|>=6,<6.18.31|>=7,<7.22.4",
                "illuminate/database": "<6.20.14|>=7,<7.30.4|>=8,<8.24",
                "illuminate/encryption": ">=4,<=4.0.11|>=4.1,<=4.1.31|>=4.2,<=4.2.22|>=5,<=5.0.35|>=5.1,<=5.1.46|>=5.2,<=5.2.45|>=5.3,<=5.3.31|>=5.4,<=5.4.36|>=5.5,<5.5.40|>=5.6,<5.6.15",
                "illuminate/view": ">=7,<7.1.2",
                "impresscms/impresscms": "<=1.4.2",
                "ivankristianto/phpwhois": "<=4.3",
                "james-heinrich/getid3": "<1.9.9",
                "joomla/archive": "<1.1.10",
                "joomla/session": "<1.3.1",
                "jsmitty12/phpwhois": "<5.1",
                "kazist/phpwhois": "<=4.2.6",
                "kitodo/presentation": "<3.1.2",
                "kreait/firebase-php": ">=3.2,<3.8.1",
                "la-haute-societe/tcpdf": "<6.2.22",
                "laravel/framework": "<6.20.14|>=7,<7.30.4|>=8,<8.24",
                "laravel/socialite": ">=1,<1.0.99|>=2,<2.0.10",
                "league/commonmark": "<0.18.3",
                "librenms/librenms": "<1.53",
                "livewire/livewire": ">2.2.4,<2.2.6",
                "magento/community-edition": ">=2,<2.2.10|>=2.3,<2.3.3",
                "magento/magento1ce": "<1.9.4.3",
                "magento/magento1ee": ">=1,<1.14.4.3",
                "magento/product-community-edition": ">=2,<2.2.10|>=2.3,<2.3.2-p.2",
                "marcwillmann/turn": "<0.3.3",
                "mautic/core": "<3.3.2|= 2.13.1",
                "mediawiki/core": ">=1.27,<1.27.6|>=1.29,<1.29.3|>=1.30,<1.30.2|>=1.31,<1.31.9|>=1.32,<1.32.6|>=1.32.99,<1.33.3|>=1.33.99,<1.34.3|>=1.34.99,<1.35",
                "mittwald/typo3_forum": "<1.2.1",
                "monolog/monolog": ">=1.8,<1.12",
                "moodle/moodle": "<3.5.17|>=3.7,<3.7.9|>=3.8,<3.8.8|>=3.9,<3.9.5|>=3.10,<3.10.2",
                "namshi/jose": "<2.2",
                "neos/flow": ">=1,<1.0.4|>=1.1,<1.1.1|>=2,<2.0.1|>=2.3,<2.3.16|>=3,<3.0.12|>=3.1,<3.1.10|>=3.2,<3.2.13|>=3.3,<3.3.13|>=4,<4.0.6",
                "neos/neos": ">=1.1,<1.1.3|>=1.2,<1.2.13|>=2,<2.0.4|>=2.3,<2.9.99|>=3,<3.0.20|>=3.1,<3.1.18|>=3.2,<3.2.14|>=3.3,<3.3.23|>=4,<4.0.17|>=4.1,<4.1.16|>=4.2,<4.2.12|>=4.3,<4.3.3",
                "neos/swiftmailer": ">=4.1,<4.1.99|>=5.4,<5.4.5",
                "nette/application": ">=2,<2.0.19|>=2.1,<2.1.13|>=2.2,<2.2.10|>=2.3,<2.3.14|>=2.4,<2.4.16|>=3,<3.0.6",
                "nette/nette": ">=2,<2.0.19|>=2.1,<2.1.13",
                "nystudio107/craft-seomatic": "<3.3",
                "nzo/url-encryptor-bundle": ">=4,<4.3.2|>=5,<5.0.1",
                "october/backend": "<1.1.2",
                "october/cms": "= 1.0.469|>=1.0.319,<1.0.469",
                "october/october": ">=1.0.319,<1.0.466",
                "october/rain": "<1.0.472|>=1.1,<1.1.2",
                "onelogin/php-saml": "<2.10.4",
                "oneup/uploader-bundle": "<1.9.3|>=2,<2.1.5",
                "openid/php-openid": "<2.3",
                "openmage/magento-lts": "<19.4.8|>=20,<20.0.4",
                "orchid/platform": ">=9,<9.4.4",
                "oro/crm": ">=1.7,<1.7.4",
                "oro/platform": ">=1.7,<1.7.4",
                "padraic/humbug_get_contents": "<1.1.2",
                "pagarme/pagarme-php": ">=0,<3",
                "paragonie/random_compat": "<2",
                "passbolt/passbolt_api": "<2.11",
                "paypal/merchant-sdk-php": "<3.12",
                "pear/archive_tar": "<1.4.12",
                "personnummer/personnummer": "<3.0.2",
                "phpfastcache/phpfastcache": ">=5,<5.0.13",
                "phpmailer/phpmailer": "<6.1.6",
                "phpmussel/phpmussel": ">=1,<1.6",
                "phpmyadmin/phpmyadmin": "<4.9.6|>=5,<5.0.3",
                "phpoffice/phpexcel": "<1.8.2",
                "phpoffice/phpspreadsheet": "<1.16",
                "phpseclib/phpseclib": "<2.0.31|>=3,<3.0.7",
                "phpunit/phpunit": ">=4.8.19,<4.8.28|>=5.0.10,<5.6.3",
                "phpwhois/phpwhois": "<=4.2.5",
                "phpxmlrpc/extras": "<0.6.1",
                "pimcore/pimcore": "<6.8.8",
                "pocketmine/pocketmine-mp": "<3.15.4",
                "pressbooks/pressbooks": "<5.18",
                "prestashop/autoupgrade": ">=4,<4.10.1",
                "prestashop/contactform": ">1.0.1,<4.3",
                "prestashop/gamification": "<2.3.2",
                "prestashop/productcomments": ">=4,<4.2.1",
                "prestashop/ps_emailsubscription": "<2.6.1",
                "prestashop/ps_facetedsearch": "<3.4.1",
                "privatebin/privatebin": "<1.2.2|>=1.3,<1.3.2",
                "propel/propel": ">=2-alpha.1,<=2-alpha.7",
                "propel/propel1": ">=1,<=1.7.1",
                "pterodactyl/panel": "<0.7.19|>=1-rc.0,<=1-rc.6",
                "pusher/pusher-php-server": "<2.2.1",
                "pwweb/laravel-core": "<=0.3.6-beta",
                "rainlab/debugbar-plugin": "<3.1",
                "robrichards/xmlseclibs": "<3.0.4",
                "sabberworm/php-css-parser": ">=1,<1.0.1|>=2,<2.0.1|>=3,<3.0.1|>=4,<4.0.1|>=5,<5.0.9|>=5.1,<5.1.3|>=5.2,<5.2.1|>=6,<6.0.2|>=7,<7.0.4|>=8,<8.0.1|>=8.1,<8.1.1|>=8.2,<8.2.1|>=8.3,<8.3.1",
                "sabre/dav": ">=1.6,<1.6.99|>=1.7,<1.7.11|>=1.8,<1.8.9",
                "scheb/two-factor-bundle": ">=0,<3.26|>=4,<4.11",
                "sensiolabs/connect": "<4.2.3",
                "serluck/phpwhois": "<=4.2.6",
                "shopware/core": "<=6.3.5.2",
                "shopware/platform": "<=6.3.5.2",
                "shopware/production": "<=6.3.5.2",
                "shopware/shopware": "<5.6.9",
                "silverstripe/admin": ">=1.0.3,<1.0.4|>=1.1,<1.1.1",
                "silverstripe/assets": ">=1,<1.4.7|>=1.5,<1.5.2",
                "silverstripe/cms": "<4.3.6|>=4.4,<4.4.4",
                "silverstripe/comments": ">=1.3,<1.9.99|>=2,<2.9.99|>=3,<3.1.1",
                "silverstripe/forum": "<=0.6.1|>=0.7,<=0.7.3",
                "silverstripe/framework": "<4.4.7|>=4.5,<4.5.4",
                "silverstripe/graphql": ">=2,<2.0.5|>=3,<3.1.2|>=3.2,<3.2.4",
                "silverstripe/registry": ">=2.1,<2.1.2|>=2.2,<2.2.1",
                "silverstripe/restfulserver": ">=1,<1.0.9|>=2,<2.0.4",
                "silverstripe/subsites": ">=2,<2.1.1",
                "silverstripe/taxonomy": ">=1.3,<1.3.1|>=2,<2.0.1",
                "silverstripe/userforms": "<3",
                "simple-updates/phpwhois": "<=1",
                "simplesamlphp/saml2": "<1.10.6|>=2,<2.3.8|>=3,<3.1.4",
                "simplesamlphp/simplesamlphp": "<1.18.6",
                "simplesamlphp/simplesamlphp-module-infocard": "<1.0.1",
                "simplito/elliptic-php": "<1.0.6",
                "slim/slim": "<2.6",
                "smarty/smarty": "<3.1.39",
                "socalnick/scn-social-auth": "<1.15.2",
                "socialiteproviders/steam": "<1.1",
                "spoonity/tcpdf": "<6.2.22",
                "squizlabs/php_codesniffer": ">=1,<2.8.1|>=3,<3.0.1",
                "ssddanbrown/bookstack": "<0.29.2",
                "stormpath/sdk": ">=0,<9.9.99",
                "studio-42/elfinder": "<2.1.49",
                "sulu/sulu": "<1.6.34|>=2,<2.0.10|>=2.1,<2.1.1",
                "swiftmailer/swiftmailer": ">=4,<5.4.5",
                "sylius/admin-bundle": ">=1,<1.0.17|>=1.1,<1.1.9|>=1.2,<1.2.2",
                "sylius/grid": ">=1,<1.1.19|>=1.2,<1.2.18|>=1.3,<1.3.13|>=1.4,<1.4.5|>=1.5,<1.5.1",
                "sylius/grid-bundle": ">=1,<1.1.19|>=1.2,<1.2.18|>=1.3,<1.3.13|>=1.4,<1.4.5|>=1.5,<1.5.1",
                "sylius/resource-bundle": "<1.3.14|>=1.4,<1.4.7|>=1.5,<1.5.2|>=1.6,<1.6.4",
                "sylius/sylius": "<1.6.9|>=1.7,<1.7.9|>=1.8,<1.8.3",
                "symbiote/silverstripe-multivaluefield": ">=3,<3.0.99",
                "symbiote/silverstripe-queuedjobs": ">=3,<3.0.2|>=3.1,<3.1.4|>=4,<4.0.7|>=4.1,<4.1.2|>=4.2,<4.2.4|>=4.3,<4.3.3|>=4.4,<4.4.3|>=4.5,<4.5.1|>=4.6,<4.6.4",
                "symbiote/silverstripe-versionedfiles": "<=2.0.3",
                "symfony/cache": ">=3.1,<3.4.35|>=4,<4.2.12|>=4.3,<4.3.8",
                "symfony/dependency-injection": ">=2,<2.0.17|>=2.7,<2.7.51|>=2.8,<2.8.50|>=3,<3.4.26|>=4,<4.1.12|>=4.2,<4.2.7",
                "symfony/error-handler": ">=4.4,<4.4.4|>=5,<5.0.4",
                "symfony/form": ">=2.3,<2.3.35|>=2.4,<2.6.12|>=2.7,<2.7.50|>=2.8,<2.8.49|>=3,<3.4.20|>=4,<4.0.15|>=4.1,<4.1.9|>=4.2,<4.2.1",
                "symfony/framework-bundle": ">=2,<2.3.18|>=2.4,<2.4.8|>=2.5,<2.5.2|>=2.7,<2.7.51|>=2.8,<2.8.50|>=3,<3.4.26|>=4,<4.1.12|>=4.2,<4.2.7",
                "symfony/http-foundation": ">=2,<2.8.52|>=3,<3.4.35|>=4,<4.2.12|>=4.3,<4.3.8|>=4.4,<4.4.7|>=5,<5.0.7",
                "symfony/http-kernel": ">=2,<2.8.52|>=3,<3.4.35|>=4,<4.2.12|>=4.3,<4.4.13|>=5,<5.1.5",
                "symfony/intl": ">=2.7,<2.7.38|>=2.8,<2.8.31|>=3,<3.2.14|>=3.3,<3.3.13",
                "symfony/mime": ">=4.3,<4.3.8",
                "symfony/phpunit-bridge": ">=2.8,<2.8.50|>=3,<3.4.26|>=4,<4.1.12|>=4.2,<4.2.7",
                "symfony/polyfill": ">=1,<1.10",
                "symfony/polyfill-php55": ">=1,<1.10",
                "symfony/proxy-manager-bridge": ">=2.7,<2.7.51|>=2.8,<2.8.50|>=3,<3.4.26|>=4,<4.1.12|>=4.2,<4.2.7",
                "symfony/routing": ">=2,<2.0.19",
                "symfony/security": ">=2,<2.7.51|>=2.8,<2.8.50|>=3,<3.4.26|>=4,<4.1.12|>=4.2,<4.2.7|>=4.4,<4.4.7|>=5,<5.0.7",
                "symfony/security-bundle": ">=2,<2.7.48|>=2.8,<2.8.41|>=3,<3.3.17|>=3.4,<3.4.11|>=4,<4.0.11",
                "symfony/security-core": ">=2.4,<2.6.13|>=2.7,<2.7.9|>=2.7.30,<2.7.32|>=2.8,<2.8.37|>=3,<3.3.17|>=3.4,<3.4.7|>=4,<4.0.7",
                "symfony/security-csrf": ">=2.4,<2.7.48|>=2.8,<2.8.41|>=3,<3.3.17|>=3.4,<3.4.11|>=4,<4.0.11",
                "symfony/security-guard": ">=2.8,<2.8.41|>=3,<3.3.17|>=3.4,<3.4.11|>=4,<4.0.11",
                "symfony/security-http": ">=2.3,<2.3.41|>=2.4,<2.7.51|>=2.8,<2.8.50|>=3,<3.4.26|>=4,<4.2.12|>=4.3,<4.3.8|>=4.4,<4.4.7|>=5,<5.0.7",
                "symfony/serializer": ">=2,<2.0.11",
                "symfony/symfony": ">=2,<2.8.52|>=3,<3.4.35|>=4,<4.2.12|>=4.3,<4.4.13|>=5,<5.1.5",
                "symfony/translation": ">=2,<2.0.17",
                "symfony/validator": ">=2,<2.0.24|>=2.1,<2.1.12|>=2.2,<2.2.5|>=2.3,<2.3.3",
                "symfony/var-exporter": ">=4.2,<4.2.12|>=4.3,<4.3.8",
                "symfony/web-profiler-bundle": ">=2,<2.3.19|>=2.4,<2.4.9|>=2.5,<2.5.4",
                "symfony/yaml": ">=2,<2.0.22|>=2.1,<2.1.7",
                "t3g/svg-sanitizer": "<1.0.3",
                "tecnickcom/tcpdf": "<6.2.22",
                "thelia/backoffice-default-template": ">=2.1,<2.1.2",
                "thelia/thelia": ">=2.1-beta.1,<2.1.3",
                "theonedemon/phpwhois": "<=4.2.5",
                "titon/framework": ">=0,<9.9.99",
                "truckersmp/phpwhois": "<=4.3.1",
                "twig/twig": "<1.38|>=2,<2.7",
                "typo3/cms": ">=6.2,<6.2.30|>=7,<7.6.32|>=8,<8.7.38|>=9,<9.5.25|>=10,<10.4.14|>=11,<11.1.1",
                "typo3/cms-backend": ">=7,<=7.6.50|>=8,<=8.7.39|>=9,<=9.5.24|>=10,<=10.4.13|>=11,<=11.1",
                "typo3/cms-core": ">=6.2,<=6.2.56|>=7,<=7.6.50|>=8,<=8.7.39|>=9,<9.5.25|>=10,<10.4.14|>=11,<11.1.1",
                "typo3/cms-form": ">=8,<=8.7.39|>=9,<=9.5.24|>=10,<=10.4.13|>=11,<=11.1",
                "typo3/flow": ">=1,<1.0.4|>=1.1,<1.1.1|>=2,<2.0.1|>=2.3,<2.3.16|>=3,<3.0.12|>=3.1,<3.1.10|>=3.2,<3.2.13|>=3.3,<3.3.13|>=4,<4.0.6",
                "typo3/neos": ">=1.1,<1.1.3|>=1.2,<1.2.13|>=2,<2.0.4|>=2.3,<2.3.99|>=3,<3.0.20|>=3.1,<3.1.18|>=3.2,<3.2.14|>=3.3,<3.3.23|>=4,<4.0.17|>=4.1,<4.1.16|>=4.2,<4.2.12|>=4.3,<4.3.3",
                "typo3/phar-stream-wrapper": ">=1,<2.1.1|>=3,<3.1.1",
                "typo3/swiftmailer": ">=4.1,<4.1.99|>=5.4,<5.4.5",
                "typo3fluid/fluid": ">=2,<2.0.8|>=2.1,<2.1.7|>=2.2,<2.2.4|>=2.3,<2.3.7|>=2.4,<2.4.4|>=2.5,<2.5.11|>=2.6,<2.6.10",
                "ua-parser/uap-php": "<3.8",
                "usmanhalalit/pixie": "<1.0.3|>=2,<2.0.2",
                "verot/class.upload.php": "<=1.0.3|>=2,<=2.0.4",
                "vrana/adminer": "<4.7.9",
                "wallabag/tcpdf": "<6.2.22",
                "wikimedia/parsoid": "<0.12.2",
                "willdurand/js-translation-bundle": "<2.1.1",
                "yii2mod/yii2-cms": "<1.9.2",
                "yiisoft/yii": ">=1.1.14,<1.1.15",
                "yiisoft/yii2": "<2.0.38",
                "yiisoft/yii2-bootstrap": "<2.0.4",
                "yiisoft/yii2-dev": "<2.0.15",
                "yiisoft/yii2-elasticsearch": "<2.0.5",
                "yiisoft/yii2-gii": "<2.0.4",
                "yiisoft/yii2-jui": "<2.0.4",
                "yiisoft/yii2-redis": "<2.0.8",
                "yourls/yourls": "<1.7.4",
                "zendframework/zend-cache": ">=2.4,<2.4.8|>=2.5,<2.5.3",
                "zendframework/zend-captcha": ">=2,<2.4.9|>=2.5,<2.5.2",
                "zendframework/zend-crypt": ">=2,<2.4.9|>=2.5,<2.5.2",
                "zendframework/zend-db": ">=2,<2.0.99|>=2.1,<2.1.99|>=2.2,<2.2.10|>=2.3,<2.3.5",
                "zendframework/zend-developer-tools": ">=1.2.2,<1.2.3",
                "zendframework/zend-diactoros": ">=1,<1.8.4",
                "zendframework/zend-feed": ">=1,<2.10.3",
                "zendframework/zend-form": ">=2,<2.2.7|>=2.3,<2.3.1",
                "zendframework/zend-http": ">=1,<2.8.1",
                "zendframework/zend-json": ">=2.1,<2.1.6|>=2.2,<2.2.6",
                "zendframework/zend-ldap": ">=2,<2.0.99|>=2.1,<2.1.99|>=2.2,<2.2.8|>=2.3,<2.3.3",
                "zendframework/zend-mail": ">=2,<2.4.11|>=2.5,<2.7.2",
                "zendframework/zend-navigation": ">=2,<2.2.7|>=2.3,<2.3.1",
                "zendframework/zend-session": ">=2,<2.0.99|>=2.1,<2.1.99|>=2.2,<2.2.9|>=2.3,<2.3.4",
                "zendframework/zend-validator": ">=2.3,<2.3.6",
                "zendframework/zend-view": ">=2,<2.2.7|>=2.3,<2.3.1",
                "zendframework/zend-xmlrpc": ">=2.1,<2.1.6|>=2.2,<2.2.6",
                "zendframework/zendframework": "<2.5.1",
                "zendframework/zendframework1": "<1.12.20",
                "zendframework/zendopenid": ">=2,<2.0.2",
                "zendframework/zendxml": ">=1,<1.0.1",
                "zetacomponents/mail": "<1.8.2",
                "zf-commons/zfc-user": "<1.2.2",
                "zfcampus/zf-apigility-doctrine": ">=1,<1.0.3",
                "zfr/zfr-oauth2-server-module": "<0.1.2"
            },
            "type": "metapackage",
            "notification-url": "https://packagist.org/downloads/",
            "license": [
                "MIT"
            ],
            "authors": [
                {
                    "name": "Marco Pivetta",
                    "email": "ocramius@gmail.com",
                    "role": "maintainer"
                },
                {
                    "name": "Ilya Tribusean",
                    "email": "slash3b@gmail.com",
                    "role": "maintainer"
                }
            ],
            "description": "Prevents installation of composer packages with known security vulnerabilities: no API, simply require it",
            "support": {
                "issues": "https://github.com/Roave/SecurityAdvisories/issues",
                "source": "https://github.com/Roave/SecurityAdvisories/tree/latest"
            },
            "funding": [
                {
                    "url": "https://github.com/Ocramius",
                    "type": "github"
                },
                {
                    "url": "https://tidelift.com/funding/github/packagist/roave/security-advisories",
                    "type": "tidelift"
                }
            ],
            "time": "2021-04-16T20:01:44+00:00"
        },
        {
            "name": "robmorgan/phinx",
            "version": "0.11.1",
            "source": {
                "type": "git",
                "url": "https://github.com/cakephp/phinx.git",
                "reference": "a6cced878695d26396b26dfd62ce300aea07de05"
            },
            "dist": {
                "type": "zip",
                "url": "https://api.github.com/repos/cakephp/phinx/zipball/a6cced878695d26396b26dfd62ce300aea07de05",
                "reference": "a6cced878695d26396b26dfd62ce300aea07de05",
                "shasum": ""
            },
            "require": {
                "cakephp/collection": "^3.6",
                "cakephp/core": "^3.6",
                "cakephp/database": "^3.6",
                "cakephp/datasource": "^3.6",
                "php": ">=5.6",
                "symfony/config": "^3.4|^4.0",
                "symfony/console": "^3.4|^4.0",
                "symfony/yaml": "^3.4|^4.0"
            },
            "require-dev": {
                "cakephp/cakephp-codesniffer": "^3.0",
                "phpunit/phpunit": ">=5.7,<8.0",
                "sebastian/comparator": ">=1.2.3"
            },
            "bin": [
                "bin/phinx"
            ],
            "type": "library",
            "autoload": {
                "psr-4": {
                    "Phinx\\": "src/Phinx/"
                }
            },
            "notification-url": "https://packagist.org/downloads/",
            "license": [
                "MIT"
            ],
            "authors": [
                {
                    "name": "Rob Morgan",
                    "email": "robbym@gmail.com",
                    "homepage": "https://robmorgan.id.au",
                    "role": "Lead Developer"
                },
                {
                    "name": "Woody Gilk",
                    "email": "woody.gilk@gmail.com",
                    "homepage": "https://shadowhand.me",
                    "role": "Developer"
                },
                {
                    "name": "Richard Quadling",
                    "email": "rquadling@gmail.com",
                    "role": "Developer"
                },
                {
                    "name": "CakePHP Community",
                    "homepage": "https://github.com/cakephp/phinx/graphs/contributors",
                    "role": "Developer"
                }
            ],
            "description": "Phinx makes it ridiculously easy to manage the database migrations for your PHP app.",
            "homepage": "https://phinx.org",
            "keywords": [
                "database",
                "database migrations",
                "db",
                "migrations",
                "phinx"
            ],
            "support": {
                "issues": "https://github.com/cakephp/phinx/issues",
                "source": "https://github.com/cakephp/phinx/tree/0.11.1"
            },
            "time": "2019-08-28T12:24:19+00:00"
        },
        {
            "name": "symfony/config",
            "version": "v4.4.20",
            "source": {
                "type": "git",
                "url": "https://github.com/symfony/config.git",
                "reference": "98606c6fa1a8f55ff964ccdd704275bf5b9f71b3"
            },
            "dist": {
                "type": "zip",
                "url": "https://api.github.com/repos/symfony/config/zipball/98606c6fa1a8f55ff964ccdd704275bf5b9f71b3",
                "reference": "98606c6fa1a8f55ff964ccdd704275bf5b9f71b3",
                "shasum": ""
            },
            "require": {
                "php": ">=7.1.3",
                "symfony/filesystem": "^3.4|^4.0|^5.0",
                "symfony/polyfill-ctype": "~1.8"
            },
            "conflict": {
                "symfony/finder": "<3.4"
            },
            "require-dev": {
                "symfony/event-dispatcher": "^3.4|^4.0|^5.0",
                "symfony/finder": "^3.4|^4.0|^5.0",
                "symfony/messenger": "^4.1|^5.0",
                "symfony/service-contracts": "^1.1|^2",
                "symfony/yaml": "^3.4|^4.0|^5.0"
            },
            "suggest": {
                "symfony/yaml": "To use the yaml reference dumper"
            },
            "type": "library",
            "autoload": {
                "psr-4": {
                    "Symfony\\Component\\Config\\": ""
                },
                "exclude-from-classmap": [
                    "/Tests/"
                ]
            },
            "notification-url": "https://packagist.org/downloads/",
            "license": [
                "MIT"
            ],
            "authors": [
                {
                    "name": "Fabien Potencier",
                    "email": "fabien@symfony.com"
                },
                {
                    "name": "Symfony Community",
                    "homepage": "https://symfony.com/contributors"
                }
            ],
            "description": "Helps you find, load, combine, autofill and validate configuration values of any kind",
            "homepage": "https://symfony.com",
            "support": {
                "source": "https://github.com/symfony/config/tree/v4.4.20"
            },
            "funding": [
                {
                    "url": "https://symfony.com/sponsor",
                    "type": "custom"
                },
                {
                    "url": "https://github.com/fabpot",
                    "type": "github"
                },
                {
                    "url": "https://tidelift.com/funding/github/packagist/symfony/symfony",
                    "type": "tidelift"
                }
            ],
            "time": "2021-02-22T15:36:50+00:00"
        },
        {
            "name": "symfony/console",
            "version": "v3.4.47",
            "source": {
                "type": "git",
                "url": "https://github.com/symfony/console.git",
                "reference": "a10b1da6fc93080c180bba7219b5ff5b7518fe81"
            },
            "dist": {
                "type": "zip",
                "url": "https://api.github.com/repos/symfony/console/zipball/a10b1da6fc93080c180bba7219b5ff5b7518fe81",
                "reference": "a10b1da6fc93080c180bba7219b5ff5b7518fe81",
                "shasum": ""
            },
            "require": {
                "php": "^5.5.9|>=7.0.8",
                "symfony/debug": "~2.8|~3.0|~4.0",
                "symfony/polyfill-mbstring": "~1.0"
            },
            "conflict": {
                "symfony/dependency-injection": "<3.4",
                "symfony/process": "<3.3"
            },
            "provide": {
                "psr/log-implementation": "1.0"
            },
            "require-dev": {
                "psr/log": "~1.0",
                "symfony/config": "~3.3|~4.0",
                "symfony/dependency-injection": "~3.4|~4.0",
                "symfony/event-dispatcher": "~2.8|~3.0|~4.0",
                "symfony/lock": "~3.4|~4.0",
                "symfony/process": "~3.3|~4.0"
            },
            "suggest": {
                "psr/log": "For using the console logger",
                "symfony/event-dispatcher": "",
                "symfony/lock": "",
                "symfony/process": ""
            },
            "type": "library",
            "autoload": {
                "psr-4": {
                    "Symfony\\Component\\Console\\": ""
                },
                "exclude-from-classmap": [
                    "/Tests/"
                ]
            },
            "notification-url": "https://packagist.org/downloads/",
            "license": [
                "MIT"
            ],
            "authors": [
                {
                    "name": "Fabien Potencier",
                    "email": "fabien@symfony.com"
                },
                {
                    "name": "Symfony Community",
                    "homepage": "https://symfony.com/contributors"
                }
            ],
            "description": "Symfony Console Component",
            "homepage": "https://symfony.com",
            "support": {
                "source": "https://github.com/symfony/console/tree/v3.4.47"
            },
            "funding": [
                {
                    "url": "https://symfony.com/sponsor",
                    "type": "custom"
                },
                {
                    "url": "https://github.com/fabpot",
                    "type": "github"
                },
                {
                    "url": "https://tidelift.com/funding/github/packagist/symfony/symfony",
                    "type": "tidelift"
                }
            ],
            "time": "2020-10-24T10:57:07+00:00"
        },
        {
            "name": "symfony/css-selector",
            "version": "v5.2.4",
            "source": {
                "type": "git",
                "url": "https://github.com/symfony/css-selector.git",
                "reference": "f65f217b3314504a1ec99c2d6ef69016bb13490f"
            },
            "dist": {
                "type": "zip",
                "url": "https://api.github.com/repos/symfony/css-selector/zipball/f65f217b3314504a1ec99c2d6ef69016bb13490f",
                "reference": "f65f217b3314504a1ec99c2d6ef69016bb13490f",
                "shasum": ""
            },
            "require": {
                "php": ">=7.2.5"
            },
            "type": "library",
            "autoload": {
                "psr-4": {
                    "Symfony\\Component\\CssSelector\\": ""
                },
                "exclude-from-classmap": [
                    "/Tests/"
                ]
            },
            "notification-url": "https://packagist.org/downloads/",
            "license": [
                "MIT"
            ],
            "authors": [
                {
                    "name": "Fabien Potencier",
                    "email": "fabien@symfony.com"
                },
                {
                    "name": "Jean-François Simon",
                    "email": "jeanfrancois.simon@sensiolabs.com"
                },
                {
                    "name": "Symfony Community",
                    "homepage": "https://symfony.com/contributors"
                }
            ],
            "description": "Converts CSS selectors to XPath expressions",
            "homepage": "https://symfony.com",
            "support": {
                "source": "https://github.com/symfony/css-selector/tree/v5.2.4"
            },
            "funding": [
                {
                    "url": "https://symfony.com/sponsor",
                    "type": "custom"
                },
                {
                    "url": "https://github.com/fabpot",
                    "type": "github"
                },
                {
                    "url": "https://tidelift.com/funding/github/packagist/symfony/symfony",
                    "type": "tidelift"
                }
            ],
            "time": "2021-01-27T10:01:46+00:00"
        },
        {
            "name": "symfony/debug",
            "version": "v4.4.20",
            "source": {
                "type": "git",
                "url": "https://github.com/symfony/debug.git",
                "reference": "157bbec4fd773bae53c5483c50951a5530a2cc16"
            },
            "dist": {
                "type": "zip",
                "url": "https://api.github.com/repos/symfony/debug/zipball/157bbec4fd773bae53c5483c50951a5530a2cc16",
                "reference": "157bbec4fd773bae53c5483c50951a5530a2cc16",
                "shasum": ""
            },
            "require": {
                "php": ">=7.1.3",
                "psr/log": "~1.0",
                "symfony/polyfill-php80": "^1.15"
            },
            "conflict": {
                "symfony/http-kernel": "<3.4"
            },
            "require-dev": {
                "symfony/http-kernel": "^3.4|^4.0|^5.0"
            },
            "type": "library",
            "autoload": {
                "psr-4": {
                    "Symfony\\Component\\Debug\\": ""
                },
                "exclude-from-classmap": [
                    "/Tests/"
                ]
            },
            "notification-url": "https://packagist.org/downloads/",
            "license": [
                "MIT"
            ],
            "authors": [
                {
                    "name": "Fabien Potencier",
                    "email": "fabien@symfony.com"
                },
                {
                    "name": "Symfony Community",
                    "homepage": "https://symfony.com/contributors"
                }
            ],
            "description": "Provides tools to ease debugging PHP code",
            "homepage": "https://symfony.com",
            "support": {
                "source": "https://github.com/symfony/debug/tree/v4.4.20"
            },
            "funding": [
                {
                    "url": "https://symfony.com/sponsor",
                    "type": "custom"
                },
                {
                    "url": "https://github.com/fabpot",
                    "type": "github"
                },
                {
                    "url": "https://tidelift.com/funding/github/packagist/symfony/symfony",
                    "type": "tidelift"
                }
            ],
            "time": "2021-01-28T16:54:48+00:00"
        },
        {
            "name": "symfony/filesystem",
            "version": "v5.2.6",
            "source": {
                "type": "git",
                "url": "https://github.com/symfony/filesystem.git",
                "reference": "8c86a82f51658188119e62cff0a050a12d09836f"
            },
            "dist": {
                "type": "zip",
                "url": "https://api.github.com/repos/symfony/filesystem/zipball/8c86a82f51658188119e62cff0a050a12d09836f",
                "reference": "8c86a82f51658188119e62cff0a050a12d09836f",
                "shasum": ""
            },
            "require": {
                "php": ">=7.2.5",
                "symfony/polyfill-ctype": "~1.8"
            },
            "type": "library",
            "autoload": {
                "psr-4": {
                    "Symfony\\Component\\Filesystem\\": ""
                },
                "exclude-from-classmap": [
                    "/Tests/"
                ]
            },
            "notification-url": "https://packagist.org/downloads/",
            "license": [
                "MIT"
            ],
            "authors": [
                {
                    "name": "Fabien Potencier",
                    "email": "fabien@symfony.com"
                },
                {
                    "name": "Symfony Community",
                    "homepage": "https://symfony.com/contributors"
                }
            ],
            "description": "Provides basic utilities for the filesystem",
            "homepage": "https://symfony.com",
            "support": {
                "source": "https://github.com/symfony/filesystem/tree/v5.2.6"
            },
            "funding": [
                {
                    "url": "https://symfony.com/sponsor",
                    "type": "custom"
                },
                {
                    "url": "https://github.com/fabpot",
                    "type": "github"
                },
                {
                    "url": "https://tidelift.com/funding/github/packagist/symfony/symfony",
                    "type": "tidelift"
                }
            ],
            "time": "2021-03-28T14:30:26+00:00"
        },
        {
            "name": "symfony/http-foundation",
            "version": "v3.4.47",
            "source": {
                "type": "git",
                "url": "https://github.com/symfony/http-foundation.git",
                "reference": "b9885fcce6fe494201da4f70a9309770e9d13dc8"
            },
            "dist": {
                "type": "zip",
                "url": "https://api.github.com/repos/symfony/http-foundation/zipball/b9885fcce6fe494201da4f70a9309770e9d13dc8",
                "reference": "b9885fcce6fe494201da4f70a9309770e9d13dc8",
                "shasum": ""
            },
            "require": {
                "php": "^5.5.9|>=7.0.8",
                "symfony/polyfill-mbstring": "~1.1",
                "symfony/polyfill-php70": "~1.6"
            },
            "require-dev": {
                "symfony/expression-language": "~2.8|~3.0|~4.0"
            },
            "type": "library",
            "autoload": {
                "psr-4": {
                    "Symfony\\Component\\HttpFoundation\\": ""
                },
                "exclude-from-classmap": [
                    "/Tests/"
                ]
            },
            "notification-url": "https://packagist.org/downloads/",
            "license": [
                "MIT"
            ],
            "authors": [
                {
                    "name": "Fabien Potencier",
                    "email": "fabien@symfony.com"
                },
                {
                    "name": "Symfony Community",
                    "homepage": "https://symfony.com/contributors"
                }
            ],
            "description": "Symfony HttpFoundation Component",
            "homepage": "https://symfony.com",
            "support": {
                "source": "https://github.com/symfony/http-foundation/tree/v3.4.47"
            },
            "funding": [
                {
                    "url": "https://symfony.com/sponsor",
                    "type": "custom"
                },
                {
                    "url": "https://github.com/fabpot",
                    "type": "github"
                },
                {
                    "url": "https://tidelift.com/funding/github/packagist/symfony/symfony",
                    "type": "tidelift"
                }
            ],
            "time": "2020-10-24T10:57:07+00:00"
        },
        {
            "name": "symfony/polyfill-ctype",
            "version": "v1.22.1",
            "source": {
                "type": "git",
                "url": "https://github.com/symfony/polyfill-ctype.git",
                "reference": "c6c942b1ac76c82448322025e084cadc56048b4e"
            },
            "dist": {
                "type": "zip",
                "url": "https://api.github.com/repos/symfony/polyfill-ctype/zipball/c6c942b1ac76c82448322025e084cadc56048b4e",
                "reference": "c6c942b1ac76c82448322025e084cadc56048b4e",
                "shasum": ""
            },
            "require": {
                "php": ">=7.1"
            },
            "suggest": {
                "ext-ctype": "For best performance"
            },
            "type": "library",
            "extra": {
                "branch-alias": {
                    "dev-main": "1.22-dev"
                },
                "thanks": {
                    "name": "symfony/polyfill",
                    "url": "https://github.com/symfony/polyfill"
                }
            },
            "autoload": {
                "psr-4": {
                    "Symfony\\Polyfill\\Ctype\\": ""
                },
                "files": [
                    "bootstrap.php"
                ]
            },
            "notification-url": "https://packagist.org/downloads/",
            "license": [
                "MIT"
            ],
            "authors": [
                {
                    "name": "Gert de Pagter",
                    "email": "BackEndTea@gmail.com"
                },
                {
                    "name": "Symfony Community",
                    "homepage": "https://symfony.com/contributors"
                }
            ],
            "description": "Symfony polyfill for ctype functions",
            "homepage": "https://symfony.com",
            "keywords": [
                "compatibility",
                "ctype",
                "polyfill",
                "portable"
            ],
            "support": {
                "source": "https://github.com/symfony/polyfill-ctype/tree/v1.22.1"
            },
            "funding": [
                {
                    "url": "https://symfony.com/sponsor",
                    "type": "custom"
                },
                {
                    "url": "https://github.com/fabpot",
                    "type": "github"
                },
                {
                    "url": "https://tidelift.com/funding/github/packagist/symfony/symfony",
                    "type": "tidelift"
                }
            ],
            "time": "2021-01-07T16:49:33+00:00"
        },
        {
            "name": "symfony/polyfill-intl-idn",
            "version": "v1.22.1",
            "source": {
                "type": "git",
                "url": "https://github.com/symfony/polyfill-intl-idn.git",
                "reference": "2d63434d922daf7da8dd863e7907e67ee3031483"
            },
            "dist": {
                "type": "zip",
                "url": "https://api.github.com/repos/symfony/polyfill-intl-idn/zipball/2d63434d922daf7da8dd863e7907e67ee3031483",
                "reference": "2d63434d922daf7da8dd863e7907e67ee3031483",
                "shasum": ""
            },
            "require": {
                "php": ">=7.1",
                "symfony/polyfill-intl-normalizer": "^1.10",
                "symfony/polyfill-php72": "^1.10"
            },
            "suggest": {
                "ext-intl": "For best performance"
            },
            "type": "library",
            "extra": {
                "branch-alias": {
                    "dev-main": "1.22-dev"
                },
                "thanks": {
                    "name": "symfony/polyfill",
                    "url": "https://github.com/symfony/polyfill"
                }
            },
            "autoload": {
                "psr-4": {
                    "Symfony\\Polyfill\\Intl\\Idn\\": ""
                },
                "files": [
                    "bootstrap.php"
                ]
            },
            "notification-url": "https://packagist.org/downloads/",
            "license": [
                "MIT"
            ],
            "authors": [
                {
                    "name": "Laurent Bassin",
                    "email": "laurent@bassin.info"
                },
                {
                    "name": "Trevor Rowbotham",
                    "email": "trevor.rowbotham@pm.me"
                },
                {
                    "name": "Symfony Community",
                    "homepage": "https://symfony.com/contributors"
                }
            ],
            "description": "Symfony polyfill for intl's idn_to_ascii and idn_to_utf8 functions",
            "homepage": "https://symfony.com",
            "keywords": [
                "compatibility",
                "idn",
                "intl",
                "polyfill",
                "portable",
                "shim"
            ],
            "support": {
                "source": "https://github.com/symfony/polyfill-intl-idn/tree/v1.22.1"
            },
            "funding": [
                {
                    "url": "https://symfony.com/sponsor",
                    "type": "custom"
                },
                {
                    "url": "https://github.com/fabpot",
                    "type": "github"
                },
                {
                    "url": "https://tidelift.com/funding/github/packagist/symfony/symfony",
                    "type": "tidelift"
                }
            ],
            "time": "2021-01-22T09:19:47+00:00"
        },
        {
            "name": "symfony/polyfill-intl-normalizer",
            "version": "v1.22.1",
            "source": {
                "type": "git",
                "url": "https://github.com/symfony/polyfill-intl-normalizer.git",
                "reference": "43a0283138253ed1d48d352ab6d0bdb3f809f248"
            },
            "dist": {
                "type": "zip",
                "url": "https://api.github.com/repos/symfony/polyfill-intl-normalizer/zipball/43a0283138253ed1d48d352ab6d0bdb3f809f248",
                "reference": "43a0283138253ed1d48d352ab6d0bdb3f809f248",
                "shasum": ""
            },
            "require": {
                "php": ">=7.1"
            },
            "suggest": {
                "ext-intl": "For best performance"
            },
            "type": "library",
            "extra": {
                "branch-alias": {
                    "dev-main": "1.22-dev"
                },
                "thanks": {
                    "name": "symfony/polyfill",
                    "url": "https://github.com/symfony/polyfill"
                }
            },
            "autoload": {
                "psr-4": {
                    "Symfony\\Polyfill\\Intl\\Normalizer\\": ""
                },
                "files": [
                    "bootstrap.php"
                ],
                "classmap": [
                    "Resources/stubs"
                ]
            },
            "notification-url": "https://packagist.org/downloads/",
            "license": [
                "MIT"
            ],
            "authors": [
                {
                    "name": "Nicolas Grekas",
                    "email": "p@tchwork.com"
                },
                {
                    "name": "Symfony Community",
                    "homepage": "https://symfony.com/contributors"
                }
            ],
            "description": "Symfony polyfill for intl's Normalizer class and related functions",
            "homepage": "https://symfony.com",
            "keywords": [
                "compatibility",
                "intl",
                "normalizer",
                "polyfill",
                "portable",
                "shim"
            ],
            "support": {
                "source": "https://github.com/symfony/polyfill-intl-normalizer/tree/v1.22.1"
            },
            "funding": [
                {
                    "url": "https://symfony.com/sponsor",
                    "type": "custom"
                },
                {
                    "url": "https://github.com/fabpot",
                    "type": "github"
                },
                {
                    "url": "https://tidelift.com/funding/github/packagist/symfony/symfony",
                    "type": "tidelift"
                }
            ],
            "time": "2021-01-22T09:19:47+00:00"
        },
        {
            "name": "symfony/polyfill-mbstring",
            "version": "v1.22.1",
            "source": {
                "type": "git",
                "url": "https://github.com/symfony/polyfill-mbstring.git",
                "reference": "5232de97ee3b75b0360528dae24e73db49566ab1"
            },
            "dist": {
                "type": "zip",
                "url": "https://api.github.com/repos/symfony/polyfill-mbstring/zipball/5232de97ee3b75b0360528dae24e73db49566ab1",
                "reference": "5232de97ee3b75b0360528dae24e73db49566ab1",
                "shasum": ""
            },
            "require": {
                "php": ">=7.1"
            },
            "suggest": {
                "ext-mbstring": "For best performance"
            },
            "type": "library",
            "extra": {
                "branch-alias": {
                    "dev-main": "1.22-dev"
                },
                "thanks": {
                    "name": "symfony/polyfill",
                    "url": "https://github.com/symfony/polyfill"
                }
            },
            "autoload": {
                "psr-4": {
                    "Symfony\\Polyfill\\Mbstring\\": ""
                },
                "files": [
                    "bootstrap.php"
                ]
            },
            "notification-url": "https://packagist.org/downloads/",
            "license": [
                "MIT"
            ],
            "authors": [
                {
                    "name": "Nicolas Grekas",
                    "email": "p@tchwork.com"
                },
                {
                    "name": "Symfony Community",
                    "homepage": "https://symfony.com/contributors"
                }
            ],
            "description": "Symfony polyfill for the Mbstring extension",
            "homepage": "https://symfony.com",
            "keywords": [
                "compatibility",
                "mbstring",
                "polyfill",
                "portable",
                "shim"
            ],
            "support": {
                "source": "https://github.com/symfony/polyfill-mbstring/tree/v1.22.1"
            },
            "funding": [
                {
                    "url": "https://symfony.com/sponsor",
                    "type": "custom"
                },
                {
                    "url": "https://github.com/fabpot",
                    "type": "github"
                },
                {
                    "url": "https://tidelift.com/funding/github/packagist/symfony/symfony",
                    "type": "tidelift"
                }
            ],
            "time": "2021-01-22T09:19:47+00:00"
        },
        {
            "name": "symfony/polyfill-php70",
            "version": "v1.20.0",
            "source": {
                "type": "git",
                "url": "https://github.com/symfony/polyfill-php70.git",
                "reference": "5f03a781d984aae42cebd18e7912fa80f02ee644"
            },
            "dist": {
                "type": "zip",
                "url": "https://api.github.com/repos/symfony/polyfill-php70/zipball/5f03a781d984aae42cebd18e7912fa80f02ee644",
                "reference": "5f03a781d984aae42cebd18e7912fa80f02ee644",
                "shasum": ""
            },
            "require": {
                "php": ">=7.1"
            },
            "type": "metapackage",
            "extra": {
                "branch-alias": {
                    "dev-main": "1.20-dev"
                },
                "thanks": {
                    "name": "symfony/polyfill",
                    "url": "https://github.com/symfony/polyfill"
                }
            },
            "notification-url": "https://packagist.org/downloads/",
            "license": [
                "MIT"
            ],
            "authors": [
                {
                    "name": "Nicolas Grekas",
                    "email": "p@tchwork.com"
                },
                {
                    "name": "Symfony Community",
                    "homepage": "https://symfony.com/contributors"
                }
            ],
            "description": "Symfony polyfill backporting some PHP 7.0+ features to lower PHP versions",
            "homepage": "https://symfony.com",
            "keywords": [
                "compatibility",
                "polyfill",
                "portable",
                "shim"
            ],
            "support": {
                "source": "https://github.com/symfony/polyfill-php70/tree/v1.20.0"
            },
            "funding": [
                {
                    "url": "https://symfony.com/sponsor",
                    "type": "custom"
                },
                {
                    "url": "https://github.com/fabpot",
                    "type": "github"
                },
                {
                    "url": "https://tidelift.com/funding/github/packagist/symfony/symfony",
                    "type": "tidelift"
                }
            ],
            "time": "2020-10-23T14:02:19+00:00"
        },
        {
            "name": "symfony/polyfill-php71",
            "version": "v1.20.0",
            "source": {
                "type": "git",
                "url": "https://github.com/symfony/polyfill-php71.git",
                "reference": "2d6cdeca7ea470e50db9e544c9ec4b1955036c22"
            },
            "dist": {
                "type": "zip",
                "url": "https://api.github.com/repos/symfony/polyfill-php71/zipball/2d6cdeca7ea470e50db9e544c9ec4b1955036c22",
                "reference": "2d6cdeca7ea470e50db9e544c9ec4b1955036c22",
                "shasum": ""
            },
            "require": {
                "php": ">=7.1"
            },
            "type": "metapackage",
            "extra": {
                "branch-alias": {
                    "dev-main": "1.20-dev"
                },
                "thanks": {
                    "name": "symfony/polyfill",
                    "url": "https://github.com/symfony/polyfill"
                }
            },
            "notification-url": "https://packagist.org/downloads/",
            "license": [
                "MIT"
            ],
            "authors": [
                {
                    "name": "Nicolas Grekas",
                    "email": "p@tchwork.com"
                },
                {
                    "name": "Symfony Community",
                    "homepage": "https://symfony.com/contributors"
                }
            ],
            "description": "Symfony polyfill backporting some PHP 7.1+ features to lower PHP versions",
            "homepage": "https://symfony.com",
            "keywords": [
                "compatibility",
                "polyfill",
                "portable",
                "shim"
            ],
            "support": {
                "source": "https://github.com/symfony/polyfill-php71/tree/v1.20.0"
            },
            "funding": [
                {
                    "url": "https://symfony.com/sponsor",
                    "type": "custom"
                },
                {
                    "url": "https://github.com/fabpot",
                    "type": "github"
                },
                {
                    "url": "https://tidelift.com/funding/github/packagist/symfony/symfony",
                    "type": "tidelift"
                }
            ],
            "time": "2020-10-23T14:02:19+00:00"
        },
        {
            "name": "symfony/polyfill-php72",
            "version": "v1.22.1",
            "source": {
                "type": "git",
                "url": "https://github.com/symfony/polyfill-php72.git",
                "reference": "cc6e6f9b39fe8075b3dabfbaf5b5f645ae1340c9"
            },
            "dist": {
                "type": "zip",
                "url": "https://api.github.com/repos/symfony/polyfill-php72/zipball/cc6e6f9b39fe8075b3dabfbaf5b5f645ae1340c9",
                "reference": "cc6e6f9b39fe8075b3dabfbaf5b5f645ae1340c9",
                "shasum": ""
            },
            "require": {
                "php": ">=7.1"
            },
            "type": "library",
            "extra": {
                "branch-alias": {
                    "dev-main": "1.22-dev"
                },
                "thanks": {
                    "name": "symfony/polyfill",
                    "url": "https://github.com/symfony/polyfill"
                }
            },
            "autoload": {
                "psr-4": {
                    "Symfony\\Polyfill\\Php72\\": ""
                },
                "files": [
                    "bootstrap.php"
                ]
            },
            "notification-url": "https://packagist.org/downloads/",
            "license": [
                "MIT"
            ],
            "authors": [
                {
                    "name": "Nicolas Grekas",
                    "email": "p@tchwork.com"
                },
                {
                    "name": "Symfony Community",
                    "homepage": "https://symfony.com/contributors"
                }
            ],
            "description": "Symfony polyfill backporting some PHP 7.2+ features to lower PHP versions",
            "homepage": "https://symfony.com",
            "keywords": [
                "compatibility",
                "polyfill",
                "portable",
                "shim"
            ],
            "support": {
                "source": "https://github.com/symfony/polyfill-php72/tree/v1.22.1"
            },
            "funding": [
                {
                    "url": "https://symfony.com/sponsor",
                    "type": "custom"
                },
                {
                    "url": "https://github.com/fabpot",
                    "type": "github"
                },
                {
                    "url": "https://tidelift.com/funding/github/packagist/symfony/symfony",
                    "type": "tidelift"
                }
            ],
            "time": "2021-01-07T16:49:33+00:00"
        },
        {
            "name": "symfony/polyfill-php80",
            "version": "v1.22.1",
            "source": {
                "type": "git",
                "url": "https://github.com/symfony/polyfill-php80.git",
                "reference": "dc3063ba22c2a1fd2f45ed856374d79114998f91"
            },
            "dist": {
                "type": "zip",
                "url": "https://api.github.com/repos/symfony/polyfill-php80/zipball/dc3063ba22c2a1fd2f45ed856374d79114998f91",
                "reference": "dc3063ba22c2a1fd2f45ed856374d79114998f91",
                "shasum": ""
            },
            "require": {
                "php": ">=7.1"
            },
            "type": "library",
            "extra": {
                "branch-alias": {
                    "dev-main": "1.22-dev"
                },
                "thanks": {
                    "name": "symfony/polyfill",
                    "url": "https://github.com/symfony/polyfill"
                }
            },
            "autoload": {
                "psr-4": {
                    "Symfony\\Polyfill\\Php80\\": ""
                },
                "files": [
                    "bootstrap.php"
                ],
                "classmap": [
                    "Resources/stubs"
                ]
            },
            "notification-url": "https://packagist.org/downloads/",
            "license": [
                "MIT"
            ],
            "authors": [
                {
                    "name": "Ion Bazan",
                    "email": "ion.bazan@gmail.com"
                },
                {
                    "name": "Nicolas Grekas",
                    "email": "p@tchwork.com"
                },
                {
                    "name": "Symfony Community",
                    "homepage": "https://symfony.com/contributors"
                }
            ],
            "description": "Symfony polyfill backporting some PHP 8.0+ features to lower PHP versions",
            "homepage": "https://symfony.com",
            "keywords": [
                "compatibility",
                "polyfill",
                "portable",
                "shim"
            ],
            "support": {
                "source": "https://github.com/symfony/polyfill-php80/tree/v1.22.1"
            },
            "funding": [
                {
                    "url": "https://symfony.com/sponsor",
                    "type": "custom"
                },
                {
                    "url": "https://github.com/fabpot",
                    "type": "github"
                },
                {
                    "url": "https://tidelift.com/funding/github/packagist/symfony/symfony",
                    "type": "tidelift"
                }
            ],
            "time": "2021-01-07T16:49:33+00:00"
        },
        {
            "name": "symfony/routing",
            "version": "v3.4.47",
            "source": {
                "type": "git",
                "url": "https://github.com/symfony/routing.git",
                "reference": "3e522ac69cadffd8131cc2b22157fa7662331a6c"
            },
            "dist": {
                "type": "zip",
                "url": "https://api.github.com/repos/symfony/routing/zipball/3e522ac69cadffd8131cc2b22157fa7662331a6c",
                "reference": "3e522ac69cadffd8131cc2b22157fa7662331a6c",
                "shasum": ""
            },
            "require": {
                "php": "^5.5.9|>=7.0.8"
            },
            "conflict": {
                "symfony/config": "<3.3.1",
                "symfony/dependency-injection": "<3.3",
                "symfony/yaml": "<3.4"
            },
            "require-dev": {
                "doctrine/annotations": "~1.0",
                "psr/log": "~1.0",
                "symfony/config": "^3.3.1|~4.0",
                "symfony/dependency-injection": "~3.3|~4.0",
                "symfony/expression-language": "~2.8|~3.0|~4.0",
                "symfony/http-foundation": "~2.8|~3.0|~4.0",
                "symfony/yaml": "~3.4|~4.0"
            },
            "suggest": {
                "doctrine/annotations": "For using the annotation loader",
                "symfony/config": "For using the all-in-one router or any loader",
                "symfony/expression-language": "For using expression matching",
                "symfony/http-foundation": "For using a Symfony Request object",
                "symfony/yaml": "For using the YAML loader"
            },
            "type": "library",
            "autoload": {
                "psr-4": {
                    "Symfony\\Component\\Routing\\": ""
                },
                "exclude-from-classmap": [
                    "/Tests/"
                ]
            },
            "notification-url": "https://packagist.org/downloads/",
            "license": [
                "MIT"
            ],
            "authors": [
                {
                    "name": "Fabien Potencier",
                    "email": "fabien@symfony.com"
                },
                {
                    "name": "Symfony Community",
                    "homepage": "https://symfony.com/contributors"
                }
            ],
            "description": "Symfony Routing Component",
            "homepage": "https://symfony.com",
            "keywords": [
                "router",
                "routing",
                "uri",
                "url"
            ],
            "support": {
                "source": "https://github.com/symfony/routing/tree/v3.4.47"
            },
            "funding": [
                {
                    "url": "https://symfony.com/sponsor",
                    "type": "custom"
                },
                {
                    "url": "https://github.com/fabpot",
                    "type": "github"
                },
                {
                    "url": "https://tidelift.com/funding/github/packagist/symfony/symfony",
                    "type": "tidelift"
                }
            ],
            "time": "2020-10-24T10:57:07+00:00"
        },
        {
            "name": "symfony/var-dumper",
            "version": "v3.4.47",
            "source": {
                "type": "git",
                "url": "https://github.com/symfony/var-dumper.git",
                "reference": "0719f6cf4633a38b2c1585140998579ce23b4b7d"
            },
            "dist": {
                "type": "zip",
                "url": "https://api.github.com/repos/symfony/var-dumper/zipball/0719f6cf4633a38b2c1585140998579ce23b4b7d",
                "reference": "0719f6cf4633a38b2c1585140998579ce23b4b7d",
                "shasum": ""
            },
            "require": {
                "php": "^5.5.9|>=7.0.8",
                "symfony/polyfill-mbstring": "~1.0"
            },
            "conflict": {
                "phpunit/phpunit": "<4.8.35|<5.4.3,>=5.0"
            },
            "require-dev": {
                "ext-iconv": "*",
                "twig/twig": "~1.34|~2.4"
            },
            "suggest": {
                "ext-iconv": "To convert non-UTF-8 strings to UTF-8 (or symfony/polyfill-iconv in case ext-iconv cannot be used).",
                "ext-intl": "To show region name in time zone dump",
                "ext-symfony_debug": ""
            },
            "type": "library",
            "autoload": {
                "files": [
                    "Resources/functions/dump.php"
                ],
                "psr-4": {
                    "Symfony\\Component\\VarDumper\\": ""
                },
                "exclude-from-classmap": [
                    "/Tests/"
                ]
            },
            "notification-url": "https://packagist.org/downloads/",
            "license": [
                "MIT"
            ],
            "authors": [
                {
                    "name": "Nicolas Grekas",
                    "email": "p@tchwork.com"
                },
                {
                    "name": "Symfony Community",
                    "homepage": "https://symfony.com/contributors"
                }
            ],
            "description": "Symfony mechanism for exploring and dumping PHP variables",
            "homepage": "https://symfony.com",
            "keywords": [
                "debug",
                "dump"
            ],
            "support": {
                "source": "https://github.com/symfony/var-dumper/tree/v3.4.47"
            },
            "funding": [
                {
                    "url": "https://symfony.com/sponsor",
                    "type": "custom"
                },
                {
                    "url": "https://github.com/fabpot",
                    "type": "github"
                },
                {
                    "url": "https://tidelift.com/funding/github/packagist/symfony/symfony",
                    "type": "tidelift"
                }
            ],
            "time": "2020-10-24T10:57:07+00:00"
        },
        {
            "name": "symfony/yaml",
            "version": "v4.4.21",
            "source": {
                "type": "git",
                "url": "https://github.com/symfony/yaml.git",
                "reference": "3871c720871029f008928244e56cf43497da7e9d"
            },
            "dist": {
                "type": "zip",
                "url": "https://api.github.com/repos/symfony/yaml/zipball/3871c720871029f008928244e56cf43497da7e9d",
                "reference": "3871c720871029f008928244e56cf43497da7e9d",
                "shasum": ""
            },
            "require": {
                "php": ">=7.1.3",
                "symfony/polyfill-ctype": "~1.8"
            },
            "conflict": {
                "symfony/console": "<3.4"
            },
            "require-dev": {
                "symfony/console": "^3.4|^4.0|^5.0"
            },
            "suggest": {
                "symfony/console": "For validating YAML files using the lint command"
            },
            "type": "library",
            "autoload": {
                "psr-4": {
                    "Symfony\\Component\\Yaml\\": ""
                },
                "exclude-from-classmap": [
                    "/Tests/"
                ]
            },
            "notification-url": "https://packagist.org/downloads/",
            "license": [
                "MIT"
            ],
            "authors": [
                {
                    "name": "Fabien Potencier",
                    "email": "fabien@symfony.com"
                },
                {
                    "name": "Symfony Community",
                    "homepage": "https://symfony.com/contributors"
                }
            ],
            "description": "Loads and dumps YAML files",
            "homepage": "https://symfony.com",
            "support": {
                "source": "https://github.com/symfony/yaml/tree/v4.4.21"
            },
            "funding": [
                {
                    "url": "https://symfony.com/sponsor",
                    "type": "custom"
                },
                {
                    "url": "https://github.com/fabpot",
                    "type": "github"
                },
                {
                    "url": "https://tidelift.com/funding/github/packagist/symfony/symfony",
                    "type": "tidelift"
                }
            ],
            "time": "2021-03-05T17:58:50+00:00"
        },
        {
            "name": "tedivm/stash",
            "version": "v0.16.0",
            "source": {
                "type": "git",
                "url": "https://github.com/tedious/Stash.git",
                "reference": "7d42f58e4f395397d7c76d4eff55eb56aacadc34"
            },
            "dist": {
                "type": "zip",
                "url": "https://api.github.com/repos/tedious/Stash/zipball/7d42f58e4f395397d7c76d4eff55eb56aacadc34",
                "reference": "7d42f58e4f395397d7c76d4eff55eb56aacadc34",
                "shasum": ""
            },
            "require": {
                "php": ">7.0",
                "psr/cache": "~1.0"
            },
            "provide": {
                "psr/cache-implementation": "1.0.0"
            },
            "require-dev": {
                "friendsofphp/php-cs-fixer": "^2.8",
                "phpunit/phpunit": "^6",
                "satooshi/php-coveralls": "1.0.*"
            },
            "type": "library",
            "autoload": {
                "psr-4": {
                    "Stash\\": "src/Stash/"
                }
            },
            "notification-url": "https://packagist.org/downloads/",
            "license": [
                "BSD-3-Clause"
            ],
            "authors": [
                {
                    "name": "Robert Hafner",
                    "email": "tedivm@tedivm.com"
                },
                {
                    "name": "Josh Hall-Bachner",
                    "email": "charlequin@gmail.com"
                }
            ],
            "description": "The place to keep your cache.",
            "homepage": "http://github.com/tedious/Stash",
            "keywords": [
                "apc",
                "cache",
                "caching",
                "memcached",
                "psr-6",
                "psr6",
                "redis",
                "sessions"
            ],
            "support": {
                "issues": "https://github.com/tedious/Stash/issues",
                "source": "https://github.com/tedious/Stash/tree/v0.16.0"
            },
            "funding": [
                {
                    "url": "https://tidelift.com/funding/github/packagist/tedivm/stash",
                    "type": "tidelift"
                }
            ],
            "time": "2021-01-18T04:06:48+00:00"
        },
        {
            "name": "true/punycode",
            "version": "v2.1.1",
            "source": {
                "type": "git",
                "url": "https://github.com/true/php-punycode.git",
                "reference": "a4d0c11a36dd7f4e7cd7096076cab6d3378a071e"
            },
            "dist": {
                "type": "zip",
                "url": "https://api.github.com/repos/true/php-punycode/zipball/a4d0c11a36dd7f4e7cd7096076cab6d3378a071e",
                "reference": "a4d0c11a36dd7f4e7cd7096076cab6d3378a071e",
                "shasum": ""
            },
            "require": {
                "php": ">=5.3.0",
                "symfony/polyfill-mbstring": "^1.3"
            },
            "require-dev": {
                "phpunit/phpunit": "~4.7",
                "squizlabs/php_codesniffer": "~2.0"
            },
            "type": "library",
            "autoload": {
                "psr-4": {
                    "TrueBV\\": "src/"
                }
            },
            "notification-url": "https://packagist.org/downloads/",
            "license": [
                "MIT"
            ],
            "authors": [
                {
                    "name": "Renan Gonçalves",
                    "email": "renan.saddam@gmail.com"
                }
            ],
            "description": "A Bootstring encoding of Unicode for Internationalized Domain Names in Applications (IDNA)",
            "homepage": "https://github.com/true/php-punycode",
            "keywords": [
                "idna",
                "punycode"
            ],
            "support": {
                "issues": "https://github.com/true/php-punycode/issues",
                "source": "https://github.com/true/php-punycode/tree/master"
            },
            "time": "2016-11-16T10:37:54+00:00"
        },
        {
            "name": "vanilla/htmlawed",
            "version": "v2.2.5",
            "source": {
                "type": "git",
                "url": "https://github.com/vanilla/htmlawed.git",
                "reference": "b1fc7b3990796112387c08a132f85b7333022ec2"
            },
            "dist": {
                "type": "zip",
                "url": "https://api.github.com/repos/vanilla/htmlawed/zipball/b1fc7b3990796112387c08a132f85b7333022ec2",
                "reference": "b1fc7b3990796112387c08a132f85b7333022ec2",
                "shasum": ""
            },
            "require": {
                "php": ">=5.4.0"
            },
            "require-dev": {
                "tburry/pquery": "~1.0.1"
            },
            "type": "library",
            "autoload": {
                "classmap": [
                    "src/Htmlawed.php"
                ]
            },
            "notification-url": "https://packagist.org/downloads/",
            "license": [
                "LGPL-3.0"
            ],
            "authors": [
                {
                    "name": "Todd Burry",
                    "email": "todd@vanillaforums.com"
                }
            ],
            "description": "A composer wrapper for the htmLawed library to purify & filter HTML. Tested with PHPUnit and PhantomJS!",
            "support": {
                "issues": "https://github.com/vanilla/htmlawed/issues",
                "source": "https://github.com/vanilla/htmlawed/tree/master"
            },
            "time": "2019-10-16T15:36:02+00:00"
        },
        {
            "name": "webmozart/assert",
            "version": "1.10.0",
            "source": {
                "type": "git",
                "url": "https://github.com/webmozarts/assert.git",
                "reference": "6964c76c7804814a842473e0c8fd15bab0f18e25"
            },
            "dist": {
                "type": "zip",
                "url": "https://api.github.com/repos/webmozarts/assert/zipball/6964c76c7804814a842473e0c8fd15bab0f18e25",
                "reference": "6964c76c7804814a842473e0c8fd15bab0f18e25",
                "shasum": ""
            },
            "require": {
                "php": "^7.2 || ^8.0",
                "symfony/polyfill-ctype": "^1.8"
            },
            "conflict": {
                "phpstan/phpstan": "<0.12.20",
                "vimeo/psalm": "<4.6.1 || 4.6.2"
            },
            "require-dev": {
                "phpunit/phpunit": "^8.5.13"
            },
            "type": "library",
            "extra": {
                "branch-alias": {
                    "dev-master": "1.10-dev"
                }
            },
            "autoload": {
                "psr-4": {
                    "Webmozart\\Assert\\": "src/"
                }
            },
            "notification-url": "https://packagist.org/downloads/",
            "license": [
                "MIT"
            ],
            "authors": [
                {
                    "name": "Bernhard Schussek",
                    "email": "bschussek@gmail.com"
                }
            ],
            "description": "Assertions to validate method input/output with nice error messages.",
            "keywords": [
                "assert",
                "check",
                "validate"
            ],
            "support": {
                "issues": "https://github.com/webmozarts/assert/issues",
                "source": "https://github.com/webmozarts/assert/tree/1.10.0"
            },
            "time": "2021-03-09T10:59:23+00:00"
        }
    ],
    "packages-dev": [
        {
            "name": "doctrine/instantiator",
            "version": "1.4.0",
            "source": {
                "type": "git",
                "url": "https://github.com/doctrine/instantiator.git",
                "reference": "d56bf6102915de5702778fe20f2de3b2fe570b5b"
            },
            "dist": {
                "type": "zip",
                "url": "https://api.github.com/repos/doctrine/instantiator/zipball/d56bf6102915de5702778fe20f2de3b2fe570b5b",
                "reference": "d56bf6102915de5702778fe20f2de3b2fe570b5b",
                "shasum": ""
            },
            "require": {
                "php": "^7.1 || ^8.0"
            },
            "require-dev": {
                "doctrine/coding-standard": "^8.0",
                "ext-pdo": "*",
                "ext-phar": "*",
                "phpbench/phpbench": "^0.13 || 1.0.0-alpha2",
                "phpstan/phpstan": "^0.12",
                "phpstan/phpstan-phpunit": "^0.12",
                "phpunit/phpunit": "^7.0 || ^8.0 || ^9.0"
            },
            "type": "library",
            "autoload": {
                "psr-4": {
                    "Doctrine\\Instantiator\\": "src/Doctrine/Instantiator/"
                }
            },
            "notification-url": "https://packagist.org/downloads/",
            "license": [
                "MIT"
            ],
            "authors": [
                {
                    "name": "Marco Pivetta",
                    "email": "ocramius@gmail.com",
                    "homepage": "https://ocramius.github.io/"
                }
            ],
            "description": "A small, lightweight utility to instantiate objects in PHP without invoking their constructors",
            "homepage": "https://www.doctrine-project.org/projects/instantiator.html",
            "keywords": [
                "constructor",
                "instantiate"
            ],
            "support": {
                "issues": "https://github.com/doctrine/instantiator/issues",
                "source": "https://github.com/doctrine/instantiator/tree/1.4.0"
            },
            "funding": [
                {
                    "url": "https://www.doctrine-project.org/sponsorship.html",
                    "type": "custom"
                },
                {
                    "url": "https://www.patreon.com/phpdoctrine",
                    "type": "patreon"
                },
                {
                    "url": "https://tidelift.com/funding/github/packagist/doctrine%2Finstantiator",
                    "type": "tidelift"
                }
            ],
            "time": "2020-11-10T18:47:58+00:00"
        },
        {
            "name": "elgg/sniffs",
            "version": "4.x-dev",
            "source": {
                "type": "git",
                "url": "https://github.com/Elgg/elgg-coding-standards.git",
                "reference": "f0214119318906abe27ca9a7e0b16c17b62b3caa"
            },
            "dist": {
                "type": "zip",
                "url": "https://api.github.com/repos/Elgg/elgg-coding-standards/zipball/f0214119318906abe27ca9a7e0b16c17b62b3caa",
                "reference": "f0214119318906abe27ca9a7e0b16c17b62b3caa",
                "shasum": ""
            },
            "require": {
                "squizlabs/php_codesniffer": "^3.5.4"
            },
            "type": "library",
            "autoload": {
                "psr-0": {
                    "Elgg_Sniffs_": "src/"
                }
            },
            "notification-url": "https://packagist.org/downloads/",
            "license": [
                "GPL-2.0-only"
            ],
            "description": "Elgg coding standards",
            "support": {
                "issues": "https://github.com/Elgg/elgg-coding-standards/issues",
                "source": "https://github.com/Elgg/elgg-coding-standards/tree/4.x"
            },
            "time": "2020-02-26T15:26:16+00:00"
        },
        {
            "name": "myclabs/deep-copy",
            "version": "1.10.2",
            "source": {
                "type": "git",
                "url": "https://github.com/myclabs/DeepCopy.git",
                "reference": "776f831124e9c62e1a2c601ecc52e776d8bb7220"
            },
            "dist": {
                "type": "zip",
                "url": "https://api.github.com/repos/myclabs/DeepCopy/zipball/776f831124e9c62e1a2c601ecc52e776d8bb7220",
                "reference": "776f831124e9c62e1a2c601ecc52e776d8bb7220",
                "shasum": ""
            },
            "require": {
                "php": "^7.1 || ^8.0"
            },
            "replace": {
                "myclabs/deep-copy": "self.version"
            },
            "require-dev": {
                "doctrine/collections": "^1.0",
                "doctrine/common": "^2.6",
                "phpunit/phpunit": "^7.1"
            },
            "type": "library",
            "autoload": {
                "psr-4": {
                    "DeepCopy\\": "src/DeepCopy/"
                },
                "files": [
                    "src/DeepCopy/deep_copy.php"
                ]
            },
            "notification-url": "https://packagist.org/downloads/",
            "license": [
                "MIT"
            ],
            "description": "Create deep copies (clones) of your objects",
            "keywords": [
                "clone",
                "copy",
                "duplicate",
                "object",
                "object graph"
            ],
            "support": {
                "issues": "https://github.com/myclabs/DeepCopy/issues",
                "source": "https://github.com/myclabs/DeepCopy/tree/1.10.2"
            },
            "funding": [
                {
                    "url": "https://tidelift.com/funding/github/packagist/myclabs/deep-copy",
                    "type": "tidelift"
                }
            ],
            "time": "2020-11-13T09:40:50+00:00"
        },
        {
            "name": "nikic/php-parser",
            "version": "v4.10.4",
            "source": {
                "type": "git",
                "url": "https://github.com/nikic/PHP-Parser.git",
                "reference": "c6d052fc58cb876152f89f532b95a8d7907e7f0e"
            },
            "dist": {
                "type": "zip",
                "url": "https://api.github.com/repos/nikic/PHP-Parser/zipball/c6d052fc58cb876152f89f532b95a8d7907e7f0e",
                "reference": "c6d052fc58cb876152f89f532b95a8d7907e7f0e",
                "shasum": ""
            },
            "require": {
                "ext-tokenizer": "*",
                "php": ">=7.0"
            },
            "require-dev": {
                "ircmaxell/php-yacc": "^0.0.7",
                "phpunit/phpunit": "^6.5 || ^7.0 || ^8.0 || ^9.0"
            },
            "bin": [
                "bin/php-parse"
            ],
            "type": "library",
            "extra": {
                "branch-alias": {
                    "dev-master": "4.9-dev"
                }
            },
            "autoload": {
                "psr-4": {
                    "PhpParser\\": "lib/PhpParser"
                }
            },
            "notification-url": "https://packagist.org/downloads/",
            "license": [
                "BSD-3-Clause"
            ],
            "authors": [
                {
                    "name": "Nikita Popov"
                }
            ],
            "description": "A PHP parser written in PHP",
            "keywords": [
                "parser",
                "php"
            ],
            "support": {
                "issues": "https://github.com/nikic/PHP-Parser/issues",
                "source": "https://github.com/nikic/PHP-Parser/tree/v4.10.4"
            },
            "time": "2020-12-20T10:01:03+00:00"
        },
        {
            "name": "phar-io/manifest",
            "version": "2.0.1",
            "source": {
                "type": "git",
                "url": "https://github.com/phar-io/manifest.git",
                "reference": "85265efd3af7ba3ca4b2a2c34dbfc5788dd29133"
            },
            "dist": {
                "type": "zip",
                "url": "https://api.github.com/repos/phar-io/manifest/zipball/85265efd3af7ba3ca4b2a2c34dbfc5788dd29133",
                "reference": "85265efd3af7ba3ca4b2a2c34dbfc5788dd29133",
                "shasum": ""
            },
            "require": {
                "ext-dom": "*",
                "ext-phar": "*",
                "ext-xmlwriter": "*",
                "phar-io/version": "^3.0.1",
                "php": "^7.2 || ^8.0"
            },
            "type": "library",
            "extra": {
                "branch-alias": {
                    "dev-master": "2.0.x-dev"
                }
            },
            "autoload": {
                "classmap": [
                    "src/"
                ]
            },
            "notification-url": "https://packagist.org/downloads/",
            "license": [
                "BSD-3-Clause"
            ],
            "authors": [
                {
                    "name": "Arne Blankerts",
                    "email": "arne@blankerts.de",
                    "role": "Developer"
                },
                {
                    "name": "Sebastian Heuer",
                    "email": "sebastian@phpeople.de",
                    "role": "Developer"
                },
                {
                    "name": "Sebastian Bergmann",
                    "email": "sebastian@phpunit.de",
                    "role": "Developer"
                }
            ],
            "description": "Component for reading phar.io manifest information from a PHP Archive (PHAR)",
            "support": {
                "issues": "https://github.com/phar-io/manifest/issues",
                "source": "https://github.com/phar-io/manifest/tree/master"
            },
            "time": "2020-06-27T14:33:11+00:00"
        },
        {
            "name": "phar-io/version",
            "version": "3.1.0",
            "source": {
                "type": "git",
                "url": "https://github.com/phar-io/version.git",
                "reference": "bae7c545bef187884426f042434e561ab1ddb182"
            },
            "dist": {
                "type": "zip",
                "url": "https://api.github.com/repos/phar-io/version/zipball/bae7c545bef187884426f042434e561ab1ddb182",
                "reference": "bae7c545bef187884426f042434e561ab1ddb182",
                "shasum": ""
            },
            "require": {
                "php": "^7.2 || ^8.0"
            },
            "type": "library",
            "autoload": {
                "classmap": [
                    "src/"
                ]
            },
            "notification-url": "https://packagist.org/downloads/",
            "license": [
                "BSD-3-Clause"
            ],
            "authors": [
                {
                    "name": "Arne Blankerts",
                    "email": "arne@blankerts.de",
                    "role": "Developer"
                },
                {
                    "name": "Sebastian Heuer",
                    "email": "sebastian@phpeople.de",
                    "role": "Developer"
                },
                {
                    "name": "Sebastian Bergmann",
                    "email": "sebastian@phpunit.de",
                    "role": "Developer"
                }
            ],
            "description": "Library for handling version information and constraints",
            "support": {
                "issues": "https://github.com/phar-io/version/issues",
                "source": "https://github.com/phar-io/version/tree/3.1.0"
            },
            "time": "2021-02-23T14:00:09+00:00"
        },
        {
            "name": "phpdocumentor/reflection-common",
            "version": "2.2.0",
            "source": {
                "type": "git",
                "url": "https://github.com/phpDocumentor/ReflectionCommon.git",
                "reference": "1d01c49d4ed62f25aa84a747ad35d5a16924662b"
            },
            "dist": {
                "type": "zip",
                "url": "https://api.github.com/repos/phpDocumentor/ReflectionCommon/zipball/1d01c49d4ed62f25aa84a747ad35d5a16924662b",
                "reference": "1d01c49d4ed62f25aa84a747ad35d5a16924662b",
                "shasum": ""
            },
            "require": {
                "php": "^7.2 || ^8.0"
            },
            "type": "library",
            "extra": {
                "branch-alias": {
                    "dev-2.x": "2.x-dev"
                }
            },
            "autoload": {
                "psr-4": {
                    "phpDocumentor\\Reflection\\": "src/"
                }
            },
            "notification-url": "https://packagist.org/downloads/",
            "license": [
                "MIT"
            ],
            "authors": [
                {
                    "name": "Jaap van Otterdijk",
                    "email": "opensource@ijaap.nl"
                }
            ],
            "description": "Common reflection classes used by phpdocumentor to reflect the code structure",
            "homepage": "http://www.phpdoc.org",
            "keywords": [
                "FQSEN",
                "phpDocumentor",
                "phpdoc",
                "reflection",
                "static analysis"
            ],
            "support": {
                "issues": "https://github.com/phpDocumentor/ReflectionCommon/issues",
                "source": "https://github.com/phpDocumentor/ReflectionCommon/tree/2.x"
            },
            "time": "2020-06-27T09:03:43+00:00"
        },
        {
            "name": "phpdocumentor/reflection-docblock",
            "version": "5.2.2",
            "source": {
                "type": "git",
                "url": "https://github.com/phpDocumentor/ReflectionDocBlock.git",
                "reference": "069a785b2141f5bcf49f3e353548dc1cce6df556"
            },
            "dist": {
                "type": "zip",
                "url": "https://api.github.com/repos/phpDocumentor/ReflectionDocBlock/zipball/069a785b2141f5bcf49f3e353548dc1cce6df556",
                "reference": "069a785b2141f5bcf49f3e353548dc1cce6df556",
                "shasum": ""
            },
            "require": {
                "ext-filter": "*",
                "php": "^7.2 || ^8.0",
                "phpdocumentor/reflection-common": "^2.2",
                "phpdocumentor/type-resolver": "^1.3",
                "webmozart/assert": "^1.9.1"
            },
            "require-dev": {
                "mockery/mockery": "~1.3.2"
            },
            "type": "library",
            "extra": {
                "branch-alias": {
                    "dev-master": "5.x-dev"
                }
            },
            "autoload": {
                "psr-4": {
                    "phpDocumentor\\Reflection\\": "src"
                }
            },
            "notification-url": "https://packagist.org/downloads/",
            "license": [
                "MIT"
            ],
            "authors": [
                {
                    "name": "Mike van Riel",
                    "email": "me@mikevanriel.com"
                },
                {
                    "name": "Jaap van Otterdijk",
                    "email": "account@ijaap.nl"
                }
            ],
            "description": "With this component, a library can provide support for annotations via DocBlocks or otherwise retrieve information that is embedded in a DocBlock.",
            "support": {
                "issues": "https://github.com/phpDocumentor/ReflectionDocBlock/issues",
                "source": "https://github.com/phpDocumentor/ReflectionDocBlock/tree/master"
            },
            "time": "2020-09-03T19:13:55+00:00"
        },
        {
            "name": "phpdocumentor/type-resolver",
            "version": "1.4.0",
            "source": {
                "type": "git",
                "url": "https://github.com/phpDocumentor/TypeResolver.git",
                "reference": "6a467b8989322d92aa1c8bf2bebcc6e5c2ba55c0"
            },
            "dist": {
                "type": "zip",
                "url": "https://api.github.com/repos/phpDocumentor/TypeResolver/zipball/6a467b8989322d92aa1c8bf2bebcc6e5c2ba55c0",
                "reference": "6a467b8989322d92aa1c8bf2bebcc6e5c2ba55c0",
                "shasum": ""
            },
            "require": {
                "php": "^7.2 || ^8.0",
                "phpdocumentor/reflection-common": "^2.0"
            },
            "require-dev": {
                "ext-tokenizer": "*"
            },
            "type": "library",
            "extra": {
                "branch-alias": {
                    "dev-1.x": "1.x-dev"
                }
            },
            "autoload": {
                "psr-4": {
                    "phpDocumentor\\Reflection\\": "src"
                }
            },
            "notification-url": "https://packagist.org/downloads/",
            "license": [
                "MIT"
            ],
            "authors": [
                {
                    "name": "Mike van Riel",
                    "email": "me@mikevanriel.com"
                }
            ],
            "description": "A PSR-5 based resolver of Class names, Types and Structural Element Names",
            "support": {
                "issues": "https://github.com/phpDocumentor/TypeResolver/issues",
                "source": "https://github.com/phpDocumentor/TypeResolver/tree/1.4.0"
            },
            "time": "2020-09-17T18:55:26+00:00"
        },
        {
            "name": "phpspec/prophecy",
            "version": "1.13.0",
            "source": {
                "type": "git",
                "url": "https://github.com/phpspec/prophecy.git",
                "reference": "be1996ed8adc35c3fd795488a653f4b518be70ea"
            },
            "dist": {
                "type": "zip",
                "url": "https://api.github.com/repos/phpspec/prophecy/zipball/be1996ed8adc35c3fd795488a653f4b518be70ea",
                "reference": "be1996ed8adc35c3fd795488a653f4b518be70ea",
                "shasum": ""
            },
            "require": {
                "doctrine/instantiator": "^1.2",
                "php": "^7.2 || ~8.0, <8.1",
                "phpdocumentor/reflection-docblock": "^5.2",
                "sebastian/comparator": "^3.0 || ^4.0",
                "sebastian/recursion-context": "^3.0 || ^4.0"
            },
            "require-dev": {
                "phpspec/phpspec": "^6.0",
                "phpunit/phpunit": "^8.0 || ^9.0"
            },
            "type": "library",
            "extra": {
                "branch-alias": {
                    "dev-master": "1.11.x-dev"
                }
            },
            "autoload": {
                "psr-4": {
                    "Prophecy\\": "src/Prophecy"
                }
            },
            "notification-url": "https://packagist.org/downloads/",
            "license": [
                "MIT"
            ],
            "authors": [
                {
                    "name": "Konstantin Kudryashov",
                    "email": "ever.zet@gmail.com",
                    "homepage": "http://everzet.com"
                },
                {
                    "name": "Marcello Duarte",
                    "email": "marcello.duarte@gmail.com"
                }
            ],
            "description": "Highly opinionated mocking framework for PHP 5.3+",
            "homepage": "https://github.com/phpspec/prophecy",
            "keywords": [
                "Double",
                "Dummy",
                "fake",
                "mock",
                "spy",
                "stub"
            ],
            "support": {
                "issues": "https://github.com/phpspec/prophecy/issues",
                "source": "https://github.com/phpspec/prophecy/tree/1.13.0"
            },
            "time": "2021-03-17T13:42:18+00:00"
        },
        {
            "name": "phpunit/php-code-coverage",
            "version": "9.2.6",
            "source": {
                "type": "git",
                "url": "https://github.com/sebastianbergmann/php-code-coverage.git",
                "reference": "f6293e1b30a2354e8428e004689671b83871edde"
            },
            "dist": {
                "type": "zip",
                "url": "https://api.github.com/repos/sebastianbergmann/php-code-coverage/zipball/f6293e1b30a2354e8428e004689671b83871edde",
                "reference": "f6293e1b30a2354e8428e004689671b83871edde",
                "shasum": ""
            },
            "require": {
                "ext-dom": "*",
                "ext-libxml": "*",
                "ext-xmlwriter": "*",
                "nikic/php-parser": "^4.10.2",
                "php": ">=7.3",
                "phpunit/php-file-iterator": "^3.0.3",
                "phpunit/php-text-template": "^2.0.2",
                "sebastian/code-unit-reverse-lookup": "^2.0.2",
                "sebastian/complexity": "^2.0",
                "sebastian/environment": "^5.1.2",
                "sebastian/lines-of-code": "^1.0.3",
                "sebastian/version": "^3.0.1",
                "theseer/tokenizer": "^1.2.0"
            },
            "require-dev": {
                "phpunit/phpunit": "^9.3"
            },
            "suggest": {
                "ext-pcov": "*",
                "ext-xdebug": "*"
            },
            "type": "library",
            "extra": {
                "branch-alias": {
                    "dev-master": "9.2-dev"
                }
            },
            "autoload": {
                "classmap": [
                    "src/"
                ]
            },
            "notification-url": "https://packagist.org/downloads/",
            "license": [
                "BSD-3-Clause"
            ],
            "authors": [
                {
                    "name": "Sebastian Bergmann",
                    "email": "sebastian@phpunit.de",
                    "role": "lead"
                }
            ],
            "description": "Library that provides collection, processing, and rendering functionality for PHP code coverage information.",
            "homepage": "https://github.com/sebastianbergmann/php-code-coverage",
            "keywords": [
                "coverage",
                "testing",
                "xunit"
            ],
            "support": {
                "issues": "https://github.com/sebastianbergmann/php-code-coverage/issues",
                "source": "https://github.com/sebastianbergmann/php-code-coverage/tree/9.2.6"
            },
            "funding": [
                {
                    "url": "https://github.com/sebastianbergmann",
                    "type": "github"
                }
            ],
            "time": "2021-03-28T07:26:59+00:00"
        },
        {
            "name": "phpunit/php-file-iterator",
            "version": "3.0.5",
            "source": {
                "type": "git",
                "url": "https://github.com/sebastianbergmann/php-file-iterator.git",
                "reference": "aa4be8575f26070b100fccb67faabb28f21f66f8"
            },
            "dist": {
                "type": "zip",
                "url": "https://api.github.com/repos/sebastianbergmann/php-file-iterator/zipball/aa4be8575f26070b100fccb67faabb28f21f66f8",
                "reference": "aa4be8575f26070b100fccb67faabb28f21f66f8",
                "shasum": ""
            },
            "require": {
                "php": ">=7.3"
            },
            "require-dev": {
                "phpunit/phpunit": "^9.3"
            },
            "type": "library",
            "extra": {
                "branch-alias": {
                    "dev-master": "3.0-dev"
                }
            },
            "autoload": {
                "classmap": [
                    "src/"
                ]
            },
            "notification-url": "https://packagist.org/downloads/",
            "license": [
                "BSD-3-Clause"
            ],
            "authors": [
                {
                    "name": "Sebastian Bergmann",
                    "email": "sebastian@phpunit.de",
                    "role": "lead"
                }
            ],
            "description": "FilterIterator implementation that filters files based on a list of suffixes.",
            "homepage": "https://github.com/sebastianbergmann/php-file-iterator/",
            "keywords": [
                "filesystem",
                "iterator"
            ],
            "support": {
                "issues": "https://github.com/sebastianbergmann/php-file-iterator/issues",
                "source": "https://github.com/sebastianbergmann/php-file-iterator/tree/3.0.5"
            },
            "funding": [
                {
                    "url": "https://github.com/sebastianbergmann",
                    "type": "github"
                }
            ],
            "time": "2020-09-28T05:57:25+00:00"
        },
        {
            "name": "phpunit/php-invoker",
            "version": "3.1.1",
            "source": {
                "type": "git",
                "url": "https://github.com/sebastianbergmann/php-invoker.git",
                "reference": "5a10147d0aaf65b58940a0b72f71c9ac0423cc67"
            },
            "dist": {
                "type": "zip",
                "url": "https://api.github.com/repos/sebastianbergmann/php-invoker/zipball/5a10147d0aaf65b58940a0b72f71c9ac0423cc67",
                "reference": "5a10147d0aaf65b58940a0b72f71c9ac0423cc67",
                "shasum": ""
            },
            "require": {
                "php": ">=7.3"
            },
            "require-dev": {
                "ext-pcntl": "*",
                "phpunit/phpunit": "^9.3"
            },
            "suggest": {
                "ext-pcntl": "*"
            },
            "type": "library",
            "extra": {
                "branch-alias": {
                    "dev-master": "3.1-dev"
                }
            },
            "autoload": {
                "classmap": [
                    "src/"
                ]
            },
            "notification-url": "https://packagist.org/downloads/",
            "license": [
                "BSD-3-Clause"
            ],
            "authors": [
                {
                    "name": "Sebastian Bergmann",
                    "email": "sebastian@phpunit.de",
                    "role": "lead"
                }
            ],
            "description": "Invoke callables with a timeout",
            "homepage": "https://github.com/sebastianbergmann/php-invoker/",
            "keywords": [
                "process"
            ],
            "support": {
                "issues": "https://github.com/sebastianbergmann/php-invoker/issues",
                "source": "https://github.com/sebastianbergmann/php-invoker/tree/3.1.1"
            },
            "funding": [
                {
                    "url": "https://github.com/sebastianbergmann",
                    "type": "github"
                }
            ],
            "time": "2020-09-28T05:58:55+00:00"
        },
        {
            "name": "phpunit/php-text-template",
            "version": "2.0.4",
            "source": {
                "type": "git",
                "url": "https://github.com/sebastianbergmann/php-text-template.git",
                "reference": "5da5f67fc95621df9ff4c4e5a84d6a8a2acf7c28"
            },
            "dist": {
                "type": "zip",
                "url": "https://api.github.com/repos/sebastianbergmann/php-text-template/zipball/5da5f67fc95621df9ff4c4e5a84d6a8a2acf7c28",
                "reference": "5da5f67fc95621df9ff4c4e5a84d6a8a2acf7c28",
                "shasum": ""
            },
            "require": {
                "php": ">=7.3"
            },
            "require-dev": {
                "phpunit/phpunit": "^9.3"
            },
            "type": "library",
            "extra": {
                "branch-alias": {
                    "dev-master": "2.0-dev"
                }
            },
            "autoload": {
                "classmap": [
                    "src/"
                ]
            },
            "notification-url": "https://packagist.org/downloads/",
            "license": [
                "BSD-3-Clause"
            ],
            "authors": [
                {
                    "name": "Sebastian Bergmann",
                    "email": "sebastian@phpunit.de",
                    "role": "lead"
                }
            ],
            "description": "Simple template engine.",
            "homepage": "https://github.com/sebastianbergmann/php-text-template/",
            "keywords": [
                "template"
            ],
            "support": {
                "issues": "https://github.com/sebastianbergmann/php-text-template/issues",
                "source": "https://github.com/sebastianbergmann/php-text-template/tree/2.0.4"
            },
            "funding": [
                {
                    "url": "https://github.com/sebastianbergmann",
                    "type": "github"
                }
            ],
            "time": "2020-10-26T05:33:50+00:00"
        },
        {
            "name": "phpunit/php-timer",
            "version": "5.0.3",
            "source": {
                "type": "git",
                "url": "https://github.com/sebastianbergmann/php-timer.git",
                "reference": "5a63ce20ed1b5bf577850e2c4e87f4aa902afbd2"
            },
            "dist": {
                "type": "zip",
                "url": "https://api.github.com/repos/sebastianbergmann/php-timer/zipball/5a63ce20ed1b5bf577850e2c4e87f4aa902afbd2",
                "reference": "5a63ce20ed1b5bf577850e2c4e87f4aa902afbd2",
                "shasum": ""
            },
            "require": {
                "php": ">=7.3"
            },
            "require-dev": {
                "phpunit/phpunit": "^9.3"
            },
            "type": "library",
            "extra": {
                "branch-alias": {
                    "dev-master": "5.0-dev"
                }
            },
            "autoload": {
                "classmap": [
                    "src/"
                ]
            },
            "notification-url": "https://packagist.org/downloads/",
            "license": [
                "BSD-3-Clause"
            ],
            "authors": [
                {
                    "name": "Sebastian Bergmann",
                    "email": "sebastian@phpunit.de",
                    "role": "lead"
                }
            ],
            "description": "Utility class for timing",
            "homepage": "https://github.com/sebastianbergmann/php-timer/",
            "keywords": [
                "timer"
            ],
            "support": {
                "issues": "https://github.com/sebastianbergmann/php-timer/issues",
                "source": "https://github.com/sebastianbergmann/php-timer/tree/5.0.3"
            },
            "funding": [
                {
                    "url": "https://github.com/sebastianbergmann",
                    "type": "github"
                }
            ],
            "time": "2020-10-26T13:16:10+00:00"
        },
        {
            "name": "phpunit/phpunit",
            "version": "9.5.4",
            "source": {
                "type": "git",
                "url": "https://github.com/sebastianbergmann/phpunit.git",
                "reference": "c73c6737305e779771147af66c96ca6a7ed8a741"
            },
            "dist": {
                "type": "zip",
                "url": "https://api.github.com/repos/sebastianbergmann/phpunit/zipball/c73c6737305e779771147af66c96ca6a7ed8a741",
                "reference": "c73c6737305e779771147af66c96ca6a7ed8a741",
                "shasum": ""
            },
            "require": {
                "doctrine/instantiator": "^1.3.1",
                "ext-dom": "*",
                "ext-json": "*",
                "ext-libxml": "*",
                "ext-mbstring": "*",
                "ext-xml": "*",
                "ext-xmlwriter": "*",
                "myclabs/deep-copy": "^1.10.1",
                "phar-io/manifest": "^2.0.1",
                "phar-io/version": "^3.0.2",
                "php": ">=7.3",
                "phpspec/prophecy": "^1.12.1",
                "phpunit/php-code-coverage": "^9.2.3",
                "phpunit/php-file-iterator": "^3.0.5",
                "phpunit/php-invoker": "^3.1.1",
                "phpunit/php-text-template": "^2.0.3",
                "phpunit/php-timer": "^5.0.2",
                "sebastian/cli-parser": "^1.0.1",
                "sebastian/code-unit": "^1.0.6",
                "sebastian/comparator": "^4.0.5",
                "sebastian/diff": "^4.0.3",
                "sebastian/environment": "^5.1.3",
                "sebastian/exporter": "^4.0.3",
                "sebastian/global-state": "^5.0.1",
                "sebastian/object-enumerator": "^4.0.3",
                "sebastian/resource-operations": "^3.0.3",
                "sebastian/type": "^2.3",
                "sebastian/version": "^3.0.2"
            },
            "require-dev": {
                "ext-pdo": "*",
                "phpspec/prophecy-phpunit": "^2.0.1"
            },
            "suggest": {
                "ext-soap": "*",
                "ext-xdebug": "*"
            },
            "bin": [
                "phpunit"
            ],
            "type": "library",
            "extra": {
                "branch-alias": {
                    "dev-master": "9.5-dev"
                }
            },
            "autoload": {
                "classmap": [
                    "src/"
                ],
                "files": [
                    "src/Framework/Assert/Functions.php"
                ]
            },
            "notification-url": "https://packagist.org/downloads/",
            "license": [
                "BSD-3-Clause"
            ],
            "authors": [
                {
                    "name": "Sebastian Bergmann",
                    "email": "sebastian@phpunit.de",
                    "role": "lead"
                }
            ],
            "description": "The PHP Unit Testing framework.",
            "homepage": "https://phpunit.de/",
            "keywords": [
                "phpunit",
                "testing",
                "xunit"
            ],
            "support": {
                "issues": "https://github.com/sebastianbergmann/phpunit/issues",
                "source": "https://github.com/sebastianbergmann/phpunit/tree/9.5.4"
            },
            "funding": [
                {
                    "url": "https://phpunit.de/donate.html",
                    "type": "custom"
                },
                {
                    "url": "https://github.com/sebastianbergmann",
                    "type": "github"
                }
            ],
            "time": "2021-03-23T07:16:29+00:00"
        },
        {
            "name": "sebastian/cli-parser",
            "version": "1.0.1",
            "source": {
                "type": "git",
                "url": "https://github.com/sebastianbergmann/cli-parser.git",
                "reference": "442e7c7e687e42adc03470c7b668bc4b2402c0b2"
            },
            "dist": {
                "type": "zip",
                "url": "https://api.github.com/repos/sebastianbergmann/cli-parser/zipball/442e7c7e687e42adc03470c7b668bc4b2402c0b2",
                "reference": "442e7c7e687e42adc03470c7b668bc4b2402c0b2",
                "shasum": ""
            },
            "require": {
                "php": ">=7.3"
            },
            "require-dev": {
                "phpunit/phpunit": "^9.3"
            },
            "type": "library",
            "extra": {
                "branch-alias": {
                    "dev-master": "1.0-dev"
                }
            },
            "autoload": {
                "classmap": [
                    "src/"
                ]
            },
            "notification-url": "https://packagist.org/downloads/",
            "license": [
                "BSD-3-Clause"
            ],
            "authors": [
                {
                    "name": "Sebastian Bergmann",
                    "email": "sebastian@phpunit.de",
                    "role": "lead"
                }
            ],
            "description": "Library for parsing CLI options",
            "homepage": "https://github.com/sebastianbergmann/cli-parser",
            "support": {
                "issues": "https://github.com/sebastianbergmann/cli-parser/issues",
                "source": "https://github.com/sebastianbergmann/cli-parser/tree/1.0.1"
            },
            "funding": [
                {
                    "url": "https://github.com/sebastianbergmann",
                    "type": "github"
                }
            ],
            "time": "2020-09-28T06:08:49+00:00"
        },
        {
            "name": "sebastian/code-unit",
            "version": "1.0.8",
            "source": {
                "type": "git",
                "url": "https://github.com/sebastianbergmann/code-unit.git",
                "reference": "1fc9f64c0927627ef78ba436c9b17d967e68e120"
            },
            "dist": {
                "type": "zip",
                "url": "https://api.github.com/repos/sebastianbergmann/code-unit/zipball/1fc9f64c0927627ef78ba436c9b17d967e68e120",
                "reference": "1fc9f64c0927627ef78ba436c9b17d967e68e120",
                "shasum": ""
            },
            "require": {
                "php": ">=7.3"
            },
            "require-dev": {
                "phpunit/phpunit": "^9.3"
            },
            "type": "library",
            "extra": {
                "branch-alias": {
                    "dev-master": "1.0-dev"
                }
            },
            "autoload": {
                "classmap": [
                    "src/"
                ]
            },
            "notification-url": "https://packagist.org/downloads/",
            "license": [
                "BSD-3-Clause"
            ],
            "authors": [
                {
                    "name": "Sebastian Bergmann",
                    "email": "sebastian@phpunit.de",
                    "role": "lead"
                }
            ],
            "description": "Collection of value objects that represent the PHP code units",
            "homepage": "https://github.com/sebastianbergmann/code-unit",
            "support": {
                "issues": "https://github.com/sebastianbergmann/code-unit/issues",
                "source": "https://github.com/sebastianbergmann/code-unit/tree/1.0.8"
            },
            "funding": [
                {
                    "url": "https://github.com/sebastianbergmann",
                    "type": "github"
                }
            ],
            "time": "2020-10-26T13:08:54+00:00"
        },
        {
            "name": "sebastian/code-unit-reverse-lookup",
            "version": "2.0.3",
            "source": {
                "type": "git",
                "url": "https://github.com/sebastianbergmann/code-unit-reverse-lookup.git",
                "reference": "ac91f01ccec49fb77bdc6fd1e548bc70f7faa3e5"
            },
            "dist": {
                "type": "zip",
                "url": "https://api.github.com/repos/sebastianbergmann/code-unit-reverse-lookup/zipball/ac91f01ccec49fb77bdc6fd1e548bc70f7faa3e5",
                "reference": "ac91f01ccec49fb77bdc6fd1e548bc70f7faa3e5",
                "shasum": ""
            },
            "require": {
                "php": ">=7.3"
            },
            "require-dev": {
                "phpunit/phpunit": "^9.3"
            },
            "type": "library",
            "extra": {
                "branch-alias": {
                    "dev-master": "2.0-dev"
                }
            },
            "autoload": {
                "classmap": [
                    "src/"
                ]
            },
            "notification-url": "https://packagist.org/downloads/",
            "license": [
                "BSD-3-Clause"
            ],
            "authors": [
                {
                    "name": "Sebastian Bergmann",
                    "email": "sebastian@phpunit.de"
                }
            ],
            "description": "Looks up which function or method a line of code belongs to",
            "homepage": "https://github.com/sebastianbergmann/code-unit-reverse-lookup/",
            "support": {
                "issues": "https://github.com/sebastianbergmann/code-unit-reverse-lookup/issues",
                "source": "https://github.com/sebastianbergmann/code-unit-reverse-lookup/tree/2.0.3"
            },
            "funding": [
                {
                    "url": "https://github.com/sebastianbergmann",
                    "type": "github"
                }
            ],
            "time": "2020-09-28T05:30:19+00:00"
        },
        {
            "name": "sebastian/comparator",
            "version": "4.0.6",
            "source": {
                "type": "git",
                "url": "https://github.com/sebastianbergmann/comparator.git",
                "reference": "55f4261989e546dc112258c7a75935a81a7ce382"
            },
            "dist": {
                "type": "zip",
                "url": "https://api.github.com/repos/sebastianbergmann/comparator/zipball/55f4261989e546dc112258c7a75935a81a7ce382",
                "reference": "55f4261989e546dc112258c7a75935a81a7ce382",
                "shasum": ""
            },
            "require": {
                "php": ">=7.3",
                "sebastian/diff": "^4.0",
                "sebastian/exporter": "^4.0"
            },
            "require-dev": {
                "phpunit/phpunit": "^9.3"
            },
            "type": "library",
            "extra": {
                "branch-alias": {
                    "dev-master": "4.0-dev"
                }
            },
            "autoload": {
                "classmap": [
                    "src/"
                ]
            },
            "notification-url": "https://packagist.org/downloads/",
            "license": [
                "BSD-3-Clause"
            ],
            "authors": [
                {
                    "name": "Sebastian Bergmann",
                    "email": "sebastian@phpunit.de"
                },
                {
                    "name": "Jeff Welch",
                    "email": "whatthejeff@gmail.com"
                },
                {
                    "name": "Volker Dusch",
                    "email": "github@wallbash.com"
                },
                {
                    "name": "Bernhard Schussek",
                    "email": "bschussek@2bepublished.at"
                }
            ],
            "description": "Provides the functionality to compare PHP values for equality",
            "homepage": "https://github.com/sebastianbergmann/comparator",
            "keywords": [
                "comparator",
                "compare",
                "equality"
            ],
            "support": {
                "issues": "https://github.com/sebastianbergmann/comparator/issues",
                "source": "https://github.com/sebastianbergmann/comparator/tree/4.0.6"
            },
            "funding": [
                {
                    "url": "https://github.com/sebastianbergmann",
                    "type": "github"
                }
            ],
            "time": "2020-10-26T15:49:45+00:00"
        },
        {
            "name": "sebastian/complexity",
            "version": "2.0.2",
            "source": {
                "type": "git",
                "url": "https://github.com/sebastianbergmann/complexity.git",
                "reference": "739b35e53379900cc9ac327b2147867b8b6efd88"
            },
            "dist": {
                "type": "zip",
                "url": "https://api.github.com/repos/sebastianbergmann/complexity/zipball/739b35e53379900cc9ac327b2147867b8b6efd88",
                "reference": "739b35e53379900cc9ac327b2147867b8b6efd88",
                "shasum": ""
            },
            "require": {
                "nikic/php-parser": "^4.7",
                "php": ">=7.3"
            },
            "require-dev": {
                "phpunit/phpunit": "^9.3"
            },
            "type": "library",
            "extra": {
                "branch-alias": {
                    "dev-master": "2.0-dev"
                }
            },
            "autoload": {
                "classmap": [
                    "src/"
                ]
            },
            "notification-url": "https://packagist.org/downloads/",
            "license": [
                "BSD-3-Clause"
            ],
            "authors": [
                {
                    "name": "Sebastian Bergmann",
                    "email": "sebastian@phpunit.de",
                    "role": "lead"
                }
            ],
            "description": "Library for calculating the complexity of PHP code units",
            "homepage": "https://github.com/sebastianbergmann/complexity",
            "support": {
                "issues": "https://github.com/sebastianbergmann/complexity/issues",
                "source": "https://github.com/sebastianbergmann/complexity/tree/2.0.2"
            },
            "funding": [
                {
                    "url": "https://github.com/sebastianbergmann",
                    "type": "github"
                }
            ],
            "time": "2020-10-26T15:52:27+00:00"
        },
        {
            "name": "sebastian/diff",
            "version": "4.0.4",
            "source": {
                "type": "git",
                "url": "https://github.com/sebastianbergmann/diff.git",
                "reference": "3461e3fccc7cfdfc2720be910d3bd73c69be590d"
            },
            "dist": {
                "type": "zip",
                "url": "https://api.github.com/repos/sebastianbergmann/diff/zipball/3461e3fccc7cfdfc2720be910d3bd73c69be590d",
                "reference": "3461e3fccc7cfdfc2720be910d3bd73c69be590d",
                "shasum": ""
            },
            "require": {
                "php": ">=7.3"
            },
            "require-dev": {
                "phpunit/phpunit": "^9.3",
                "symfony/process": "^4.2 || ^5"
            },
            "type": "library",
            "extra": {
                "branch-alias": {
                    "dev-master": "4.0-dev"
                }
            },
            "autoload": {
                "classmap": [
                    "src/"
                ]
            },
            "notification-url": "https://packagist.org/downloads/",
            "license": [
                "BSD-3-Clause"
            ],
            "authors": [
                {
                    "name": "Sebastian Bergmann",
                    "email": "sebastian@phpunit.de"
                },
                {
                    "name": "Kore Nordmann",
                    "email": "mail@kore-nordmann.de"
                }
            ],
            "description": "Diff implementation",
            "homepage": "https://github.com/sebastianbergmann/diff",
            "keywords": [
                "diff",
                "udiff",
                "unidiff",
                "unified diff"
            ],
            "support": {
                "issues": "https://github.com/sebastianbergmann/diff/issues",
                "source": "https://github.com/sebastianbergmann/diff/tree/4.0.4"
            },
            "funding": [
                {
                    "url": "https://github.com/sebastianbergmann",
                    "type": "github"
                }
            ],
            "time": "2020-10-26T13:10:38+00:00"
        },
        {
            "name": "sebastian/environment",
            "version": "5.1.3",
            "source": {
                "type": "git",
                "url": "https://github.com/sebastianbergmann/environment.git",
                "reference": "388b6ced16caa751030f6a69e588299fa09200ac"
            },
            "dist": {
                "type": "zip",
                "url": "https://api.github.com/repos/sebastianbergmann/environment/zipball/388b6ced16caa751030f6a69e588299fa09200ac",
                "reference": "388b6ced16caa751030f6a69e588299fa09200ac",
                "shasum": ""
            },
            "require": {
                "php": ">=7.3"
            },
            "require-dev": {
                "phpunit/phpunit": "^9.3"
            },
            "suggest": {
                "ext-posix": "*"
            },
            "type": "library",
            "extra": {
                "branch-alias": {
                    "dev-master": "5.1-dev"
                }
            },
            "autoload": {
                "classmap": [
                    "src/"
                ]
            },
            "notification-url": "https://packagist.org/downloads/",
            "license": [
                "BSD-3-Clause"
            ],
            "authors": [
                {
                    "name": "Sebastian Bergmann",
                    "email": "sebastian@phpunit.de"
                }
            ],
            "description": "Provides functionality to handle HHVM/PHP environments",
            "homepage": "http://www.github.com/sebastianbergmann/environment",
            "keywords": [
                "Xdebug",
                "environment",
                "hhvm"
            ],
            "support": {
                "issues": "https://github.com/sebastianbergmann/environment/issues",
                "source": "https://github.com/sebastianbergmann/environment/tree/5.1.3"
            },
            "funding": [
                {
                    "url": "https://github.com/sebastianbergmann",
                    "type": "github"
                }
            ],
            "time": "2020-09-28T05:52:38+00:00"
        },
        {
            "name": "sebastian/exporter",
            "version": "4.0.3",
            "source": {
                "type": "git",
                "url": "https://github.com/sebastianbergmann/exporter.git",
                "reference": "d89cc98761b8cb5a1a235a6b703ae50d34080e65"
            },
            "dist": {
                "type": "zip",
                "url": "https://api.github.com/repos/sebastianbergmann/exporter/zipball/d89cc98761b8cb5a1a235a6b703ae50d34080e65",
                "reference": "d89cc98761b8cb5a1a235a6b703ae50d34080e65",
                "shasum": ""
            },
            "require": {
                "php": ">=7.3",
                "sebastian/recursion-context": "^4.0"
            },
            "require-dev": {
                "ext-mbstring": "*",
                "phpunit/phpunit": "^9.3"
            },
            "type": "library",
            "extra": {
                "branch-alias": {
                    "dev-master": "4.0-dev"
                }
            },
            "autoload": {
                "classmap": [
                    "src/"
                ]
            },
            "notification-url": "https://packagist.org/downloads/",
            "license": [
                "BSD-3-Clause"
            ],
            "authors": [
                {
                    "name": "Sebastian Bergmann",
                    "email": "sebastian@phpunit.de"
                },
                {
                    "name": "Jeff Welch",
                    "email": "whatthejeff@gmail.com"
                },
                {
                    "name": "Volker Dusch",
                    "email": "github@wallbash.com"
                },
                {
                    "name": "Adam Harvey",
                    "email": "aharvey@php.net"
                },
                {
                    "name": "Bernhard Schussek",
                    "email": "bschussek@gmail.com"
                }
            ],
            "description": "Provides the functionality to export PHP variables for visualization",
            "homepage": "http://www.github.com/sebastianbergmann/exporter",
            "keywords": [
                "export",
                "exporter"
            ],
            "support": {
                "issues": "https://github.com/sebastianbergmann/exporter/issues",
                "source": "https://github.com/sebastianbergmann/exporter/tree/4.0.3"
            },
            "funding": [
                {
                    "url": "https://github.com/sebastianbergmann",
                    "type": "github"
                }
            ],
            "time": "2020-09-28T05:24:23+00:00"
        },
        {
            "name": "sebastian/global-state",
            "version": "5.0.2",
            "source": {
                "type": "git",
                "url": "https://github.com/sebastianbergmann/global-state.git",
                "reference": "a90ccbddffa067b51f574dea6eb25d5680839455"
            },
            "dist": {
                "type": "zip",
                "url": "https://api.github.com/repos/sebastianbergmann/global-state/zipball/a90ccbddffa067b51f574dea6eb25d5680839455",
                "reference": "a90ccbddffa067b51f574dea6eb25d5680839455",
                "shasum": ""
            },
            "require": {
                "php": ">=7.3",
                "sebastian/object-reflector": "^2.0",
                "sebastian/recursion-context": "^4.0"
            },
            "require-dev": {
                "ext-dom": "*",
                "phpunit/phpunit": "^9.3"
            },
            "suggest": {
                "ext-uopz": "*"
            },
            "type": "library",
            "extra": {
                "branch-alias": {
                    "dev-master": "5.0-dev"
                }
            },
            "autoload": {
                "classmap": [
                    "src/"
                ]
            },
            "notification-url": "https://packagist.org/downloads/",
            "license": [
                "BSD-3-Clause"
            ],
            "authors": [
                {
                    "name": "Sebastian Bergmann",
                    "email": "sebastian@phpunit.de"
                }
            ],
            "description": "Snapshotting of global state",
            "homepage": "http://www.github.com/sebastianbergmann/global-state",
            "keywords": [
                "global state"
            ],
            "support": {
                "issues": "https://github.com/sebastianbergmann/global-state/issues",
                "source": "https://github.com/sebastianbergmann/global-state/tree/5.0.2"
            },
            "funding": [
                {
                    "url": "https://github.com/sebastianbergmann",
                    "type": "github"
                }
            ],
            "time": "2020-10-26T15:55:19+00:00"
        },
        {
            "name": "sebastian/lines-of-code",
            "version": "1.0.3",
            "source": {
                "type": "git",
                "url": "https://github.com/sebastianbergmann/lines-of-code.git",
                "reference": "c1c2e997aa3146983ed888ad08b15470a2e22ecc"
            },
            "dist": {
                "type": "zip",
                "url": "https://api.github.com/repos/sebastianbergmann/lines-of-code/zipball/c1c2e997aa3146983ed888ad08b15470a2e22ecc",
                "reference": "c1c2e997aa3146983ed888ad08b15470a2e22ecc",
                "shasum": ""
            },
            "require": {
                "nikic/php-parser": "^4.6",
                "php": ">=7.3"
            },
            "require-dev": {
                "phpunit/phpunit": "^9.3"
            },
            "type": "library",
            "extra": {
                "branch-alias": {
                    "dev-master": "1.0-dev"
                }
            },
            "autoload": {
                "classmap": [
                    "src/"
                ]
            },
            "notification-url": "https://packagist.org/downloads/",
            "license": [
                "BSD-3-Clause"
            ],
            "authors": [
                {
                    "name": "Sebastian Bergmann",
                    "email": "sebastian@phpunit.de",
                    "role": "lead"
                }
            ],
            "description": "Library for counting the lines of code in PHP source code",
            "homepage": "https://github.com/sebastianbergmann/lines-of-code",
            "support": {
                "issues": "https://github.com/sebastianbergmann/lines-of-code/issues",
                "source": "https://github.com/sebastianbergmann/lines-of-code/tree/1.0.3"
            },
            "funding": [
                {
                    "url": "https://github.com/sebastianbergmann",
                    "type": "github"
                }
            ],
            "time": "2020-11-28T06:42:11+00:00"
        },
        {
            "name": "sebastian/object-enumerator",
            "version": "4.0.4",
            "source": {
                "type": "git",
                "url": "https://github.com/sebastianbergmann/object-enumerator.git",
                "reference": "5c9eeac41b290a3712d88851518825ad78f45c71"
            },
            "dist": {
                "type": "zip",
                "url": "https://api.github.com/repos/sebastianbergmann/object-enumerator/zipball/5c9eeac41b290a3712d88851518825ad78f45c71",
                "reference": "5c9eeac41b290a3712d88851518825ad78f45c71",
                "shasum": ""
            },
            "require": {
                "php": ">=7.3",
                "sebastian/object-reflector": "^2.0",
                "sebastian/recursion-context": "^4.0"
            },
            "require-dev": {
                "phpunit/phpunit": "^9.3"
            },
            "type": "library",
            "extra": {
                "branch-alias": {
                    "dev-master": "4.0-dev"
                }
            },
            "autoload": {
                "classmap": [
                    "src/"
                ]
            },
            "notification-url": "https://packagist.org/downloads/",
            "license": [
                "BSD-3-Clause"
            ],
            "authors": [
                {
                    "name": "Sebastian Bergmann",
                    "email": "sebastian@phpunit.de"
                }
            ],
            "description": "Traverses array structures and object graphs to enumerate all referenced objects",
            "homepage": "https://github.com/sebastianbergmann/object-enumerator/",
            "support": {
                "issues": "https://github.com/sebastianbergmann/object-enumerator/issues",
                "source": "https://github.com/sebastianbergmann/object-enumerator/tree/4.0.4"
            },
            "funding": [
                {
                    "url": "https://github.com/sebastianbergmann",
                    "type": "github"
                }
            ],
            "time": "2020-10-26T13:12:34+00:00"
        },
        {
            "name": "sebastian/object-reflector",
            "version": "2.0.4",
            "source": {
                "type": "git",
                "url": "https://github.com/sebastianbergmann/object-reflector.git",
                "reference": "b4f479ebdbf63ac605d183ece17d8d7fe49c15c7"
            },
            "dist": {
                "type": "zip",
                "url": "https://api.github.com/repos/sebastianbergmann/object-reflector/zipball/b4f479ebdbf63ac605d183ece17d8d7fe49c15c7",
                "reference": "b4f479ebdbf63ac605d183ece17d8d7fe49c15c7",
                "shasum": ""
            },
            "require": {
                "php": ">=7.3"
            },
            "require-dev": {
                "phpunit/phpunit": "^9.3"
            },
            "type": "library",
            "extra": {
                "branch-alias": {
                    "dev-master": "2.0-dev"
                }
            },
            "autoload": {
                "classmap": [
                    "src/"
                ]
            },
            "notification-url": "https://packagist.org/downloads/",
            "license": [
                "BSD-3-Clause"
            ],
            "authors": [
                {
                    "name": "Sebastian Bergmann",
                    "email": "sebastian@phpunit.de"
                }
            ],
            "description": "Allows reflection of object attributes, including inherited and non-public ones",
            "homepage": "https://github.com/sebastianbergmann/object-reflector/",
            "support": {
                "issues": "https://github.com/sebastianbergmann/object-reflector/issues",
                "source": "https://github.com/sebastianbergmann/object-reflector/tree/2.0.4"
            },
            "funding": [
                {
                    "url": "https://github.com/sebastianbergmann",
                    "type": "github"
                }
            ],
            "time": "2020-10-26T13:14:26+00:00"
        },
        {
            "name": "sebastian/recursion-context",
            "version": "4.0.4",
            "source": {
                "type": "git",
                "url": "https://github.com/sebastianbergmann/recursion-context.git",
                "reference": "cd9d8cf3c5804de4341c283ed787f099f5506172"
            },
            "dist": {
                "type": "zip",
                "url": "https://api.github.com/repos/sebastianbergmann/recursion-context/zipball/cd9d8cf3c5804de4341c283ed787f099f5506172",
                "reference": "cd9d8cf3c5804de4341c283ed787f099f5506172",
                "shasum": ""
            },
            "require": {
                "php": ">=7.3"
            },
            "require-dev": {
                "phpunit/phpunit": "^9.3"
            },
            "type": "library",
            "extra": {
                "branch-alias": {
                    "dev-master": "4.0-dev"
                }
            },
            "autoload": {
                "classmap": [
                    "src/"
                ]
            },
            "notification-url": "https://packagist.org/downloads/",
            "license": [
                "BSD-3-Clause"
            ],
            "authors": [
                {
                    "name": "Sebastian Bergmann",
                    "email": "sebastian@phpunit.de"
                },
                {
                    "name": "Jeff Welch",
                    "email": "whatthejeff@gmail.com"
                },
                {
                    "name": "Adam Harvey",
                    "email": "aharvey@php.net"
                }
            ],
            "description": "Provides functionality to recursively process PHP variables",
            "homepage": "http://www.github.com/sebastianbergmann/recursion-context",
            "support": {
                "issues": "https://github.com/sebastianbergmann/recursion-context/issues",
                "source": "https://github.com/sebastianbergmann/recursion-context/tree/4.0.4"
            },
            "funding": [
                {
                    "url": "https://github.com/sebastianbergmann",
                    "type": "github"
                }
            ],
            "time": "2020-10-26T13:17:30+00:00"
        },
        {
            "name": "sebastian/resource-operations",
            "version": "3.0.3",
            "source": {
                "type": "git",
                "url": "https://github.com/sebastianbergmann/resource-operations.git",
                "reference": "0f4443cb3a1d92ce809899753bc0d5d5a8dd19a8"
            },
            "dist": {
                "type": "zip",
                "url": "https://api.github.com/repos/sebastianbergmann/resource-operations/zipball/0f4443cb3a1d92ce809899753bc0d5d5a8dd19a8",
                "reference": "0f4443cb3a1d92ce809899753bc0d5d5a8dd19a8",
                "shasum": ""
            },
            "require": {
                "php": ">=7.3"
            },
            "require-dev": {
                "phpunit/phpunit": "^9.0"
            },
            "type": "library",
            "extra": {
                "branch-alias": {
                    "dev-master": "3.0-dev"
                }
            },
            "autoload": {
                "classmap": [
                    "src/"
                ]
            },
            "notification-url": "https://packagist.org/downloads/",
            "license": [
                "BSD-3-Clause"
            ],
            "authors": [
                {
                    "name": "Sebastian Bergmann",
                    "email": "sebastian@phpunit.de"
                }
            ],
            "description": "Provides a list of PHP built-in functions that operate on resources",
            "homepage": "https://www.github.com/sebastianbergmann/resource-operations",
            "support": {
                "issues": "https://github.com/sebastianbergmann/resource-operations/issues",
                "source": "https://github.com/sebastianbergmann/resource-operations/tree/3.0.3"
            },
            "funding": [
                {
                    "url": "https://github.com/sebastianbergmann",
                    "type": "github"
                }
            ],
            "time": "2020-09-28T06:45:17+00:00"
        },
        {
            "name": "sebastian/type",
            "version": "2.3.1",
            "source": {
                "type": "git",
                "url": "https://github.com/sebastianbergmann/type.git",
                "reference": "81cd61ab7bbf2de744aba0ea61fae32f721df3d2"
            },
            "dist": {
                "type": "zip",
                "url": "https://api.github.com/repos/sebastianbergmann/type/zipball/81cd61ab7bbf2de744aba0ea61fae32f721df3d2",
                "reference": "81cd61ab7bbf2de744aba0ea61fae32f721df3d2",
                "shasum": ""
            },
            "require": {
                "php": ">=7.3"
            },
            "require-dev": {
                "phpunit/phpunit": "^9.3"
            },
            "type": "library",
            "extra": {
                "branch-alias": {
                    "dev-master": "2.3-dev"
                }
            },
            "autoload": {
                "classmap": [
                    "src/"
                ]
            },
            "notification-url": "https://packagist.org/downloads/",
            "license": [
                "BSD-3-Clause"
            ],
            "authors": [
                {
                    "name": "Sebastian Bergmann",
                    "email": "sebastian@phpunit.de",
                    "role": "lead"
                }
            ],
            "description": "Collection of value objects that represent the types of the PHP type system",
            "homepage": "https://github.com/sebastianbergmann/type",
            "support": {
                "issues": "https://github.com/sebastianbergmann/type/issues",
                "source": "https://github.com/sebastianbergmann/type/tree/2.3.1"
            },
            "funding": [
                {
                    "url": "https://github.com/sebastianbergmann",
                    "type": "github"
                }
            ],
            "time": "2020-10-26T13:18:59+00:00"
        },
        {
            "name": "sebastian/version",
            "version": "3.0.2",
            "source": {
                "type": "git",
                "url": "https://github.com/sebastianbergmann/version.git",
                "reference": "c6c1022351a901512170118436c764e473f6de8c"
            },
            "dist": {
                "type": "zip",
                "url": "https://api.github.com/repos/sebastianbergmann/version/zipball/c6c1022351a901512170118436c764e473f6de8c",
                "reference": "c6c1022351a901512170118436c764e473f6de8c",
                "shasum": ""
            },
            "require": {
                "php": ">=7.3"
            },
            "type": "library",
            "extra": {
                "branch-alias": {
                    "dev-master": "3.0-dev"
                }
            },
            "autoload": {
                "classmap": [
                    "src/"
                ]
            },
            "notification-url": "https://packagist.org/downloads/",
            "license": [
                "BSD-3-Clause"
            ],
            "authors": [
                {
                    "name": "Sebastian Bergmann",
                    "email": "sebastian@phpunit.de",
                    "role": "lead"
                }
            ],
            "description": "Library that helps with managing the version number of Git-hosted PHP projects",
            "homepage": "https://github.com/sebastianbergmann/version",
            "support": {
                "issues": "https://github.com/sebastianbergmann/version/issues",
                "source": "https://github.com/sebastianbergmann/version/tree/3.0.2"
            },
            "funding": [
                {
                    "url": "https://github.com/sebastianbergmann",
                    "type": "github"
                }
            ],
            "time": "2020-09-28T06:39:44+00:00"
        },
        {
            "name": "squizlabs/php_codesniffer",
            "version": "3.6.0",
            "source": {
                "type": "git",
                "url": "https://github.com/squizlabs/PHP_CodeSniffer.git",
                "reference": "ffced0d2c8fa8e6cdc4d695a743271fab6c38625"
            },
            "dist": {
                "type": "zip",
                "url": "https://api.github.com/repos/squizlabs/PHP_CodeSniffer/zipball/ffced0d2c8fa8e6cdc4d695a743271fab6c38625",
                "reference": "ffced0d2c8fa8e6cdc4d695a743271fab6c38625",
                "shasum": ""
            },
            "require": {
                "ext-simplexml": "*",
                "ext-tokenizer": "*",
                "ext-xmlwriter": "*",
                "php": ">=5.4.0"
            },
            "require-dev": {
                "phpunit/phpunit": "^4.0 || ^5.0 || ^6.0 || ^7.0"
            },
            "bin": [
                "bin/phpcs",
                "bin/phpcbf"
            ],
            "type": "library",
            "extra": {
                "branch-alias": {
                    "dev-master": "3.x-dev"
                }
            },
            "notification-url": "https://packagist.org/downloads/",
            "license": [
                "BSD-3-Clause"
            ],
            "authors": [
                {
                    "name": "Greg Sherwood",
                    "role": "lead"
                }
            ],
            "description": "PHP_CodeSniffer tokenizes PHP, JavaScript and CSS files and detects violations of a defined set of coding standards.",
            "homepage": "https://github.com/squizlabs/PHP_CodeSniffer",
            "keywords": [
                "phpcs",
                "standards"
            ],
            "support": {
                "issues": "https://github.com/squizlabs/PHP_CodeSniffer/issues",
                "source": "https://github.com/squizlabs/PHP_CodeSniffer",
                "wiki": "https://github.com/squizlabs/PHP_CodeSniffer/wiki"
            },
            "time": "2021-04-09T00:54:41+00:00"
        },
        {
            "name": "theseer/tokenizer",
            "version": "1.2.0",
            "source": {
                "type": "git",
                "url": "https://github.com/theseer/tokenizer.git",
                "reference": "75a63c33a8577608444246075ea0af0d052e452a"
            },
            "dist": {
                "type": "zip",
                "url": "https://api.github.com/repos/theseer/tokenizer/zipball/75a63c33a8577608444246075ea0af0d052e452a",
                "reference": "75a63c33a8577608444246075ea0af0d052e452a",
                "shasum": ""
            },
            "require": {
                "ext-dom": "*",
                "ext-tokenizer": "*",
                "ext-xmlwriter": "*",
                "php": "^7.2 || ^8.0"
            },
            "type": "library",
            "autoload": {
                "classmap": [
                    "src/"
                ]
            },
            "notification-url": "https://packagist.org/downloads/",
            "license": [
                "BSD-3-Clause"
            ],
            "authors": [
                {
                    "name": "Arne Blankerts",
                    "email": "arne@blankerts.de",
                    "role": "Developer"
                }
            ],
            "description": "A small library for converting tokenized PHP source code into XML and potentially other formats",
            "support": {
                "issues": "https://github.com/theseer/tokenizer/issues",
                "source": "https://github.com/theseer/tokenizer/tree/master"
            },
            "funding": [
                {
                    "url": "https://github.com/theseer",
                    "type": "github"
                }
            ],
            "time": "2020-07-12T23:59:07+00:00"
        }
    ],
    "aliases": [],
    "minimum-stability": "dev",
    "stability-flags": {
        "roave/security-advisories": 20,
        "elgg/sniffs": 20
    },
    "prefer-stable": true,
    "prefer-lowest": false,
    "platform": {
        "php": ">=7.4",
        "ext-pdo": "*",
        "ext-gd": "*",
        "ext-json": "*",
        "ext-xml": "*"
    },
    "platform-dev": [],
    "platform-overrides": {
        "php": "7.4"
    },
    "plugin-api-version": "2.0.0"
}<|MERGE_RESOLUTION|>--- conflicted
+++ resolved
@@ -4,280 +4,9 @@
         "Read more about it at https://getcomposer.org/doc/01-basic-usage.md#installing-dependencies",
         "This file is @generated automatically"
     ],
-<<<<<<< HEAD
-    "content-hash": "69e59bbb8ba86f43e7fed6358c427cf8",
+    "content-hash": "0bc6fd1c129388bd64e89c264b7dc306",
     "packages": [
         {
-=======
-    "content-hash": "10db675a44e358bb51b448c1b05de469",
-    "packages": [
-        {
-            "name": "bower-asset/fontawesome",
-            "version": "5.12.0",
-            "source": {
-                "type": "git",
-                "url": "https://github.com/FortAwesome/Font-Awesome.git",
-                "reference": "d8db3d032d22e7a5e21f3b40905b7867be19bb02"
-            },
-            "dist": {
-                "type": "zip",
-                "url": "https://api.github.com/repos/FortAwesome/Font-Awesome/zipball/d8db3d032d22e7a5e21f3b40905b7867be19bb02",
-                "reference": "d8db3d032d22e7a5e21f3b40905b7867be19bb02"
-            },
-            "type": "bower-asset"
-        },
-        {
-            "name": "bower-asset/jquery",
-            "version": "2.2.4",
-            "source": {
-                "type": "git",
-                "url": "https://github.com/jquery/jquery-dist.git",
-                "reference": "c0185ab7c75aab88762c5aae780b9d83b80eda72"
-            },
-            "dist": {
-                "type": "zip",
-                "url": "https://api.github.com/repos/jquery/jquery-dist/zipball/c0185ab7c75aab88762c5aae780b9d83b80eda72",
-                "reference": "c0185ab7c75aab88762c5aae780b9d83b80eda72"
-            },
-            "type": "bower-asset-library",
-            "extra": {
-                "bower-asset-main": "dist/jquery.js",
-                "bower-asset-ignore": [
-                    "package.json"
-                ]
-            },
-            "license": [
-                "MIT"
-            ],
-            "keywords": [
-                "browser",
-                "javascript",
-                "jquery",
-                "library"
-            ]
-        },
-        {
-            "name": "bower-asset/jquery-colorbox",
-            "version": "1.6.4",
-            "source": {
-                "type": "git",
-                "url": "https://github.com/jackmoore/colorbox.git",
-                "reference": "bac78120c6ca9e63370cc317ab6f400129cd6608"
-            },
-            "dist": {
-                "type": "zip",
-                "url": "https://api.github.com/repos/jackmoore/colorbox/zipball/bac78120c6ca9e63370cc317ab6f400129cd6608",
-                "reference": "bac78120c6ca9e63370cc317ab6f400129cd6608"
-            },
-            "require": {
-                "bower-asset/jquery": ">=1.3.2"
-            },
-            "type": "bower-asset-library",
-            "extra": {
-                "bower-asset-main": "jquery.colorbox.js",
-                "bower-asset-ignore": [
-                    "colorbox.jquery.json",
-                    "colorbox.ai",
-                    "content",
-                    "example1/index.html",
-                    "example2/index.html",
-                    "example3/index.html",
-                    "example4/index.html",
-                    "example5/index.html"
-                ]
-            },
-            "description": "jQuery lightbox and modal window plugin",
-            "keywords": [
-                "gallery",
-                "jquery-plugin",
-                "lightbox",
-                "modal",
-                "popup",
-                "ui"
-            ]
-        },
-        {
-            "name": "bower-asset/jquery-form",
-            "version": "3.51",
-            "source": {
-                "type": "git",
-                "url": "https://github.com/jquery-form/form.git",
-                "reference": "6bf24a5f6d8be65f4e5491863180c09356d9dadd"
-            },
-            "dist": {
-                "type": "zip",
-                "url": "https://api.github.com/repos/jquery-form/form/zipball/6bf24a5f6d8be65f4e5491863180c09356d9dadd",
-                "reference": "6bf24a5f6d8be65f4e5491863180c09356d9dadd"
-            },
-            "require": {
-                "bower-asset/jquery": ">=1.5"
-            },
-            "type": "bower-asset-library",
-            "extra": {
-                "bower-asset-main": "jquery.form.js",
-                "bower-asset-ignore": [
-                    "README.md",
-                    "composer.json",
-                    "form.jquery.json",
-                    "package.json"
-                ]
-            }
-        },
-        {
-            "name": "bower-asset/jquery-treeview",
-            "version": "1.4.2",
-            "source": {
-                "type": "git",
-                "url": "git@github.com:jzaefferer/jquery-treeview.git",
-                "reference": "ea4fd39fe7bf25db75cdb6edeb73e502d9804924"
-            },
-            "dist": {
-                "type": "zip",
-                "url": "https://api.github.com/repos/jzaefferer/jquery-treeview/zipball/ea4fd39fe7bf25db75cdb6edeb73e502d9804924",
-                "reference": "ea4fd39fe7bf25db75cdb6edeb73e502d9804924"
-            },
-            "type": "bower-asset-library",
-            "extra": {
-                "bower-asset-main": [
-                    "jquery.treeview.css",
-                    "jquery.treeview.js"
-                ],
-                "bower-asset-ignore": [
-                    "**/.*",
-                    "node_modules",
-                    "bower_components",
-                    "test",
-                    "tests"
-                ]
-            },
-            "license": [
-                "MIT"
-            ],
-            "description": "Lightweight and flexible transformation of an unordered list into an expandable and collapsable tree, great for unobtrusive navigation enhancements. Supports both location and cookie based persistence.",
-            "keywords": [
-                "jquery",
-                "treeview"
-            ]
-        },
-        {
-            "name": "bower-asset/jquery-ui",
-            "version": "1.11.4",
-            "source": {
-                "type": "git",
-                "url": "git@github.com:components/jqueryui.git",
-                "reference": "c34f8dbf3ba57b3784b93f26119f436c0e8288e1"
-            },
-            "dist": {
-                "type": "zip",
-                "url": "https://api.github.com/repos/components/jqueryui/zipball/c34f8dbf3ba57b3784b93f26119f436c0e8288e1",
-                "reference": "c34f8dbf3ba57b3784b93f26119f436c0e8288e1"
-            },
-            "require": {
-                "bower-asset/jquery": ">=1.6"
-            },
-            "type": "bower-asset-library",
-            "extra": {
-                "bower-asset-main": [
-                    "jquery-ui.js"
-                ],
-                "bower-asset-ignore": []
-            }
-        },
-        {
-            "name": "bower-asset/jquery.imgareaselect",
-            "version": "v0.9.10",
-            "source": {
-                "type": "git",
-                "url": "git@github.com:wong2/imgareaselect.git",
-                "reference": "446c7ff9efd10bfee2e673c19ca4d8759087dab4"
-            },
-            "dist": {
-                "type": "zip",
-                "url": "https://api.github.com/repos/wong2/imgareaselect/zipball/446c7ff9efd10bfee2e673c19ca4d8759087dab4",
-                "reference": "446c7ff9efd10bfee2e673c19ca4d8759087dab4"
-            },
-            "type": "bower-asset-library"
-        },
-        {
-            "name": "bower-asset/normalize-css",
-            "version": "8.0.1",
-            "source": {
-                "type": "git",
-                "url": "git@github.com:necolas/normalize.css.git",
-                "reference": "fc091cce1534909334c1911709a39c22d406977b"
-            },
-            "dist": {
-                "type": "zip",
-                "url": "https://api.github.com/repos/necolas/normalize.css/zipball/fc091cce1534909334c1911709a39c22d406977b",
-                "reference": "fc091cce1534909334c1911709a39c22d406977b"
-            },
-            "type": "bower-asset"
-        },
-        {
-            "name": "bower-asset/requirejs",
-            "version": "2.3.6",
-            "source": {
-                "type": "git",
-                "url": "https://github.com/requirejs/requirejs-bower.git",
-                "reference": "3596b04fa67953d2fb06456ecb92cf833b462b82"
-            },
-            "dist": {
-                "type": "zip",
-                "url": "https://api.github.com/repos/requirejs/requirejs-bower/zipball/3596b04fa67953d2fb06456ecb92cf833b462b82",
-                "reference": "3596b04fa67953d2fb06456ecb92cf833b462b82"
-            },
-            "type": "bower-asset",
-            "license": [
-                "MIT"
-            ]
-        },
-        {
-            "name": "bower-asset/sprintf",
-            "version": "1.0.3",
-            "source": {
-                "type": "git",
-                "url": "git@github.com:alexei/sprintf.js.git",
-                "reference": "747b806c2dab5b64d5c9958c42884946a187c3b1"
-            },
-            "dist": {
-                "type": "zip",
-                "url": "https://api.github.com/repos/alexei/sprintf.js/zipball/747b806c2dab5b64d5c9958c42884946a187c3b1",
-                "reference": "747b806c2dab5b64d5c9958c42884946a187c3b1"
-            },
-            "type": "bower-asset-library",
-            "extra": {
-                "bower-asset-main": "src/sprintf.js"
-            },
-            "license": [
-                "BSD-3-Clause-Clear"
-            ],
-            "description": "JavaScript sprintf implementation",
-            "keywords": [
-                "formatting",
-                "sprintf",
-                "string"
-            ]
-        },
-        {
-            "name": "bower-asset/text",
-            "version": "2.0.16",
-            "source": {
-                "type": "git",
-                "url": "git@github.com:requirejs/text.git",
-                "reference": "3f9d4c19b3a1a3c6f35650c5788cbea1db93197a"
-            },
-            "dist": {
-                "type": "zip",
-                "url": "https://api.github.com/repos/requirejs/text/zipball/3f9d4c19b3a1a3c6f35650c5788cbea1db93197a",
-                "reference": "3f9d4c19b3a1a3c6f35650c5788cbea1db93197a"
-            },
-            "type": "bower-asset",
-            "license": [
-                "MIT"
-            ]
-        },
-        {
->>>>>>> ca769394
             "name": "cakephp/cache",
             "version": "3.9.8",
             "source": {
@@ -1034,10 +763,6 @@
             ],
             "description": "Promoting the interoperability of container objects (DIC, SL, etc.)",
             "homepage": "https://github.com/container-interop/container-interop",
-            "support": {
-                "issues": "https://github.com/container-interop/container-interop/issues",
-                "source": "https://github.com/container-interop/container-interop/tree/master"
-            },
             "abandoned": "psr/container",
             "time": "2017-02-14T19:40:03+00:00"
         },
@@ -1100,10 +825,6 @@
                 "css",
                 "preprocessor"
             ],
-            "support": {
-                "issues": "https://github.com/peteboere/css-crush/issues",
-                "source": "https://github.com/peteboere/css-crush/tree/v2.4.0"
-            },
             "time": "2015-07-30T08:37:14+00:00"
         },
         {
@@ -1499,10 +1220,6 @@
                 "cron",
                 "schedule"
             ],
-            "support": {
-                "issues": "https://github.com/dragonmantank/cron-expression/issues",
-                "source": "https://github.com/dragonmantank/cron-expression/tree/v3.1.0"
-            },
             "funding": [
                 {
                     "url": "https://github.com/dragonmantank",
@@ -1547,10 +1264,6 @@
                 "elgg",
                 "plugin"
             ],
-            "support": {
-                "issues": "https://github.com/elgg/login_as/issues",
-                "source": "https://github.com/elgg/login_as"
-            },
             "time": "2020-03-11T08:47:15+00:00"
         },
         {
@@ -2807,10 +2520,6 @@
                 "adapter",
                 "memory"
             ],
-            "support": {
-                "issues": "https://github.com/thephpleague/flysystem-memory/issues",
-                "source": "https://github.com/thephpleague/flysystem-memory/tree/1.0.2"
-            },
             "time": "2019-05-30T21:34:13+00:00"
         },
         {
@@ -2916,10 +2625,6 @@
             "keywords": [
                 "markdown"
             ],
-            "support": {
-                "issues": "https://github.com/michelf/php-markdown/issues",
-                "source": "https://github.com/michelf/php-markdown/tree/1.9.0"
-            },
             "time": "2019-12-02T02:32:27+00:00"
         },
         {
@@ -2965,10 +2670,6 @@
                 "link",
                 "url"
             ],
-            "support": {
-                "issues": "https://github.com/misd-service-development/php-linkify/issues",
-                "source": "https://github.com/misd-service-development/php-linkify/tree/v1.1.4"
-            },
             "time": "2017-08-17T08:33:35+00:00"
         },
         {
@@ -3110,12 +2811,6 @@
             ],
             "description": "Minify is a PHP5 app that helps you follow several rules for client-side performance. It combines multiple CSS or Javascript files, removes unnecessary whitespace and comments, and serves them with gzip encoding and optimal client-side cache headers",
             "homepage": "http://code.google.com/p/minify/",
-            "support": {
-                "email": "minify@googlegroups.com",
-                "issues": "http://code.google.com/p/minify/issues/list",
-                "source": "https://github.com/mrclay/minify/tree/2.x",
-                "wiki": "http://code.google.com/p/minify/w/list"
-            },
             "time": "2017-11-03T21:04:01+00:00"
         },
         {
@@ -3666,9 +3361,6 @@
                 "psr",
                 "psr-6"
             ],
-            "support": {
-                "source": "https://github.com/php-fig/cache/tree/master"
-            },
             "time": "2016-08-06T20:24:11+00:00"
         },
         {
@@ -3767,9 +3459,6 @@
                 "request",
                 "response"
             ],
-            "support": {
-                "source": "https://github.com/php-fig/http-message/tree/master"
-            },
             "time": "2016-08-06T14:39:51+00:00"
         },
         {
@@ -3868,9 +3557,6 @@
                 "psr-16",
                 "simple-cache"
             ],
-            "support": {
-                "source": "https://github.com/php-fig/simple-cache/tree/master"
-            },
             "time": "2017-10-23T01:57:42+00:00"
         },
         {
@@ -3911,10 +3597,6 @@
                 }
             ],
             "description": "A polyfill for getallheaders.",
-            "support": {
-                "issues": "https://github.com/ralouphie/getallheaders/issues",
-                "source": "https://github.com/ralouphie/getallheaders/tree/develop"
-            },
             "time": "2019-03-08T08:55:37+00:00"
         },
         {
@@ -4388,10 +4070,6 @@
                 "migrations",
                 "phinx"
             ],
-            "support": {
-                "issues": "https://github.com/cakephp/phinx/issues",
-                "source": "https://github.com/cakephp/phinx/tree/0.11.1"
-            },
             "time": "2019-08-28T12:24:19+00:00"
         },
         {
@@ -5795,10 +5473,6 @@
                 "idna",
                 "punycode"
             ],
-            "support": {
-                "issues": "https://github.com/true/php-punycode/issues",
-                "source": "https://github.com/true/php-punycode/tree/master"
-            },
             "time": "2016-11-16T10:37:54+00:00"
         },
         {
@@ -5838,10 +5512,6 @@
                 }
             ],
             "description": "A composer wrapper for the htmLawed library to purify & filter HTML. Tested with PHPUnit and PhantomJS!",
-            "support": {
-                "issues": "https://github.com/vanilla/htmlawed/issues",
-                "source": "https://github.com/vanilla/htmlawed/tree/master"
-            },
             "time": "2019-10-16T15:36:02+00:00"
         },
         {
@@ -5896,10 +5566,6 @@
                 "check",
                 "validate"
             ],
-            "support": {
-                "issues": "https://github.com/webmozarts/assert/issues",
-                "source": "https://github.com/webmozarts/assert/tree/1.10.0"
-            },
             "time": "2021-03-09T10:59:23+00:00"
         }
     ],
@@ -6001,10 +5667,6 @@
                 "GPL-2.0-only"
             ],
             "description": "Elgg coding standards",
-            "support": {
-                "issues": "https://github.com/Elgg/elgg-coding-standards/issues",
-                "source": "https://github.com/Elgg/elgg-coding-standards/tree/4.x"
-            },
             "time": "2020-02-26T15:26:16+00:00"
         },
         {
@@ -6115,10 +5777,6 @@
                 "parser",
                 "php"
             ],
-            "support": {
-                "issues": "https://github.com/nikic/PHP-Parser/issues",
-                "source": "https://github.com/nikic/PHP-Parser/tree/v4.10.4"
-            },
             "time": "2020-12-20T10:01:03+00:00"
         },
         {
@@ -6226,10 +5884,6 @@
                 }
             ],
             "description": "Library for handling version information and constraints",
-            "support": {
-                "issues": "https://github.com/phar-io/version/issues",
-                "source": "https://github.com/phar-io/version/tree/3.1.0"
-            },
             "time": "2021-02-23T14:00:09+00:00"
         },
         {
@@ -6279,10 +5933,6 @@
                 "reflection",
                 "static analysis"
             ],
-            "support": {
-                "issues": "https://github.com/phpDocumentor/ReflectionCommon/issues",
-                "source": "https://github.com/phpDocumentor/ReflectionCommon/tree/2.x"
-            },
             "time": "2020-06-27T09:03:43+00:00"
         },
         {
@@ -6335,10 +5985,6 @@
                 }
             ],
             "description": "With this component, a library can provide support for annotations via DocBlocks or otherwise retrieve information that is embedded in a DocBlock.",
-            "support": {
-                "issues": "https://github.com/phpDocumentor/ReflectionDocBlock/issues",
-                "source": "https://github.com/phpDocumentor/ReflectionDocBlock/tree/master"
-            },
             "time": "2020-09-03T19:13:55+00:00"
         },
         {
@@ -6384,10 +6030,6 @@
                 }
             ],
             "description": "A PSR-5 based resolver of Class names, Types and Structural Element Names",
-            "support": {
-                "issues": "https://github.com/phpDocumentor/TypeResolver/issues",
-                "source": "https://github.com/phpDocumentor/TypeResolver/tree/1.4.0"
-            },
             "time": "2020-09-17T18:55:26+00:00"
         },
         {
@@ -6451,10 +6093,6 @@
                 "spy",
                 "stub"
             ],
-            "support": {
-                "issues": "https://github.com/phpspec/prophecy/issues",
-                "source": "https://github.com/phpspec/prophecy/tree/1.13.0"
-            },
             "time": "2021-03-17T13:42:18+00:00"
         },
         {
@@ -6522,10 +6160,6 @@
                 "testing",
                 "xunit"
             ],
-            "support": {
-                "issues": "https://github.com/sebastianbergmann/php-code-coverage/issues",
-                "source": "https://github.com/sebastianbergmann/php-code-coverage/tree/9.2.6"
-            },
             "funding": [
                 {
                     "url": "https://github.com/sebastianbergmann",
@@ -6582,10 +6216,6 @@
                 "filesystem",
                 "iterator"
             ],
-            "support": {
-                "issues": "https://github.com/sebastianbergmann/php-file-iterator/issues",
-                "source": "https://github.com/sebastianbergmann/php-file-iterator/tree/3.0.5"
-            },
             "funding": [
                 {
                     "url": "https://github.com/sebastianbergmann",
@@ -6645,10 +6275,6 @@
             "keywords": [
                 "process"
             ],
-            "support": {
-                "issues": "https://github.com/sebastianbergmann/php-invoker/issues",
-                "source": "https://github.com/sebastianbergmann/php-invoker/tree/3.1.1"
-            },
             "funding": [
                 {
                     "url": "https://github.com/sebastianbergmann",
@@ -6704,10 +6330,6 @@
             "keywords": [
                 "template"
             ],
-            "support": {
-                "issues": "https://github.com/sebastianbergmann/php-text-template/issues",
-                "source": "https://github.com/sebastianbergmann/php-text-template/tree/2.0.4"
-            },
             "funding": [
                 {
                     "url": "https://github.com/sebastianbergmann",
@@ -6763,10 +6385,6 @@
             "keywords": [
                 "timer"
             ],
-            "support": {
-                "issues": "https://github.com/sebastianbergmann/php-timer/issues",
-                "source": "https://github.com/sebastianbergmann/php-timer/tree/5.0.3"
-            },
             "funding": [
                 {
                     "url": "https://github.com/sebastianbergmann",
@@ -6862,10 +6480,6 @@
                 "testing",
                 "xunit"
             ],
-            "support": {
-                "issues": "https://github.com/sebastianbergmann/phpunit/issues",
-                "source": "https://github.com/sebastianbergmann/phpunit/tree/9.5.4"
-            },
             "funding": [
                 {
                     "url": "https://phpunit.de/donate.html",
@@ -6922,10 +6536,6 @@
             ],
             "description": "Library for parsing CLI options",
             "homepage": "https://github.com/sebastianbergmann/cli-parser",
-            "support": {
-                "issues": "https://github.com/sebastianbergmann/cli-parser/issues",
-                "source": "https://github.com/sebastianbergmann/cli-parser/tree/1.0.1"
-            },
             "funding": [
                 {
                     "url": "https://github.com/sebastianbergmann",
@@ -6978,10 +6588,6 @@
             ],
             "description": "Collection of value objects that represent the PHP code units",
             "homepage": "https://github.com/sebastianbergmann/code-unit",
-            "support": {
-                "issues": "https://github.com/sebastianbergmann/code-unit/issues",
-                "source": "https://github.com/sebastianbergmann/code-unit/tree/1.0.8"
-            },
             "funding": [
                 {
                     "url": "https://github.com/sebastianbergmann",
@@ -7033,10 +6639,6 @@
             ],
             "description": "Looks up which function or method a line of code belongs to",
             "homepage": "https://github.com/sebastianbergmann/code-unit-reverse-lookup/",
-            "support": {
-                "issues": "https://github.com/sebastianbergmann/code-unit-reverse-lookup/issues",
-                "source": "https://github.com/sebastianbergmann/code-unit-reverse-lookup/tree/2.0.3"
-            },
             "funding": [
                 {
                     "url": "https://github.com/sebastianbergmann",
@@ -7107,10 +6709,6 @@
                 "compare",
                 "equality"
             ],
-            "support": {
-                "issues": "https://github.com/sebastianbergmann/comparator/issues",
-                "source": "https://github.com/sebastianbergmann/comparator/tree/4.0.6"
-            },
             "funding": [
                 {
                     "url": "https://github.com/sebastianbergmann",
@@ -7164,10 +6762,6 @@
             ],
             "description": "Library for calculating the complexity of PHP code units",
             "homepage": "https://github.com/sebastianbergmann/complexity",
-            "support": {
-                "issues": "https://github.com/sebastianbergmann/complexity/issues",
-                "source": "https://github.com/sebastianbergmann/complexity/tree/2.0.2"
-            },
             "funding": [
                 {
                     "url": "https://github.com/sebastianbergmann",
@@ -7230,10 +6824,6 @@
                 "unidiff",
                 "unified diff"
             ],
-            "support": {
-                "issues": "https://github.com/sebastianbergmann/diff/issues",
-                "source": "https://github.com/sebastianbergmann/diff/tree/4.0.4"
-            },
             "funding": [
                 {
                     "url": "https://github.com/sebastianbergmann",
@@ -7293,10 +6883,6 @@
                 "environment",
                 "hhvm"
             ],
-            "support": {
-                "issues": "https://github.com/sebastianbergmann/environment/issues",
-                "source": "https://github.com/sebastianbergmann/environment/tree/5.1.3"
-            },
             "funding": [
                 {
                     "url": "https://github.com/sebastianbergmann",
@@ -7370,10 +6956,6 @@
                 "export",
                 "exporter"
             ],
-            "support": {
-                "issues": "https://github.com/sebastianbergmann/exporter/issues",
-                "source": "https://github.com/sebastianbergmann/exporter/tree/4.0.3"
-            },
             "funding": [
                 {
                     "url": "https://github.com/sebastianbergmann",
@@ -7434,10 +7016,6 @@
             "keywords": [
                 "global state"
             ],
-            "support": {
-                "issues": "https://github.com/sebastianbergmann/global-state/issues",
-                "source": "https://github.com/sebastianbergmann/global-state/tree/5.0.2"
-            },
             "funding": [
                 {
                     "url": "https://github.com/sebastianbergmann",
@@ -7491,10 +7069,6 @@
             ],
             "description": "Library for counting the lines of code in PHP source code",
             "homepage": "https://github.com/sebastianbergmann/lines-of-code",
-            "support": {
-                "issues": "https://github.com/sebastianbergmann/lines-of-code/issues",
-                "source": "https://github.com/sebastianbergmann/lines-of-code/tree/1.0.3"
-            },
             "funding": [
                 {
                     "url": "https://github.com/sebastianbergmann",
@@ -7548,10 +7122,6 @@
             ],
             "description": "Traverses array structures and object graphs to enumerate all referenced objects",
             "homepage": "https://github.com/sebastianbergmann/object-enumerator/",
-            "support": {
-                "issues": "https://github.com/sebastianbergmann/object-enumerator/issues",
-                "source": "https://github.com/sebastianbergmann/object-enumerator/tree/4.0.4"
-            },
             "funding": [
                 {
                     "url": "https://github.com/sebastianbergmann",
@@ -7603,10 +7173,6 @@
             ],
             "description": "Allows reflection of object attributes, including inherited and non-public ones",
             "homepage": "https://github.com/sebastianbergmann/object-reflector/",
-            "support": {
-                "issues": "https://github.com/sebastianbergmann/object-reflector/issues",
-                "source": "https://github.com/sebastianbergmann/object-reflector/tree/2.0.4"
-            },
             "funding": [
                 {
                     "url": "https://github.com/sebastianbergmann",
@@ -7666,10 +7232,6 @@
             ],
             "description": "Provides functionality to recursively process PHP variables",
             "homepage": "http://www.github.com/sebastianbergmann/recursion-context",
-            "support": {
-                "issues": "https://github.com/sebastianbergmann/recursion-context/issues",
-                "source": "https://github.com/sebastianbergmann/recursion-context/tree/4.0.4"
-            },
             "funding": [
                 {
                     "url": "https://github.com/sebastianbergmann",
@@ -7721,10 +7283,6 @@
             ],
             "description": "Provides a list of PHP built-in functions that operate on resources",
             "homepage": "https://www.github.com/sebastianbergmann/resource-operations",
-            "support": {
-                "issues": "https://github.com/sebastianbergmann/resource-operations/issues",
-                "source": "https://github.com/sebastianbergmann/resource-operations/tree/3.0.3"
-            },
             "funding": [
                 {
                     "url": "https://github.com/sebastianbergmann",
@@ -7777,10 +7335,6 @@
             ],
             "description": "Collection of value objects that represent the types of the PHP type system",
             "homepage": "https://github.com/sebastianbergmann/type",
-            "support": {
-                "issues": "https://github.com/sebastianbergmann/type/issues",
-                "source": "https://github.com/sebastianbergmann/type/tree/2.3.1"
-            },
             "funding": [
                 {
                     "url": "https://github.com/sebastianbergmann",
@@ -7830,10 +7384,6 @@
             ],
             "description": "Library that helps with managing the version number of Git-hosted PHP projects",
             "homepage": "https://github.com/sebastianbergmann/version",
-            "support": {
-                "issues": "https://github.com/sebastianbergmann/version/issues",
-                "source": "https://github.com/sebastianbergmann/version/tree/3.0.2"
-            },
             "funding": [
                 {
                     "url": "https://github.com/sebastianbergmann",
@@ -7968,5 +7518,5 @@
     "platform-overrides": {
         "php": "7.4"
     },
-    "plugin-api-version": "2.0.0"
+    "plugin-api-version": "1.1.0"
 }