--- conflicted
+++ resolved
@@ -4,370 +4,9 @@
         "Read more about it at https://getcomposer.org/doc/01-basic-usage.md#installing-dependencies",
         "This file is @generated automatically"
     ],
-<<<<<<< HEAD
     "content-hash": "fa05c851879f62a11ee5c8cebbf4e2e8",
     "packages": [
         {
-=======
-    "content-hash": "afda5e75493e2402b0ab2c4b727e04a8",
-    "packages": [
-        {
-            "name": "bower-asset/fontawesome",
-            "version": "5.12.0",
-            "source": {
-                "type": "git",
-                "url": "https://github.com/FortAwesome/Font-Awesome.git",
-                "reference": "d8db3d032d22e7a5e21f3b40905b7867be19bb02"
-            },
-            "dist": {
-                "type": "zip",
-                "url": "https://api.github.com/repos/FortAwesome/Font-Awesome/zipball/d8db3d032d22e7a5e21f3b40905b7867be19bb02",
-                "reference": "d8db3d032d22e7a5e21f3b40905b7867be19bb02"
-            },
-            "type": "bower-asset"
-        },
-        {
-            "name": "bower-asset/jquery",
-            "version": "2.2.4",
-            "source": {
-                "type": "git",
-                "url": "git@github.com:jquery/jquery-dist.git",
-                "reference": "c0185ab7c75aab88762c5aae780b9d83b80eda72"
-            },
-            "dist": {
-                "type": "zip",
-                "url": "https://api.github.com/repos/jquery/jquery-dist/zipball/c0185ab7c75aab88762c5aae780b9d83b80eda72",
-                "reference": "c0185ab7c75aab88762c5aae780b9d83b80eda72"
-            },
-            "type": "bower-asset-library",
-            "extra": {
-                "bower-asset-main": "dist/jquery.js",
-                "bower-asset-ignore": [
-                    "package.json"
-                ]
-            },
-            "license": [
-                "MIT"
-            ],
-            "keywords": [
-                "browser",
-                "javascript",
-                "jquery",
-                "library"
-            ]
-        },
-        {
-            "name": "bower-asset/jquery-colorbox",
-            "version": "1.6.4",
-            "source": {
-                "type": "git",
-                "url": "https://github.com/jackmoore/colorbox.git",
-                "reference": "bac78120c6ca9e63370cc317ab6f400129cd6608"
-            },
-            "dist": {
-                "type": "zip",
-                "url": "https://api.github.com/repos/jackmoore/colorbox/zipball/bac78120c6ca9e63370cc317ab6f400129cd6608",
-                "reference": "bac78120c6ca9e63370cc317ab6f400129cd6608"
-            },
-            "require": {
-                "bower-asset/jquery": ">=1.3.2"
-            },
-            "type": "bower-asset-library",
-            "extra": {
-                "bower-asset-main": "jquery.colorbox.js",
-                "bower-asset-ignore": [
-                    "colorbox.jquery.json",
-                    "colorbox.ai",
-                    "content",
-                    "example1/index.html",
-                    "example2/index.html",
-                    "example3/index.html",
-                    "example4/index.html",
-                    "example5/index.html"
-                ]
-            },
-            "description": "jQuery lightbox and modal window plugin",
-            "keywords": [
-                "gallery",
-                "jquery-plugin",
-                "lightbox",
-                "modal",
-                "popup",
-                "ui"
-            ]
-        },
-        {
-            "name": "bower-asset/jquery-form",
-            "version": "3.51",
-            "source": {
-                "type": "git",
-                "url": "https://github.com/jquery-form/form.git",
-                "reference": "6bf24a5f6d8be65f4e5491863180c09356d9dadd"
-            },
-            "dist": {
-                "type": "zip",
-                "url": "https://api.github.com/repos/jquery-form/form/zipball/6bf24a5f6d8be65f4e5491863180c09356d9dadd",
-                "reference": "6bf24a5f6d8be65f4e5491863180c09356d9dadd"
-            },
-            "require": {
-                "bower-asset/jquery": ">=1.5"
-            },
-            "type": "bower-asset-library",
-            "extra": {
-                "bower-asset-main": "jquery.form.js",
-                "bower-asset-ignore": [
-                    "README.md",
-                    "composer.json",
-                    "form.jquery.json",
-                    "package.json"
-                ]
-            }
-        },
-        {
-            "name": "bower-asset/jquery-treeview",
-            "version": "1.4.2",
-            "source": {
-                "type": "git",
-                "url": "git@github.com:jzaefferer/jquery-treeview.git",
-                "reference": "ea4fd39fe7bf25db75cdb6edeb73e502d9804924"
-            },
-            "dist": {
-                "type": "zip",
-                "url": "https://api.github.com/repos/jzaefferer/jquery-treeview/zipball/ea4fd39fe7bf25db75cdb6edeb73e502d9804924",
-                "reference": "ea4fd39fe7bf25db75cdb6edeb73e502d9804924"
-            },
-            "type": "bower-asset-library",
-            "extra": {
-                "bower-asset-main": [
-                    "jquery.treeview.css",
-                    "jquery.treeview.js"
-                ],
-                "bower-asset-ignore": [
-                    "**/.*",
-                    "node_modules",
-                    "bower_components",
-                    "test",
-                    "tests"
-                ]
-            },
-            "license": [
-                "MIT"
-            ],
-            "description": "Lightweight and flexible transformation of an unordered list into an expandable and collapsable tree, great for unobtrusive navigation enhancements. Supports both location and cookie based persistence.",
-            "keywords": [
-                "jquery",
-                "treeview"
-            ]
-        },
-        {
-            "name": "bower-asset/jquery-ui",
-            "version": "1.11.4",
-            "source": {
-                "type": "git",
-                "url": "git@github.com:components/jqueryui.git",
-                "reference": "c34f8dbf3ba57b3784b93f26119f436c0e8288e1"
-            },
-            "dist": {
-                "type": "zip",
-                "url": "https://api.github.com/repos/components/jqueryui/zipball/c34f8dbf3ba57b3784b93f26119f436c0e8288e1",
-                "reference": "c34f8dbf3ba57b3784b93f26119f436c0e8288e1"
-            },
-            "require": {
-                "bower-asset/jquery": ">=1.6"
-            },
-            "type": "bower-asset-library",
-            "extra": {
-                "bower-asset-main": [
-                    "jquery-ui.js"
-                ],
-                "bower-asset-ignore": []
-            }
-        },
-        {
-            "name": "bower-asset/jquery.imgareaselect",
-            "version": "v0.9.10",
-            "source": {
-                "type": "git",
-                "url": "git@github.com:wong2/imgareaselect.git",
-                "reference": "446c7ff9efd10bfee2e673c19ca4d8759087dab4"
-            },
-            "dist": {
-                "type": "zip",
-                "url": "https://api.github.com/repos/wong2/imgareaselect/zipball/446c7ff9efd10bfee2e673c19ca4d8759087dab4",
-                "reference": "446c7ff9efd10bfee2e673c19ca4d8759087dab4"
-            },
-            "type": "bower-asset-library"
-        },
-        {
-            "name": "bower-asset/normalize-css",
-            "version": "8.0.1",
-            "source": {
-                "type": "git",
-                "url": "git@github.com:necolas/normalize.css.git",
-                "reference": "fc091cce1534909334c1911709a39c22d406977b"
-            },
-            "dist": {
-                "type": "zip",
-                "url": "https://api.github.com/repos/necolas/normalize.css/zipball/fc091cce1534909334c1911709a39c22d406977b",
-                "reference": "fc091cce1534909334c1911709a39c22d406977b"
-            },
-            "type": "bower-asset"
-        },
-        {
-            "name": "bower-asset/requirejs",
-            "version": "2.3.6",
-            "source": {
-                "type": "git",
-                "url": "https://github.com/requirejs/requirejs-bower.git",
-                "reference": "3596b04fa67953d2fb06456ecb92cf833b462b82"
-            },
-            "dist": {
-                "type": "zip",
-                "url": "https://api.github.com/repos/requirejs/requirejs-bower/zipball/3596b04fa67953d2fb06456ecb92cf833b462b82",
-                "reference": "3596b04fa67953d2fb06456ecb92cf833b462b82"
-            },
-            "type": "bower-asset",
-            "license": [
-                "MIT"
-            ]
-        },
-        {
-            "name": "bower-asset/sprintf",
-            "version": "1.0.3",
-            "source": {
-                "type": "git",
-                "url": "git@github.com:alexei/sprintf.js.git",
-                "reference": "747b806c2dab5b64d5c9958c42884946a187c3b1"
-            },
-            "dist": {
-                "type": "zip",
-                "url": "https://api.github.com/repos/alexei/sprintf.js/zipball/747b806c2dab5b64d5c9958c42884946a187c3b1",
-                "reference": "747b806c2dab5b64d5c9958c42884946a187c3b1"
-            },
-            "type": "bower-asset-library",
-            "extra": {
-                "bower-asset-main": "src/sprintf.js"
-            },
-            "license": [
-                "BSD-3-Clause-Clear"
-            ],
-            "description": "JavaScript sprintf implementation",
-            "keywords": [
-                "formatting",
-                "sprintf",
-                "string"
-            ]
-        },
-        {
-            "name": "bower-asset/text",
-            "version": "2.0.16",
-            "source": {
-                "type": "git",
-                "url": "git@github.com:requirejs/text.git",
-                "reference": "3f9d4c19b3a1a3c6f35650c5788cbea1db93197a"
-            },
-            "dist": {
-                "type": "zip",
-                "url": "https://api.github.com/repos/requirejs/text/zipball/3f9d4c19b3a1a3c6f35650c5788cbea1db93197a",
-                "reference": "3f9d4c19b3a1a3c6f35650c5788cbea1db93197a"
-            },
-            "type": "bower-asset",
-            "license": [
-                "MIT"
-            ]
-        },
-        {
-            "name": "cakephp/cache",
-            "version": "3.8.7",
-            "source": {
-                "type": "git",
-                "url": "https://github.com/cakephp/cache.git",
-                "reference": "855a920c479925262575ec5b404010e22049098c"
-            },
-            "dist": {
-                "type": "zip",
-                "url": "https://api.github.com/repos/cakephp/cache/zipball/855a920c479925262575ec5b404010e22049098c",
-                "reference": "855a920c479925262575ec5b404010e22049098c",
-                "shasum": ""
-            },
-            "require": {
-                "cakephp/core": "^3.6.0",
-                "php": ">=5.6.0",
-                "psr/simple-cache": "^1.0.0"
-            },
-            "type": "library",
-            "autoload": {
-                "psr-4": {
-                    "Cake\\Cache\\": "."
-                }
-            },
-            "notification-url": "https://packagist.org/downloads/",
-            "license": [
-                "MIT"
-            ],
-            "authors": [
-                {
-                    "name": "CakePHP Community",
-                    "homepage": "https://github.com/cakephp/cache/graphs/contributors"
-                }
-            ],
-            "description": "Easy to use Caching library with support for multiple caching backends",
-            "homepage": "https://cakephp.org",
-            "keywords": [
-                "cache",
-                "caching",
-                "cakephp"
-            ],
-            "time": "2019-11-20T00:00:46+00:00"
-        },
-        {
-            "name": "cakephp/collection",
-            "version": "3.8.7",
-            "source": {
-                "type": "git",
-                "url": "https://github.com/cakephp/collection.git",
-                "reference": "3541cdd1739334fcbe301daed8d6cb9458903fdd"
-            },
-            "dist": {
-                "type": "zip",
-                "url": "https://api.github.com/repos/cakephp/collection/zipball/3541cdd1739334fcbe301daed8d6cb9458903fdd",
-                "reference": "3541cdd1739334fcbe301daed8d6cb9458903fdd",
-                "shasum": ""
-            },
-            "require": {
-                "php": ">=5.6.0"
-            },
-            "type": "library",
-            "autoload": {
-                "psr-4": {
-                    "Cake\\Collection\\": "."
-                },
-                "files": [
-                    "functions.php"
-                ]
-            },
-            "notification-url": "https://packagist.org/downloads/",
-            "license": [
-                "MIT"
-            ],
-            "authors": [
-                {
-                    "name": "CakePHP Community",
-                    "homepage": "https://github.com/cakephp/collection/graphs/contributors"
-                }
-            ],
-            "description": "Work easily with arrays and iterators by having a battery of utility traversal methods",
-            "homepage": "https://cakephp.org",
-            "keywords": [
-                "arrays",
-                "cakephp",
-                "collections",
-                "iterators"
-            ],
-            "time": "2019-11-20T00:00:46+00:00"
-        },
-        {
->>>>>>> dd905c3c
             "name": "cakephp/core",
             "version": "4.2.6",
             "source": {
@@ -2621,18 +2260,6 @@
         },
         {
             "name": "league/flysystem",
-<<<<<<< HEAD
-            "version": "1.1.3",
-            "source": {
-                "type": "git",
-                "url": "https://github.com/thephpleague/flysystem.git",
-                "reference": "9be3b16c877d477357c015cec057548cf9b2a14a"
-            },
-            "dist": {
-                "type": "zip",
-                "url": "https://api.github.com/repos/thephpleague/flysystem/zipball/9be3b16c877d477357c015cec057548cf9b2a14a",
-                "reference": "9be3b16c877d477357c015cec057548cf9b2a14a",
-=======
             "version": "1.1.4",
             "source": {
                 "type": "git",
@@ -2643,7 +2270,6 @@
                 "type": "zip",
                 "url": "https://api.github.com/repos/thephpleague/flysystem/zipball/f3ad69181b8afed2c9edf7be5a2918144ff4ea32",
                 "reference": "f3ad69181b8afed2c9edf7be5a2918144ff4ea32",
->>>>>>> dd905c3c
                 "shasum": ""
             },
             "require": {
@@ -2714,24 +2340,13 @@
                 "sftp",
                 "storage"
             ],
-<<<<<<< HEAD
-            "support": {
-                "issues": "https://github.com/thephpleague/flysystem/issues",
-                "source": "https://github.com/thephpleague/flysystem/tree/1.x"
-            },
-=======
->>>>>>> dd905c3c
             "funding": [
                 {
                     "url": "https://offset.earth/frankdejonge",
                     "type": "other"
                 }
             ],
-<<<<<<< HEAD
-            "time": "2020-08-23T07:39:11+00:00"
-=======
             "time": "2021-06-23T21:56:05+00:00"
->>>>>>> dd905c3c
         },
         {
             "name": "league/flysystem-memory",
@@ -2828,58 +2443,6 @@
                 "issues": "https://github.com/thephpleague/mime-type-detection/issues",
                 "source": "https://github.com/thephpleague/mime-type-detection/tree/1.7.0"
             },
-            "funding": [
-                {
-                    "url": "https://github.com/frankdejonge",
-                    "type": "github"
-                },
-                {
-                    "url": "https://tidelift.com/funding/github/packagist/league/flysystem",
-                    "type": "tidelift"
-                }
-            ],
-            "time": "2021-01-18T20:58:21+00:00"
-        },
-        {
-            "name": "league/mime-type-detection",
-            "version": "1.7.0",
-            "source": {
-                "type": "git",
-                "url": "https://github.com/thephpleague/mime-type-detection.git",
-                "reference": "3b9dff8aaf7323590c1d2e443db701eb1f9aa0d3"
-            },
-            "dist": {
-                "type": "zip",
-                "url": "https://api.github.com/repos/thephpleague/mime-type-detection/zipball/3b9dff8aaf7323590c1d2e443db701eb1f9aa0d3",
-                "reference": "3b9dff8aaf7323590c1d2e443db701eb1f9aa0d3",
-                "shasum": ""
-            },
-            "require": {
-                "ext-fileinfo": "*",
-                "php": "^7.2 || ^8.0"
-            },
-            "require-dev": {
-                "friendsofphp/php-cs-fixer": "^2.18",
-                "phpstan/phpstan": "^0.12.68",
-                "phpunit/phpunit": "^8.5.8 || ^9.3"
-            },
-            "type": "library",
-            "autoload": {
-                "psr-4": {
-                    "League\\MimeTypeDetection\\": "src"
-                }
-            },
-            "notification-url": "https://packagist.org/downloads/",
-            "license": [
-                "MIT"
-            ],
-            "authors": [
-                {
-                    "name": "Frank de Jonge",
-                    "email": "info@frankdejonge.nl"
-                }
-            ],
-            "description": "Mime-type detection for Flysystem",
             "funding": [
                 {
                     "url": "https://github.com/frankdejonge",
@@ -4021,21 +3584,12 @@
             "source": {
                 "type": "git",
                 "url": "https://github.com/Roave/SecurityAdvisories.git",
-<<<<<<< HEAD
-                "reference": "14f52bfb898ca5b11a0f75e2a299213db2606003"
-            },
-            "dist": {
-                "type": "zip",
-                "url": "https://api.github.com/repos/Roave/SecurityAdvisories/zipball/14f52bfb898ca5b11a0f75e2a299213db2606003",
-                "reference": "14f52bfb898ca5b11a0f75e2a299213db2606003",
-=======
                 "reference": "1a08d0c7ab47e57fad0d254951a615f07445e91f"
             },
             "dist": {
                 "type": "zip",
                 "url": "https://api.github.com/repos/Roave/SecurityAdvisories/zipball/1a08d0c7ab47e57fad0d254951a615f07445e91f",
                 "reference": "1a08d0c7ab47e57fad0d254951a615f07445e91f",
->>>>>>> dd905c3c
                 "shasum": ""
             },
             "conflict": {
@@ -4068,11 +3622,7 @@
                 "composer/composer": "<1.10.22|>=2-alpha.1,<2.0.13",
                 "contao-components/mediaelement": ">=2.14.2,<2.21.1",
                 "contao/core": ">=2,<3.5.39",
-<<<<<<< HEAD
-                "contao/core-bundle": ">=4,<4.4.52|>=4.5,<4.9.6|= 4.10.0",
-=======
                 "contao/core-bundle": ">=4,<4.4.52|>=4.5,<4.9.16|>=4.10,<4.11.5|= 4.10.0",
->>>>>>> dd905c3c
                 "contao/listing-bundle": ">=4,<4.4.8",
                 "craftcms/cms": "<3.6.7",
                 "croogo/croogo": "<3.0.7",
@@ -4128,13 +3678,8 @@
                 "friendsofsymfony/user-bundle": ">=1.2,<1.3.5",
                 "friendsoftypo3/mediace": ">=7.6.2,<7.6.5",
                 "fuel/core": "<1.8.1",
-<<<<<<< HEAD
-                "getgrav/grav": "<1.7.11",
-                "getkirby/cms": "<3.5.4",
-=======
                 "getgrav/grav": "<=1.7.10",
                 "getkirby/cms": "<=3.5.6",
->>>>>>> dd905c3c
                 "getkirby/panel": "<2.5.14",
                 "gos/web-socket-bundle": "<1.10.4|>=2,<2.6.1|>=3,<3.3",
                 "gree/jose": "<=2.2",
@@ -4146,10 +3691,7 @@
                 "illuminate/encryption": ">=4,<=4.0.11|>=4.1,<=4.1.31|>=4.2,<=4.2.22|>=5,<=5.0.35|>=5.1,<=5.1.46|>=5.2,<=5.2.45|>=5.3,<=5.3.31|>=5.4,<=5.4.36|>=5.5,<5.5.40|>=5.6,<5.6.15",
                 "illuminate/view": ">=7,<7.1.2",
                 "impresscms/impresscms": "<=1.4.2",
-<<<<<<< HEAD
-=======
                 "intelliants/subrion": "<=4.2.1",
->>>>>>> dd905c3c
                 "ivankristianto/phpwhois": "<=4.3",
                 "james-heinrich/getid3": "<1.9.9",
                 "joomla/archive": "<1.1.10",
@@ -4164,10 +3706,7 @@
                 "laravel/framework": "<6.20.26|>=7,<8.40",
                 "laravel/socialite": ">=1,<1.0.99|>=2,<2.0.10",
                 "league/commonmark": "<0.18.3",
-<<<<<<< HEAD
-=======
                 "league/flysystem": "<1.1.4|>=2,<2.1.1",
->>>>>>> dd905c3c
                 "lexik/jwt-authentication-bundle": "<2.10.7|>=2.11,<2.11.3",
                 "librenms/librenms": "<21.1",
                 "livewire/livewire": ">2.2.4,<2.2.6",
@@ -4183,18 +3722,12 @@
                 "moodle/moodle": "<3.5.17|>=3.7,<3.7.9|>=3.8,<3.8.8|>=3.9,<3.9.5|>=3.10,<3.10.2",
                 "namshi/jose": "<2.2",
                 "neos/flow": ">=1,<1.0.4|>=1.1,<1.1.1|>=2,<2.0.1|>=2.3,<2.3.16|>=3,<3.0.12|>=3.1,<3.1.10|>=3.2,<3.2.13|>=3.3,<3.3.13|>=4,<4.0.6",
-<<<<<<< HEAD
-=======
                 "neos/form": ">=1.2,<4.3.3|>=5,<5.0.9|>=5.1,<5.1.3",
->>>>>>> dd905c3c
                 "neos/neos": ">=1.1,<1.1.3|>=1.2,<1.2.13|>=2,<2.0.4|>=2.3,<2.9.99|>=3,<3.0.20|>=3.1,<3.1.18|>=3.2,<3.2.14|>=3.3,<3.3.23|>=4,<4.0.17|>=4.1,<4.1.16|>=4.2,<4.2.12|>=4.3,<4.3.3",
                 "neos/swiftmailer": ">=4.1,<4.1.99|>=5.4,<5.4.5",
                 "nette/application": ">=2,<2.0.19|>=2.1,<2.1.13|>=2.2,<2.2.10|>=2.3,<2.3.14|>=2.4,<2.4.16|>=3,<3.0.6",
                 "nette/nette": ">=2,<2.0.19|>=2.1,<2.1.13",
-<<<<<<< HEAD
-=======
                 "nukeviet/nukeviet": "<4.3.4",
->>>>>>> dd905c3c
                 "nystudio107/craft-seomatic": "<3.3",
                 "nzo/url-encryptor-bundle": ">=4,<4.3.2|>=5,<5.0.1",
                 "october/backend": "<1.1.2",
@@ -4219,11 +3752,7 @@
                 "personnummer/personnummer": "<3.0.2",
                 "phanan/koel": "<5.1.4",
                 "phpfastcache/phpfastcache": ">=5,<5.0.13",
-<<<<<<< HEAD
-                "phpmailer/phpmailer": "<6.1.6|>=6.1.8,<6.4.1",
-=======
                 "phpmailer/phpmailer": "<6.5",
->>>>>>> dd905c3c
                 "phpmussel/phpmussel": ">=1,<1.6",
                 "phpmyadmin/phpmyadmin": "<4.9.6|>=5,<5.0.3",
                 "phpoffice/phpexcel": "<1.8.2",
@@ -4255,13 +3784,8 @@
                 "scheb/two-factor-bundle": ">=0,<3.26|>=4,<4.11",
                 "sensiolabs/connect": "<4.2.3",
                 "serluck/phpwhois": "<=4.2.6",
-<<<<<<< HEAD
-                "shopware/core": "<=6.3.5.2",
-                "shopware/platform": "<=6.3.5.2",
-=======
                 "shopware/core": "<=6.4.1",
                 "shopware/platform": "<=6.4.1",
->>>>>>> dd905c3c
                 "shopware/production": "<=6.3.5.2",
                 "shopware/shopware": "<=5.6.9",
                 "silverstripe/admin": ">=1.0.3,<1.0.4|>=1.1,<1.1.1",
@@ -4269,13 +3793,8 @@
                 "silverstripe/cms": "<4.3.6|>=4.4,<4.4.4",
                 "silverstripe/comments": ">=1.3,<1.9.99|>=2,<2.9.99|>=3,<3.1.1",
                 "silverstripe/forum": "<=0.6.1|>=0.7,<=0.7.3",
-<<<<<<< HEAD
-                "silverstripe/framework": "<4.4.7|>=4.5,<4.5.4",
-                "silverstripe/graphql": ">=2,<2.0.5|>=3,<3.1.2|>=3.2,<3.2.4",
-=======
                 "silverstripe/framework": "<4.7.4",
                 "silverstripe/graphql": "<=3.5|>=4-alpha.1,<4-alpha.2",
->>>>>>> dd905c3c
                 "silverstripe/registry": ">=2.1,<2.1.2|>=2.2,<2.2.1",
                 "silverstripe/restfulserver": ">=1,<1.0.9|>=2,<2.0.4",
                 "silverstripe/subsites": ">=2,<2.1.1",
@@ -4294,23 +3813,14 @@
                 "squizlabs/php_codesniffer": ">=1,<2.8.1|>=3,<3.0.1",
                 "ssddanbrown/bookstack": "<0.29.2",
                 "stormpath/sdk": ">=0,<9.9.99",
-<<<<<<< HEAD
-                "studio-42/elfinder": "<2.1.49",
-                "sulu/sulu": "<1.6.34|>=2,<2.0.10|>=2.1,<2.1.1",
-=======
                 "studio-42/elfinder": "<2.1.59",
                 "sulu/sulu": "<1.6.41|>=2,<2.0.10|>=2.1,<2.1.1",
->>>>>>> dd905c3c
                 "swiftmailer/swiftmailer": ">=4,<5.4.5",
                 "sylius/admin-bundle": ">=1,<1.0.17|>=1.1,<1.1.9|>=1.2,<1.2.2",
                 "sylius/grid": ">=1,<1.1.19|>=1.2,<1.2.18|>=1.3,<1.3.13|>=1.4,<1.4.5|>=1.5,<1.5.1",
                 "sylius/grid-bundle": ">=1,<1.1.19|>=1.2,<1.2.18|>=1.3,<1.3.13|>=1.4,<1.4.5|>=1.5,<1.5.1",
                 "sylius/resource-bundle": "<1.3.14|>=1.4,<1.4.7|>=1.5,<1.5.2|>=1.6,<1.6.4",
-<<<<<<< HEAD
-                "sylius/sylius": "<1.6.9|>=1.7,<1.7.9|>=1.8,<1.8.3",
-=======
                 "sylius/sylius": "<1.6.9|>=1.7,<1.7.9|>=1.8,<1.8.3|>=1.9,<1.9.5",
->>>>>>> dd905c3c
                 "symbiote/silverstripe-multivaluefield": ">=3,<3.0.99",
                 "symbiote/silverstripe-queuedjobs": ">=3,<3.0.2|>=3.1,<3.1.4|>=4,<4.0.7|>=4.1,<4.1.2|>=4.2,<4.2.4|>=4.3,<4.3.3|>=4.4,<4.4.3|>=4.5,<4.5.1|>=4.6,<4.6.4",
                 "symbiote/silverstripe-versionedfiles": "<=2.0.3",
@@ -4334,15 +3844,9 @@
                 "symfony/security-core": ">=2.4,<2.6.13|>=2.7,<2.7.9|>=2.7.30,<2.7.32|>=2.8,<3.4.49|>=4,<4.4.24|>=5,<5.2.9",
                 "symfony/security-csrf": ">=2.4,<2.7.48|>=2.8,<2.8.41|>=3,<3.3.17|>=3.4,<3.4.11|>=4,<4.0.11",
                 "symfony/security-guard": ">=2.8,<3.4.48|>=4,<4.4.23|>=5,<5.2.8",
-<<<<<<< HEAD
-                "symfony/security-http": ">=2.3,<2.3.41|>=2.4,<2.7.51|>=2.8,<3.4.48|>=4,<4.4.23|>=5,<5.2.8",
-                "symfony/serializer": ">=2,<2.0.11",
-                "symfony/symfony": ">=2,<3.4.49|>=4,<4.4.24|>=5,<5.2.9",
-=======
                 "symfony/security-http": ">=2.3,<2.3.41|>=2.4,<2.7.51|>=2.8,<3.4.48|>=4,<4.4.23|>=5,<5.2.8|>=5.3,<5.3.2",
                 "symfony/serializer": ">=2,<2.0.11",
                 "symfony/symfony": ">=2,<3.4.49|>=4,<4.4.24|>=5,<5.2.9|>=5.3,<5.3.2",
->>>>>>> dd905c3c
                 "symfony/translation": ">=2,<2.0.17",
                 "symfony/validator": ">=2,<2.0.24|>=2.1,<2.1.12|>=2.2,<2.2.5|>=2.3,<2.3.3",
                 "symfony/var-exporter": ">=4.2,<4.2.12|>=4.3,<4.3.8",
@@ -4375,10 +3879,7 @@
                 "wikimedia/parsoid": "<0.12.2",
                 "willdurand/js-translation-bundle": "<2.1.1",
                 "wp-cli/wp-cli": "<2.5",
-<<<<<<< HEAD
-=======
                 "yidashi/yii2cmf": "<=2",
->>>>>>> dd905c3c
                 "yii2mod/yii2-cms": "<1.9.2",
                 "yiisoft/yii": ">=1.1.14,<1.1.15",
                 "yiisoft/yii2": "<2.0.38",
@@ -4436,13 +3937,6 @@
                 }
             ],
             "description": "Prevents installation of composer packages with known security vulnerabilities: no API, simply require it",
-<<<<<<< HEAD
-            "support": {
-                "issues": "https://github.com/Roave/SecurityAdvisories/issues",
-                "source": "https://github.com/Roave/SecurityAdvisories/tree/latest"
-            },
-=======
->>>>>>> dd905c3c
             "funding": [
                 {
                     "url": "https://github.com/Ocramius",
@@ -4453,11 +3947,7 @@
                     "type": "tidelift"
                 }
             ],
-<<<<<<< HEAD
-            "time": "2021-06-08T21:03:32+00:00"
-=======
             "time": "2021-07-02T20:02:51+00:00"
->>>>>>> dd905c3c
         },
         {
             "name": "robmorgan/phinx",
@@ -7764,11 +7254,7 @@
     },
     "platform-dev": [],
     "platform-overrides": {
-<<<<<<< HEAD
         "php": "7.4"
-=======
-        "php": "7.2.5"
->>>>>>> dd905c3c
     },
     "plugin-api-version": "1.1.0"
 }