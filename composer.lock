--- conflicted
+++ resolved
@@ -4,11 +4,7 @@
         "Read more about it at https://getcomposer.org/doc/01-basic-usage.md#installing-dependencies",
         "This file is @generated automatically"
     ],
-<<<<<<< HEAD
-    "content-hash": "61c2be34b3227c6522f7d83bb459bdc1",
-=======
-    "content-hash": "9176a44a2bd821f559977ffaf2bf9133",
->>>>>>> 5fe28f13
+    "content-hash": "b0223627ff777fb52332f9efa19c2932",
     "packages": [
         {
             "name": "cakephp/cache",
