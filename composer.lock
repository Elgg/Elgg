--- conflicted
+++ resolved
@@ -4,11 +4,7 @@
         "Read more about it at https://getcomposer.org/doc/01-basic-usage.md#installing-dependencies",
         "This file is @generated automatically"
     ],
-<<<<<<< HEAD
-    "content-hash": "286701967a2732e6eba754052b9407ab",
-=======
-    "content-hash": "b76767d8471b1d3b98a11191d506c531",
->>>>>>> b4dc4118
+    "content-hash": "24d20eb8c33de9912270e3ad5b3ca747",
     "packages": [
         {
             "name": "cakephp/chronos",
