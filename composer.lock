{
    "_readme": [
        "This file locks the dependencies of your project to a known state",
        "Read more about it at https://getcomposer.org/doc/01-basic-usage.md#installing-dependencies",
        "This file is @generated automatically"
    ],
<<<<<<< HEAD
    "content-hash": "f4bd735dcba31a2a0779f0a3d1759e1c",
=======
    "content-hash": "6ea6938045223fcd0a7e59918d28e233",
>>>>>>> 3603b4ea
    "packages": [
        {
            "name": "bower-asset/fontawesome",
            "version": "5.12.1",
            "source": {
                "type": "git",
                "url": "https://github.com/FortAwesome/Font-Awesome.git",
                "reference": "0d1f27efb836eb2ab994ba37221849ed64a73e5c"
            },
            "dist": {
                "type": "zip",
                "url": "https://api.github.com/repos/FortAwesome/Font-Awesome/zipball/0d1f27efb836eb2ab994ba37221849ed64a73e5c",
                "reference": "0d1f27efb836eb2ab994ba37221849ed64a73e5c"
            },
            "type": "bower-asset"
        },
        {
            "name": "bower-asset/jquery",
            "version": "2.2.4",
            "source": {
                "type": "git",
                "url": "https://github.com/jquery/jquery-dist.git",
                "reference": "c0185ab7c75aab88762c5aae780b9d83b80eda72"
            },
            "dist": {
                "type": "zip",
                "url": "https://api.github.com/repos/jquery/jquery-dist/zipball/c0185ab7c75aab88762c5aae780b9d83b80eda72",
                "reference": "c0185ab7c75aab88762c5aae780b9d83b80eda72"
            },
            "type": "bower-asset",
            "license": [
                "MIT"
            ]
        },
        {
            "name": "bower-asset/jquery-colorbox",
            "version": "1.6.4",
            "source": {
                "type": "git",
                "url": "git@github.com:jackmoore/colorbox.git",
                "reference": "bac78120c6ca9e63370cc317ab6f400129cd6608"
            },
            "dist": {
                "type": "zip",
                "url": "https://api.github.com/repos/jackmoore/colorbox/zipball/bac78120c6ca9e63370cc317ab6f400129cd6608",
                "reference": "bac78120c6ca9e63370cc317ab6f400129cd6608"
            },
            "require": {
                "bower-asset/jquery": ">=1.3.2"
            },
            "type": "bower-asset"
        },
        {
            "name": "bower-asset/jquery-form",
            "version": "3.51",
            "source": {
                "type": "git",
                "url": "git@github.com:jquery-form/form.git",
                "reference": "6bf24a5f6d8be65f4e5491863180c09356d9dadd"
            },
            "dist": {
                "type": "zip",
                "url": "https://api.github.com/repos/jquery-form/form/zipball/6bf24a5f6d8be65f4e5491863180c09356d9dadd",
                "reference": "6bf24a5f6d8be65f4e5491863180c09356d9dadd"
            },
            "require": {
                "bower-asset/jquery": ">=1.5"
            },
            "type": "bower-asset"
        },
        {
            "name": "bower-asset/jquery-ui",
            "version": "1.11.4",
            "source": {
                "type": "git",
                "url": "git@github.com:components/jqueryui.git",
                "reference": "c34f8dbf3ba57b3784b93f26119f436c0e8288e1"
            },
            "dist": {
                "type": "zip",
                "url": "https://api.github.com/repos/components/jqueryui/zipball/c34f8dbf3ba57b3784b93f26119f436c0e8288e1",
                "reference": "c34f8dbf3ba57b3784b93f26119f436c0e8288e1"
            },
            "require": {
                "bower-asset/jquery": ">=1.6"
            },
            "type": "bower-asset"
        },
        {
            "name": "bower-asset/normalize-css",
            "version": "8.0.1",
            "source": {
                "type": "git",
                "url": "git@github.com:necolas/normalize.css.git",
                "reference": "fc091cce1534909334c1911709a39c22d406977b"
            },
            "dist": {
                "type": "zip",
                "url": "https://api.github.com/repos/necolas/normalize.css/zipball/fc091cce1534909334c1911709a39c22d406977b",
                "reference": "fc091cce1534909334c1911709a39c22d406977b"
            },
            "type": "bower-asset"
        },
        {
            "name": "bower-asset/requirejs",
            "version": "2.3.6",
            "source": {
                "type": "git",
                "url": "git@github.com:jrburke/requirejs-bower.git",
                "reference": "3596b04fa67953d2fb06456ecb92cf833b462b82"
            },
            "dist": {
                "type": "zip",
                "url": "https://api.github.com/repos/jrburke/requirejs-bower/zipball/3596b04fa67953d2fb06456ecb92cf833b462b82",
                "reference": "3596b04fa67953d2fb06456ecb92cf833b462b82"
            },
            "type": "bower-asset",
            "license": [
                "MIT"
            ]
        },
        {
            "name": "bower-asset/sprintf",
            "version": "1.0.3",
            "source": {
                "type": "git",
                "url": "git@github.com:alexei/sprintf.js.git",
                "reference": "747b806c2dab5b64d5c9958c42884946a187c3b1"
            },
            "dist": {
                "type": "zip",
                "url": "https://api.github.com/repos/alexei/sprintf.js/zipball/747b806c2dab5b64d5c9958c42884946a187c3b1",
                "reference": "747b806c2dab5b64d5c9958c42884946a187c3b1"
            },
            "type": "bower-asset",
            "license": [
                "BSD-3-Clause-Clear"
            ]
        },
        {
            "name": "bower-asset/text",
            "version": "2.0.16",
            "source": {
                "type": "git",
                "url": "git@github.com:requirejs/text.git",
                "reference": "3f9d4c19b3a1a3c6f35650c5788cbea1db93197a"
            },
            "dist": {
                "type": "zip",
                "url": "https://api.github.com/repos/requirejs/text/zipball/3f9d4c19b3a1a3c6f35650c5788cbea1db93197a",
                "reference": "3f9d4c19b3a1a3c6f35650c5788cbea1db93197a"
            },
            "type": "bower-asset",
            "license": [
                "MIT"
            ]
        },
        {
            "name": "cakephp/cache",
            "version": "3.8.7",
            "source": {
                "type": "git",
                "url": "https://github.com/cakephp/cache.git",
                "reference": "855a920c479925262575ec5b404010e22049098c"
            },
            "dist": {
                "type": "zip",
                "url": "https://api.github.com/repos/cakephp/cache/zipball/855a920c479925262575ec5b404010e22049098c",
                "reference": "855a920c479925262575ec5b404010e22049098c",
                "shasum": ""
            },
            "require": {
                "cakephp/core": "^3.6.0",
                "php": ">=5.6.0",
                "psr/simple-cache": "^1.0.0"
            },
            "type": "library",
            "autoload": {
                "psr-4": {
                    "Cake\\Cache\\": "."
                }
            },
            "notification-url": "https://packagist.org/downloads/",
            "license": [
                "MIT"
            ],
            "authors": [
                {
                    "name": "CakePHP Community",
                    "homepage": "https://github.com/cakephp/cache/graphs/contributors"
                }
            ],
            "description": "Easy to use Caching library with support for multiple caching backends",
            "homepage": "https://cakephp.org",
            "keywords": [
                "cache",
                "caching",
                "cakephp"
            ],
            "time": "2019-11-20T00:00:46+00:00"
        },
        {
            "name": "cakephp/collection",
            "version": "3.8.7",
            "source": {
                "type": "git",
                "url": "https://github.com/cakephp/collection.git",
                "reference": "3541cdd1739334fcbe301daed8d6cb9458903fdd"
            },
            "dist": {
                "type": "zip",
                "url": "https://api.github.com/repos/cakephp/collection/zipball/3541cdd1739334fcbe301daed8d6cb9458903fdd",
                "reference": "3541cdd1739334fcbe301daed8d6cb9458903fdd",
                "shasum": ""
            },
            "require": {
                "php": ">=5.6.0"
            },
            "type": "library",
            "autoload": {
                "psr-4": {
                    "Cake\\Collection\\": "."
                },
                "files": [
                    "functions.php"
                ]
            },
            "notification-url": "https://packagist.org/downloads/",
            "license": [
                "MIT"
            ],
            "authors": [
                {
                    "name": "CakePHP Community",
                    "homepage": "https://github.com/cakephp/collection/graphs/contributors"
                }
            ],
            "description": "Work easily with arrays and iterators by having a battery of utility traversal methods",
            "homepage": "https://cakephp.org",
            "keywords": [
                "arrays",
                "cakephp",
                "collections",
                "iterators"
            ],
            "time": "2019-11-20T00:00:46+00:00"
        },
        {
            "name": "cakephp/core",
            "version": "3.8.7",
            "source": {
                "type": "git",
                "url": "https://github.com/cakephp/core.git",
                "reference": "e77b155f93fd63d1a944c07f27abc82651377956"
            },
            "dist": {
                "type": "zip",
                "url": "https://api.github.com/repos/cakephp/core/zipball/e77b155f93fd63d1a944c07f27abc82651377956",
                "reference": "e77b155f93fd63d1a944c07f27abc82651377956",
                "shasum": ""
            },
            "require": {
                "cakephp/utility": "^3.6.0",
                "php": ">=5.6.0"
            },
            "suggest": {
                "cakephp/cache": "To use Configure::store() and restore().",
                "cakephp/event": "To use PluginApplicationInterface or plugin applications."
            },
            "type": "library",
            "autoload": {
                "psr-4": {
                    "Cake\\Core\\": "."
                },
                "files": [
                    "functions.php"
                ]
            },
            "notification-url": "https://packagist.org/downloads/",
            "license": [
                "MIT"
            ],
            "authors": [
                {
                    "name": "CakePHP Community",
                    "homepage": "https://github.com/cakephp/core/graphs/contributors"
                }
            ],
            "description": "CakePHP Framework Core classes",
            "homepage": "https://cakephp.org",
            "keywords": [
                "cakephp",
                "core",
                "framework"
            ],
            "time": "2019-11-19T13:39:32+00:00"
        },
        {
            "name": "cakephp/database",
            "version": "3.8.7",
            "source": {
                "type": "git",
                "url": "https://github.com/cakephp/database.git",
                "reference": "c8a9123e8a393ac122bb0b51b100cafb3d34cece"
            },
            "dist": {
                "type": "zip",
                "url": "https://api.github.com/repos/cakephp/database/zipball/c8a9123e8a393ac122bb0b51b100cafb3d34cece",
                "reference": "c8a9123e8a393ac122bb0b51b100cafb3d34cece",
                "shasum": ""
            },
            "require": {
                "cakephp/cache": "^3.6.0",
                "cakephp/core": "^3.6.0",
                "cakephp/datasource": "^3.6.0",
                "cakephp/log": "^3.6.0",
                "php": ">=5.6.0"
            },
            "type": "library",
            "autoload": {
                "psr-4": {
                    "Cake\\Database\\": "."
                }
            },
            "notification-url": "https://packagist.org/downloads/",
            "license": [
                "MIT"
            ],
            "authors": [
                {
                    "name": "CakePHP Community",
                    "homepage": "https://github.com/cakephp/database/graphs/contributors"
                }
            ],
            "description": "Flexible and powerful Database abstraction library with a familiar PDO-like API",
            "homepage": "https://cakephp.org",
            "keywords": [
                "abstraction",
                "cakephp",
                "database",
                "database abstraction",
                "pdo"
            ],
            "time": "2019-11-20T00:00:46+00:00"
        },
        {
            "name": "cakephp/datasource",
            "version": "3.8.7",
            "source": {
                "type": "git",
                "url": "https://github.com/cakephp/datasource.git",
                "reference": "e2fff5bd4adb650d565c853fb25380657e2d1dbb"
            },
            "dist": {
                "type": "zip",
                "url": "https://api.github.com/repos/cakephp/datasource/zipball/e2fff5bd4adb650d565c853fb25380657e2d1dbb",
                "reference": "e2fff5bd4adb650d565c853fb25380657e2d1dbb",
                "shasum": ""
            },
            "require": {
                "cakephp/core": "^3.6.0",
                "php": ">=5.6.0"
            },
            "suggest": {
                "cakephp/cache": "If you decide to use Query caching.",
                "cakephp/collection": "If you decide to use ResultSetInterface.",
                "cakephp/utility": "If you decide to use EntityTrait."
            },
            "type": "library",
            "autoload": {
                "psr-4": {
                    "Cake\\Datasource\\": "."
                }
            },
            "notification-url": "https://packagist.org/downloads/",
            "license": [
                "MIT"
            ],
            "authors": [
                {
                    "name": "CakePHP Community",
                    "homepage": "https://github.com/cakephp/datasource/graphs/contributors"
                }
            ],
            "description": "Provides connection managing and traits for Entities and Queries that can be reused for different datastores",
            "homepage": "https://cakephp.org",
            "keywords": [
                "cakephp",
                "connection management",
                "datasource",
                "entity",
                "query"
            ],
            "time": "2019-11-20T00:00:46+00:00"
        },
        {
            "name": "cakephp/log",
            "version": "3.8.7",
            "source": {
                "type": "git",
                "url": "https://github.com/cakephp/log.git",
                "reference": "9194c5aebaf30d4e9541e5635fa16f8c373af2f3"
            },
            "dist": {
                "type": "zip",
                "url": "https://api.github.com/repos/cakephp/log/zipball/9194c5aebaf30d4e9541e5635fa16f8c373af2f3",
                "reference": "9194c5aebaf30d4e9541e5635fa16f8c373af2f3",
                "shasum": ""
            },
            "require": {
                "cakephp/core": "^3.6.0",
                "php": ">=5.6.0",
                "psr/log": "^1.0.0"
            },
            "type": "library",
            "autoload": {
                "psr-4": {
                    "Cake\\Log\\": "."
                }
            },
            "notification-url": "https://packagist.org/downloads/",
            "license": [
                "MIT"
            ],
            "authors": [
                {
                    "name": "CakePHP Community",
                    "homepage": "https://github.com/cakephp/log/graphs/contributors"
                }
            ],
            "description": "CakePHP logging library with support for multiple different streams",
            "homepage": "https://cakephp.org",
            "keywords": [
                "Streams",
                "cakephp",
                "log",
                "logging"
            ],
            "time": "2019-11-20T00:00:46+00:00"
        },
        {
            "name": "cakephp/utility",
            "version": "3.8.7",
            "source": {
                "type": "git",
                "url": "https://github.com/cakephp/utility.git",
                "reference": "e60bf1dc7fbdbc0d717c950cbbeb3196d3bc0cf9"
            },
            "dist": {
                "type": "zip",
                "url": "https://api.github.com/repos/cakephp/utility/zipball/e60bf1dc7fbdbc0d717c950cbbeb3196d3bc0cf9",
                "reference": "e60bf1dc7fbdbc0d717c950cbbeb3196d3bc0cf9",
                "shasum": ""
            },
            "require": {
                "cakephp/core": "^3.6.0",
                "php": ">=5.6.0"
            },
            "suggest": {
                "ext-intl": "To use Text::transliterate() or Text::slug()",
                "lib-ICU": "To use Text::transliterate() or Text::slug()"
            },
            "type": "library",
            "autoload": {
                "psr-4": {
                    "Cake\\Utility\\": "."
                },
                "files": [
                    "bootstrap.php"
                ]
            },
            "notification-url": "https://packagist.org/downloads/",
            "license": [
                "MIT"
            ],
            "authors": [
                {
                    "name": "CakePHP Community",
                    "homepage": "https://github.com/cakephp/utility/graphs/contributors"
                }
            ],
            "description": "CakePHP Utility classes such as Inflector, String, Hash, and Security",
            "homepage": "https://cakephp.org",
            "keywords": [
                "cakephp",
                "hash",
                "inflector",
                "security",
                "string",
                "utility"
            ],
            "time": "2019-11-21T14:18:54+00:00"
        },
        {
            "name": "ckeditor/ckeditor",
            "version": "4.12.1",
            "source": {
                "type": "git",
                "url": "https://github.com/ckeditor/ckeditor-releases.git",
                "reference": "b1a25e93ae0b038f45dcba458f4c2c18bd7318e5"
            },
            "dist": {
                "type": "zip",
                "url": "https://api.github.com/repos/ckeditor/ckeditor-releases/zipball/b1a25e93ae0b038f45dcba458f4c2c18bd7318e5",
                "reference": "b1a25e93ae0b038f45dcba458f4c2c18bd7318e5",
                "shasum": ""
            },
            "type": "library",
            "notification-url": "https://packagist.org/downloads/",
            "license": [
                "GPL-2.0+",
                "LGPL-2.1+",
                "MPL-1.1+"
            ],
            "authors": [
                {
                    "name": "CKSource",
                    "homepage": "http://cksource.com"
                }
            ],
            "description": "JavaScript WYSIWYG web text editor.",
            "homepage": "http://ckeditor.com",
            "keywords": [
                "CKEditor",
                "editor",
                "fckeditor",
                "html",
                "javascript",
                "richtext",
                "text",
                "wysiwyg"
            ],
            "time": "2019-06-28T10:41:23+00:00"
        },
        {
            "name": "composer/installers",
            "version": "v1.7.0",
            "source": {
                "type": "git",
                "url": "https://github.com/composer/installers.git",
                "reference": "141b272484481432cda342727a427dc1e206bfa0"
            },
            "dist": {
                "type": "zip",
                "url": "https://api.github.com/repos/composer/installers/zipball/141b272484481432cda342727a427dc1e206bfa0",
                "reference": "141b272484481432cda342727a427dc1e206bfa0",
                "shasum": ""
            },
            "require": {
                "composer-plugin-api": "^1.0"
            },
            "replace": {
                "roundcube/plugin-installer": "*",
                "shama/baton": "*"
            },
            "require-dev": {
                "composer/composer": "1.0.*@dev",
                "phpunit/phpunit": "^4.8.36"
            },
            "type": "composer-plugin",
            "extra": {
                "class": "Composer\\Installers\\Plugin",
                "branch-alias": {
                    "dev-master": "1.0-dev"
                }
            },
            "autoload": {
                "psr-4": {
                    "Composer\\Installers\\": "src/Composer/Installers"
                }
            },
            "notification-url": "https://packagist.org/downloads/",
            "license": [
                "MIT"
            ],
            "authors": [
                {
                    "name": "Kyle Robinson Young",
                    "email": "kyle@dontkry.com",
                    "homepage": "https://github.com/shama"
                }
            ],
            "description": "A multi-framework Composer library installer",
            "homepage": "https://composer.github.io/installers/",
            "keywords": [
                "Craft",
                "Dolibarr",
                "Eliasis",
                "Hurad",
                "ImageCMS",
                "Kanboard",
                "Lan Management System",
                "MODX Evo",
                "Mautic",
                "Maya",
                "OXID",
                "Plentymarkets",
                "Porto",
                "RadPHP",
                "SMF",
                "Thelia",
                "Whmcs",
                "WolfCMS",
                "agl",
                "aimeos",
                "annotatecms",
                "attogram",
                "bitrix",
                "cakephp",
                "chef",
                "cockpit",
                "codeigniter",
                "concrete5",
                "croogo",
                "dokuwiki",
                "drupal",
                "eZ Platform",
                "elgg",
                "expressionengine",
                "fuelphp",
                "grav",
                "installer",
                "itop",
                "joomla",
                "known",
                "kohana",
                "laravel",
                "lavalite",
                "lithium",
                "magento",
                "majima",
                "mako",
                "mediawiki",
                "modulework",
                "modx",
                "moodle",
                "osclass",
                "phpbb",
                "piwik",
                "ppi",
                "puppet",
                "pxcms",
                "reindex",
                "roundcube",
                "shopware",
                "silverstripe",
                "sydes",
                "symfony",
                "typo3",
                "wordpress",
                "yawik",
                "zend",
                "zikula"
            ],
            "time": "2019-08-12T15:00:31+00:00"
        },
        {
            "name": "container-interop/container-interop",
            "version": "1.2.0",
            "source": {
                "type": "git",
                "url": "https://github.com/container-interop/container-interop.git",
                "reference": "79cbf1341c22ec75643d841642dd5d6acd83bdb8"
            },
            "dist": {
                "type": "zip",
                "url": "https://api.github.com/repos/container-interop/container-interop/zipball/79cbf1341c22ec75643d841642dd5d6acd83bdb8",
                "reference": "79cbf1341c22ec75643d841642dd5d6acd83bdb8",
                "shasum": ""
            },
            "require": {
                "psr/container": "^1.0"
            },
            "type": "library",
            "autoload": {
                "psr-4": {
                    "Interop\\Container\\": "src/Interop/Container/"
                }
            },
            "notification-url": "https://packagist.org/downloads/",
            "license": [
                "MIT"
            ],
            "description": "Promoting the interoperability of container objects (DIC, SL, etc.)",
            "homepage": "https://github.com/container-interop/container-interop",
            "abandoned": "psr/container",
            "time": "2017-02-14T19:40:03+00:00"
        },
        {
            "name": "css-crush/css-crush",
            "version": "v2.4.0",
            "source": {
                "type": "git",
                "url": "https://github.com/peteboere/css-crush.git",
                "reference": "f632d04940d90054efbfe7a6675dc3aa8cac183f"
            },
            "dist": {
                "type": "zip",
                "url": "https://api.github.com/repos/peteboere/css-crush/zipball/f632d04940d90054efbfe7a6675dc3aa8cac183f",
                "reference": "f632d04940d90054efbfe7a6675dc3aa8cac183f",
                "shasum": ""
            },
            "require": {
                "php": ">=5.3.3"
            },
            "require-dev": {
                "phpunit/phpunit": "4.1.*",
                "psr/log": "1.0.*@dev",
                "twig/twig": "1.*"
            },
            "bin": [
                "bin/csscrush"
            ],
            "type": "library",
            "extra": {
                "branch-alias": {
                    "dev-master": "2.3-dev"
                }
            },
            "autoload": {
                "psr-0": {
                    "CssCrush": "lib/"
                },
                "files": [
                    "lib/functions.php"
                ]
            },
            "notification-url": "https://packagist.org/downloads/",
            "license": [
                "MIT"
            ],
            "authors": [
                {
                    "name": "Pete Boere",
                    "email": "pete@the-echoplex.net"
                },
                {
                    "name": "GitHub contributors",
                    "homepage": "https://github.com/peteboere/css-crush/contributors"
                }
            ],
            "description": "CSS preprocessor",
            "homepage": "http://the-echoplex.net/csscrush",
            "keywords": [
                "css",
                "preprocessor"
            ],
            "time": "2015-07-30T08:37:14+00:00"
        },
        {
            "name": "doctrine/cache",
            "version": "1.10.0",
            "source": {
                "type": "git",
                "url": "https://github.com/doctrine/cache.git",
                "reference": "382e7f4db9a12dc6c19431743a2b096041bcdd62"
            },
            "dist": {
                "type": "zip",
                "url": "https://api.github.com/repos/doctrine/cache/zipball/382e7f4db9a12dc6c19431743a2b096041bcdd62",
                "reference": "382e7f4db9a12dc6c19431743a2b096041bcdd62",
                "shasum": ""
            },
            "require": {
                "php": "~7.1"
            },
            "conflict": {
                "doctrine/common": ">2.2,<2.4"
            },
            "require-dev": {
                "alcaeus/mongo-php-adapter": "^1.1",
                "doctrine/coding-standard": "^6.0",
                "mongodb/mongodb": "^1.1",
                "phpunit/phpunit": "^7.0",
                "predis/predis": "~1.0"
            },
            "suggest": {
                "alcaeus/mongo-php-adapter": "Required to use legacy MongoDB driver"
            },
            "type": "library",
            "extra": {
                "branch-alias": {
                    "dev-master": "1.9.x-dev"
                }
            },
            "autoload": {
                "psr-4": {
                    "Doctrine\\Common\\Cache\\": "lib/Doctrine/Common/Cache"
                }
            },
            "notification-url": "https://packagist.org/downloads/",
            "license": [
                "MIT"
            ],
            "authors": [
                {
                    "name": "Guilherme Blanco",
                    "email": "guilhermeblanco@gmail.com"
                },
                {
                    "name": "Roman Borschel",
                    "email": "roman@code-factory.org"
                },
                {
                    "name": "Benjamin Eberlei",
                    "email": "kontakt@beberlei.de"
                },
                {
                    "name": "Jonathan Wage",
                    "email": "jonwage@gmail.com"
                },
                {
                    "name": "Johannes Schmitt",
                    "email": "schmittjoh@gmail.com"
                }
            ],
            "description": "PHP Doctrine Cache library is a popular cache implementation that supports many different drivers such as redis, memcache, apc, mongodb and others.",
            "homepage": "https://www.doctrine-project.org/projects/cache.html",
            "keywords": [
                "abstraction",
                "apcu",
                "cache",
                "caching",
                "couchdb",
                "memcached",
                "php",
                "redis",
                "xcache"
            ],
            "time": "2019-11-29T15:36:20+00:00"
        },
        {
            "name": "doctrine/dbal",
            "version": "v2.10.0",
            "source": {
                "type": "git",
                "url": "https://github.com/doctrine/dbal.git",
                "reference": "0c9a646775ef549eb0a213a4f9bd4381d9b4d934"
            },
            "dist": {
                "type": "zip",
                "url": "https://api.github.com/repos/doctrine/dbal/zipball/0c9a646775ef549eb0a213a4f9bd4381d9b4d934",
                "reference": "0c9a646775ef549eb0a213a4f9bd4381d9b4d934",
                "shasum": ""
            },
            "require": {
                "doctrine/cache": "^1.0",
                "doctrine/event-manager": "^1.0",
                "ext-pdo": "*",
                "php": "^7.2"
            },
            "require-dev": {
                "doctrine/coding-standard": "^6.0",
                "jetbrains/phpstorm-stubs": "^2019.1",
                "phpstan/phpstan": "^0.11.3",
                "phpunit/phpunit": "^8.4.1",
                "symfony/console": "^2.0.5|^3.0|^4.0|^5.0"
            },
            "suggest": {
                "symfony/console": "For helpful console commands such as SQL execution and import of files."
            },
            "bin": [
                "bin/doctrine-dbal"
            ],
            "type": "library",
            "extra": {
                "branch-alias": {
                    "dev-master": "2.10.x-dev",
                    "dev-develop": "3.0.x-dev"
                }
            },
            "autoload": {
                "psr-4": {
                    "Doctrine\\DBAL\\": "lib/Doctrine/DBAL"
                }
            },
            "notification-url": "https://packagist.org/downloads/",
            "license": [
                "MIT"
            ],
            "authors": [
                {
                    "name": "Guilherme Blanco",
                    "email": "guilhermeblanco@gmail.com"
                },
                {
                    "name": "Roman Borschel",
                    "email": "roman@code-factory.org"
                },
                {
                    "name": "Benjamin Eberlei",
                    "email": "kontakt@beberlei.de"
                },
                {
                    "name": "Jonathan Wage",
                    "email": "jonwage@gmail.com"
                }
            ],
            "description": "Powerful PHP database abstraction layer (DBAL) with many features for database schema introspection and management.",
            "homepage": "https://www.doctrine-project.org/projects/dbal.html",
            "keywords": [
                "abstraction",
                "database",
                "db2",
                "dbal",
                "mariadb",
                "mssql",
                "mysql",
                "oci8",
                "oracle",
                "pdo",
                "pgsql",
                "postgresql",
                "queryobject",
                "sasql",
                "sql",
                "sqlanywhere",
                "sqlite",
                "sqlserver",
                "sqlsrv"
            ],
            "time": "2019-11-03T16:50:43+00:00"
        },
        {
            "name": "doctrine/event-manager",
            "version": "1.1.0",
            "source": {
                "type": "git",
                "url": "https://github.com/doctrine/event-manager.git",
                "reference": "629572819973f13486371cb611386eb17851e85c"
            },
            "dist": {
                "type": "zip",
                "url": "https://api.github.com/repos/doctrine/event-manager/zipball/629572819973f13486371cb611386eb17851e85c",
                "reference": "629572819973f13486371cb611386eb17851e85c",
                "shasum": ""
            },
            "require": {
                "php": "^7.1"
            },
            "conflict": {
                "doctrine/common": "<2.9@dev"
            },
            "require-dev": {
                "doctrine/coding-standard": "^6.0",
                "phpunit/phpunit": "^7.0"
            },
            "type": "library",
            "extra": {
                "branch-alias": {
                    "dev-master": "1.0.x-dev"
                }
            },
            "autoload": {
                "psr-4": {
                    "Doctrine\\Common\\": "lib/Doctrine/Common"
                }
            },
            "notification-url": "https://packagist.org/downloads/",
            "license": [
                "MIT"
            ],
            "authors": [
                {
                    "name": "Guilherme Blanco",
                    "email": "guilhermeblanco@gmail.com"
                },
                {
                    "name": "Roman Borschel",
                    "email": "roman@code-factory.org"
                },
                {
                    "name": "Benjamin Eberlei",
                    "email": "kontakt@beberlei.de"
                },
                {
                    "name": "Jonathan Wage",
                    "email": "jonwage@gmail.com"
                },
                {
                    "name": "Johannes Schmitt",
                    "email": "schmittjoh@gmail.com"
                },
                {
                    "name": "Marco Pivetta",
                    "email": "ocramius@gmail.com"
                }
            ],
            "description": "The Doctrine Event Manager is a simple PHP event system that was built to be used with the various Doctrine projects.",
            "homepage": "https://www.doctrine-project.org/projects/event-manager.html",
            "keywords": [
                "event",
                "event dispatcher",
                "event manager",
                "event system",
                "events"
            ],
            "time": "2019-11-10T09:48:07+00:00"
        },
        {
            "name": "elgg/login_as",
            "version": "2.1.0",
            "source": {
                "type": "git",
                "url": "https://github.com/Elgg/login_as.git",
                "reference": "127e59f312493cc017875547abdf816442d7e217"
            },
            "dist": {
                "type": "zip",
                "url": "https://api.github.com/repos/Elgg/login_as/zipball/127e59f312493cc017875547abdf816442d7e217",
                "reference": "127e59f312493cc017875547abdf816442d7e217",
                "shasum": ""
            },
            "require": {
                "composer/installers": "^1.0.8"
            },
            "conflict": {
                "elgg/elgg": "<3.0"
            },
            "type": "elgg-plugin",
            "notification-url": "https://packagist.org/downloads/",
            "license": [
                "GPL-2.0-only"
            ],
            "authors": [
                {
                    "name": "Brett Profitt",
                    "email": "brett@elgg.org"
                }
            ],
            "description": "Elgg plugin that allows admin users to login as another user.",
            "keywords": [
                "elgg",
                "plugin"
            ],
            "time": "2020-03-11T08:47:15+00:00"
        },
        {
            "name": "fzaninotto/faker",
            "version": "v1.9.1",
            "source": {
                "type": "git",
                "url": "https://github.com/fzaninotto/Faker.git",
                "reference": "fc10d778e4b84d5bd315dad194661e091d307c6f"
            },
            "dist": {
                "type": "zip",
                "url": "https://api.github.com/repos/fzaninotto/Faker/zipball/fc10d778e4b84d5bd315dad194661e091d307c6f",
                "reference": "fc10d778e4b84d5bd315dad194661e091d307c6f",
                "shasum": ""
            },
            "require": {
                "php": "^5.3.3 || ^7.0"
            },
            "require-dev": {
                "ext-intl": "*",
                "phpunit/phpunit": "^4.8.35 || ^5.7",
                "squizlabs/php_codesniffer": "^2.9.2"
            },
            "type": "library",
            "extra": {
                "branch-alias": {
                    "dev-master": "1.9-dev"
                }
            },
            "autoload": {
                "psr-4": {
                    "Faker\\": "src/Faker/"
                }
            },
            "notification-url": "https://packagist.org/downloads/",
            "license": [
                "MIT"
            ],
            "authors": [
                {
                    "name": "François Zaninotto"
                }
            ],
            "description": "Faker is a PHP library that generates fake data for you.",
            "keywords": [
                "data",
                "faker",
                "fixtures"
            ],
            "time": "2019-12-12T13:22:17+00:00"
        },
        {
            "name": "guzzlehttp/guzzle",
            "version": "6.5.2",
            "source": {
                "type": "git",
                "url": "https://github.com/guzzle/guzzle.git",
                "reference": "43ece0e75098b7ecd8d13918293029e555a50f82"
            },
            "dist": {
                "type": "zip",
                "url": "https://api.github.com/repos/guzzle/guzzle/zipball/43ece0e75098b7ecd8d13918293029e555a50f82",
                "reference": "43ece0e75098b7ecd8d13918293029e555a50f82",
                "shasum": ""
            },
            "require": {
                "ext-json": "*",
                "guzzlehttp/promises": "^1.0",
                "guzzlehttp/psr7": "^1.6.1",
                "php": ">=5.5"
            },
            "require-dev": {
                "ext-curl": "*",
                "phpunit/phpunit": "^4.8.35 || ^5.7 || ^6.4 || ^7.0",
                "psr/log": "^1.1"
            },
            "suggest": {
                "ext-intl": "Required for Internationalized Domain Name (IDN) support",
                "psr/log": "Required for using the Log middleware"
            },
            "type": "library",
            "extra": {
                "branch-alias": {
                    "dev-master": "6.5-dev"
                }
            },
            "autoload": {
                "psr-4": {
                    "GuzzleHttp\\": "src/"
                },
                "files": [
                    "src/functions_include.php"
                ]
            },
            "notification-url": "https://packagist.org/downloads/",
            "license": [
                "MIT"
            ],
            "authors": [
                {
                    "name": "Michael Dowling",
                    "email": "mtdowling@gmail.com",
                    "homepage": "https://github.com/mtdowling"
                }
            ],
            "description": "Guzzle is a PHP HTTP client library",
            "homepage": "http://guzzlephp.org/",
            "keywords": [
                "client",
                "curl",
                "framework",
                "http",
                "http client",
                "rest",
                "web service"
            ],
            "time": "2019-12-23T11:57:10+00:00"
        },
        {
            "name": "guzzlehttp/promises",
            "version": "v1.3.1",
            "source": {
                "type": "git",
                "url": "https://github.com/guzzle/promises.git",
                "reference": "a59da6cf61d80060647ff4d3eb2c03a2bc694646"
            },
            "dist": {
                "type": "zip",
                "url": "https://api.github.com/repos/guzzle/promises/zipball/a59da6cf61d80060647ff4d3eb2c03a2bc694646",
                "reference": "a59da6cf61d80060647ff4d3eb2c03a2bc694646",
                "shasum": ""
            },
            "require": {
                "php": ">=5.5.0"
            },
            "require-dev": {
                "phpunit/phpunit": "^4.0"
            },
            "type": "library",
            "extra": {
                "branch-alias": {
                    "dev-master": "1.4-dev"
                }
            },
            "autoload": {
                "psr-4": {
                    "GuzzleHttp\\Promise\\": "src/"
                },
                "files": [
                    "src/functions_include.php"
                ]
            },
            "notification-url": "https://packagist.org/downloads/",
            "license": [
                "MIT"
            ],
            "authors": [
                {
                    "name": "Michael Dowling",
                    "email": "mtdowling@gmail.com",
                    "homepage": "https://github.com/mtdowling"
                }
            ],
            "description": "Guzzle promises library",
            "keywords": [
                "promise"
            ],
            "time": "2016-12-20T10:07:11+00:00"
        },
        {
            "name": "guzzlehttp/psr7",
            "version": "1.6.1",
            "source": {
                "type": "git",
                "url": "https://github.com/guzzle/psr7.git",
                "reference": "239400de7a173fe9901b9ac7c06497751f00727a"
            },
            "dist": {
                "type": "zip",
                "url": "https://api.github.com/repos/guzzle/psr7/zipball/239400de7a173fe9901b9ac7c06497751f00727a",
                "reference": "239400de7a173fe9901b9ac7c06497751f00727a",
                "shasum": ""
            },
            "require": {
                "php": ">=5.4.0",
                "psr/http-message": "~1.0",
                "ralouphie/getallheaders": "^2.0.5 || ^3.0.0"
            },
            "provide": {
                "psr/http-message-implementation": "1.0"
            },
            "require-dev": {
                "ext-zlib": "*",
                "phpunit/phpunit": "~4.8.36 || ^5.7.27 || ^6.5.8"
            },
            "suggest": {
                "zendframework/zend-httphandlerrunner": "Emit PSR-7 responses"
            },
            "type": "library",
            "extra": {
                "branch-alias": {
                    "dev-master": "1.6-dev"
                }
            },
            "autoload": {
                "psr-4": {
                    "GuzzleHttp\\Psr7\\": "src/"
                },
                "files": [
                    "src/functions_include.php"
                ]
            },
            "notification-url": "https://packagist.org/downloads/",
            "license": [
                "MIT"
            ],
            "authors": [
                {
                    "name": "Michael Dowling",
                    "email": "mtdowling@gmail.com",
                    "homepage": "https://github.com/mtdowling"
                },
                {
                    "name": "Tobias Schultze",
                    "homepage": "https://github.com/Tobion"
                }
            ],
            "description": "PSR-7 message implementation that also provides common utility methods",
            "keywords": [
                "http",
                "message",
                "psr-7",
                "request",
                "response",
                "stream",
                "uri",
                "url"
            ],
            "time": "2019-07-01T23:21:34+00:00"
        },
        {
            "name": "hackzilla/password-generator",
            "version": "1.4.1",
            "source": {
                "type": "git",
                "url": "https://github.com/hackzilla/password-generator.git",
                "reference": "1d4fce950424b5222d6404d7d74db7c002955522"
            },
            "dist": {
                "type": "zip",
                "url": "https://api.github.com/repos/hackzilla/password-generator/zipball/1d4fce950424b5222d6404d7d74db7c002955522",
                "reference": "1d4fce950424b5222d6404d7d74db7c002955522",
                "shasum": ""
            },
            "require": {
                "php": ">=5.3.2"
            },
            "require-dev": {
                "phpunit/phpunit": "^4.8|^5.5|^6.5"
            },
            "type": "library",
            "autoload": {
                "psr-4": {
                    "Hackzilla\\PasswordGenerator\\": ""
                }
            },
            "notification-url": "https://packagist.org/downloads/",
            "license": [
                "MIT"
            ],
            "authors": [
                {
                    "name": "Daniel Platt",
                    "email": "github@ofdan.co.uk",
                    "homepage": "http://www.hackzilla.org"
                }
            ],
            "description": "Password Generator Library",
            "time": "2019-04-19T13:22:10+00:00"
        },
        {
            "name": "imagine/imagine",
            "version": "v0.7.1",
            "source": {
                "type": "git",
                "url": "https://github.com/avalanche123/Imagine.git",
                "reference": "a9a702a946073cbca166718f1b02a1e72d742daa"
            },
            "dist": {
                "type": "zip",
                "url": "https://api.github.com/repos/avalanche123/Imagine/zipball/a9a702a946073cbca166718f1b02a1e72d742daa",
                "reference": "a9a702a946073cbca166718f1b02a1e72d742daa",
                "shasum": ""
            },
            "require": {
                "php": ">=5.3.2"
            },
            "require-dev": {
                "sami/sami": "^3.3",
                "symfony/phpunit-bridge": "^3.2"
            },
            "suggest": {
                "ext-gd": "to use the GD implementation",
                "ext-gmagick": "to use the Gmagick implementation",
                "ext-imagick": "to use the Imagick implementation"
            },
            "type": "library",
            "extra": {
                "branch-alias": {
                    "dev-develop": "0.7-dev"
                }
            },
            "autoload": {
                "psr-0": {
                    "Imagine": "lib/"
                }
            },
            "notification-url": "https://packagist.org/downloads/",
            "license": [
                "MIT"
            ],
            "authors": [
                {
                    "name": "Bulat Shakirzyanov",
                    "email": "mallluhuct@gmail.com",
                    "homepage": "http://avalanche123.com"
                }
            ],
            "description": "Image processing for PHP 5.3",
            "homepage": "http://imagine.readthedocs.org/",
            "keywords": [
                "drawing",
                "graphics",
                "image manipulation",
                "image processing"
            ],
            "time": "2017-05-16T10:31:22+00:00"
        },
        {
            "name": "laminas/laminas-loader",
            "version": "2.6.1",
            "source": {
                "type": "git",
                "url": "https://github.com/laminas/laminas-loader.git",
                "reference": "5d01c2c237ae9e68bec262f339947e2ea18979bc"
            },
            "dist": {
                "type": "zip",
                "url": "https://api.github.com/repos/laminas/laminas-loader/zipball/5d01c2c237ae9e68bec262f339947e2ea18979bc",
                "reference": "5d01c2c237ae9e68bec262f339947e2ea18979bc",
                "shasum": ""
            },
            "require": {
                "laminas/laminas-zendframework-bridge": "^1.0",
                "php": "^5.6 || ^7.0"
            },
            "replace": {
                "zendframework/zend-loader": "self.version"
            },
            "require-dev": {
                "laminas/laminas-coding-standard": "~1.0.0",
                "phpunit/phpunit": "^5.7.27 || ^6.5.8 || ^7.1.4"
            },
            "type": "library",
            "extra": {
                "branch-alias": {
                    "dev-master": "2.6.x-dev",
                    "dev-develop": "2.7.x-dev"
                }
            },
            "autoload": {
                "psr-4": {
                    "Laminas\\Loader\\": "src/"
                }
            },
            "notification-url": "https://packagist.org/downloads/",
            "license": [
                "BSD-3-Clause"
            ],
            "description": "Autoloading and plugin loading strategies",
            "homepage": "https://laminas.dev",
            "keywords": [
                "laminas",
                "loader"
            ],
            "time": "2019-12-31T17:18:27+00:00"
        },
        {
            "name": "laminas/laminas-mail",
            "version": "2.10.0",
            "source": {
                "type": "git",
                "url": "https://github.com/laminas/laminas-mail.git",
                "reference": "019fb670c1dff6be7fc91d3b88942bd0a5f68792"
            },
            "dist": {
                "type": "zip",
                "url": "https://api.github.com/repos/laminas/laminas-mail/zipball/019fb670c1dff6be7fc91d3b88942bd0a5f68792",
                "reference": "019fb670c1dff6be7fc91d3b88942bd0a5f68792",
                "shasum": ""
            },
            "require": {
                "ext-iconv": "*",
                "laminas/laminas-loader": "^2.5",
                "laminas/laminas-mime": "^2.5",
                "laminas/laminas-stdlib": "^2.7 || ^3.0",
                "laminas/laminas-validator": "^2.10.2",
                "laminas/laminas-zendframework-bridge": "^1.0",
                "php": "^5.6 || ^7.0",
                "true/punycode": "^2.1"
            },
            "replace": {
                "zendframework/zend-mail": "self.version"
            },
            "require-dev": {
                "laminas/laminas-coding-standard": "~1.0.0",
                "laminas/laminas-config": "^2.6",
                "laminas/laminas-crypt": "^2.6 || ^3.0",
                "laminas/laminas-servicemanager": "^2.7.10 || ^3.3.1",
                "phpunit/phpunit": "^5.7.25 || ^6.4.4 || ^7.1.4"
            },
            "suggest": {
                "laminas/laminas-crypt": "Crammd5 support in SMTP Auth",
                "laminas/laminas-servicemanager": "^2.7.10 || ^3.3.1 when using SMTP to deliver messages"
            },
            "type": "library",
            "extra": {
                "branch-alias": {
                    "dev-master": "2.10.x-dev",
                    "dev-develop": "2.11.x-dev"
                },
                "laminas": {
                    "component": "Laminas\\Mail",
                    "config-provider": "Laminas\\Mail\\ConfigProvider"
                }
            },
            "autoload": {
                "psr-4": {
                    "Laminas\\Mail\\": "src/"
                }
            },
            "notification-url": "https://packagist.org/downloads/",
            "license": [
                "BSD-3-Clause"
            ],
            "description": "Provides generalized functionality to compose and send both text and MIME-compliant multipart e-mail messages",
            "homepage": "https://laminas.dev",
            "keywords": [
                "laminas",
                "mail"
            ],
            "time": "2019-12-31T17:21:22+00:00"
        },
        {
            "name": "laminas/laminas-mime",
            "version": "2.7.3",
            "source": {
                "type": "git",
                "url": "https://github.com/laminas/laminas-mime.git",
                "reference": "e844abb02e868fae154207929190292ad25057cc"
            },
            "dist": {
                "type": "zip",
                "url": "https://api.github.com/repos/laminas/laminas-mime/zipball/e844abb02e868fae154207929190292ad25057cc",
                "reference": "e844abb02e868fae154207929190292ad25057cc",
                "shasum": ""
            },
            "require": {
                "laminas/laminas-stdlib": "^2.7 || ^3.0",
                "laminas/laminas-zendframework-bridge": "^1.0",
                "php": "^5.6 || ^7.0"
            },
            "replace": {
                "zendframework/zend-mime": "self.version"
            },
            "require-dev": {
                "laminas/laminas-coding-standard": "~1.0.0",
                "laminas/laminas-mail": "^2.6",
                "phpunit/phpunit": "^5.7.27 || ^6.5.14 || ^7.5.20"
            },
            "suggest": {
                "laminas/laminas-mail": "Laminas\\Mail component"
            },
            "type": "library",
            "extra": {
                "branch-alias": {
                    "dev-master": "2.7.x-dev",
                    "dev-develop": "2.8.x-dev"
                }
            },
            "autoload": {
                "psr-4": {
                    "Laminas\\Mime\\": "src/"
                }
            },
            "notification-url": "https://packagist.org/downloads/",
            "license": [
                "BSD-3-Clause"
            ],
            "description": "Create and parse MIME messages and parts",
            "homepage": "https://laminas.dev",
            "keywords": [
                "laminas",
                "mime"
            ],
            "time": "2020-03-06T08:38:03+00:00"
        },
        {
            "name": "laminas/laminas-servicemanager",
            "version": "3.4.0",
            "source": {
                "type": "git",
                "url": "https://github.com/laminas/laminas-servicemanager.git",
                "reference": "044cb8e380682563fb277ed5f6de4f690e4e6239"
            },
            "dist": {
                "type": "zip",
                "url": "https://api.github.com/repos/laminas/laminas-servicemanager/zipball/044cb8e380682563fb277ed5f6de4f690e4e6239",
                "reference": "044cb8e380682563fb277ed5f6de4f690e4e6239",
                "shasum": ""
            },
            "require": {
                "container-interop/container-interop": "^1.2",
                "laminas/laminas-stdlib": "^3.2.1",
                "laminas/laminas-zendframework-bridge": "^1.0",
                "php": "^5.6 || ^7.0",
                "psr/container": "^1.0"
            },
            "provide": {
                "container-interop/container-interop-implementation": "^1.2",
                "psr/container-implementation": "^1.0"
            },
            "replace": {
                "zendframework/zend-servicemanager": "self.version"
            },
            "require-dev": {
                "laminas/laminas-coding-standard": "~1.0.0",
                "mikey179/vfsstream": "^1.6.5",
                "ocramius/proxy-manager": "^1.0 || ^2.0",
                "phpbench/phpbench": "^0.13.0",
                "phpunit/phpunit": "^5.7.25 || ^6.4.4"
            },
            "suggest": {
                "laminas/laminas-stdlib": "laminas-stdlib ^2.5 if you wish to use the MergeReplaceKey or MergeRemoveKey features in Config instances",
                "ocramius/proxy-manager": "ProxyManager 1.* to handle lazy initialization of services"
            },
            "bin": [
                "bin/generate-deps-for-config-factory",
                "bin/generate-factory-for-class"
            ],
            "type": "library",
            "extra": {
                "branch-alias": {
                    "dev-master": "3.3-dev",
                    "dev-develop": "4.0-dev"
                }
            },
            "autoload": {
                "psr-4": {
                    "Laminas\\ServiceManager\\": "src/"
                }
            },
            "notification-url": "https://packagist.org/downloads/",
            "license": [
                "BSD-3-Clause"
            ],
            "description": "Factory-Driven Dependency Injection Container",
            "homepage": "https://laminas.dev",
            "keywords": [
                "PSR-11",
                "dependency-injection",
                "di",
                "dic",
                "laminas",
                "service-manager",
                "servicemanager"
            ],
            "time": "2019-12-31T17:44:47+00:00"
        },
        {
            "name": "laminas/laminas-stdlib",
            "version": "3.2.1",
            "source": {
                "type": "git",
                "url": "https://github.com/laminas/laminas-stdlib.git",
                "reference": "2b18347625a2f06a1a485acfbc870f699dbe51c6"
            },
            "dist": {
                "type": "zip",
                "url": "https://api.github.com/repos/laminas/laminas-stdlib/zipball/2b18347625a2f06a1a485acfbc870f699dbe51c6",
                "reference": "2b18347625a2f06a1a485acfbc870f699dbe51c6",
                "shasum": ""
            },
            "require": {
                "laminas/laminas-zendframework-bridge": "^1.0",
                "php": "^5.6 || ^7.0"
            },
            "replace": {
                "zendframework/zend-stdlib": "self.version"
            },
            "require-dev": {
                "laminas/laminas-coding-standard": "~1.0.0",
                "phpbench/phpbench": "^0.13",
                "phpunit/phpunit": "^5.7.27 || ^6.5.8 || ^7.1.2"
            },
            "type": "library",
            "extra": {
                "branch-alias": {
                    "dev-master": "3.2.x-dev",
                    "dev-develop": "3.3.x-dev"
                }
            },
            "autoload": {
                "psr-4": {
                    "Laminas\\Stdlib\\": "src/"
                }
            },
            "notification-url": "https://packagist.org/downloads/",
            "license": [
                "BSD-3-Clause"
            ],
            "description": "SPL extensions, array utilities, error handlers, and more",
            "homepage": "https://laminas.dev",
            "keywords": [
                "laminas",
                "stdlib"
            ],
            "time": "2019-12-31T17:51:15+00:00"
        },
        {
            "name": "laminas/laminas-validator",
            "version": "2.13.1",
            "source": {
                "type": "git",
                "url": "https://github.com/laminas/laminas-validator.git",
                "reference": "36702f033486bf1953e254f5299aad205302e79d"
            },
            "dist": {
                "type": "zip",
                "url": "https://api.github.com/repos/laminas/laminas-validator/zipball/36702f033486bf1953e254f5299aad205302e79d",
                "reference": "36702f033486bf1953e254f5299aad205302e79d",
                "shasum": ""
            },
            "require": {
                "container-interop/container-interop": "^1.1",
                "laminas/laminas-stdlib": "^3.2.1",
                "laminas/laminas-zendframework-bridge": "^1.0",
                "php": "^7.1"
            },
            "replace": {
                "zendframework/zend-validator": "self.version"
            },
            "require-dev": {
                "laminas/laminas-cache": "^2.6.1",
                "laminas/laminas-coding-standard": "~1.0.0",
                "laminas/laminas-config": "^2.6",
                "laminas/laminas-db": "^2.7",
                "laminas/laminas-filter": "^2.6",
                "laminas/laminas-http": "^2.5.4",
                "laminas/laminas-i18n": "^2.6",
                "laminas/laminas-math": "^2.6",
                "laminas/laminas-servicemanager": "^2.7.5 || ^3.0.3",
                "laminas/laminas-session": "^2.8",
                "laminas/laminas-uri": "^2.5",
                "phpunit/phpunit": "^7.5.20 || ^8.5.2",
                "psr/http-client": "^1.0",
                "psr/http-factory": "^1.0",
                "psr/http-message": "^1.0"
            },
            "suggest": {
                "laminas/laminas-db": "Laminas\\Db component, required by the (No)RecordExists validator",
                "laminas/laminas-filter": "Laminas\\Filter component, required by the Digits validator",
                "laminas/laminas-i18n": "Laminas\\I18n component to allow translation of validation error messages",
                "laminas/laminas-i18n-resources": "Translations of validator messages",
                "laminas/laminas-math": "Laminas\\Math component, required by the Csrf validator",
                "laminas/laminas-servicemanager": "Laminas\\ServiceManager component to allow using the ValidatorPluginManager and validator chains",
                "laminas/laminas-session": "Laminas\\Session component, ^2.8; required by the Csrf validator",
                "laminas/laminas-uri": "Laminas\\Uri component, required by the Uri and Sitemap\\Loc validators",
                "psr/http-message": "psr/http-message, required when validating PSR-7 UploadedFileInterface instances via the Upload and UploadFile validators"
            },
            "type": "library",
            "extra": {
                "branch-alias": {
                    "dev-master": "2.13.x-dev",
                    "dev-develop": "2.14.x-dev"
                },
                "laminas": {
                    "component": "Laminas\\Validator",
                    "config-provider": "Laminas\\Validator\\ConfigProvider"
                }
            },
            "autoload": {
                "psr-4": {
                    "Laminas\\Validator\\": "src/"
                }
            },
            "notification-url": "https://packagist.org/downloads/",
            "license": [
                "BSD-3-Clause"
            ],
            "description": "Validation classes for a wide range of domains, and the ability to chain validators to create complex validation criteria",
            "homepage": "https://laminas.dev",
            "keywords": [
                "laminas",
                "validator"
            ],
            "time": "2020-01-15T09:59:30+00:00"
        },
        {
            "name": "laminas/laminas-zendframework-bridge",
            "version": "1.0.1",
            "source": {
                "type": "git",
                "url": "https://github.com/laminas/laminas-zendframework-bridge.git",
                "reference": "0fb9675b84a1666ab45182b6c5b29956921e818d"
            },
            "dist": {
                "type": "zip",
                "url": "https://api.github.com/repos/laminas/laminas-zendframework-bridge/zipball/0fb9675b84a1666ab45182b6c5b29956921e818d",
                "reference": "0fb9675b84a1666ab45182b6c5b29956921e818d",
                "shasum": ""
            },
            "require": {
                "php": "^5.6 || ^7.0"
            },
            "require-dev": {
                "phpunit/phpunit": "^5.7 || ^6.5 || ^7.5 || ^8.1",
                "squizlabs/php_codesniffer": "^3.5"
            },
            "type": "library",
            "extra": {
                "branch-alias": {
                    "dev-master": "1.0.x-dev",
                    "dev-develop": "1.1.x-dev"
                },
                "laminas": {
                    "module": "Laminas\\ZendFrameworkBridge"
                }
            },
            "autoload": {
                "files": [
                    "src/autoload.php"
                ],
                "psr-4": {
                    "Laminas\\ZendFrameworkBridge\\": "src//"
                }
            },
            "notification-url": "https://packagist.org/downloads/",
            "license": [
                "BSD-3-Clause"
            ],
            "description": "Alias legacy ZF class names to Laminas Project equivalents.",
            "keywords": [
                "ZendFramework",
                "autoloading",
                "laminas",
                "zf"
            ],
            "time": "2020-01-07T22:58:31+00:00"
        },
        {
            "name": "league/flysystem",
            "version": "1.0.61",
            "source": {
                "type": "git",
                "url": "https://github.com/thephpleague/flysystem.git",
                "reference": "4fb13c01784a6c9f165a351e996871488ca2d8c9"
            },
            "dist": {
                "type": "zip",
                "url": "https://api.github.com/repos/thephpleague/flysystem/zipball/4fb13c01784a6c9f165a351e996871488ca2d8c9",
                "reference": "4fb13c01784a6c9f165a351e996871488ca2d8c9",
                "shasum": ""
            },
            "require": {
                "ext-fileinfo": "*",
                "php": ">=5.5.9"
            },
            "conflict": {
                "league/flysystem-sftp": "<1.0.6"
            },
            "require-dev": {
                "phpspec/phpspec": "^3.4",
                "phpunit/phpunit": "^5.7.10"
            },
            "suggest": {
                "ext-fileinfo": "Required for MimeType",
                "ext-ftp": "Allows you to use FTP server storage",
                "ext-openssl": "Allows you to use FTPS server storage",
                "league/flysystem-aws-s3-v2": "Allows you to use S3 storage with AWS SDK v2",
                "league/flysystem-aws-s3-v3": "Allows you to use S3 storage with AWS SDK v3",
                "league/flysystem-azure": "Allows you to use Windows Azure Blob storage",
                "league/flysystem-cached-adapter": "Flysystem adapter decorator for metadata caching",
                "league/flysystem-eventable-filesystem": "Allows you to use EventableFilesystem",
                "league/flysystem-rackspace": "Allows you to use Rackspace Cloud Files",
                "league/flysystem-sftp": "Allows you to use SFTP server storage via phpseclib",
                "league/flysystem-webdav": "Allows you to use WebDAV storage",
                "league/flysystem-ziparchive": "Allows you to use ZipArchive adapter",
                "spatie/flysystem-dropbox": "Allows you to use Dropbox storage",
                "srmklive/flysystem-dropbox-v2": "Allows you to use Dropbox storage for PHP 5 applications"
            },
            "type": "library",
            "extra": {
                "branch-alias": {
                    "dev-master": "1.1-dev"
                }
            },
            "autoload": {
                "psr-4": {
                    "League\\Flysystem\\": "src/"
                }
            },
            "notification-url": "https://packagist.org/downloads/",
            "license": [
                "MIT"
            ],
            "authors": [
                {
                    "name": "Frank de Jonge",
                    "email": "info@frenky.net"
                }
            ],
            "description": "Filesystem abstraction: Many filesystems, one API.",
            "keywords": [
                "Cloud Files",
                "WebDAV",
                "abstraction",
                "aws",
                "cloud",
                "copy.com",
                "dropbox",
                "file systems",
                "files",
                "filesystem",
                "filesystems",
                "ftp",
                "rackspace",
                "remote",
                "s3",
                "sftp",
                "storage"
            ],
            "time": "2019-12-08T21:46:50+00:00"
        },
        {
            "name": "league/flysystem-memory",
            "version": "1.0.2",
            "source": {
                "type": "git",
                "url": "https://github.com/thephpleague/flysystem-memory.git",
                "reference": "d0e87477c32e29f999b4de05e64c1adcddb51757"
            },
            "dist": {
                "type": "zip",
                "url": "https://api.github.com/repos/thephpleague/flysystem-memory/zipball/d0e87477c32e29f999b4de05e64c1adcddb51757",
                "reference": "d0e87477c32e29f999b4de05e64c1adcddb51757",
                "shasum": ""
            },
            "require": {
                "league/flysystem": "~1.0"
            },
            "require-dev": {
                "phpunit/phpunit": "^5.7.10"
            },
            "type": "library",
            "extra": {
                "branch-alias": {
                    "dev-master": "1.0-dev"
                }
            },
            "autoload": {
                "psr-4": {
                    "League\\Flysystem\\Memory\\": "src/"
                }
            },
            "notification-url": "https://packagist.org/downloads/",
            "license": [
                "MIT"
            ],
            "authors": [
                {
                    "name": "Chris Leppanen",
                    "email": "chris.leppanen@gmail.com",
                    "role": "Developer"
                }
            ],
            "description": "An in-memory adapter for Flysystem.",
            "homepage": "https://github.com/thephpleague/flysystem-memory",
            "keywords": [
                "Flysystem",
                "adapter",
                "memory"
            ],
            "time": "2019-05-30T21:34:13+00:00"
        },
        {
            "name": "michelf/php-markdown",
            "version": "1.9.0",
            "source": {
                "type": "git",
                "url": "https://github.com/michelf/php-markdown.git",
                "reference": "c83178d49e372ca967d1a8c77ae4e051b3a3c75c"
            },
            "dist": {
                "type": "zip",
                "url": "https://api.github.com/repos/michelf/php-markdown/zipball/c83178d49e372ca967d1a8c77ae4e051b3a3c75c",
                "reference": "c83178d49e372ca967d1a8c77ae4e051b3a3c75c",
                "shasum": ""
            },
            "require": {
                "php": ">=5.3.0"
            },
            "require-dev": {
                "phpunit/phpunit": ">=4.3 <5.8"
            },
            "type": "library",
            "autoload": {
                "psr-4": {
                    "Michelf\\": "Michelf/"
                }
            },
            "notification-url": "https://packagist.org/downloads/",
            "license": [
                "BSD-3-Clause"
            ],
            "authors": [
                {
                    "name": "Michel Fortin",
                    "email": "michel.fortin@michelf.ca",
                    "homepage": "https://michelf.ca/",
                    "role": "Developer"
                },
                {
                    "name": "John Gruber",
                    "homepage": "https://daringfireball.net/"
                }
            ],
            "description": "PHP Markdown",
            "homepage": "https://michelf.ca/projects/php-markdown/",
            "keywords": [
                "markdown"
            ],
            "time": "2019-12-02T02:32:27+00:00"
        },
        {
            "name": "misd/linkify",
            "version": "v1.1.4",
            "source": {
                "type": "git",
                "url": "https://github.com/misd-service-development/php-linkify.git",
                "reference": "3481b148806a23b4001712de645247a1a4dcc10a"
            },
            "dist": {
                "type": "zip",
                "url": "https://api.github.com/repos/misd-service-development/php-linkify/zipball/3481b148806a23b4001712de645247a1a4dcc10a",
                "reference": "3481b148806a23b4001712de645247a1a4dcc10a",
                "shasum": ""
            },
            "require": {
                "php": ">=5.3.0"
            },
            "require-dev": {
                "phpunit/phpunit": "^4.0 || ^5.0"
            },
            "type": "library",
            "extra": {
                "branch-alias": {
                    "dev-master": "1.1.x-dev"
                }
            },
            "autoload": {
                "psr-4": {
                    "Misd\\Linkify\\": "src/Misd/Linkify"
                }
            },
            "notification-url": "https://packagist.org/downloads/",
            "license": [
                "MIT"
            ],
            "description": "Converts URLs and email addresses in text into HTML links",
            "homepage": "https://github.com/misd-service-development/php-linkify",
            "keywords": [
                "convert",
                "email address",
                "link",
                "url"
            ],
            "time": "2017-08-17T08:33:35+00:00"
        },
        {
            "name": "monolog/monolog",
            "version": "1.25.3",
            "source": {
                "type": "git",
                "url": "https://github.com/Seldaek/monolog.git",
                "reference": "fa82921994db851a8becaf3787a9e73c5976b6f1"
            },
            "dist": {
                "type": "zip",
                "url": "https://api.github.com/repos/Seldaek/monolog/zipball/fa82921994db851a8becaf3787a9e73c5976b6f1",
                "reference": "fa82921994db851a8becaf3787a9e73c5976b6f1",
                "shasum": ""
            },
            "require": {
                "php": ">=5.3.0",
                "psr/log": "~1.0"
            },
            "provide": {
                "psr/log-implementation": "1.0.0"
            },
            "require-dev": {
                "aws/aws-sdk-php": "^2.4.9 || ^3.0",
                "doctrine/couchdb": "~1.0@dev",
                "graylog2/gelf-php": "~1.0",
                "jakub-onderka/php-parallel-lint": "0.9",
                "php-amqplib/php-amqplib": "~2.4",
                "php-console/php-console": "^3.1.3",
                "phpunit/phpunit": "~4.5",
                "phpunit/phpunit-mock-objects": "2.3.0",
                "ruflin/elastica": ">=0.90 <3.0",
                "sentry/sentry": "^0.13",
                "swiftmailer/swiftmailer": "^5.3|^6.0"
            },
            "suggest": {
                "aws/aws-sdk-php": "Allow sending log messages to AWS services like DynamoDB",
                "doctrine/couchdb": "Allow sending log messages to a CouchDB server",
                "ext-amqp": "Allow sending log messages to an AMQP server (1.0+ required)",
                "ext-mongo": "Allow sending log messages to a MongoDB server",
                "graylog2/gelf-php": "Allow sending log messages to a GrayLog2 server",
                "mongodb/mongodb": "Allow sending log messages to a MongoDB server via PHP Driver",
                "php-amqplib/php-amqplib": "Allow sending log messages to an AMQP server using php-amqplib",
                "php-console/php-console": "Allow sending log messages to Google Chrome",
                "rollbar/rollbar": "Allow sending log messages to Rollbar",
                "ruflin/elastica": "Allow sending log messages to an Elastic Search server",
                "sentry/sentry": "Allow sending log messages to a Sentry server"
            },
            "type": "library",
            "extra": {
                "branch-alias": {
                    "dev-master": "2.0.x-dev"
                }
            },
            "autoload": {
                "psr-4": {
                    "Monolog\\": "src/Monolog"
                }
            },
            "notification-url": "https://packagist.org/downloads/",
            "license": [
                "MIT"
            ],
            "authors": [
                {
                    "name": "Jordi Boggiano",
                    "email": "j.boggiano@seld.be",
                    "homepage": "http://seld.be"
                }
            ],
            "description": "Sends your logs to files, sockets, inboxes, databases and various web services",
            "homepage": "http://github.com/Seldaek/monolog",
            "keywords": [
                "log",
                "logging",
                "psr-3"
            ],
            "time": "2019-12-20T14:15:16+00:00"
        },
        {
            "name": "mrclay/minify",
            "version": "2.3.3",
            "source": {
                "type": "git",
                "url": "https://github.com/mrclay/minify.git",
                "reference": "1928e89208d28e91427b2f13b67acdbd8cd01ac9"
            },
            "dist": {
                "type": "zip",
                "url": "https://api.github.com/repos/mrclay/minify/zipball/1928e89208d28e91427b2f13b67acdbd8cd01ac9",
                "reference": "1928e89208d28e91427b2f13b67acdbd8cd01ac9",
                "shasum": ""
            },
            "require": {
                "ext-pcre": "*",
                "php": ">=5.2.1"
            },
            "require-dev": {
                "tubalmartin/cssmin": "~2.4.8"
            },
            "suggest": {
                "tubalmartin/cssmin": "Support minify with CSSMin (YUI PHP port)"
            },
            "type": "library",
            "autoload": {
                "classmap": [
                    "min/lib/"
                ]
            },
            "notification-url": "https://packagist.org/downloads/",
            "license": [
                "BSD-3-Clause"
            ],
            "authors": [
                {
                    "name": "Stephen Clay",
                    "email": "steve@mrclay.org",
                    "role": "Developer"
                }
            ],
            "description": "Minify is a PHP5 app that helps you follow several rules for client-side performance. It combines multiple CSS or Javascript files, removes unnecessary whitespace and comments, and serves them with gzip encoding and optimal client-side cache headers",
            "homepage": "http://code.google.com/p/minify/",
            "time": "2017-11-03T21:04:01+00:00"
        },
        {
            "name": "mtdowling/cron-expression",
            "version": "v1.2.1",
            "source": {
                "type": "git",
                "url": "https://github.com/mtdowling/cron-expression.git",
                "reference": "9504fa9ea681b586028adaaa0877db4aecf32bad"
            },
            "dist": {
                "type": "zip",
                "url": "https://api.github.com/repos/mtdowling/cron-expression/zipball/9504fa9ea681b586028adaaa0877db4aecf32bad",
                "reference": "9504fa9ea681b586028adaaa0877db4aecf32bad",
                "shasum": ""
            },
            "require": {
                "php": ">=5.3.2"
            },
            "require-dev": {
                "phpunit/phpunit": "~4.0|~5.0"
            },
            "type": "library",
            "autoload": {
                "psr-4": {
                    "Cron\\": "src/Cron/"
                }
            },
            "notification-url": "https://packagist.org/downloads/",
            "license": [
                "MIT"
            ],
            "authors": [
                {
                    "name": "Michael Dowling",
                    "email": "mtdowling@gmail.com",
                    "homepage": "https://github.com/mtdowling"
                }
            ],
            "description": "CRON for PHP: Calculate the next or previous run date and determine if a CRON expression is due",
            "keywords": [
                "cron",
                "schedule"
            ],
            "abandoned": "dragonmantank/cron-expression",
            "time": "2017-01-23T04:29:33+00:00"
        },
        {
            "name": "npm-asset/cropperjs",
            "version": "1.4.3",
            "dist": {
                "type": "tar",
                "url": "https://registry.npmjs.org/cropperjs/-/cropperjs-1.4.3.tgz"
            },
            "type": "npm-asset",
            "license": [
                "MIT"
            ]
        },
        {
            "name": "npm-asset/formdata-polyfill",
            "version": "3.0.15",
            "dist": {
                "type": "tar",
                "url": "https://registry.npmjs.org/formdata-polyfill/-/formdata-polyfill-3.0.15.tgz"
            },
            "type": "npm-asset",
            "license": [
                "MIT"
            ]
        },
        {
            "name": "npm-asset/jquery-cropper",
            "version": "1.0.1",
            "dist": {
                "type": "tar",
                "url": "https://registry.npmjs.org/jquery-cropper/-/jquery-cropper-1.0.1.tgz"
            },
            "type": "npm-asset",
            "license": [
                "MIT"
            ]
        },
        {
            "name": "npm-asset/weakmap-polyfill",
            "version": "2.0.0",
            "dist": {
                "type": "tar",
                "url": "https://registry.npmjs.org/weakmap-polyfill/-/weakmap-polyfill-2.0.0.tgz",
                "shasum": "8f28f935e3853896ad40747e5258db578d9dc8de"
            },
            "require-dev": {
                "npm-asset/es5-shim": ">=4.5.8,<5.0.0",
                "npm-asset/karma": ">=0.13.22,<0.14.0",
                "npm-asset/karma-chrome-launcher": ">=0.2.3,<0.3.0",
                "npm-asset/karma-detect-browsers": ">=2.1.0,<3.0.0",
                "npm-asset/karma-firefox-launcher": ">=0.1.7,<0.2.0",
                "npm-asset/karma-ie-launcher": ">=0.2.0,<0.3.0",
                "npm-asset/karma-mocha": ">=0.2.2,<0.3.0",
                "npm-asset/karma-mocha-reporter": ">=2.0.2,<3.0.0",
                "npm-asset/karma-safari-launcher": ">=0.1.1,<0.2.0",
                "npm-asset/mocha": ">=2.4.5,<3.0.0",
                "npm-asset/power-assert": ">=1.3.1,<2.0.0",
                "npm-asset/uglify-js": ">=2.6.2,<3.0.0"
            },
            "type": "npm-asset-library",
            "extra": {
                "npm-asset-bugs": {
                    "url": "https://github.com/polygonplanet/weakmap-polyfill/issues"
                },
                "npm-asset-main": "weakmap-polyfill.js",
                "npm-asset-directories": {
                    "test": "tests"
                },
                "npm-asset-repository": {
                    "type": "git",
                    "url": "git+https://github.com/polygonplanet/weakmap-polyfill.git"
                },
                "npm-asset-scripts": {
                    "minify": "uglifyjs weakmap-polyfill.js -o weakmap-polyfill.min.js --keep-fnames --comments -m -b ascii-only=true,beautify=false",
                    "test": "mocha tests/test-node && mocha tests/test-node-polyfill && karma start karma.conf.js",
                    "travis": "mocha tests/test-node && mocha tests/test-node-polyfill && karma start karma.conf.js --single-run"
                }
            },
            "license": [
                "MIT"
            ],
            "authors": [
                {
                    "name": "polygon planet"
                }
            ],
            "description": "ECMAScript6 WeakMap polyfill",
            "homepage": "https://github.com/polygonplanet/weakmap-polyfill",
            "keywords": [
                "ecmascript",
                "es2015",
                "es6",
                "javascript",
                "polyfill",
                "shim",
                "weakmap"
            ],
            "time": "2016-04-27T11:30:07+00:00"
        },
        {
            "name": "paragonie/random_compat",
            "version": "v9.99.99",
            "source": {
                "type": "git",
                "url": "https://github.com/paragonie/random_compat.git",
                "reference": "84b4dfb120c6f9b4ff7b3685f9b8f1aa365a0c95"
            },
            "dist": {
                "type": "zip",
                "url": "https://api.github.com/repos/paragonie/random_compat/zipball/84b4dfb120c6f9b4ff7b3685f9b8f1aa365a0c95",
                "reference": "84b4dfb120c6f9b4ff7b3685f9b8f1aa365a0c95",
                "shasum": ""
            },
            "require": {
                "php": "^7"
            },
            "require-dev": {
                "phpunit/phpunit": "4.*|5.*",
                "vimeo/psalm": "^1"
            },
            "suggest": {
                "ext-libsodium": "Provides a modern crypto API that can be used to generate random bytes."
            },
            "type": "library",
            "notification-url": "https://packagist.org/downloads/",
            "license": [
                "MIT"
            ],
            "authors": [
                {
                    "name": "Paragon Initiative Enterprises",
                    "email": "security@paragonie.com",
                    "homepage": "https://paragonie.com"
                }
            ],
            "description": "PHP 5.x polyfill for random_bytes() and random_int() from PHP 7",
            "keywords": [
                "csprng",
                "polyfill",
                "pseudorandom",
                "random"
            ],
            "time": "2018-07-02T15:55:56+00:00"
        },
        {
            "name": "peppeocchi/php-cron-scheduler",
            "version": "v2.4.1",
            "source": {
                "type": "git",
                "url": "https://github.com/peppeocchi/php-cron-scheduler.git",
                "reference": "e1fc0ada48db063aedf9651abc2f677c64035394"
            },
            "dist": {
                "type": "zip",
                "url": "https://api.github.com/repos/peppeocchi/php-cron-scheduler/zipball/e1fc0ada48db063aedf9651abc2f677c64035394",
                "reference": "e1fc0ada48db063aedf9651abc2f677c64035394",
                "shasum": ""
            },
            "require": {
                "mtdowling/cron-expression": "~1.0",
                "php": ">=5.5.9"
            },
            "require-dev": {
                "phpunit/phpunit": "~5.7",
                "satooshi/php-coveralls": "^1.0",
                "swiftmailer/swiftmailer": "~5.4 || ^6.0"
            },
            "suggest": {
                "swiftmailer/swiftmailer": "Required to send the output of a job to email address/es (~5.4 || ^6.0)."
            },
            "type": "library",
            "autoload": {
                "psr-4": {
                    "GO\\": "src/GO/"
                }
            },
            "notification-url": "https://packagist.org/downloads/",
            "license": [
                "MIT"
            ],
            "authors": [
                {
                    "name": "Giuseppe Occhipinti",
                    "email": "peppeocchi@gmail.com"
                },
                {
                    "name": "Carsten Windler",
                    "email": "carsten@carstenwindler.de",
                    "homepage": "http://carstenwindler.de",
                    "role": "Contributor"
                }
            ],
            "description": "PHP Cron Job Scheduler",
            "keywords": [
                "cron job",
                "scheduler"
            ],
            "time": "2019-10-25T06:58:21+00:00"
        },
        {
            "name": "php-di/invoker",
            "version": "1.3.3",
            "source": {
                "type": "git",
                "url": "https://github.com/PHP-DI/Invoker.git",
                "reference": "1f4ca63b9abc66109e53b255e465d0ddb5c2e3f7"
            },
            "dist": {
                "type": "zip",
                "url": "https://api.github.com/repos/PHP-DI/Invoker/zipball/1f4ca63b9abc66109e53b255e465d0ddb5c2e3f7",
                "reference": "1f4ca63b9abc66109e53b255e465d0ddb5c2e3f7",
                "shasum": ""
            },
            "require": {
                "container-interop/container-interop": "~1.1"
            },
            "require-dev": {
                "athletic/athletic": "~0.1.8",
                "phpunit/phpunit": "~4.5"
            },
            "type": "library",
            "autoload": {
                "psr-4": {
                    "Invoker\\": "src/"
                }
            },
            "notification-url": "https://packagist.org/downloads/",
            "license": [
                "MIT"
            ],
            "description": "Generic and extensible callable invoker",
            "homepage": "https://github.com/PHP-DI/Invoker",
            "keywords": [
                "callable",
                "dependency",
                "dependency-injection",
                "injection",
                "invoke",
                "invoker"
            ],
            "time": "2016-07-14T13:09:58+00:00"
        },
        {
            "name": "php-di/php-di",
            "version": "5.4.6",
            "source": {
                "type": "git",
                "url": "https://github.com/PHP-DI/PHP-DI.git",
                "reference": "3f9255659595f3e289f473778bb6c51aa72abbbd"
            },
            "dist": {
                "type": "zip",
                "url": "https://api.github.com/repos/PHP-DI/PHP-DI/zipball/3f9255659595f3e289f473778bb6c51aa72abbbd",
                "reference": "3f9255659595f3e289f473778bb6c51aa72abbbd",
                "shasum": ""
            },
            "require": {
                "container-interop/container-interop": "~1.2",
                "php": ">=5.5.0",
                "php-di/invoker": "^1.3.2",
                "php-di/phpdoc-reader": "^2.0.1",
                "psr/container": "~1.0"
            },
            "provide": {
                "container-interop/container-interop-implementation": "^1.0",
                "psr/container-implementation": "^1.0"
            },
            "replace": {
                "mnapoli/php-di": "*"
            },
            "require-dev": {
                "doctrine/annotations": "~1.2",
                "doctrine/cache": "~1.4",
                "mnapoli/phpunit-easymock": "~0.2.0",
                "ocramius/proxy-manager": "~1.0|~2.0",
                "phpbench/phpbench": "@dev",
                "phpunit/phpunit": "~4.5"
            },
            "suggest": {
                "doctrine/annotations": "Install it if you want to use annotations (version ~1.2)",
                "doctrine/cache": "Install it if you want to use the cache (version ~1.4)",
                "ocramius/proxy-manager": "Install it if you want to use lazy injection (version ~1.0 or ~2.0)"
            },
            "type": "library",
            "autoload": {
                "psr-4": {
                    "DI\\": "src/DI/"
                },
                "files": [
                    "src/DI/functions.php"
                ]
            },
            "notification-url": "https://packagist.org/downloads/",
            "license": [
                "MIT"
            ],
            "description": "The dependency injection container for humans",
            "homepage": "http://php-di.org/",
            "keywords": [
                "container",
                "dependency injection",
                "di"
            ],
            "time": "2017-12-03T08:20:27+00:00"
        },
        {
            "name": "php-di/phpdoc-reader",
            "version": "2.1.1",
            "source": {
                "type": "git",
                "url": "https://github.com/PHP-DI/PhpDocReader.git",
                "reference": "15678f7451c020226807f520efb867ad26fbbfcf"
            },
            "dist": {
                "type": "zip",
                "url": "https://api.github.com/repos/PHP-DI/PhpDocReader/zipball/15678f7451c020226807f520efb867ad26fbbfcf",
                "reference": "15678f7451c020226807f520efb867ad26fbbfcf",
                "shasum": ""
            },
            "require": {
                "php": ">=5.4.0"
            },
            "require-dev": {
                "phpunit/phpunit": "~4.6"
            },
            "type": "library",
            "autoload": {
                "psr-4": {
                    "PhpDocReader\\": "src/PhpDocReader"
                }
            },
            "notification-url": "https://packagist.org/downloads/",
            "license": [
                "MIT"
            ],
            "description": "PhpDocReader parses @var and @param values in PHP docblocks (supports namespaced class names with the same resolution rules as PHP)",
            "keywords": [
                "phpdoc",
                "reflection"
            ],
            "time": "2019-09-26T11:24:58+00:00"
        },
        {
            "name": "psr/cache",
            "version": "1.0.1",
            "source": {
                "type": "git",
                "url": "https://github.com/php-fig/cache.git",
                "reference": "d11b50ad223250cf17b86e38383413f5a6764bf8"
            },
            "dist": {
                "type": "zip",
                "url": "https://api.github.com/repos/php-fig/cache/zipball/d11b50ad223250cf17b86e38383413f5a6764bf8",
                "reference": "d11b50ad223250cf17b86e38383413f5a6764bf8",
                "shasum": ""
            },
            "require": {
                "php": ">=5.3.0"
            },
            "type": "library",
            "extra": {
                "branch-alias": {
                    "dev-master": "1.0.x-dev"
                }
            },
            "autoload": {
                "psr-4": {
                    "Psr\\Cache\\": "src/"
                }
            },
            "notification-url": "https://packagist.org/downloads/",
            "license": [
                "MIT"
            ],
            "authors": [
                {
                    "name": "PHP-FIG",
                    "homepage": "http://www.php-fig.org/"
                }
            ],
            "description": "Common interface for caching libraries",
            "keywords": [
                "cache",
                "psr",
                "psr-6"
            ],
            "time": "2016-08-06T20:24:11+00:00"
        },
        {
            "name": "psr/container",
            "version": "1.0.0",
            "source": {
                "type": "git",
                "url": "https://github.com/php-fig/container.git",
                "reference": "b7ce3b176482dbbc1245ebf52b181af44c2cf55f"
            },
            "dist": {
                "type": "zip",
                "url": "https://api.github.com/repos/php-fig/container/zipball/b7ce3b176482dbbc1245ebf52b181af44c2cf55f",
                "reference": "b7ce3b176482dbbc1245ebf52b181af44c2cf55f",
                "shasum": ""
            },
            "require": {
                "php": ">=5.3.0"
            },
            "type": "library",
            "extra": {
                "branch-alias": {
                    "dev-master": "1.0.x-dev"
                }
            },
            "autoload": {
                "psr-4": {
                    "Psr\\Container\\": "src/"
                }
            },
            "notification-url": "https://packagist.org/downloads/",
            "license": [
                "MIT"
            ],
            "authors": [
                {
                    "name": "PHP-FIG",
                    "homepage": "http://www.php-fig.org/"
                }
            ],
            "description": "Common Container Interface (PHP FIG PSR-11)",
            "homepage": "https://github.com/php-fig/container",
            "keywords": [
                "PSR-11",
                "container",
                "container-interface",
                "container-interop",
                "psr"
            ],
            "time": "2017-02-14T16:28:37+00:00"
        },
        {
            "name": "psr/http-message",
            "version": "1.0.1",
            "source": {
                "type": "git",
                "url": "https://github.com/php-fig/http-message.git",
                "reference": "f6561bf28d520154e4b0ec72be95418abe6d9363"
            },
            "dist": {
                "type": "zip",
                "url": "https://api.github.com/repos/php-fig/http-message/zipball/f6561bf28d520154e4b0ec72be95418abe6d9363",
                "reference": "f6561bf28d520154e4b0ec72be95418abe6d9363",
                "shasum": ""
            },
            "require": {
                "php": ">=5.3.0"
            },
            "type": "library",
            "extra": {
                "branch-alias": {
                    "dev-master": "1.0.x-dev"
                }
            },
            "autoload": {
                "psr-4": {
                    "Psr\\Http\\Message\\": "src/"
                }
            },
            "notification-url": "https://packagist.org/downloads/",
            "license": [
                "MIT"
            ],
            "authors": [
                {
                    "name": "PHP-FIG",
                    "homepage": "http://www.php-fig.org/"
                }
            ],
            "description": "Common interface for HTTP messages",
            "homepage": "https://github.com/php-fig/http-message",
            "keywords": [
                "http",
                "http-message",
                "psr",
                "psr-7",
                "request",
                "response"
            ],
            "time": "2016-08-06T14:39:51+00:00"
        },
        {
            "name": "psr/log",
            "version": "1.1.2",
            "source": {
                "type": "git",
                "url": "https://github.com/php-fig/log.git",
                "reference": "446d54b4cb6bf489fc9d75f55843658e6f25d801"
            },
            "dist": {
                "type": "zip",
                "url": "https://api.github.com/repos/php-fig/log/zipball/446d54b4cb6bf489fc9d75f55843658e6f25d801",
                "reference": "446d54b4cb6bf489fc9d75f55843658e6f25d801",
                "shasum": ""
            },
            "require": {
                "php": ">=5.3.0"
            },
            "type": "library",
            "extra": {
                "branch-alias": {
                    "dev-master": "1.1.x-dev"
                }
            },
            "autoload": {
                "psr-4": {
                    "Psr\\Log\\": "Psr/Log/"
                }
            },
            "notification-url": "https://packagist.org/downloads/",
            "license": [
                "MIT"
            ],
            "authors": [
                {
                    "name": "PHP-FIG",
                    "homepage": "http://www.php-fig.org/"
                }
            ],
            "description": "Common interface for logging libraries",
            "homepage": "https://github.com/php-fig/log",
            "keywords": [
                "log",
                "psr",
                "psr-3"
            ],
            "time": "2019-11-01T11:05:21+00:00"
        },
        {
            "name": "psr/simple-cache",
            "version": "1.0.1",
            "source": {
                "type": "git",
                "url": "https://github.com/php-fig/simple-cache.git",
                "reference": "408d5eafb83c57f6365a3ca330ff23aa4a5fa39b"
            },
            "dist": {
                "type": "zip",
                "url": "https://api.github.com/repos/php-fig/simple-cache/zipball/408d5eafb83c57f6365a3ca330ff23aa4a5fa39b",
                "reference": "408d5eafb83c57f6365a3ca330ff23aa4a5fa39b",
                "shasum": ""
            },
            "require": {
                "php": ">=5.3.0"
            },
            "type": "library",
            "extra": {
                "branch-alias": {
                    "dev-master": "1.0.x-dev"
                }
            },
            "autoload": {
                "psr-4": {
                    "Psr\\SimpleCache\\": "src/"
                }
            },
            "notification-url": "https://packagist.org/downloads/",
            "license": [
                "MIT"
            ],
            "authors": [
                {
                    "name": "PHP-FIG",
                    "homepage": "http://www.php-fig.org/"
                }
            ],
            "description": "Common interfaces for simple caching",
            "keywords": [
                "cache",
                "caching",
                "psr",
                "psr-16",
                "simple-cache"
            ],
            "time": "2017-10-23T01:57:42+00:00"
        },
        {
            "name": "ralouphie/getallheaders",
            "version": "3.0.3",
            "source": {
                "type": "git",
                "url": "https://github.com/ralouphie/getallheaders.git",
                "reference": "120b605dfeb996808c31b6477290a714d356e822"
            },
            "dist": {
                "type": "zip",
                "url": "https://api.github.com/repos/ralouphie/getallheaders/zipball/120b605dfeb996808c31b6477290a714d356e822",
                "reference": "120b605dfeb996808c31b6477290a714d356e822",
                "shasum": ""
            },
            "require": {
                "php": ">=5.6"
            },
            "require-dev": {
                "php-coveralls/php-coveralls": "^2.1",
                "phpunit/phpunit": "^5 || ^6.5"
            },
            "type": "library",
            "autoload": {
                "files": [
                    "src/getallheaders.php"
                ]
            },
            "notification-url": "https://packagist.org/downloads/",
            "license": [
                "MIT"
            ],
            "authors": [
                {
                    "name": "Ralph Khattar",
                    "email": "ralph.khattar@gmail.com"
                }
            ],
            "description": "A polyfill for getallheaders.",
            "time": "2019-03-08T08:55:37+00:00"
        },
        {
            "name": "react/promise",
            "version": "v2.7.1",
            "source": {
                "type": "git",
                "url": "https://github.com/reactphp/promise.git",
                "reference": "31ffa96f8d2ed0341a57848cbb84d88b89dd664d"
            },
            "dist": {
                "type": "zip",
                "url": "https://api.github.com/repos/reactphp/promise/zipball/31ffa96f8d2ed0341a57848cbb84d88b89dd664d",
                "reference": "31ffa96f8d2ed0341a57848cbb84d88b89dd664d",
                "shasum": ""
            },
            "require": {
                "php": ">=5.4.0"
            },
            "require-dev": {
                "phpunit/phpunit": "~4.8"
            },
            "type": "library",
            "autoload": {
                "psr-4": {
                    "React\\Promise\\": "src/"
                },
                "files": [
                    "src/functions_include.php"
                ]
            },
            "notification-url": "https://packagist.org/downloads/",
            "license": [
                "MIT"
            ],
            "authors": [
                {
                    "name": "Jan Sorgalla",
                    "email": "jsorgalla@gmail.com"
                }
            ],
            "description": "A lightweight implementation of CommonJS Promises/A for PHP",
            "keywords": [
                "promise",
                "promises"
            ],
            "time": "2019-01-07T21:25:54+00:00"
        },
        {
            "name": "roave/security-advisories",
            "version": "dev-master",
            "source": {
                "type": "git",
                "url": "https://github.com/Roave/SecurityAdvisories.git",
                "reference": "1df6b9d09d2b074fd3f0f10a7696d9f797d4772c"
            },
            "dist": {
                "type": "zip",
                "url": "https://api.github.com/repos/Roave/SecurityAdvisories/zipball/1df6b9d09d2b074fd3f0f10a7696d9f797d4772c",
                "reference": "1df6b9d09d2b074fd3f0f10a7696d9f797d4772c",
                "shasum": ""
            },
            "conflict": {
                "3f/pygmentize": "<1.2",
                "adodb/adodb-php": "<5.20.12",
                "alterphp/easyadmin-extension-bundle": ">=1.2,<1.2.11|>=1.3,<1.3.1",
                "amphp/artax": "<1.0.6|>=2,<2.0.6",
                "amphp/http": "<1.0.1",
                "api-platform/core": ">=2.2,<2.2.10|>=2.3,<2.3.6",
                "asymmetricrypt/asymmetricrypt": ">=0,<9.9.99",
                "aws/aws-sdk-php": ">=3,<3.2.1",
                "bagisto/bagisto": "<0.1.5",
                "bolt/bolt": "<3.6.10",
                "brightlocal/phpwhois": "<=4.2.5",
                "bugsnag/bugsnag-laravel": ">=2,<2.0.2",
                "cakephp/cakephp": ">=1.3,<1.3.18|>=2,<2.4.99|>=2.5,<2.5.99|>=2.6,<2.6.12|>=2.7,<2.7.6|>=3,<3.5.18|>=3.6,<3.6.15|>=3.7,<3.7.7",
                "cart2quote/module-quotation": ">=4.1.6,<=4.4.5|>=5,<5.4.4",
                "cartalyst/sentry": "<=2.1.6",
                "centreon/centreon": "<18.10.8|>=19,<19.4.5",
                "cesnet/simplesamlphp-module-proxystatistics": "<3.1",
                "codeigniter/framework": "<=3.0.6",
                "composer/composer": "<=1-alpha.11",
                "contao-components/mediaelement": ">=2.14.2,<2.21.1",
                "contao/core": ">=2,<3.5.39",
                "contao/core-bundle": ">=4,<4.4.46|>=4.5,<4.8.6",
                "contao/listing-bundle": ">=4,<4.4.8",
                "datadog/dd-trace": ">=0.30,<0.30.2",
                "david-garcia/phpwhois": "<=4.3.1",
                "doctrine/annotations": ">=1,<1.2.7",
                "doctrine/cache": ">=1,<1.3.2|>=1.4,<1.4.2",
                "doctrine/common": ">=2,<2.4.3|>=2.5,<2.5.1",
                "doctrine/dbal": ">=2,<2.0.8|>=2.1,<2.1.2",
                "doctrine/doctrine-bundle": "<1.5.2",
                "doctrine/doctrine-module": "<=0.7.1",
                "doctrine/mongodb-odm": ">=1,<1.0.2",
                "doctrine/mongodb-odm-bundle": ">=2,<3.0.1",
                "doctrine/orm": ">=2,<2.4.8|>=2.5,<2.5.1",
                "dolibarr/dolibarr": "<=10.0.6",
                "dompdf/dompdf": ">=0.6,<0.6.2",
                "drupal/core": ">=7,<7.69|>=8,<8.7.11|>=8.8,<8.8.1",
                "drupal/drupal": ">=7,<7.69|>=8,<8.7.11|>=8.8,<8.8.1",
                "endroid/qr-code-bundle": "<3.4.2",
                "enshrined/svg-sanitize": "<0.12",
                "erusev/parsedown": "<1.7.2",
                "ezsystems/ezfind-ls": ">=5.3,<5.3.6.1|>=5.4,<5.4.11.1|>=2017.12,<2017.12.0.1",
                "ezsystems/ezplatform": ">=1.7,<1.7.9.1|>=1.13,<1.13.5.1|>=2.5,<2.5.4",
                "ezsystems/ezplatform-admin-ui": ">=1.3,<1.3.5|>=1.4,<1.4.6",
                "ezsystems/ezplatform-admin-ui-assets": ">=4,<4.2",
                "ezsystems/ezplatform-user": ">=1,<1.0.1",
                "ezsystems/ezpublish-kernel": ">=5.3,<5.3.12.1|>=5.4,<5.4.13.1|>=6,<6.7.9.1|>=6.8,<6.13.5.1|>=7,<7.2.4.1|>=7.3,<7.3.2.1",
                "ezsystems/ezpublish-legacy": ">=5.3,<5.3.12.6|>=5.4,<5.4.12.3|>=2011,<2017.12.4.3|>=2018.6,<2018.6.1.4|>=2018.9,<2018.9.1.3",
                "ezsystems/repository-forms": ">=2.3,<2.3.2.1",
                "ezyang/htmlpurifier": "<4.1.1",
                "firebase/php-jwt": "<2",
                "fooman/tcpdf": "<6.2.22",
                "fossar/tcpdf-parser": "<6.2.22",
                "friendsofsymfony/rest-bundle": ">=1.2,<1.2.2",
                "friendsofsymfony/user-bundle": ">=1.2,<1.3.5",
                "fuel/core": "<1.8.1",
                "getgrav/grav": "<1.7-beta.8",
                "gree/jose": "<=2.2",
                "gregwar/rst": "<1.0.3",
                "guzzlehttp/guzzle": ">=4-rc.2,<4.2.4|>=5,<5.3.1|>=6,<6.2.1",
                "illuminate/auth": ">=4,<4.0.99|>=4.1,<=4.1.31|>=4.2,<=4.2.22|>=5,<=5.0.35|>=5.1,<=5.1.46|>=5.2,<=5.2.45|>=5.3,<=5.3.31|>=5.4,<=5.4.36|>=5.5,<5.5.10",
                "illuminate/cookie": ">=4,<=4.0.11|>=4.1,<=4.1.31|>=4.2,<=4.2.22|>=5,<=5.0.35|>=5.1,<=5.1.46|>=5.2,<=5.2.45|>=5.3,<=5.3.31|>=5.4,<=5.4.36|>=5.5,<5.5.42|>=5.6,<5.6.30",
                "illuminate/database": ">=4,<4.0.99|>=4.1,<4.1.29",
                "illuminate/encryption": ">=4,<=4.0.11|>=4.1,<=4.1.31|>=4.2,<=4.2.22|>=5,<=5.0.35|>=5.1,<=5.1.46|>=5.2,<=5.2.45|>=5.3,<=5.3.31|>=5.4,<=5.4.36|>=5.5,<5.5.40|>=5.6,<5.6.15",
                "ivankristianto/phpwhois": "<=4.3",
                "james-heinrich/getid3": "<1.9.9",
                "joomla/session": "<1.3.1",
                "jsmitty12/phpwhois": "<5.1",
                "kazist/phpwhois": "<=4.2.6",
                "kreait/firebase-php": ">=3.2,<3.8.1",
                "la-haute-societe/tcpdf": "<6.2.22",
                "laravel/framework": ">=4,<4.0.99|>=4.1,<=4.1.31|>=4.2,<=4.2.22|>=5,<=5.0.35|>=5.1,<=5.1.46|>=5.2,<=5.2.45|>=5.3,<=5.3.31|>=5.4,<=5.4.36|>=5.5,<5.5.42|>=5.6,<5.6.30",
                "laravel/socialite": ">=1,<1.0.99|>=2,<2.0.10",
                "league/commonmark": "<0.18.3",
                "librenms/librenms": "<1.53",
                "magento/community-edition": ">=2,<2.2.10|>=2.3,<2.3.3",
                "magento/magento1ce": "<1.9.4.3",
                "magento/magento1ee": ">=1,<1.14.4.3",
                "magento/product-community-edition": ">=2,<2.2.10|>=2.3,<2.3.2-p.2",
                "monolog/monolog": ">=1.8,<1.12",
                "namshi/jose": "<2.2",
                "onelogin/php-saml": "<2.10.4",
                "oneup/uploader-bundle": "<1.9.3|>=2,<2.1.5",
                "openid/php-openid": "<2.3",
                "oro/crm": ">=1.7,<1.7.4",
                "oro/platform": ">=1.7,<1.7.4",
                "padraic/humbug_get_contents": "<1.1.2",
                "pagarme/pagarme-php": ">=0,<3",
                "paragonie/random_compat": "<2",
                "paypal/merchant-sdk-php": "<3.12",
                "pear/archive_tar": "<1.4.4",
                "phpfastcache/phpfastcache": ">=5,<5.0.13",
                "phpmailer/phpmailer": ">=5,<5.2.27|>=6,<6.0.6",
                "phpmyadmin/phpmyadmin": "<4.9.2",
                "phpoffice/phpexcel": "<1.8.2",
                "phpoffice/phpspreadsheet": "<1.8",
                "phpunit/phpunit": ">=4.8.19,<4.8.28|>=5.0.10,<5.6.3",
                "phpwhois/phpwhois": "<=4.2.5",
                "phpxmlrpc/extras": "<0.6.1",
                "pimcore/pimcore": "<6.3",
                "prestashop/autoupgrade": ">=4,<4.10.1",
                "prestashop/gamification": "<2.3.2",
                "prestashop/ps_facetedsearch": "<3.4.1",
                "privatebin/privatebin": "<1.2.2|>=1.3,<1.3.2",
                "propel/propel": ">=2-alpha.1,<=2-alpha.7",
                "propel/propel1": ">=1,<=1.7.1",
                "pusher/pusher-php-server": "<2.2.1",
                "robrichards/xmlseclibs": "<3.0.4",
                "sabre/dav": ">=1.6,<1.6.99|>=1.7,<1.7.11|>=1.8,<1.8.9",
                "scheb/two-factor-bundle": ">=0,<3.26|>=4,<4.11",
                "sensiolabs/connect": "<4.2.3",
                "serluck/phpwhois": "<=4.2.6",
                "shopware/shopware": "<5.3.7",
                "silverstripe/admin": ">=1.0.3,<1.0.4|>=1.1,<1.1.1",
                "silverstripe/assets": ">=1,<1.3.5",
                "silverstripe/cms": "<4.3.6|>=4.4,<4.4.4",
                "silverstripe/comments": ">=1.3,<1.9.99|>=2,<2.9.99|>=3,<3.1.1",
                "silverstripe/forum": "<=0.6.1|>=0.7,<=0.7.3",
                "silverstripe/framework": "<4.4.5|>=4.5,<4.5.2",
                "silverstripe/graphql": ">=2,<2.0.5|>=3,<3.1.2",
                "silverstripe/registry": ">=2.1,<2.1.2|>=2.2,<2.2.1",
                "silverstripe/restfulserver": ">=1,<1.0.9|>=2,<2.0.4",
                "silverstripe/subsites": ">=2,<2.1.1",
                "silverstripe/taxonomy": ">=1.3,<1.3.1|>=2,<2.0.1",
                "silverstripe/userforms": "<3",
                "simple-updates/phpwhois": "<=1",
                "simplesamlphp/saml2": "<1.10.6|>=2,<2.3.8|>=3,<3.1.4",
                "simplesamlphp/simplesamlphp": "<1.18.4",
                "simplesamlphp/simplesamlphp-module-infocard": "<1.0.1",
                "simplito/elliptic-php": "<1.0.6",
                "slim/slim": "<2.6",
                "smarty/smarty": "<3.1.33",
                "socalnick/scn-social-auth": "<1.15.2",
                "spoonity/tcpdf": "<6.2.22",
                "squizlabs/php_codesniffer": ">=1,<2.8.1|>=3,<3.0.1",
                "stormpath/sdk": ">=0,<9.9.99",
                "studio-42/elfinder": "<2.1.49",
                "swiftmailer/swiftmailer": ">=4,<5.4.5",
                "sylius/admin-bundle": ">=1,<1.0.17|>=1.1,<1.1.9|>=1.2,<1.2.2",
                "sylius/grid": ">=1,<1.1.19|>=1.2,<1.2.18|>=1.3,<1.3.13|>=1.4,<1.4.5|>=1.5,<1.5.1",
                "sylius/grid-bundle": ">=1,<1.1.19|>=1.2,<1.2.18|>=1.3,<1.3.13|>=1.4,<1.4.5|>=1.5,<1.5.1",
                "sylius/resource-bundle": "<1.3.13|>=1.4,<1.4.6|>=1.5,<1.5.1|>=1.6,<1.6.3",
                "sylius/sylius": "<1.3.16|>=1.4,<1.4.12|>=1.5,<1.5.9|>=1.6,<1.6.5",
                "symbiote/silverstripe-multivaluefield": ">=3,<3.0.99",
                "symbiote/silverstripe-versionedfiles": "<=2.0.3",
                "symfony/cache": ">=3.1,<3.4.35|>=4,<4.2.12|>=4.3,<4.3.8",
                "symfony/dependency-injection": ">=2,<2.0.17|>=2.7,<2.7.51|>=2.8,<2.8.50|>=3,<3.4.26|>=4,<4.1.12|>=4.2,<4.2.7",
                "symfony/form": ">=2.3,<2.3.35|>=2.4,<2.6.12|>=2.7,<2.7.50|>=2.8,<2.8.49|>=3,<3.4.20|>=4,<4.0.15|>=4.1,<4.1.9|>=4.2,<4.2.1",
                "symfony/framework-bundle": ">=2,<2.3.18|>=2.4,<2.4.8|>=2.5,<2.5.2|>=2.7,<2.7.51|>=2.8,<2.8.50|>=3,<3.4.26|>=4,<4.1.12|>=4.2,<4.2.7",
                "symfony/http-foundation": ">=2,<2.8.52|>=3,<3.4.35|>=4,<4.2.12|>=4.3,<4.3.8",
                "symfony/http-kernel": ">=2,<2.8.52|>=3,<3.4.35|>=4,<4.2.12|>=4.3,<4.3.8",
                "symfony/intl": ">=2.7,<2.7.38|>=2.8,<2.8.31|>=3,<3.2.14|>=3.3,<3.3.13",
                "symfony/mime": ">=4.3,<4.3.8",
                "symfony/phpunit-bridge": ">=2.8,<2.8.50|>=3,<3.4.26|>=4,<4.1.12|>=4.2,<4.2.7",
                "symfony/polyfill": ">=1,<1.10",
                "symfony/polyfill-php55": ">=1,<1.10",
                "symfony/proxy-manager-bridge": ">=2.7,<2.7.51|>=2.8,<2.8.50|>=3,<3.4.26|>=4,<4.1.12|>=4.2,<4.2.7",
                "symfony/routing": ">=2,<2.0.19",
                "symfony/security": ">=2,<2.7.51|>=2.8,<2.8.50|>=3,<3.4.26|>=4,<4.1.12|>=4.2,<4.2.7",
                "symfony/security-bundle": ">=2,<2.7.48|>=2.8,<2.8.41|>=3,<3.3.17|>=3.4,<3.4.11|>=4,<4.0.11",
                "symfony/security-core": ">=2.4,<2.6.13|>=2.7,<2.7.9|>=2.7.30,<2.7.32|>=2.8,<2.8.37|>=3,<3.3.17|>=3.4,<3.4.7|>=4,<4.0.7",
                "symfony/security-csrf": ">=2.4,<2.7.48|>=2.8,<2.8.41|>=3,<3.3.17|>=3.4,<3.4.11|>=4,<4.0.11",
                "symfony/security-guard": ">=2.8,<2.8.41|>=3,<3.3.17|>=3.4,<3.4.11|>=4,<4.0.11",
                "symfony/security-http": ">=2.3,<2.3.41|>=2.4,<2.7.51|>=2.8,<2.8.50|>=3,<3.4.26|>=4,<4.2.12|>=4.3,<4.3.8",
                "symfony/serializer": ">=2,<2.0.11",
                "symfony/symfony": ">=2,<2.8.52|>=3,<3.4.35|>=4,<4.2.12|>=4.3,<4.3.8",
                "symfony/translation": ">=2,<2.0.17",
                "symfony/validator": ">=2,<2.0.24|>=2.1,<2.1.12|>=2.2,<2.2.5|>=2.3,<2.3.3",
                "symfony/var-exporter": ">=4.2,<4.2.12|>=4.3,<4.3.8",
                "symfony/web-profiler-bundle": ">=2,<2.3.19|>=2.4,<2.4.9|>=2.5,<2.5.4",
                "symfony/yaml": ">=2,<2.0.22|>=2.1,<2.1.7",
                "tecnickcom/tcpdf": "<6.2.22",
                "thelia/backoffice-default-template": ">=2.1,<2.1.2",
                "thelia/thelia": ">=2.1-beta.1,<2.1.3",
                "theonedemon/phpwhois": "<=4.2.5",
                "titon/framework": ">=0,<9.9.99",
                "truckersmp/phpwhois": "<=4.3.1",
                "twig/twig": "<1.38|>=2,<2.7",
                "typo3/cms": ">=6.2,<6.2.30|>=7,<7.6.32|>=8,<8.7.30|>=9,<9.5.12|>=10,<10.2.1",
                "typo3/cms-core": ">=8,<8.7.30|>=9,<9.5.12|>=10,<10.2.1",
                "typo3/flow": ">=1,<1.0.4|>=1.1,<1.1.1|>=2,<2.0.1|>=2.3,<2.3.16|>=3,<3.0.10|>=3.1,<3.1.7|>=3.2,<3.2.7|>=3.3,<3.3.5",
                "typo3/neos": ">=1.1,<1.1.3|>=1.2,<1.2.13|>=2,<2.0.4",
                "typo3/phar-stream-wrapper": ">=1,<2.1.1|>=3,<3.1.1",
                "ua-parser/uap-php": "<3.8",
                "usmanhalalit/pixie": "<1.0.3|>=2,<2.0.2",
                "verot/class.upload.php": "<1.0.3|>=2,<2.0.4",
                "wallabag/tcpdf": "<6.2.22",
                "willdurand/js-translation-bundle": "<2.1.1",
                "yii2mod/yii2-cms": "<1.9.2",
                "yiisoft/yii": ">=1.1.14,<1.1.15",
                "yiisoft/yii2": "<2.0.15",
                "yiisoft/yii2-bootstrap": "<2.0.4",
                "yiisoft/yii2-dev": "<2.0.15",
                "yiisoft/yii2-elasticsearch": "<2.0.5",
                "yiisoft/yii2-gii": "<2.0.4",
                "yiisoft/yii2-jui": "<2.0.4",
                "yiisoft/yii2-redis": "<2.0.8",
                "yourls/yourls": "<1.7.4",
                "zendframework/zend-cache": ">=2.4,<2.4.8|>=2.5,<2.5.3",
                "zendframework/zend-captcha": ">=2,<2.4.9|>=2.5,<2.5.2",
                "zendframework/zend-crypt": ">=2,<2.4.9|>=2.5,<2.5.2",
                "zendframework/zend-db": ">=2,<2.0.99|>=2.1,<2.1.99|>=2.2,<2.2.10|>=2.3,<2.3.5",
                "zendframework/zend-developer-tools": ">=1.2.2,<1.2.3",
                "zendframework/zend-diactoros": ">=1,<1.8.4",
                "zendframework/zend-feed": ">=1,<2.10.3",
                "zendframework/zend-form": ">=2,<2.2.7|>=2.3,<2.3.1",
                "zendframework/zend-http": ">=1,<2.8.1",
                "zendframework/zend-json": ">=2.1,<2.1.6|>=2.2,<2.2.6",
                "zendframework/zend-ldap": ">=2,<2.0.99|>=2.1,<2.1.99|>=2.2,<2.2.8|>=2.3,<2.3.3",
                "zendframework/zend-mail": ">=2,<2.4.11|>=2.5,<2.7.2",
                "zendframework/zend-navigation": ">=2,<2.2.7|>=2.3,<2.3.1",
                "zendframework/zend-session": ">=2,<2.0.99|>=2.1,<2.1.99|>=2.2,<2.2.9|>=2.3,<2.3.4",
                "zendframework/zend-validator": ">=2.3,<2.3.6",
                "zendframework/zend-view": ">=2,<2.2.7|>=2.3,<2.3.1",
                "zendframework/zend-xmlrpc": ">=2.1,<2.1.6|>=2.2,<2.2.6",
                "zendframework/zendframework": "<2.5.1",
                "zendframework/zendframework1": "<1.12.20",
                "zendframework/zendopenid": ">=2,<2.0.2",
                "zendframework/zendxml": ">=1,<1.0.1",
                "zetacomponents/mail": "<1.8.2",
                "zf-commons/zfc-user": "<1.2.2",
                "zfcampus/zf-apigility-doctrine": ">=1,<1.0.3",
                "zfr/zfr-oauth2-server-module": "<0.1.2"
            },
            "type": "metapackage",
            "notification-url": "https://packagist.org/downloads/",
            "license": [
                "MIT"
            ],
            "authors": [
                {
                    "name": "Marco Pivetta",
                    "email": "ocramius@gmail.com",
                    "role": "maintainer"
                },
                {
                    "name": "Ilya Tribusean",
                    "email": "slash3b@gmail.com",
                    "role": "maintainer"
                }
            ],
            "description": "Prevents installation of composer packages with known security vulnerabilities: no API, simply require it",
            "time": "2020-02-19T06:23:50+00:00"
        },
        {
            "name": "robmorgan/phinx",
            "version": "0.11.1",
            "source": {
                "type": "git",
                "url": "https://github.com/cakephp/phinx.git",
                "reference": "a6cced878695d26396b26dfd62ce300aea07de05"
            },
            "dist": {
                "type": "zip",
                "url": "https://api.github.com/repos/cakephp/phinx/zipball/a6cced878695d26396b26dfd62ce300aea07de05",
                "reference": "a6cced878695d26396b26dfd62ce300aea07de05",
                "shasum": ""
            },
            "require": {
                "cakephp/collection": "^3.6",
                "cakephp/core": "^3.6",
                "cakephp/database": "^3.6",
                "cakephp/datasource": "^3.6",
                "php": ">=5.6",
                "symfony/config": "^3.4|^4.0",
                "symfony/console": "^3.4|^4.0",
                "symfony/yaml": "^3.4|^4.0"
            },
            "require-dev": {
                "cakephp/cakephp-codesniffer": "^3.0",
                "phpunit/phpunit": ">=5.7,<8.0",
                "sebastian/comparator": ">=1.2.3"
            },
            "bin": [
                "bin/phinx"
            ],
            "type": "library",
            "autoload": {
                "psr-4": {
                    "Phinx\\": "src/Phinx/"
                }
            },
            "notification-url": "https://packagist.org/downloads/",
            "license": [
                "MIT"
            ],
            "authors": [
                {
                    "name": "Rob Morgan",
                    "email": "robbym@gmail.com",
                    "homepage": "https://robmorgan.id.au",
                    "role": "Lead Developer"
                },
                {
                    "name": "Woody Gilk",
                    "email": "woody.gilk@gmail.com",
                    "homepage": "https://shadowhand.me",
                    "role": "Developer"
                },
                {
                    "name": "Richard Quadling",
                    "email": "rquadling@gmail.com",
                    "role": "Developer"
                },
                {
                    "name": "CakePHP Community",
                    "homepage": "https://github.com/cakephp/phinx/graphs/contributors",
                    "role": "Developer"
                }
            ],
            "description": "Phinx makes it ridiculously easy to manage the database migrations for your PHP app.",
            "homepage": "https://phinx.org",
            "keywords": [
                "database",
                "database migrations",
                "db",
                "migrations",
                "phinx"
            ],
            "time": "2019-08-28T12:24:19+00:00"
        },
        {
            "name": "symfony/config",
            "version": "v4.4.2",
            "source": {
                "type": "git",
                "url": "https://github.com/symfony/config.git",
                "reference": "6911d432edd5b50822986604fd5a5be3af856d30"
            },
            "dist": {
                "type": "zip",
                "url": "https://api.github.com/repos/symfony/config/zipball/6911d432edd5b50822986604fd5a5be3af856d30",
                "reference": "6911d432edd5b50822986604fd5a5be3af856d30",
                "shasum": ""
            },
            "require": {
                "php": "^7.1.3",
                "symfony/filesystem": "^3.4|^4.0|^5.0",
                "symfony/polyfill-ctype": "~1.8"
            },
            "conflict": {
                "symfony/finder": "<3.4"
            },
            "require-dev": {
                "symfony/event-dispatcher": "^3.4|^4.0|^5.0",
                "symfony/finder": "^3.4|^4.0|^5.0",
                "symfony/messenger": "^4.1|^5.0",
                "symfony/service-contracts": "^1.1|^2",
                "symfony/yaml": "^3.4|^4.0|^5.0"
            },
            "suggest": {
                "symfony/yaml": "To use the yaml reference dumper"
            },
            "type": "library",
            "extra": {
                "branch-alias": {
                    "dev-master": "4.4-dev"
                }
            },
            "autoload": {
                "psr-4": {
                    "Symfony\\Component\\Config\\": ""
                },
                "exclude-from-classmap": [
                    "/Tests/"
                ]
            },
            "notification-url": "https://packagist.org/downloads/",
            "license": [
                "MIT"
            ],
            "authors": [
                {
                    "name": "Fabien Potencier",
                    "email": "fabien@symfony.com"
                },
                {
                    "name": "Symfony Community",
                    "homepage": "https://symfony.com/contributors"
                }
            ],
            "description": "Symfony Config Component",
            "homepage": "https://symfony.com",
            "time": "2019-12-18T12:00:29+00:00"
        },
        {
            "name": "symfony/console",
            "version": "v3.4.36",
            "source": {
                "type": "git",
                "url": "https://github.com/symfony/console.git",
                "reference": "1ee23b3b659b06c622f2bd2492a229e416eb4586"
            },
            "dist": {
                "type": "zip",
                "url": "https://api.github.com/repos/symfony/console/zipball/1ee23b3b659b06c622f2bd2492a229e416eb4586",
                "reference": "1ee23b3b659b06c622f2bd2492a229e416eb4586",
                "shasum": ""
            },
            "require": {
                "php": "^5.5.9|>=7.0.8",
                "symfony/debug": "~2.8|~3.0|~4.0",
                "symfony/polyfill-mbstring": "~1.0"
            },
            "conflict": {
                "symfony/dependency-injection": "<3.4",
                "symfony/process": "<3.3"
            },
            "provide": {
                "psr/log-implementation": "1.0"
            },
            "require-dev": {
                "psr/log": "~1.0",
                "symfony/config": "~3.3|~4.0",
                "symfony/dependency-injection": "~3.4|~4.0",
                "symfony/event-dispatcher": "~2.8|~3.0|~4.0",
                "symfony/lock": "~3.4|~4.0",
                "symfony/process": "~3.3|~4.0"
            },
            "suggest": {
                "psr/log": "For using the console logger",
                "symfony/event-dispatcher": "",
                "symfony/lock": "",
                "symfony/process": ""
            },
            "type": "library",
            "extra": {
                "branch-alias": {
                    "dev-master": "3.4-dev"
                }
            },
            "autoload": {
                "psr-4": {
                    "Symfony\\Component\\Console\\": ""
                },
                "exclude-from-classmap": [
                    "/Tests/"
                ]
            },
            "notification-url": "https://packagist.org/downloads/",
            "license": [
                "MIT"
            ],
            "authors": [
                {
                    "name": "Fabien Potencier",
                    "email": "fabien@symfony.com"
                },
                {
                    "name": "Symfony Community",
                    "homepage": "https://symfony.com/contributors"
                }
            ],
            "description": "Symfony Console Component",
            "homepage": "https://symfony.com",
            "time": "2019-12-01T10:04:45+00:00"
        },
        {
            "name": "symfony/debug",
            "version": "v4.4.2",
            "source": {
                "type": "git",
                "url": "https://github.com/symfony/debug.git",
                "reference": "5c4c1db977dc70bb3250e1308d3e8c6341aa38f5"
            },
            "dist": {
                "type": "zip",
                "url": "https://api.github.com/repos/symfony/debug/zipball/5c4c1db977dc70bb3250e1308d3e8c6341aa38f5",
                "reference": "5c4c1db977dc70bb3250e1308d3e8c6341aa38f5",
                "shasum": ""
            },
            "require": {
                "php": "^7.1.3",
                "psr/log": "~1.0"
            },
            "conflict": {
                "symfony/http-kernel": "<3.4"
            },
            "require-dev": {
                "symfony/http-kernel": "^3.4|^4.0|^5.0"
            },
            "type": "library",
            "extra": {
                "branch-alias": {
                    "dev-master": "4.4-dev"
                }
            },
            "autoload": {
                "psr-4": {
                    "Symfony\\Component\\Debug\\": ""
                },
                "exclude-from-classmap": [
                    "/Tests/"
                ]
            },
            "notification-url": "https://packagist.org/downloads/",
            "license": [
                "MIT"
            ],
            "authors": [
                {
                    "name": "Fabien Potencier",
                    "email": "fabien@symfony.com"
                },
                {
                    "name": "Symfony Community",
                    "homepage": "https://symfony.com/contributors"
                }
            ],
            "description": "Symfony Debug Component",
            "homepage": "https://symfony.com",
            "time": "2019-12-16T14:46:54+00:00"
        },
        {
            "name": "symfony/filesystem",
            "version": "v4.4.2",
            "source": {
                "type": "git",
                "url": "https://github.com/symfony/filesystem.git",
                "reference": "40c2606131d56eff6f193b6e2ceb92414653b591"
            },
            "dist": {
                "type": "zip",
                "url": "https://api.github.com/repos/symfony/filesystem/zipball/40c2606131d56eff6f193b6e2ceb92414653b591",
                "reference": "40c2606131d56eff6f193b6e2ceb92414653b591",
                "shasum": ""
            },
            "require": {
                "php": "^7.1.3",
                "symfony/polyfill-ctype": "~1.8"
            },
            "type": "library",
            "extra": {
                "branch-alias": {
                    "dev-master": "4.4-dev"
                }
            },
            "autoload": {
                "psr-4": {
                    "Symfony\\Component\\Filesystem\\": ""
                },
                "exclude-from-classmap": [
                    "/Tests/"
                ]
            },
            "notification-url": "https://packagist.org/downloads/",
            "license": [
                "MIT"
            ],
            "authors": [
                {
                    "name": "Fabien Potencier",
                    "email": "fabien@symfony.com"
                },
                {
                    "name": "Symfony Community",
                    "homepage": "https://symfony.com/contributors"
                }
            ],
            "description": "Symfony Filesystem Component",
            "homepage": "https://symfony.com",
            "time": "2019-11-26T23:16:41+00:00"
        },
        {
            "name": "symfony/http-foundation",
            "version": "v3.4.36",
            "source": {
                "type": "git",
                "url": "https://github.com/symfony/http-foundation.git",
                "reference": "d2d0cfe8e319d9df44c4cca570710fcf221d4593"
            },
            "dist": {
                "type": "zip",
                "url": "https://api.github.com/repos/symfony/http-foundation/zipball/d2d0cfe8e319d9df44c4cca570710fcf221d4593",
                "reference": "d2d0cfe8e319d9df44c4cca570710fcf221d4593",
                "shasum": ""
            },
            "require": {
                "php": "^5.5.9|>=7.0.8",
                "symfony/polyfill-mbstring": "~1.1",
                "symfony/polyfill-php70": "~1.6"
            },
            "require-dev": {
                "symfony/expression-language": "~2.8|~3.0|~4.0"
            },
            "type": "library",
            "extra": {
                "branch-alias": {
                    "dev-master": "3.4-dev"
                }
            },
            "autoload": {
                "psr-4": {
                    "Symfony\\Component\\HttpFoundation\\": ""
                },
                "exclude-from-classmap": [
                    "/Tests/"
                ]
            },
            "notification-url": "https://packagist.org/downloads/",
            "license": [
                "MIT"
            ],
            "authors": [
                {
                    "name": "Fabien Potencier",
                    "email": "fabien@symfony.com"
                },
                {
                    "name": "Symfony Community",
                    "homepage": "https://symfony.com/contributors"
                }
            ],
            "description": "Symfony HttpFoundation Component",
            "homepage": "https://symfony.com",
            "time": "2019-11-28T12:52:59+00:00"
        },
        {
            "name": "symfony/polyfill-ctype",
            "version": "v1.13.1",
            "source": {
                "type": "git",
                "url": "https://github.com/symfony/polyfill-ctype.git",
                "reference": "f8f0b461be3385e56d6de3dbb5a0df24c0c275e3"
            },
            "dist": {
                "type": "zip",
                "url": "https://api.github.com/repos/symfony/polyfill-ctype/zipball/f8f0b461be3385e56d6de3dbb5a0df24c0c275e3",
                "reference": "f8f0b461be3385e56d6de3dbb5a0df24c0c275e3",
                "shasum": ""
            },
            "require": {
                "php": ">=5.3.3"
            },
            "suggest": {
                "ext-ctype": "For best performance"
            },
            "type": "library",
            "extra": {
                "branch-alias": {
                    "dev-master": "1.13-dev"
                }
            },
            "autoload": {
                "psr-4": {
                    "Symfony\\Polyfill\\Ctype\\": ""
                },
                "files": [
                    "bootstrap.php"
                ]
            },
            "notification-url": "https://packagist.org/downloads/",
            "license": [
                "MIT"
            ],
            "authors": [
                {
                    "name": "Gert de Pagter",
                    "email": "BackEndTea@gmail.com"
                },
                {
                    "name": "Symfony Community",
                    "homepage": "https://symfony.com/contributors"
                }
            ],
            "description": "Symfony polyfill for ctype functions",
            "homepage": "https://symfony.com",
            "keywords": [
                "compatibility",
                "ctype",
                "polyfill",
                "portable"
            ],
            "time": "2019-11-27T13:56:44+00:00"
        },
        {
            "name": "symfony/polyfill-mbstring",
            "version": "v1.14.0",
            "source": {
                "type": "git",
                "url": "https://github.com/symfony/polyfill-mbstring.git",
                "reference": "34094cfa9abe1f0f14f48f490772db7a775559f2"
            },
            "dist": {
                "type": "zip",
                "url": "https://api.github.com/repos/symfony/polyfill-mbstring/zipball/34094cfa9abe1f0f14f48f490772db7a775559f2",
                "reference": "34094cfa9abe1f0f14f48f490772db7a775559f2",
                "shasum": ""
            },
            "require": {
                "php": ">=5.3.3"
            },
            "suggest": {
                "ext-mbstring": "For best performance"
            },
            "type": "library",
            "extra": {
                "branch-alias": {
                    "dev-master": "1.14-dev"
                }
            },
            "autoload": {
                "psr-4": {
                    "Symfony\\Polyfill\\Mbstring\\": ""
                },
                "files": [
                    "bootstrap.php"
                ]
            },
            "notification-url": "https://packagist.org/downloads/",
            "license": [
                "MIT"
            ],
            "authors": [
                {
                    "name": "Nicolas Grekas",
                    "email": "p@tchwork.com"
                },
                {
                    "name": "Symfony Community",
                    "homepage": "https://symfony.com/contributors"
                }
            ],
            "description": "Symfony polyfill for the Mbstring extension",
            "homepage": "https://symfony.com",
            "keywords": [
                "compatibility",
                "mbstring",
                "polyfill",
                "portable",
                "shim"
            ],
            "time": "2020-01-13T11:15:53+00:00"
        },
        {
            "name": "symfony/polyfill-php70",
            "version": "v1.13.1",
            "source": {
                "type": "git",
                "url": "https://github.com/symfony/polyfill-php70.git",
                "reference": "af23c7bb26a73b850840823662dda371484926c4"
            },
            "dist": {
                "type": "zip",
                "url": "https://api.github.com/repos/symfony/polyfill-php70/zipball/af23c7bb26a73b850840823662dda371484926c4",
                "reference": "af23c7bb26a73b850840823662dda371484926c4",
                "shasum": ""
            },
            "require": {
                "paragonie/random_compat": "~1.0|~2.0|~9.99",
                "php": ">=5.3.3"
            },
            "type": "library",
            "extra": {
                "branch-alias": {
                    "dev-master": "1.13-dev"
                }
            },
            "autoload": {
                "psr-4": {
                    "Symfony\\Polyfill\\Php70\\": ""
                },
                "files": [
                    "bootstrap.php"
                ],
                "classmap": [
                    "Resources/stubs"
                ]
            },
            "notification-url": "https://packagist.org/downloads/",
            "license": [
                "MIT"
            ],
            "authors": [
                {
                    "name": "Nicolas Grekas",
                    "email": "p@tchwork.com"
                },
                {
                    "name": "Symfony Community",
                    "homepage": "https://symfony.com/contributors"
                }
            ],
            "description": "Symfony polyfill backporting some PHP 7.0+ features to lower PHP versions",
            "homepage": "https://symfony.com",
            "keywords": [
                "compatibility",
                "polyfill",
                "portable",
                "shim"
            ],
            "time": "2019-11-27T13:56:44+00:00"
        },
        {
            "name": "symfony/polyfill-php71",
            "version": "v1.13.1",
            "source": {
                "type": "git",
                "url": "https://github.com/symfony/polyfill-php71.git",
                "reference": "084518c9bc2ae3cdd080198d0665d1f4cd972b78"
            },
            "dist": {
                "type": "zip",
                "url": "https://api.github.com/repos/symfony/polyfill-php71/zipball/084518c9bc2ae3cdd080198d0665d1f4cd972b78",
                "reference": "084518c9bc2ae3cdd080198d0665d1f4cd972b78",
                "shasum": ""
            },
            "require": {
                "php": ">=5.3.3"
            },
            "type": "library",
            "extra": {
                "branch-alias": {
                    "dev-master": "1.13-dev"
                }
            },
            "autoload": {
                "psr-4": {
                    "Symfony\\Polyfill\\Php71\\": ""
                },
                "files": [
                    "bootstrap.php"
                ]
            },
            "notification-url": "https://packagist.org/downloads/",
            "license": [
                "MIT"
            ],
            "authors": [
                {
                    "name": "Nicolas Grekas",
                    "email": "p@tchwork.com"
                },
                {
                    "name": "Symfony Community",
                    "homepage": "https://symfony.com/contributors"
                }
            ],
            "description": "Symfony polyfill backporting some PHP 7.1+ features to lower PHP versions",
            "homepage": "https://symfony.com",
            "keywords": [
                "compatibility",
                "polyfill",
                "portable",
                "shim"
            ],
            "time": "2019-11-27T13:56:44+00:00"
        },
        {
            "name": "symfony/polyfill-php72",
            "version": "v1.13.1",
            "source": {
                "type": "git",
                "url": "https://github.com/symfony/polyfill-php72.git",
                "reference": "66fea50f6cb37a35eea048d75a7d99a45b586038"
            },
            "dist": {
                "type": "zip",
                "url": "https://api.github.com/repos/symfony/polyfill-php72/zipball/66fea50f6cb37a35eea048d75a7d99a45b586038",
                "reference": "66fea50f6cb37a35eea048d75a7d99a45b586038",
                "shasum": ""
            },
            "require": {
                "php": ">=5.3.3"
            },
            "type": "library",
            "extra": {
                "branch-alias": {
                    "dev-master": "1.13-dev"
                }
            },
            "autoload": {
                "psr-4": {
                    "Symfony\\Polyfill\\Php72\\": ""
                },
                "files": [
                    "bootstrap.php"
                ]
            },
            "notification-url": "https://packagist.org/downloads/",
            "license": [
                "MIT"
            ],
            "authors": [
                {
                    "name": "Nicolas Grekas",
                    "email": "p@tchwork.com"
                },
                {
                    "name": "Symfony Community",
                    "homepage": "https://symfony.com/contributors"
                }
            ],
            "description": "Symfony polyfill backporting some PHP 7.2+ features to lower PHP versions",
            "homepage": "https://symfony.com",
            "keywords": [
                "compatibility",
                "polyfill",
                "portable",
                "shim"
            ],
            "time": "2019-11-27T13:56:44+00:00"
        },
        {
            "name": "symfony/routing",
            "version": "v3.4.36",
            "source": {
                "type": "git",
                "url": "https://github.com/symfony/routing.git",
                "reference": "b689ccd48e234ea404806d94b07eeb45f9f6f06a"
            },
            "dist": {
                "type": "zip",
                "url": "https://api.github.com/repos/symfony/routing/zipball/b689ccd48e234ea404806d94b07eeb45f9f6f06a",
                "reference": "b689ccd48e234ea404806d94b07eeb45f9f6f06a",
                "shasum": ""
            },
            "require": {
                "php": "^5.5.9|>=7.0.8"
            },
            "conflict": {
                "symfony/config": "<3.3.1",
                "symfony/dependency-injection": "<3.3",
                "symfony/yaml": "<3.4"
            },
            "require-dev": {
                "doctrine/annotations": "~1.0",
                "psr/log": "~1.0",
                "symfony/config": "^3.3.1|~4.0",
                "symfony/dependency-injection": "~3.3|~4.0",
                "symfony/expression-language": "~2.8|~3.0|~4.0",
                "symfony/http-foundation": "~2.8|~3.0|~4.0",
                "symfony/yaml": "~3.4|~4.0"
            },
            "suggest": {
                "doctrine/annotations": "For using the annotation loader",
                "symfony/config": "For using the all-in-one router or any loader",
                "symfony/expression-language": "For using expression matching",
                "symfony/http-foundation": "For using a Symfony Request object",
                "symfony/yaml": "For using the YAML loader"
            },
            "type": "library",
            "extra": {
                "branch-alias": {
                    "dev-master": "3.4-dev"
                }
            },
            "autoload": {
                "psr-4": {
                    "Symfony\\Component\\Routing\\": ""
                },
                "exclude-from-classmap": [
                    "/Tests/"
                ]
            },
            "notification-url": "https://packagist.org/downloads/",
            "license": [
                "MIT"
            ],
            "authors": [
                {
                    "name": "Fabien Potencier",
                    "email": "fabien@symfony.com"
                },
                {
                    "name": "Symfony Community",
                    "homepage": "https://symfony.com/contributors"
                }
            ],
            "description": "Symfony Routing Component",
            "homepage": "https://symfony.com",
            "keywords": [
                "router",
                "routing",
                "uri",
                "url"
            ],
            "time": "2019-12-01T08:33:36+00:00"
        },
        {
            "name": "symfony/var-dumper",
            "version": "v3.4.36",
            "source": {
                "type": "git",
                "url": "https://github.com/symfony/var-dumper.git",
                "reference": "569e261461600810845a8305ca3f64abd3e712c0"
            },
            "dist": {
                "type": "zip",
                "url": "https://api.github.com/repos/symfony/var-dumper/zipball/569e261461600810845a8305ca3f64abd3e712c0",
                "reference": "569e261461600810845a8305ca3f64abd3e712c0",
                "shasum": ""
            },
            "require": {
                "php": "^5.5.9|>=7.0.8",
                "symfony/polyfill-mbstring": "~1.0"
            },
            "conflict": {
                "phpunit/phpunit": "<4.8.35|<5.4.3,>=5.0"
            },
            "require-dev": {
                "ext-iconv": "*",
                "twig/twig": "~1.34|~2.4"
            },
            "suggest": {
                "ext-iconv": "To convert non-UTF-8 strings to UTF-8 (or symfony/polyfill-iconv in case ext-iconv cannot be used).",
                "ext-intl": "To show region name in time zone dump",
                "ext-symfony_debug": ""
            },
            "type": "library",
            "extra": {
                "branch-alias": {
                    "dev-master": "3.4-dev"
                }
            },
            "autoload": {
                "files": [
                    "Resources/functions/dump.php"
                ],
                "psr-4": {
                    "Symfony\\Component\\VarDumper\\": ""
                },
                "exclude-from-classmap": [
                    "/Tests/"
                ]
            },
            "notification-url": "https://packagist.org/downloads/",
            "license": [
                "MIT"
            ],
            "authors": [
                {
                    "name": "Nicolas Grekas",
                    "email": "p@tchwork.com"
                },
                {
                    "name": "Symfony Community",
                    "homepage": "https://symfony.com/contributors"
                }
            ],
            "description": "Symfony mechanism for exploring and dumping PHP variables",
            "homepage": "https://symfony.com",
            "keywords": [
                "debug",
                "dump"
            ],
            "time": "2019-10-10T11:03:19+00:00"
        },
        {
            "name": "symfony/yaml",
            "version": "v4.4.2",
            "source": {
                "type": "git",
                "url": "https://github.com/symfony/yaml.git",
                "reference": "a08832b974dd5fafe3085a66d41fe4c84bb2628c"
            },
            "dist": {
                "type": "zip",
                "url": "https://api.github.com/repos/symfony/yaml/zipball/a08832b974dd5fafe3085a66d41fe4c84bb2628c",
                "reference": "a08832b974dd5fafe3085a66d41fe4c84bb2628c",
                "shasum": ""
            },
            "require": {
                "php": "^7.1.3",
                "symfony/polyfill-ctype": "~1.8"
            },
            "conflict": {
                "symfony/console": "<3.4"
            },
            "require-dev": {
                "symfony/console": "^3.4|^4.0|^5.0"
            },
            "suggest": {
                "symfony/console": "For validating YAML files using the lint command"
            },
            "type": "library",
            "extra": {
                "branch-alias": {
                    "dev-master": "4.4-dev"
                }
            },
            "autoload": {
                "psr-4": {
                    "Symfony\\Component\\Yaml\\": ""
                },
                "exclude-from-classmap": [
                    "/Tests/"
                ]
            },
            "notification-url": "https://packagist.org/downloads/",
            "license": [
                "MIT"
            ],
            "authors": [
                {
                    "name": "Fabien Potencier",
                    "email": "fabien@symfony.com"
                },
                {
                    "name": "Symfony Community",
                    "homepage": "https://symfony.com/contributors"
                }
            ],
            "description": "Symfony Yaml Component",
            "homepage": "https://symfony.com",
            "time": "2019-12-10T10:33:21+00:00"
        },
        {
            "name": "tedivm/stash",
            "version": "v0.15.2",
            "source": {
                "type": "git",
                "url": "https://github.com/tedious/Stash.git",
                "reference": "7a6a74106c49b1bdc3a10a725b03c509dc773dbb"
            },
            "dist": {
                "type": "zip",
                "url": "https://api.github.com/repos/tedious/Stash/zipball/7a6a74106c49b1bdc3a10a725b03c509dc773dbb",
                "reference": "7a6a74106c49b1bdc3a10a725b03c509dc773dbb",
                "shasum": ""
            },
            "require": {
                "php": "^7.0",
                "psr/cache": "~1.0"
            },
            "provide": {
                "psr/cache-implementation": "1.0.0"
            },
            "require-dev": {
                "friendsofphp/php-cs-fixer": "^2.8",
                "phpunit/phpunit": "^6",
                "satooshi/php-coveralls": "1.0.*"
            },
            "type": "library",
            "autoload": {
                "psr-4": {
                    "Stash\\": "src/Stash/"
                }
            },
            "notification-url": "https://packagist.org/downloads/",
            "license": [
                "BSD-3-Clause"
            ],
            "authors": [
                {
                    "name": "Robert Hafner",
                    "email": "tedivm@tedivm.com"
                },
                {
                    "name": "Josh Hall-Bachner",
                    "email": "charlequin@gmail.com"
                }
            ],
            "description": "The place to keep your cache.",
            "homepage": "http://github.com/tedious/Stash",
            "keywords": [
                "apc",
                "cache",
                "caching",
                "memcached",
                "psr-6",
                "psr6",
                "redis",
                "sessions"
            ],
            "time": "2019-03-09T21:04:14+00:00"
        },
        {
            "name": "true/punycode",
            "version": "v2.1.1",
            "source": {
                "type": "git",
                "url": "https://github.com/true/php-punycode.git",
                "reference": "a4d0c11a36dd7f4e7cd7096076cab6d3378a071e"
            },
            "dist": {
                "type": "zip",
                "url": "https://api.github.com/repos/true/php-punycode/zipball/a4d0c11a36dd7f4e7cd7096076cab6d3378a071e",
                "reference": "a4d0c11a36dd7f4e7cd7096076cab6d3378a071e",
                "shasum": ""
            },
            "require": {
                "php": ">=5.3.0",
                "symfony/polyfill-mbstring": "^1.3"
            },
            "require-dev": {
                "phpunit/phpunit": "~4.7",
                "squizlabs/php_codesniffer": "~2.0"
            },
            "type": "library",
            "autoload": {
                "psr-4": {
                    "TrueBV\\": "src/"
                }
            },
            "notification-url": "https://packagist.org/downloads/",
            "license": [
                "MIT"
            ],
            "authors": [
                {
                    "name": "Renan Gonçalves",
                    "email": "renan.saddam@gmail.com"
                }
            ],
            "description": "A Bootstring encoding of Unicode for Internationalized Domain Names in Applications (IDNA)",
            "homepage": "https://github.com/true/php-punycode",
            "keywords": [
                "idna",
                "punycode"
            ],
            "time": "2016-11-16T10:37:54+00:00"
        },
        {
            "name": "vanilla/htmlawed",
            "version": "v2.2.5",
            "source": {
                "type": "git",
                "url": "https://github.com/vanilla/htmlawed.git",
                "reference": "b1fc7b3990796112387c08a132f85b7333022ec2"
            },
            "dist": {
                "type": "zip",
                "url": "https://api.github.com/repos/vanilla/htmlawed/zipball/b1fc7b3990796112387c08a132f85b7333022ec2",
                "reference": "b1fc7b3990796112387c08a132f85b7333022ec2",
                "shasum": ""
            },
            "require": {
                "php": ">=5.4.0"
            },
            "require-dev": {
                "tburry/pquery": "~1.0.1"
            },
            "type": "library",
            "autoload": {
                "classmap": [
                    "src/Htmlawed.php"
                ]
            },
            "notification-url": "https://packagist.org/downloads/",
            "license": [
                "LGPL-3.0"
            ],
            "authors": [
                {
                    "name": "Todd Burry",
                    "email": "todd@vanillaforums.com"
                }
            ],
            "description": "A composer wrapper for the htmLawed library to purify & filter HTML. Tested with PHPUnit and PhantomJS!",
            "time": "2019-10-16T15:36:02+00:00"
        }
    ],
    "packages-dev": [
        {
            "name": "doctrine/instantiator",
            "version": "1.3.0",
            "source": {
                "type": "git",
                "url": "https://github.com/doctrine/instantiator.git",
                "reference": "ae466f726242e637cebdd526a7d991b9433bacf1"
            },
            "dist": {
                "type": "zip",
                "url": "https://api.github.com/repos/doctrine/instantiator/zipball/ae466f726242e637cebdd526a7d991b9433bacf1",
                "reference": "ae466f726242e637cebdd526a7d991b9433bacf1",
                "shasum": ""
            },
            "require": {
                "php": "^7.1"
            },
            "require-dev": {
                "doctrine/coding-standard": "^6.0",
                "ext-pdo": "*",
                "ext-phar": "*",
                "phpbench/phpbench": "^0.13",
                "phpstan/phpstan-phpunit": "^0.11",
                "phpstan/phpstan-shim": "^0.11",
                "phpunit/phpunit": "^7.0"
            },
            "type": "library",
            "extra": {
                "branch-alias": {
                    "dev-master": "1.2.x-dev"
                }
            },
            "autoload": {
                "psr-4": {
                    "Doctrine\\Instantiator\\": "src/Doctrine/Instantiator/"
                }
            },
            "notification-url": "https://packagist.org/downloads/",
            "license": [
                "MIT"
            ],
            "authors": [
                {
                    "name": "Marco Pivetta",
                    "email": "ocramius@gmail.com",
                    "homepage": "http://ocramius.github.com/"
                }
            ],
            "description": "A small, lightweight utility to instantiate objects in PHP without invoking their constructors",
            "homepage": "https://www.doctrine-project.org/projects/instantiator.html",
            "keywords": [
                "constructor",
                "instantiate"
            ],
            "time": "2019-10-21T16:45:58+00:00"
        },
        {
            "name": "elgg/sniffs",
            "version": "4.x-dev",
            "source": {
                "type": "git",
                "url": "https://github.com/Elgg/elgg-coding-standards.git",
                "reference": "f0214119318906abe27ca9a7e0b16c17b62b3caa"
            },
            "dist": {
                "type": "zip",
                "url": "https://api.github.com/repos/Elgg/elgg-coding-standards/zipball/f0214119318906abe27ca9a7e0b16c17b62b3caa",
                "reference": "f0214119318906abe27ca9a7e0b16c17b62b3caa",
                "shasum": ""
            },
            "require": {
                "squizlabs/php_codesniffer": "^3.5.4"
            },
            "type": "library",
            "autoload": {
                "psr-0": {
                    "Elgg_Sniffs_": "src/"
                }
            },
            "notification-url": "https://packagist.org/downloads/",
            "license": [
                "GPL-2.0-only"
            ],
            "description": "Elgg coding standards",
            "time": "2020-02-26T15:26:16+00:00"
        },
        {
            "name": "myclabs/deep-copy",
            "version": "1.9.4",
            "source": {
                "type": "git",
                "url": "https://github.com/myclabs/DeepCopy.git",
                "reference": "579bb7356d91f9456ccd505f24ca8b667966a0a7"
            },
            "dist": {
                "type": "zip",
                "url": "https://api.github.com/repos/myclabs/DeepCopy/zipball/579bb7356d91f9456ccd505f24ca8b667966a0a7",
                "reference": "579bb7356d91f9456ccd505f24ca8b667966a0a7",
                "shasum": ""
            },
            "require": {
                "php": "^7.1"
            },
            "replace": {
                "myclabs/deep-copy": "self.version"
            },
            "require-dev": {
                "doctrine/collections": "^1.0",
                "doctrine/common": "^2.6",
                "phpunit/phpunit": "^7.1"
            },
            "type": "library",
            "autoload": {
                "psr-4": {
                    "DeepCopy\\": "src/DeepCopy/"
                },
                "files": [
                    "src/DeepCopy/deep_copy.php"
                ]
            },
            "notification-url": "https://packagist.org/downloads/",
            "license": [
                "MIT"
            ],
            "description": "Create deep copies (clones) of your objects",
            "keywords": [
                "clone",
                "copy",
                "duplicate",
                "object",
                "object graph"
            ],
            "time": "2019-12-15T19:12:40+00:00"
        },
        {
            "name": "phar-io/manifest",
            "version": "1.0.3",
            "source": {
                "type": "git",
                "url": "https://github.com/phar-io/manifest.git",
                "reference": "7761fcacf03b4d4f16e7ccb606d4879ca431fcf4"
            },
            "dist": {
                "type": "zip",
                "url": "https://api.github.com/repos/phar-io/manifest/zipball/7761fcacf03b4d4f16e7ccb606d4879ca431fcf4",
                "reference": "7761fcacf03b4d4f16e7ccb606d4879ca431fcf4",
                "shasum": ""
            },
            "require": {
                "ext-dom": "*",
                "ext-phar": "*",
                "phar-io/version": "^2.0",
                "php": "^5.6 || ^7.0"
            },
            "type": "library",
            "extra": {
                "branch-alias": {
                    "dev-master": "1.0.x-dev"
                }
            },
            "autoload": {
                "classmap": [
                    "src/"
                ]
            },
            "notification-url": "https://packagist.org/downloads/",
            "license": [
                "BSD-3-Clause"
            ],
            "authors": [
                {
                    "name": "Arne Blankerts",
                    "email": "arne@blankerts.de",
                    "role": "Developer"
                },
                {
                    "name": "Sebastian Heuer",
                    "email": "sebastian@phpeople.de",
                    "role": "Developer"
                },
                {
                    "name": "Sebastian Bergmann",
                    "email": "sebastian@phpunit.de",
                    "role": "Developer"
                }
            ],
            "description": "Component for reading phar.io manifest information from a PHP Archive (PHAR)",
            "time": "2018-07-08T19:23:20+00:00"
        },
        {
            "name": "phar-io/version",
            "version": "2.0.1",
            "source": {
                "type": "git",
                "url": "https://github.com/phar-io/version.git",
                "reference": "45a2ec53a73c70ce41d55cedef9063630abaf1b6"
            },
            "dist": {
                "type": "zip",
                "url": "https://api.github.com/repos/phar-io/version/zipball/45a2ec53a73c70ce41d55cedef9063630abaf1b6",
                "reference": "45a2ec53a73c70ce41d55cedef9063630abaf1b6",
                "shasum": ""
            },
            "require": {
                "php": "^5.6 || ^7.0"
            },
            "type": "library",
            "autoload": {
                "classmap": [
                    "src/"
                ]
            },
            "notification-url": "https://packagist.org/downloads/",
            "license": [
                "BSD-3-Clause"
            ],
            "authors": [
                {
                    "name": "Arne Blankerts",
                    "email": "arne@blankerts.de",
                    "role": "Developer"
                },
                {
                    "name": "Sebastian Heuer",
                    "email": "sebastian@phpeople.de",
                    "role": "Developer"
                },
                {
                    "name": "Sebastian Bergmann",
                    "email": "sebastian@phpunit.de",
                    "role": "Developer"
                }
            ],
            "description": "Library for handling version information and constraints",
            "time": "2018-07-08T19:19:57+00:00"
        },
        {
            "name": "phpdocumentor/reflection-docblock",
            "version": "2.0.5",
            "source": {
                "type": "git",
                "url": "https://github.com/phpDocumentor/ReflectionDocBlock.git",
                "reference": "e6a969a640b00d8daa3c66518b0405fb41ae0c4b"
            },
            "dist": {
                "type": "zip",
                "url": "https://api.github.com/repos/phpDocumentor/ReflectionDocBlock/zipball/e6a969a640b00d8daa3c66518b0405fb41ae0c4b",
                "reference": "e6a969a640b00d8daa3c66518b0405fb41ae0c4b",
                "shasum": ""
            },
            "require": {
                "php": ">=5.3.3"
            },
            "require-dev": {
                "phpunit/phpunit": "~4.0"
            },
            "suggest": {
                "dflydev/markdown": "~1.0",
                "erusev/parsedown": "~1.0"
            },
            "type": "library",
            "extra": {
                "branch-alias": {
                    "dev-master": "2.0.x-dev"
                }
            },
            "autoload": {
                "psr-0": {
                    "phpDocumentor": [
                        "src/"
                    ]
                }
            },
            "notification-url": "https://packagist.org/downloads/",
            "license": [
                "MIT"
            ],
            "authors": [
                {
                    "name": "Mike van Riel",
                    "email": "mike.vanriel@naenius.com"
                }
            ],
            "time": "2016-01-25T08:17:30+00:00"
        },
        {
            "name": "phpspec/prophecy",
            "version": "1.10.0",
            "source": {
                "type": "git",
                "url": "https://github.com/phpspec/prophecy.git",
                "reference": "d638ebbb58daba25a6a0dc7969e1358a0e3c6682"
            },
            "dist": {
                "type": "zip",
                "url": "https://api.github.com/repos/phpspec/prophecy/zipball/d638ebbb58daba25a6a0dc7969e1358a0e3c6682",
                "reference": "d638ebbb58daba25a6a0dc7969e1358a0e3c6682",
                "shasum": ""
            },
            "require": {
                "doctrine/instantiator": "^1.0.2",
                "php": "^5.3|^7.0",
                "phpdocumentor/reflection-docblock": "^2.0|^3.0.2|^4.0|^5.0",
                "sebastian/comparator": "^1.2.3|^2.0|^3.0",
                "sebastian/recursion-context": "^1.0|^2.0|^3.0"
            },
            "require-dev": {
                "phpspec/phpspec": "^2.5 || ^3.2",
                "phpunit/phpunit": "^4.8.35 || ^5.7 || ^6.5 || ^7.1"
            },
            "type": "library",
            "extra": {
                "branch-alias": {
                    "dev-master": "1.10.x-dev"
                }
            },
            "autoload": {
                "psr-4": {
                    "Prophecy\\": "src/Prophecy"
                }
            },
            "notification-url": "https://packagist.org/downloads/",
            "license": [
                "MIT"
            ],
            "authors": [
                {
                    "name": "Konstantin Kudryashov",
                    "email": "ever.zet@gmail.com",
                    "homepage": "http://everzet.com"
                },
                {
                    "name": "Marcello Duarte",
                    "email": "marcello.duarte@gmail.com"
                }
            ],
            "description": "Highly opinionated mocking framework for PHP 5.3+",
            "homepage": "https://github.com/phpspec/prophecy",
            "keywords": [
                "Double",
                "Dummy",
                "fake",
                "mock",
                "spy",
                "stub"
            ],
            "time": "2019-12-17T16:54:23+00:00"
        },
        {
            "name": "phpunit/php-code-coverage",
            "version": "7.0.10",
            "source": {
                "type": "git",
                "url": "https://github.com/sebastianbergmann/php-code-coverage.git",
                "reference": "f1884187926fbb755a9aaf0b3836ad3165b478bf"
            },
            "dist": {
                "type": "zip",
                "url": "https://api.github.com/repos/sebastianbergmann/php-code-coverage/zipball/f1884187926fbb755a9aaf0b3836ad3165b478bf",
                "reference": "f1884187926fbb755a9aaf0b3836ad3165b478bf",
                "shasum": ""
            },
            "require": {
                "ext-dom": "*",
                "ext-xmlwriter": "*",
                "php": "^7.2",
                "phpunit/php-file-iterator": "^2.0.2",
                "phpunit/php-text-template": "^1.2.1",
                "phpunit/php-token-stream": "^3.1.1",
                "sebastian/code-unit-reverse-lookup": "^1.0.1",
                "sebastian/environment": "^4.2.2",
                "sebastian/version": "^2.0.1",
                "theseer/tokenizer": "^1.1.3"
            },
            "require-dev": {
                "phpunit/phpunit": "^8.2.2"
            },
            "suggest": {
                "ext-xdebug": "^2.7.2"
            },
            "type": "library",
            "extra": {
                "branch-alias": {
                    "dev-master": "7.0-dev"
                }
            },
            "autoload": {
                "classmap": [
                    "src/"
                ]
            },
            "notification-url": "https://packagist.org/downloads/",
            "license": [
                "BSD-3-Clause"
            ],
            "authors": [
                {
                    "name": "Sebastian Bergmann",
                    "email": "sebastian@phpunit.de",
                    "role": "lead"
                }
            ],
            "description": "Library that provides collection, processing, and rendering functionality for PHP code coverage information.",
            "homepage": "https://github.com/sebastianbergmann/php-code-coverage",
            "keywords": [
                "coverage",
                "testing",
                "xunit"
            ],
            "time": "2019-11-20T13:55:58+00:00"
        },
        {
            "name": "phpunit/php-file-iterator",
            "version": "2.0.2",
            "source": {
                "type": "git",
                "url": "https://github.com/sebastianbergmann/php-file-iterator.git",
                "reference": "050bedf145a257b1ff02746c31894800e5122946"
            },
            "dist": {
                "type": "zip",
                "url": "https://api.github.com/repos/sebastianbergmann/php-file-iterator/zipball/050bedf145a257b1ff02746c31894800e5122946",
                "reference": "050bedf145a257b1ff02746c31894800e5122946",
                "shasum": ""
            },
            "require": {
                "php": "^7.1"
            },
            "require-dev": {
                "phpunit/phpunit": "^7.1"
            },
            "type": "library",
            "extra": {
                "branch-alias": {
                    "dev-master": "2.0.x-dev"
                }
            },
            "autoload": {
                "classmap": [
                    "src/"
                ]
            },
            "notification-url": "https://packagist.org/downloads/",
            "license": [
                "BSD-3-Clause"
            ],
            "authors": [
                {
                    "name": "Sebastian Bergmann",
                    "email": "sebastian@phpunit.de",
                    "role": "lead"
                }
            ],
            "description": "FilterIterator implementation that filters files based on a list of suffixes.",
            "homepage": "https://github.com/sebastianbergmann/php-file-iterator/",
            "keywords": [
                "filesystem",
                "iterator"
            ],
            "time": "2018-09-13T20:33:42+00:00"
        },
        {
            "name": "phpunit/php-text-template",
            "version": "1.2.1",
            "source": {
                "type": "git",
                "url": "https://github.com/sebastianbergmann/php-text-template.git",
                "reference": "31f8b717e51d9a2afca6c9f046f5d69fc27c8686"
            },
            "dist": {
                "type": "zip",
                "url": "https://api.github.com/repos/sebastianbergmann/php-text-template/zipball/31f8b717e51d9a2afca6c9f046f5d69fc27c8686",
                "reference": "31f8b717e51d9a2afca6c9f046f5d69fc27c8686",
                "shasum": ""
            },
            "require": {
                "php": ">=5.3.3"
            },
            "type": "library",
            "autoload": {
                "classmap": [
                    "src/"
                ]
            },
            "notification-url": "https://packagist.org/downloads/",
            "license": [
                "BSD-3-Clause"
            ],
            "authors": [
                {
                    "name": "Sebastian Bergmann",
                    "email": "sebastian@phpunit.de",
                    "role": "lead"
                }
            ],
            "description": "Simple template engine.",
            "homepage": "https://github.com/sebastianbergmann/php-text-template/",
            "keywords": [
                "template"
            ],
            "time": "2015-06-21T13:50:34+00:00"
        },
        {
            "name": "phpunit/php-timer",
            "version": "2.1.2",
            "source": {
                "type": "git",
                "url": "https://github.com/sebastianbergmann/php-timer.git",
                "reference": "1038454804406b0b5f5f520358e78c1c2f71501e"
            },
            "dist": {
                "type": "zip",
                "url": "https://api.github.com/repos/sebastianbergmann/php-timer/zipball/1038454804406b0b5f5f520358e78c1c2f71501e",
                "reference": "1038454804406b0b5f5f520358e78c1c2f71501e",
                "shasum": ""
            },
            "require": {
                "php": "^7.1"
            },
            "require-dev": {
                "phpunit/phpunit": "^7.0"
            },
            "type": "library",
            "extra": {
                "branch-alias": {
                    "dev-master": "2.1-dev"
                }
            },
            "autoload": {
                "classmap": [
                    "src/"
                ]
            },
            "notification-url": "https://packagist.org/downloads/",
            "license": [
                "BSD-3-Clause"
            ],
            "authors": [
                {
                    "name": "Sebastian Bergmann",
                    "email": "sebastian@phpunit.de",
                    "role": "lead"
                }
            ],
            "description": "Utility class for timing",
            "homepage": "https://github.com/sebastianbergmann/php-timer/",
            "keywords": [
                "timer"
            ],
            "time": "2019-06-07T04:22:29+00:00"
        },
        {
            "name": "phpunit/php-token-stream",
            "version": "3.1.1",
            "source": {
                "type": "git",
                "url": "https://github.com/sebastianbergmann/php-token-stream.git",
                "reference": "995192df77f63a59e47f025390d2d1fdf8f425ff"
            },
            "dist": {
                "type": "zip",
                "url": "https://api.github.com/repos/sebastianbergmann/php-token-stream/zipball/995192df77f63a59e47f025390d2d1fdf8f425ff",
                "reference": "995192df77f63a59e47f025390d2d1fdf8f425ff",
                "shasum": ""
            },
            "require": {
                "ext-tokenizer": "*",
                "php": "^7.1"
            },
            "require-dev": {
                "phpunit/phpunit": "^7.0"
            },
            "type": "library",
            "extra": {
                "branch-alias": {
                    "dev-master": "3.1-dev"
                }
            },
            "autoload": {
                "classmap": [
                    "src/"
                ]
            },
            "notification-url": "https://packagist.org/downloads/",
            "license": [
                "BSD-3-Clause"
            ],
            "authors": [
                {
                    "name": "Sebastian Bergmann",
                    "email": "sebastian@phpunit.de"
                }
            ],
            "description": "Wrapper around PHP's tokenizer extension.",
            "homepage": "https://github.com/sebastianbergmann/php-token-stream/",
            "keywords": [
                "tokenizer"
            ],
            "time": "2019-09-17T06:23:10+00:00"
        },
        {
            "name": "phpunit/phpunit",
            "version": "8.5.0",
            "source": {
                "type": "git",
                "url": "https://github.com/sebastianbergmann/phpunit.git",
                "reference": "3ee1c1fd6fc264480c25b6fb8285edefe1702dab"
            },
            "dist": {
                "type": "zip",
                "url": "https://api.github.com/repos/sebastianbergmann/phpunit/zipball/3ee1c1fd6fc264480c25b6fb8285edefe1702dab",
                "reference": "3ee1c1fd6fc264480c25b6fb8285edefe1702dab",
                "shasum": ""
            },
            "require": {
                "doctrine/instantiator": "^1.2.0",
                "ext-dom": "*",
                "ext-json": "*",
                "ext-libxml": "*",
                "ext-mbstring": "*",
                "ext-xml": "*",
                "ext-xmlwriter": "*",
                "myclabs/deep-copy": "^1.9.1",
                "phar-io/manifest": "^1.0.3",
                "phar-io/version": "^2.0.1",
                "php": "^7.2",
                "phpspec/prophecy": "^1.8.1",
                "phpunit/php-code-coverage": "^7.0.7",
                "phpunit/php-file-iterator": "^2.0.2",
                "phpunit/php-text-template": "^1.2.1",
                "phpunit/php-timer": "^2.1.2",
                "sebastian/comparator": "^3.0.2",
                "sebastian/diff": "^3.0.2",
                "sebastian/environment": "^4.2.2",
                "sebastian/exporter": "^3.1.1",
                "sebastian/global-state": "^3.0.0",
                "sebastian/object-enumerator": "^3.0.3",
                "sebastian/resource-operations": "^2.0.1",
                "sebastian/type": "^1.1.3",
                "sebastian/version": "^2.0.1"
            },
            "require-dev": {
                "ext-pdo": "*"
            },
            "suggest": {
                "ext-soap": "*",
                "ext-xdebug": "*",
                "phpunit/php-invoker": "^2.0.0"
            },
            "bin": [
                "phpunit"
            ],
            "type": "library",
            "extra": {
                "branch-alias": {
                    "dev-master": "8.5-dev"
                }
            },
            "autoload": {
                "classmap": [
                    "src/"
                ]
            },
            "notification-url": "https://packagist.org/downloads/",
            "license": [
                "BSD-3-Clause"
            ],
            "authors": [
                {
                    "name": "Sebastian Bergmann",
                    "email": "sebastian@phpunit.de",
                    "role": "lead"
                }
            ],
            "description": "The PHP Unit Testing framework.",
            "homepage": "https://phpunit.de/",
            "keywords": [
                "phpunit",
                "testing",
                "xunit"
            ],
            "time": "2019-12-06T05:41:38+00:00"
        },
        {
            "name": "sebastian/code-unit-reverse-lookup",
            "version": "1.0.1",
            "source": {
                "type": "git",
                "url": "https://github.com/sebastianbergmann/code-unit-reverse-lookup.git",
                "reference": "4419fcdb5eabb9caa61a27c7a1db532a6b55dd18"
            },
            "dist": {
                "type": "zip",
                "url": "https://api.github.com/repos/sebastianbergmann/code-unit-reverse-lookup/zipball/4419fcdb5eabb9caa61a27c7a1db532a6b55dd18",
                "reference": "4419fcdb5eabb9caa61a27c7a1db532a6b55dd18",
                "shasum": ""
            },
            "require": {
                "php": "^5.6 || ^7.0"
            },
            "require-dev": {
                "phpunit/phpunit": "^5.7 || ^6.0"
            },
            "type": "library",
            "extra": {
                "branch-alias": {
                    "dev-master": "1.0.x-dev"
                }
            },
            "autoload": {
                "classmap": [
                    "src/"
                ]
            },
            "notification-url": "https://packagist.org/downloads/",
            "license": [
                "BSD-3-Clause"
            ],
            "authors": [
                {
                    "name": "Sebastian Bergmann",
                    "email": "sebastian@phpunit.de"
                }
            ],
            "description": "Looks up which function or method a line of code belongs to",
            "homepage": "https://github.com/sebastianbergmann/code-unit-reverse-lookup/",
            "time": "2017-03-04T06:30:41+00:00"
        },
        {
            "name": "sebastian/comparator",
            "version": "3.0.2",
            "source": {
                "type": "git",
                "url": "https://github.com/sebastianbergmann/comparator.git",
                "reference": "5de4fc177adf9bce8df98d8d141a7559d7ccf6da"
            },
            "dist": {
                "type": "zip",
                "url": "https://api.github.com/repos/sebastianbergmann/comparator/zipball/5de4fc177adf9bce8df98d8d141a7559d7ccf6da",
                "reference": "5de4fc177adf9bce8df98d8d141a7559d7ccf6da",
                "shasum": ""
            },
            "require": {
                "php": "^7.1",
                "sebastian/diff": "^3.0",
                "sebastian/exporter": "^3.1"
            },
            "require-dev": {
                "phpunit/phpunit": "^7.1"
            },
            "type": "library",
            "extra": {
                "branch-alias": {
                    "dev-master": "3.0-dev"
                }
            },
            "autoload": {
                "classmap": [
                    "src/"
                ]
            },
            "notification-url": "https://packagist.org/downloads/",
            "license": [
                "BSD-3-Clause"
            ],
            "authors": [
                {
                    "name": "Jeff Welch",
                    "email": "whatthejeff@gmail.com"
                },
                {
                    "name": "Volker Dusch",
                    "email": "github@wallbash.com"
                },
                {
                    "name": "Bernhard Schussek",
                    "email": "bschussek@2bepublished.at"
                },
                {
                    "name": "Sebastian Bergmann",
                    "email": "sebastian@phpunit.de"
                }
            ],
            "description": "Provides the functionality to compare PHP values for equality",
            "homepage": "https://github.com/sebastianbergmann/comparator",
            "keywords": [
                "comparator",
                "compare",
                "equality"
            ],
            "time": "2018-07-12T15:12:46+00:00"
        },
        {
            "name": "sebastian/diff",
            "version": "3.0.2",
            "source": {
                "type": "git",
                "url": "https://github.com/sebastianbergmann/diff.git",
                "reference": "720fcc7e9b5cf384ea68d9d930d480907a0c1a29"
            },
            "dist": {
                "type": "zip",
                "url": "https://api.github.com/repos/sebastianbergmann/diff/zipball/720fcc7e9b5cf384ea68d9d930d480907a0c1a29",
                "reference": "720fcc7e9b5cf384ea68d9d930d480907a0c1a29",
                "shasum": ""
            },
            "require": {
                "php": "^7.1"
            },
            "require-dev": {
                "phpunit/phpunit": "^7.5 || ^8.0",
                "symfony/process": "^2 || ^3.3 || ^4"
            },
            "type": "library",
            "extra": {
                "branch-alias": {
                    "dev-master": "3.0-dev"
                }
            },
            "autoload": {
                "classmap": [
                    "src/"
                ]
            },
            "notification-url": "https://packagist.org/downloads/",
            "license": [
                "BSD-3-Clause"
            ],
            "authors": [
                {
                    "name": "Kore Nordmann",
                    "email": "mail@kore-nordmann.de"
                },
                {
                    "name": "Sebastian Bergmann",
                    "email": "sebastian@phpunit.de"
                }
            ],
            "description": "Diff implementation",
            "homepage": "https://github.com/sebastianbergmann/diff",
            "keywords": [
                "diff",
                "udiff",
                "unidiff",
                "unified diff"
            ],
            "time": "2019-02-04T06:01:07+00:00"
        },
        {
            "name": "sebastian/environment",
            "version": "4.2.3",
            "source": {
                "type": "git",
                "url": "https://github.com/sebastianbergmann/environment.git",
                "reference": "464c90d7bdf5ad4e8a6aea15c091fec0603d4368"
            },
            "dist": {
                "type": "zip",
                "url": "https://api.github.com/repos/sebastianbergmann/environment/zipball/464c90d7bdf5ad4e8a6aea15c091fec0603d4368",
                "reference": "464c90d7bdf5ad4e8a6aea15c091fec0603d4368",
                "shasum": ""
            },
            "require": {
                "php": "^7.1"
            },
            "require-dev": {
                "phpunit/phpunit": "^7.5"
            },
            "suggest": {
                "ext-posix": "*"
            },
            "type": "library",
            "extra": {
                "branch-alias": {
                    "dev-master": "4.2-dev"
                }
            },
            "autoload": {
                "classmap": [
                    "src/"
                ]
            },
            "notification-url": "https://packagist.org/downloads/",
            "license": [
                "BSD-3-Clause"
            ],
            "authors": [
                {
                    "name": "Sebastian Bergmann",
                    "email": "sebastian@phpunit.de"
                }
            ],
            "description": "Provides functionality to handle HHVM/PHP environments",
            "homepage": "http://www.github.com/sebastianbergmann/environment",
            "keywords": [
                "Xdebug",
                "environment",
                "hhvm"
            ],
            "time": "2019-11-20T08:46:58+00:00"
        },
        {
            "name": "sebastian/exporter",
            "version": "3.1.2",
            "source": {
                "type": "git",
                "url": "https://github.com/sebastianbergmann/exporter.git",
                "reference": "68609e1261d215ea5b21b7987539cbfbe156ec3e"
            },
            "dist": {
                "type": "zip",
                "url": "https://api.github.com/repos/sebastianbergmann/exporter/zipball/68609e1261d215ea5b21b7987539cbfbe156ec3e",
                "reference": "68609e1261d215ea5b21b7987539cbfbe156ec3e",
                "shasum": ""
            },
            "require": {
                "php": "^7.0",
                "sebastian/recursion-context": "^3.0"
            },
            "require-dev": {
                "ext-mbstring": "*",
                "phpunit/phpunit": "^6.0"
            },
            "type": "library",
            "extra": {
                "branch-alias": {
                    "dev-master": "3.1.x-dev"
                }
            },
            "autoload": {
                "classmap": [
                    "src/"
                ]
            },
            "notification-url": "https://packagist.org/downloads/",
            "license": [
                "BSD-3-Clause"
            ],
            "authors": [
                {
                    "name": "Sebastian Bergmann",
                    "email": "sebastian@phpunit.de"
                },
                {
                    "name": "Jeff Welch",
                    "email": "whatthejeff@gmail.com"
                },
                {
                    "name": "Volker Dusch",
                    "email": "github@wallbash.com"
                },
                {
                    "name": "Adam Harvey",
                    "email": "aharvey@php.net"
                },
                {
                    "name": "Bernhard Schussek",
                    "email": "bschussek@gmail.com"
                }
            ],
            "description": "Provides the functionality to export PHP variables for visualization",
            "homepage": "http://www.github.com/sebastianbergmann/exporter",
            "keywords": [
                "export",
                "exporter"
            ],
            "time": "2019-09-14T09:02:43+00:00"
        },
        {
            "name": "sebastian/global-state",
            "version": "3.0.0",
            "source": {
                "type": "git",
                "url": "https://github.com/sebastianbergmann/global-state.git",
                "reference": "edf8a461cf1d4005f19fb0b6b8b95a9f7fa0adc4"
            },
            "dist": {
                "type": "zip",
                "url": "https://api.github.com/repos/sebastianbergmann/global-state/zipball/edf8a461cf1d4005f19fb0b6b8b95a9f7fa0adc4",
                "reference": "edf8a461cf1d4005f19fb0b6b8b95a9f7fa0adc4",
                "shasum": ""
            },
            "require": {
                "php": "^7.2",
                "sebastian/object-reflector": "^1.1.1",
                "sebastian/recursion-context": "^3.0"
            },
            "require-dev": {
                "ext-dom": "*",
                "phpunit/phpunit": "^8.0"
            },
            "suggest": {
                "ext-uopz": "*"
            },
            "type": "library",
            "extra": {
                "branch-alias": {
                    "dev-master": "3.0-dev"
                }
            },
            "autoload": {
                "classmap": [
                    "src/"
                ]
            },
            "notification-url": "https://packagist.org/downloads/",
            "license": [
                "BSD-3-Clause"
            ],
            "authors": [
                {
                    "name": "Sebastian Bergmann",
                    "email": "sebastian@phpunit.de"
                }
            ],
            "description": "Snapshotting of global state",
            "homepage": "http://www.github.com/sebastianbergmann/global-state",
            "keywords": [
                "global state"
            ],
            "time": "2019-02-01T05:30:01+00:00"
        },
        {
            "name": "sebastian/object-enumerator",
            "version": "3.0.3",
            "source": {
                "type": "git",
                "url": "https://github.com/sebastianbergmann/object-enumerator.git",
                "reference": "7cfd9e65d11ffb5af41198476395774d4c8a84c5"
            },
            "dist": {
                "type": "zip",
                "url": "https://api.github.com/repos/sebastianbergmann/object-enumerator/zipball/7cfd9e65d11ffb5af41198476395774d4c8a84c5",
                "reference": "7cfd9e65d11ffb5af41198476395774d4c8a84c5",
                "shasum": ""
            },
            "require": {
                "php": "^7.0",
                "sebastian/object-reflector": "^1.1.1",
                "sebastian/recursion-context": "^3.0"
            },
            "require-dev": {
                "phpunit/phpunit": "^6.0"
            },
            "type": "library",
            "extra": {
                "branch-alias": {
                    "dev-master": "3.0.x-dev"
                }
            },
            "autoload": {
                "classmap": [
                    "src/"
                ]
            },
            "notification-url": "https://packagist.org/downloads/",
            "license": [
                "BSD-3-Clause"
            ],
            "authors": [
                {
                    "name": "Sebastian Bergmann",
                    "email": "sebastian@phpunit.de"
                }
            ],
            "description": "Traverses array structures and object graphs to enumerate all referenced objects",
            "homepage": "https://github.com/sebastianbergmann/object-enumerator/",
            "time": "2017-08-03T12:35:26+00:00"
        },
        {
            "name": "sebastian/object-reflector",
            "version": "1.1.1",
            "source": {
                "type": "git",
                "url": "https://github.com/sebastianbergmann/object-reflector.git",
                "reference": "773f97c67f28de00d397be301821b06708fca0be"
            },
            "dist": {
                "type": "zip",
                "url": "https://api.github.com/repos/sebastianbergmann/object-reflector/zipball/773f97c67f28de00d397be301821b06708fca0be",
                "reference": "773f97c67f28de00d397be301821b06708fca0be",
                "shasum": ""
            },
            "require": {
                "php": "^7.0"
            },
            "require-dev": {
                "phpunit/phpunit": "^6.0"
            },
            "type": "library",
            "extra": {
                "branch-alias": {
                    "dev-master": "1.1-dev"
                }
            },
            "autoload": {
                "classmap": [
                    "src/"
                ]
            },
            "notification-url": "https://packagist.org/downloads/",
            "license": [
                "BSD-3-Clause"
            ],
            "authors": [
                {
                    "name": "Sebastian Bergmann",
                    "email": "sebastian@phpunit.de"
                }
            ],
            "description": "Allows reflection of object attributes, including inherited and non-public ones",
            "homepage": "https://github.com/sebastianbergmann/object-reflector/",
            "time": "2017-03-29T09:07:27+00:00"
        },
        {
            "name": "sebastian/recursion-context",
            "version": "3.0.0",
            "source": {
                "type": "git",
                "url": "https://github.com/sebastianbergmann/recursion-context.git",
                "reference": "5b0cd723502bac3b006cbf3dbf7a1e3fcefe4fa8"
            },
            "dist": {
                "type": "zip",
                "url": "https://api.github.com/repos/sebastianbergmann/recursion-context/zipball/5b0cd723502bac3b006cbf3dbf7a1e3fcefe4fa8",
                "reference": "5b0cd723502bac3b006cbf3dbf7a1e3fcefe4fa8",
                "shasum": ""
            },
            "require": {
                "php": "^7.0"
            },
            "require-dev": {
                "phpunit/phpunit": "^6.0"
            },
            "type": "library",
            "extra": {
                "branch-alias": {
                    "dev-master": "3.0.x-dev"
                }
            },
            "autoload": {
                "classmap": [
                    "src/"
                ]
            },
            "notification-url": "https://packagist.org/downloads/",
            "license": [
                "BSD-3-Clause"
            ],
            "authors": [
                {
                    "name": "Jeff Welch",
                    "email": "whatthejeff@gmail.com"
                },
                {
                    "name": "Sebastian Bergmann",
                    "email": "sebastian@phpunit.de"
                },
                {
                    "name": "Adam Harvey",
                    "email": "aharvey@php.net"
                }
            ],
            "description": "Provides functionality to recursively process PHP variables",
            "homepage": "http://www.github.com/sebastianbergmann/recursion-context",
            "time": "2017-03-03T06:23:57+00:00"
        },
        {
            "name": "sebastian/resource-operations",
            "version": "2.0.1",
            "source": {
                "type": "git",
                "url": "https://github.com/sebastianbergmann/resource-operations.git",
                "reference": "4d7a795d35b889bf80a0cc04e08d77cedfa917a9"
            },
            "dist": {
                "type": "zip",
                "url": "https://api.github.com/repos/sebastianbergmann/resource-operations/zipball/4d7a795d35b889bf80a0cc04e08d77cedfa917a9",
                "reference": "4d7a795d35b889bf80a0cc04e08d77cedfa917a9",
                "shasum": ""
            },
            "require": {
                "php": "^7.1"
            },
            "type": "library",
            "extra": {
                "branch-alias": {
                    "dev-master": "2.0-dev"
                }
            },
            "autoload": {
                "classmap": [
                    "src/"
                ]
            },
            "notification-url": "https://packagist.org/downloads/",
            "license": [
                "BSD-3-Clause"
            ],
            "authors": [
                {
                    "name": "Sebastian Bergmann",
                    "email": "sebastian@phpunit.de"
                }
            ],
            "description": "Provides a list of PHP built-in functions that operate on resources",
            "homepage": "https://www.github.com/sebastianbergmann/resource-operations",
            "time": "2018-10-04T04:07:39+00:00"
        },
        {
            "name": "sebastian/type",
            "version": "1.1.3",
            "source": {
                "type": "git",
                "url": "https://github.com/sebastianbergmann/type.git",
                "reference": "3aaaa15fa71d27650d62a948be022fe3b48541a3"
            },
            "dist": {
                "type": "zip",
                "url": "https://api.github.com/repos/sebastianbergmann/type/zipball/3aaaa15fa71d27650d62a948be022fe3b48541a3",
                "reference": "3aaaa15fa71d27650d62a948be022fe3b48541a3",
                "shasum": ""
            },
            "require": {
                "php": "^7.2"
            },
            "require-dev": {
                "phpunit/phpunit": "^8.2"
            },
            "type": "library",
            "extra": {
                "branch-alias": {
                    "dev-master": "1.1-dev"
                }
            },
            "autoload": {
                "classmap": [
                    "src/"
                ]
            },
            "notification-url": "https://packagist.org/downloads/",
            "license": [
                "BSD-3-Clause"
            ],
            "authors": [
                {
                    "name": "Sebastian Bergmann",
                    "email": "sebastian@phpunit.de",
                    "role": "lead"
                }
            ],
            "description": "Collection of value objects that represent the types of the PHP type system",
            "homepage": "https://github.com/sebastianbergmann/type",
            "time": "2019-07-02T08:10:15+00:00"
        },
        {
            "name": "sebastian/version",
            "version": "2.0.1",
            "source": {
                "type": "git",
                "url": "https://github.com/sebastianbergmann/version.git",
                "reference": "99732be0ddb3361e16ad77b68ba41efc8e979019"
            },
            "dist": {
                "type": "zip",
                "url": "https://api.github.com/repos/sebastianbergmann/version/zipball/99732be0ddb3361e16ad77b68ba41efc8e979019",
                "reference": "99732be0ddb3361e16ad77b68ba41efc8e979019",
                "shasum": ""
            },
            "require": {
                "php": ">=5.6"
            },
            "type": "library",
            "extra": {
                "branch-alias": {
                    "dev-master": "2.0.x-dev"
                }
            },
            "autoload": {
                "classmap": [
                    "src/"
                ]
            },
            "notification-url": "https://packagist.org/downloads/",
            "license": [
                "BSD-3-Clause"
            ],
            "authors": [
                {
                    "name": "Sebastian Bergmann",
                    "email": "sebastian@phpunit.de",
                    "role": "lead"
                }
            ],
            "description": "Library that helps with managing the version number of Git-hosted PHP projects",
            "homepage": "https://github.com/sebastianbergmann/version",
            "time": "2016-10-03T07:35:21+00:00"
        },
        {
            "name": "squizlabs/php_codesniffer",
            "version": "3.5.4",
            "source": {
                "type": "git",
                "url": "https://github.com/squizlabs/PHP_CodeSniffer.git",
                "reference": "dceec07328401de6211037abbb18bda423677e26"
            },
            "dist": {
                "type": "zip",
                "url": "https://api.github.com/repos/squizlabs/PHP_CodeSniffer/zipball/dceec07328401de6211037abbb18bda423677e26",
                "reference": "dceec07328401de6211037abbb18bda423677e26",
                "shasum": ""
            },
            "require": {
                "ext-simplexml": "*",
                "ext-tokenizer": "*",
                "ext-xmlwriter": "*",
                "php": ">=5.4.0"
            },
            "require-dev": {
                "phpunit/phpunit": "^4.0 || ^5.0 || ^6.0 || ^7.0"
            },
            "bin": [
                "bin/phpcs",
                "bin/phpcbf"
            ],
            "type": "library",
            "extra": {
                "branch-alias": {
                    "dev-master": "3.x-dev"
                }
            },
            "notification-url": "https://packagist.org/downloads/",
            "license": [
                "BSD-3-Clause"
            ],
            "authors": [
                {
                    "name": "Greg Sherwood",
                    "role": "lead"
                }
            ],
            "description": "PHP_CodeSniffer tokenizes PHP, JavaScript and CSS files and detects violations of a defined set of coding standards.",
            "homepage": "https://github.com/squizlabs/PHP_CodeSniffer",
            "keywords": [
                "phpcs",
                "standards"
            ],
            "time": "2020-01-30T22:20:29+00:00"
        },
        {
            "name": "theseer/tokenizer",
            "version": "1.1.3",
            "source": {
                "type": "git",
                "url": "https://github.com/theseer/tokenizer.git",
                "reference": "11336f6f84e16a720dae9d8e6ed5019efa85a0f9"
            },
            "dist": {
                "type": "zip",
                "url": "https://api.github.com/repos/theseer/tokenizer/zipball/11336f6f84e16a720dae9d8e6ed5019efa85a0f9",
                "reference": "11336f6f84e16a720dae9d8e6ed5019efa85a0f9",
                "shasum": ""
            },
            "require": {
                "ext-dom": "*",
                "ext-tokenizer": "*",
                "ext-xmlwriter": "*",
                "php": "^7.0"
            },
            "type": "library",
            "autoload": {
                "classmap": [
                    "src/"
                ]
            },
            "notification-url": "https://packagist.org/downloads/",
            "license": [
                "BSD-3-Clause"
            ],
            "authors": [
                {
                    "name": "Arne Blankerts",
                    "email": "arne@blankerts.de",
                    "role": "Developer"
                }
            ],
            "description": "A small library for converting tokenized PHP source code into XML and potentially other formats",
            "time": "2019-06-13T22:48:21+00:00"
        }
    ],
    "aliases": [],
    "minimum-stability": "dev",
    "stability-flags": {
        "roave/security-advisories": 20,
        "elgg/sniffs": 20
    },
    "prefer-stable": true,
    "prefer-lowest": false,
    "platform": {
        "php": ">=7.2",
        "ext-pdo": "*",
        "ext-gd": "*",
        "ext-json": "*",
        "ext-xml": "*"
    },
    "platform-dev": [],
    "platform-overrides": {
        "php": "7.2"
    },
    "plugin-api-version": "1.1.0"
}<|MERGE_RESOLUTION|>--- conflicted
+++ resolved
@@ -4,11 +4,7 @@
         "Read more about it at https://getcomposer.org/doc/01-basic-usage.md#installing-dependencies",
         "This file is @generated automatically"
     ],
-<<<<<<< HEAD
-    "content-hash": "f4bd735dcba31a2a0779f0a3d1759e1c",
-=======
-    "content-hash": "6ea6938045223fcd0a7e59918d28e233",
->>>>>>> 3603b4ea
+    "content-hash": "419045869226b025e651115119dc775f",
     "packages": [
         {
             "name": "bower-asset/fontawesome",
