--- conflicted
+++ resolved
@@ -4,24 +4,15 @@
         "Read more about it at https://getcomposer.org/doc/01-basic-usage.md#installing-dependencies",
         "This file is @generated automatically"
     ],
-<<<<<<< HEAD
-    "content-hash": "cf0dbe512dad1ba784932c0ba638ba5d",
-=======
-    "content-hash": "fdeffc8f3e880f84782b84cb9418ade4",
->>>>>>> ece5d4b9
+    "content-hash": "6bad7193d8ac8373f7bafa2ecd78c12c",
     "packages": [
         {
             "name": "bower-asset/fontawesome",
             "version": "5.12.1",
             "source": {
                 "type": "git",
-<<<<<<< HEAD
-                "url": "https://github.com/FortAwesome/Font-Awesome.git",
+                "url": "git@github.com:FortAwesome/Font-Awesome.git",
                 "reference": "0d1f27efb836eb2ab994ba37221849ed64a73e5c"
-=======
-                "url": "git@github.com:FortAwesome/Font-Awesome.git",
-                "reference": "d8db3d032d22e7a5e21f3b40905b7867be19bb02"
->>>>>>> ece5d4b9
             },
             "dist": {
                 "type": "zip",
