{
    "_readme": [
        "This file locks the dependencies of your project to a known state",
        "Read more about it at https://getcomposer.org/doc/01-basic-usage.md#installing-dependencies",
        "This file is @generated automatically"
    ],
<<<<<<< HEAD
    "content-hash": "36c7da493cb7f390b6bd246b44c0bed0",
=======
    "content-hash": "eb8c4d975e243fd7f2092dd3053301e8",
>>>>>>> cdca10bc
    "packages": [
        {
            "name": "bower-asset/fontawesome",
            "version": "5.12.1",
            "source": {
                "type": "git",
                "url": "https://github.com/FortAwesome/Font-Awesome.git",
                "reference": "0d1f27efb836eb2ab994ba37221849ed64a73e5c"
            },
            "dist": {
                "type": "zip",
                "url": "https://api.github.com/repos/FortAwesome/Font-Awesome/zipball/0d1f27efb836eb2ab994ba37221849ed64a73e5c",
                "reference": "0d1f27efb836eb2ab994ba37221849ed64a73e5c"
            },
            "type": "bower-asset"
        },
        {
            "name": "bower-asset/jquery",
            "version": "2.2.4",
            "source": {
                "type": "git",
                "url": "https://github.com/jquery/jquery-dist.git",
                "reference": "c0185ab7c75aab88762c5aae780b9d83b80eda72"
            },
            "dist": {
                "type": "zip",
                "url": "https://api.github.com/repos/jquery/jquery-dist/zipball/c0185ab7c75aab88762c5aae780b9d83b80eda72",
                "reference": "c0185ab7c75aab88762c5aae780b9d83b80eda72"
            },
            "type": "bower-asset",
            "license": [
                "MIT"
            ]
        },
        {
            "name": "bower-asset/jquery-colorbox",
            "version": "1.6.4",
            "source": {
                "type": "git",
                "url": "git@github.com:jackmoore/colorbox.git",
                "reference": "bac78120c6ca9e63370cc317ab6f400129cd6608"
            },
            "dist": {
                "type": "zip",
                "url": "https://api.github.com/repos/jackmoore/colorbox/zipball/bac78120c6ca9e63370cc317ab6f400129cd6608",
                "reference": "bac78120c6ca9e63370cc317ab6f400129cd6608"
            },
            "require": {
                "bower-asset/jquery": ">=1.3.2"
            },
            "type": "bower-asset"
        },
        {
            "name": "bower-asset/jquery-form",
            "version": "3.51",
            "source": {
                "type": "git",
                "url": "git@github.com:jquery-form/form.git",
                "reference": "6bf24a5f6d8be65f4e5491863180c09356d9dadd"
            },
            "dist": {
                "type": "zip",
                "url": "https://api.github.com/repos/jquery-form/form/zipball/6bf24a5f6d8be65f4e5491863180c09356d9dadd",
                "reference": "6bf24a5f6d8be65f4e5491863180c09356d9dadd"
            },
            "require": {
                "bower-asset/jquery": ">=1.5"
            },
            "type": "bower-asset"
        },
        {
            "name": "bower-asset/jquery-ui",
            "version": "1.11.4",
            "source": {
                "type": "git",
                "url": "git@github.com:components/jqueryui.git",
                "reference": "c34f8dbf3ba57b3784b93f26119f436c0e8288e1"
            },
            "dist": {
                "type": "zip",
                "url": "https://api.github.com/repos/components/jqueryui/zipball/c34f8dbf3ba57b3784b93f26119f436c0e8288e1",
                "reference": "c34f8dbf3ba57b3784b93f26119f436c0e8288e1"
            },
            "require": {
                "bower-asset/jquery": ">=1.6"
            },
            "type": "bower-asset"
        },
        {
            "name": "bower-asset/normalize-css",
            "version": "8.0.1",
            "source": {
                "type": "git",
                "url": "git@github.com:necolas/normalize.css.git",
                "reference": "fc091cce1534909334c1911709a39c22d406977b"
            },
            "dist": {
                "type": "zip",
                "url": "https://api.github.com/repos/necolas/normalize.css/zipball/fc091cce1534909334c1911709a39c22d406977b",
                "reference": "fc091cce1534909334c1911709a39c22d406977b"
            },
            "type": "bower-asset"
        },
        {
            "name": "bower-asset/requirejs",
            "version": "2.3.6",
            "source": {
                "type": "git",
                "url": "git@github.com:jrburke/requirejs-bower.git",
                "reference": "3596b04fa67953d2fb06456ecb92cf833b462b82"
            },
            "dist": {
                "type": "zip",
                "url": "https://api.github.com/repos/jrburke/requirejs-bower/zipball/3596b04fa67953d2fb06456ecb92cf833b462b82",
                "reference": "3596b04fa67953d2fb06456ecb92cf833b462b82"
            },
            "type": "bower-asset",
            "license": [
                "MIT"
            ]
        },
        {
            "name": "bower-asset/sprintf",
            "version": "1.0.3",
            "source": {
                "type": "git",
                "url": "git@github.com:alexei/sprintf.js.git",
                "reference": "747b806c2dab5b64d5c9958c42884946a187c3b1"
            },
            "dist": {
                "type": "zip",
                "url": "https://api.github.com/repos/alexei/sprintf.js/zipball/747b806c2dab5b64d5c9958c42884946a187c3b1",
                "reference": "747b806c2dab5b64d5c9958c42884946a187c3b1"
            },
            "type": "bower-asset",
            "license": [
                "BSD-3-Clause-Clear"
            ]
        },
        {
            "name": "bower-asset/text",
            "version": "2.0.16",
            "source": {
                "type": "git",
                "url": "git@github.com:requirejs/text.git",
                "reference": "3f9d4c19b3a1a3c6f35650c5788cbea1db93197a"
            },
            "dist": {
                "type": "zip",
                "url": "https://api.github.com/repos/requirejs/text/zipball/3f9d4c19b3a1a3c6f35650c5788cbea1db93197a",
                "reference": "3f9d4c19b3a1a3c6f35650c5788cbea1db93197a"
            },
            "type": "bower-asset",
            "license": [
                "MIT"
            ]
        },
        {
            "name": "cakephp/cache",
            "version": "3.8.7",
            "source": {
                "type": "git",
                "url": "https://github.com/cakephp/cache.git",
                "reference": "855a920c479925262575ec5b404010e22049098c"
            },
            "dist": {
                "type": "zip",
                "url": "https://api.github.com/repos/cakephp/cache/zipball/855a920c479925262575ec5b404010e22049098c",
                "reference": "855a920c479925262575ec5b404010e22049098c",
                "shasum": ""
            },
            "require": {
                "cakephp/core": "^3.6.0",
                "php": ">=5.6.0",
                "psr/simple-cache": "^1.0.0"
            },
            "type": "library",
            "autoload": {
                "psr-4": {
                    "Cake\\Cache\\": "."
                }
            },
            "notification-url": "https://packagist.org/downloads/",
            "license": [
                "MIT"
            ],
            "authors": [
                {
                    "name": "CakePHP Community",
                    "homepage": "https://github.com/cakephp/cache/graphs/contributors"
                }
            ],
            "description": "Easy to use Caching library with support for multiple caching backends",
            "homepage": "https://cakephp.org",
            "keywords": [
                "cache",
                "caching",
                "cakephp"
            ],
            "time": "2019-11-20T00:00:46+00:00"
        },
        {
            "name": "cakephp/collection",
            "version": "3.8.7",
            "source": {
                "type": "git",
                "url": "https://github.com/cakephp/collection.git",
                "reference": "3541cdd1739334fcbe301daed8d6cb9458903fdd"
            },
            "dist": {
                "type": "zip",
                "url": "https://api.github.com/repos/cakephp/collection/zipball/3541cdd1739334fcbe301daed8d6cb9458903fdd",
                "reference": "3541cdd1739334fcbe301daed8d6cb9458903fdd",
                "shasum": ""
            },
            "require": {
                "php": ">=5.6.0"
            },
            "type": "library",
            "autoload": {
                "psr-4": {
                    "Cake\\Collection\\": "."
                },
                "files": [
                    "functions.php"
                ]
            },
            "notification-url": "https://packagist.org/downloads/",
            "license": [
                "MIT"
            ],
            "authors": [
                {
                    "name": "CakePHP Community",
                    "homepage": "https://github.com/cakephp/collection/graphs/contributors"
                }
            ],
            "description": "Work easily with arrays and iterators by having a battery of utility traversal methods",
            "homepage": "https://cakephp.org",
            "keywords": [
                "arrays",
                "cakephp",
                "collections",
                "iterators"
            ],
            "time": "2019-11-20T00:00:46+00:00"
        },
        {
            "name": "cakephp/core",
            "version": "3.8.7",
            "source": {
                "type": "git",
                "url": "https://github.com/cakephp/core.git",
                "reference": "e77b155f93fd63d1a944c07f27abc82651377956"
            },
            "dist": {
                "type": "zip",
                "url": "https://api.github.com/repos/cakephp/core/zipball/e77b155f93fd63d1a944c07f27abc82651377956",
                "reference": "e77b155f93fd63d1a944c07f27abc82651377956",
                "shasum": ""
            },
            "require": {
                "cakephp/utility": "^3.6.0",
                "php": ">=5.6.0"
            },
            "suggest": {
                "cakephp/cache": "To use Configure::store() and restore().",
                "cakephp/event": "To use PluginApplicationInterface or plugin applications."
            },
            "type": "library",
            "autoload": {
                "psr-4": {
                    "Cake\\Core\\": "."
                },
                "files": [
                    "functions.php"
                ]
            },
            "notification-url": "https://packagist.org/downloads/",
            "license": [
                "MIT"
            ],
            "authors": [
                {
                    "name": "CakePHP Community",
                    "homepage": "https://github.com/cakephp/core/graphs/contributors"
                }
            ],
            "description": "CakePHP Framework Core classes",
            "homepage": "https://cakephp.org",
            "keywords": [
                "cakephp",
                "core",
                "framework"
            ],
            "time": "2019-11-19T13:39:32+00:00"
        },
        {
            "name": "cakephp/database",
            "version": "3.8.7",
            "source": {
                "type": "git",
                "url": "https://github.com/cakephp/database.git",
                "reference": "c8a9123e8a393ac122bb0b51b100cafb3d34cece"
            },
            "dist": {
                "type": "zip",
                "url": "https://api.github.com/repos/cakephp/database/zipball/c8a9123e8a393ac122bb0b51b100cafb3d34cece",
                "reference": "c8a9123e8a393ac122bb0b51b100cafb3d34cece",
                "shasum": ""
            },
            "require": {
                "cakephp/cache": "^3.6.0",
                "cakephp/core": "^3.6.0",
                "cakephp/datasource": "^3.6.0",
                "cakephp/log": "^3.6.0",
                "php": ">=5.6.0"
            },
            "type": "library",
            "autoload": {
                "psr-4": {
                    "Cake\\Database\\": "."
                }
            },
            "notification-url": "https://packagist.org/downloads/",
            "license": [
                "MIT"
            ],
            "authors": [
                {
                    "name": "CakePHP Community",
                    "homepage": "https://github.com/cakephp/database/graphs/contributors"
                }
            ],
            "description": "Flexible and powerful Database abstraction library with a familiar PDO-like API",
            "homepage": "https://cakephp.org",
            "keywords": [
                "abstraction",
                "cakephp",
                "database",
                "database abstraction",
                "pdo"
            ],
            "time": "2019-11-20T00:00:46+00:00"
        },
        {
            "name": "cakephp/datasource",
            "version": "3.8.7",
            "source": {
                "type": "git",
                "url": "https://github.com/cakephp/datasource.git",
                "reference": "e2fff5bd4adb650d565c853fb25380657e2d1dbb"
            },
            "dist": {
                "type": "zip",
                "url": "https://api.github.com/repos/cakephp/datasource/zipball/e2fff5bd4adb650d565c853fb25380657e2d1dbb",
                "reference": "e2fff5bd4adb650d565c853fb25380657e2d1dbb",
                "shasum": ""
            },
            "require": {
                "cakephp/core": "^3.6.0",
                "php": ">=5.6.0"
            },
            "suggest": {
                "cakephp/cache": "If you decide to use Query caching.",
                "cakephp/collection": "If you decide to use ResultSetInterface.",
                "cakephp/utility": "If you decide to use EntityTrait."
            },
            "type": "library",
            "autoload": {
                "psr-4": {
                    "Cake\\Datasource\\": "."
                }
            },
            "notification-url": "https://packagist.org/downloads/",
            "license": [
                "MIT"
            ],
            "authors": [
                {
                    "name": "CakePHP Community",
                    "homepage": "https://github.com/cakephp/datasource/graphs/contributors"
                }
            ],
            "description": "Provides connection managing and traits for Entities and Queries that can be reused for different datastores",
            "homepage": "https://cakephp.org",
            "keywords": [
                "cakephp",
                "connection management",
                "datasource",
                "entity",
                "query"
            ],
            "time": "2019-11-20T00:00:46+00:00"
        },
        {
            "name": "cakephp/log",
            "version": "3.8.7",
            "source": {
                "type": "git",
                "url": "https://github.com/cakephp/log.git",
                "reference": "9194c5aebaf30d4e9541e5635fa16f8c373af2f3"
            },
            "dist": {
                "type": "zip",
                "url": "https://api.github.com/repos/cakephp/log/zipball/9194c5aebaf30d4e9541e5635fa16f8c373af2f3",
                "reference": "9194c5aebaf30d4e9541e5635fa16f8c373af2f3",
                "shasum": ""
            },
            "require": {
                "cakephp/core": "^3.6.0",
                "php": ">=5.6.0",
                "psr/log": "^1.0.0"
            },
            "type": "library",
            "autoload": {
                "psr-4": {
                    "Cake\\Log\\": "."
                }
            },
            "notification-url": "https://packagist.org/downloads/",
            "license": [
                "MIT"
            ],
            "authors": [
                {
                    "name": "CakePHP Community",
                    "homepage": "https://github.com/cakephp/log/graphs/contributors"
                }
            ],
            "description": "CakePHP logging library with support for multiple different streams",
            "homepage": "https://cakephp.org",
            "keywords": [
                "Streams",
                "cakephp",
                "log",
                "logging"
            ],
            "time": "2019-11-20T00:00:46+00:00"
        },
        {
            "name": "cakephp/utility",
            "version": "3.8.7",
            "source": {
                "type": "git",
                "url": "https://github.com/cakephp/utility.git",
                "reference": "e60bf1dc7fbdbc0d717c950cbbeb3196d3bc0cf9"
            },
            "dist": {
                "type": "zip",
                "url": "https://api.github.com/repos/cakephp/utility/zipball/e60bf1dc7fbdbc0d717c950cbbeb3196d3bc0cf9",
                "reference": "e60bf1dc7fbdbc0d717c950cbbeb3196d3bc0cf9",
                "shasum": ""
            },
            "require": {
                "cakephp/core": "^3.6.0",
                "php": ">=5.6.0"
            },
            "suggest": {
                "ext-intl": "To use Text::transliterate() or Text::slug()",
                "lib-ICU": "To use Text::transliterate() or Text::slug()"
            },
            "type": "library",
            "autoload": {
                "psr-4": {
                    "Cake\\Utility\\": "."
                },
                "files": [
                    "bootstrap.php"
                ]
            },
            "notification-url": "https://packagist.org/downloads/",
            "license": [
                "MIT"
            ],
            "authors": [
                {
                    "name": "CakePHP Community",
                    "homepage": "https://github.com/cakephp/utility/graphs/contributors"
                }
            ],
            "description": "CakePHP Utility classes such as Inflector, String, Hash, and Security",
            "homepage": "https://cakephp.org",
            "keywords": [
                "cakephp",
                "hash",
                "inflector",
                "security",
                "string",
                "utility"
            ],
            "time": "2019-11-21T14:18:54+00:00"
        },
        {
            "name": "ckeditor/ckeditor",
            "version": "4.12.1",
            "source": {
                "type": "git",
                "url": "https://github.com/ckeditor/ckeditor-releases.git",
                "reference": "b1a25e93ae0b038f45dcba458f4c2c18bd7318e5"
            },
            "dist": {
                "type": "zip",
                "url": "https://api.github.com/repos/ckeditor/ckeditor-releases/zipball/b1a25e93ae0b038f45dcba458f4c2c18bd7318e5",
                "reference": "b1a25e93ae0b038f45dcba458f4c2c18bd7318e5",
                "shasum": ""
            },
            "type": "library",
            "notification-url": "https://packagist.org/downloads/",
            "license": [
                "GPL-2.0+",
                "LGPL-2.1+",
                "MPL-1.1+"
            ],
            "authors": [
                {
                    "name": "CKSource",
                    "homepage": "http://cksource.com"
                }
            ],
            "description": "JavaScript WYSIWYG web text editor.",
            "homepage": "http://ckeditor.com",
            "keywords": [
                "CKEditor",
                "editor",
                "fckeditor",
                "html",
                "javascript",
                "richtext",
                "text",
                "wysiwyg"
            ],
            "time": "2019-06-28T10:41:23+00:00"
        },
        {
            "name": "composer/installers",
            "version": "v1.7.0",
            "source": {
                "type": "git",
                "url": "https://github.com/composer/installers.git",
                "reference": "141b272484481432cda342727a427dc1e206bfa0"
            },
            "dist": {
                "type": "zip",
                "url": "https://api.github.com/repos/composer/installers/zipball/141b272484481432cda342727a427dc1e206bfa0",
                "reference": "141b272484481432cda342727a427dc1e206bfa0",
                "shasum": ""
            },
            "require": {
                "composer-plugin-api": "^1.0"
            },
            "replace": {
                "roundcube/plugin-installer": "*",
                "shama/baton": "*"
            },
            "require-dev": {
                "composer/composer": "1.0.*@dev",
                "phpunit/phpunit": "^4.8.36"
            },
            "type": "composer-plugin",
            "extra": {
                "class": "Composer\\Installers\\Plugin",
                "branch-alias": {
                    "dev-master": "1.0-dev"
                }
            },
            "autoload": {
                "psr-4": {
                    "Composer\\Installers\\": "src/Composer/Installers"
                }
            },
            "notification-url": "https://packagist.org/downloads/",
            "license": [
                "MIT"
            ],
            "authors": [
                {
                    "name": "Kyle Robinson Young",
                    "email": "kyle@dontkry.com",
                    "homepage": "https://github.com/shama"
                }
            ],
            "description": "A multi-framework Composer library installer",
            "homepage": "https://composer.github.io/installers/",
            "keywords": [
                "Craft",
                "Dolibarr",
                "Eliasis",
                "Hurad",
                "ImageCMS",
                "Kanboard",
                "Lan Management System",
                "MODX Evo",
                "Mautic",
                "Maya",
                "OXID",
                "Plentymarkets",
                "Porto",
                "RadPHP",
                "SMF",
                "Thelia",
                "Whmcs",
                "WolfCMS",
                "agl",
                "aimeos",
                "annotatecms",
                "attogram",
                "bitrix",
                "cakephp",
                "chef",
                "cockpit",
                "codeigniter",
                "concrete5",
                "croogo",
                "dokuwiki",
                "drupal",
                "eZ Platform",
                "elgg",
                "expressionengine",
                "fuelphp",
                "grav",
                "installer",
                "itop",
                "joomla",
                "known",
                "kohana",
                "laravel",
                "lavalite",
                "lithium",
                "magento",
                "majima",
                "mako",
                "mediawiki",
                "modulework",
                "modx",
                "moodle",
                "osclass",
                "phpbb",
                "piwik",
                "ppi",
                "puppet",
                "pxcms",
                "reindex",
                "roundcube",
                "shopware",
                "silverstripe",
                "sydes",
                "symfony",
                "typo3",
                "wordpress",
                "yawik",
                "zend",
                "zikula"
            ],
            "time": "2019-08-12T15:00:31+00:00"
        },
        {
            "name": "container-interop/container-interop",
            "version": "1.2.0",
            "source": {
                "type": "git",
                "url": "https://github.com/container-interop/container-interop.git",
                "reference": "79cbf1341c22ec75643d841642dd5d6acd83bdb8"
            },
            "dist": {
                "type": "zip",
                "url": "https://api.github.com/repos/container-interop/container-interop/zipball/79cbf1341c22ec75643d841642dd5d6acd83bdb8",
                "reference": "79cbf1341c22ec75643d841642dd5d6acd83bdb8",
                "shasum": ""
            },
            "require": {
                "psr/container": "^1.0"
            },
            "type": "library",
            "autoload": {
                "psr-4": {
                    "Interop\\Container\\": "src/Interop/Container/"
                }
            },
            "notification-url": "https://packagist.org/downloads/",
            "license": [
                "MIT"
            ],
            "description": "Promoting the interoperability of container objects (DIC, SL, etc.)",
            "homepage": "https://github.com/container-interop/container-interop",
            "abandoned": "psr/container",
            "time": "2017-02-14T19:40:03+00:00"
        },
        {
            "name": "css-crush/css-crush",
            "version": "v2.4.0",
            "source": {
                "type": "git",
                "url": "https://github.com/peteboere/css-crush.git",
                "reference": "f632d04940d90054efbfe7a6675dc3aa8cac183f"
            },
            "dist": {
                "type": "zip",
                "url": "https://api.github.com/repos/peteboere/css-crush/zipball/f632d04940d90054efbfe7a6675dc3aa8cac183f",
                "reference": "f632d04940d90054efbfe7a6675dc3aa8cac183f",
                "shasum": ""
            },
            "require": {
                "php": ">=5.3.3"
            },
            "require-dev": {
                "phpunit/phpunit": "4.1.*",
                "psr/log": "1.0.*@dev",
                "twig/twig": "1.*"
            },
            "bin": [
                "bin/csscrush"
            ],
            "type": "library",
            "extra": {
                "branch-alias": {
                    "dev-master": "2.3-dev"
                }
            },
            "autoload": {
                "psr-0": {
                    "CssCrush": "lib/"
                },
                "files": [
                    "lib/functions.php"
                ]
            },
            "notification-url": "https://packagist.org/downloads/",
            "license": [
                "MIT"
            ],
            "authors": [
                {
                    "name": "Pete Boere",
                    "email": "pete@the-echoplex.net"
                },
                {
                    "name": "GitHub contributors",
                    "homepage": "https://github.com/peteboere/css-crush/contributors"
                }
            ],
            "description": "CSS preprocessor",
            "homepage": "http://the-echoplex.net/csscrush",
            "keywords": [
                "css",
                "preprocessor"
            ],
            "time": "2015-07-30T08:37:14+00:00"
        },
        {
            "name": "doctrine/cache",
            "version": "1.10.0",
            "source": {
                "type": "git",
                "url": "https://github.com/doctrine/cache.git",
                "reference": "382e7f4db9a12dc6c19431743a2b096041bcdd62"
            },
            "dist": {
                "type": "zip",
                "url": "https://api.github.com/repos/doctrine/cache/zipball/382e7f4db9a12dc6c19431743a2b096041bcdd62",
                "reference": "382e7f4db9a12dc6c19431743a2b096041bcdd62",
                "shasum": ""
            },
            "require": {
                "php": "~7.1"
            },
            "conflict": {
                "doctrine/common": ">2.2,<2.4"
            },
            "require-dev": {
                "alcaeus/mongo-php-adapter": "^1.1",
                "doctrine/coding-standard": "^6.0",
                "mongodb/mongodb": "^1.1",
                "phpunit/phpunit": "^7.0",
                "predis/predis": "~1.0"
            },
            "suggest": {
                "alcaeus/mongo-php-adapter": "Required to use legacy MongoDB driver"
            },
            "type": "library",
            "extra": {
                "branch-alias": {
                    "dev-master": "1.9.x-dev"
                }
            },
            "autoload": {
                "psr-4": {
                    "Doctrine\\Common\\Cache\\": "lib/Doctrine/Common/Cache"
                }
            },
            "notification-url": "https://packagist.org/downloads/",
            "license": [
                "MIT"
            ],
            "authors": [
                {
                    "name": "Guilherme Blanco",
                    "email": "guilhermeblanco@gmail.com"
                },
                {
                    "name": "Roman Borschel",
                    "email": "roman@code-factory.org"
                },
                {
                    "name": "Benjamin Eberlei",
                    "email": "kontakt@beberlei.de"
                },
                {
                    "name": "Jonathan Wage",
                    "email": "jonwage@gmail.com"
                },
                {
                    "name": "Johannes Schmitt",
                    "email": "schmittjoh@gmail.com"
                }
            ],
            "description": "PHP Doctrine Cache library is a popular cache implementation that supports many different drivers such as redis, memcache, apc, mongodb and others.",
            "homepage": "https://www.doctrine-project.org/projects/cache.html",
            "keywords": [
                "abstraction",
                "apcu",
                "cache",
                "caching",
                "couchdb",
                "memcached",
                "php",
                "redis",
                "xcache"
            ],
            "time": "2019-11-29T15:36:20+00:00"
        },
        {
            "name": "doctrine/dbal",
            "version": "v2.10.0",
            "source": {
                "type": "git",
                "url": "https://github.com/doctrine/dbal.git",
                "reference": "0c9a646775ef549eb0a213a4f9bd4381d9b4d934"
            },
            "dist": {
                "type": "zip",
                "url": "https://api.github.com/repos/doctrine/dbal/zipball/0c9a646775ef549eb0a213a4f9bd4381d9b4d934",
                "reference": "0c9a646775ef549eb0a213a4f9bd4381d9b4d934",
                "shasum": ""
            },
            "require": {
                "doctrine/cache": "^1.0",
                "doctrine/event-manager": "^1.0",
                "ext-pdo": "*",
                "php": "^7.2"
            },
            "require-dev": {
                "doctrine/coding-standard": "^6.0",
                "jetbrains/phpstorm-stubs": "^2019.1",
                "phpstan/phpstan": "^0.11.3",
                "phpunit/phpunit": "^8.4.1",
                "symfony/console": "^2.0.5|^3.0|^4.0|^5.0"
            },
            "suggest": {
                "symfony/console": "For helpful console commands such as SQL execution and import of files."
            },
            "bin": [
                "bin/doctrine-dbal"
            ],
            "type": "library",
            "extra": {
                "branch-alias": {
                    "dev-master": "2.10.x-dev",
                    "dev-develop": "3.0.x-dev"
                }
            },
            "autoload": {
                "psr-4": {
                    "Doctrine\\DBAL\\": "lib/Doctrine/DBAL"
                }
            },
            "notification-url": "https://packagist.org/downloads/",
            "license": [
                "MIT"
            ],
            "authors": [
                {
                    "name": "Guilherme Blanco",
                    "email": "guilhermeblanco@gmail.com"
                },
                {
                    "name": "Roman Borschel",
                    "email": "roman@code-factory.org"
                },
                {
                    "name": "Benjamin Eberlei",
                    "email": "kontakt@beberlei.de"
                },
                {
                    "name": "Jonathan Wage",
                    "email": "jonwage@gmail.com"
                }
            ],
            "description": "Powerful PHP database abstraction layer (DBAL) with many features for database schema introspection and management.",
            "homepage": "https://www.doctrine-project.org/projects/dbal.html",
            "keywords": [
                "abstraction",
                "database",
                "db2",
                "dbal",
                "mariadb",
                "mssql",
                "mysql",
                "oci8",
                "oracle",
                "pdo",
                "pgsql",
                "postgresql",
                "queryobject",
                "sasql",
                "sql",
                "sqlanywhere",
                "sqlite",
                "sqlserver",
                "sqlsrv"
            ],
            "time": "2019-11-03T16:50:43+00:00"
        },
        {
            "name": "doctrine/event-manager",
            "version": "1.1.0",
            "source": {
                "type": "git",
                "url": "https://github.com/doctrine/event-manager.git",
                "reference": "629572819973f13486371cb611386eb17851e85c"
            },
            "dist": {
                "type": "zip",
                "url": "https://api.github.com/repos/doctrine/event-manager/zipball/629572819973f13486371cb611386eb17851e85c",
                "reference": "629572819973f13486371cb611386eb17851e85c",
                "shasum": ""
            },
            "require": {
                "php": "^7.1"
            },
            "conflict": {
                "doctrine/common": "<2.9@dev"
            },
            "require-dev": {
                "doctrine/coding-standard": "^6.0",
                "phpunit/phpunit": "^7.0"
            },
            "type": "library",
            "extra": {
                "branch-alias": {
                    "dev-master": "1.0.x-dev"
                }
            },
            "autoload": {
                "psr-4": {
                    "Doctrine\\Common\\": "lib/Doctrine/Common"
                }
            },
            "notification-url": "https://packagist.org/downloads/",
            "license": [
                "MIT"
            ],
            "authors": [
                {
                    "name": "Guilherme Blanco",
                    "email": "guilhermeblanco@gmail.com"
                },
                {
                    "name": "Roman Borschel",
                    "email": "roman@code-factory.org"
                },
                {
                    "name": "Benjamin Eberlei",
                    "email": "kontakt@beberlei.de"
                },
                {
                    "name": "Jonathan Wage",
                    "email": "jonwage@gmail.com"
                },
                {
                    "name": "Johannes Schmitt",
                    "email": "schmittjoh@gmail.com"
                },
                {
                    "name": "Marco Pivetta",
                    "email": "ocramius@gmail.com"
                }
            ],
            "description": "The Doctrine Event Manager is a simple PHP event system that was built to be used with the various Doctrine projects.",
            "homepage": "https://www.doctrine-project.org/projects/event-manager.html",
            "keywords": [
                "event",
                "event dispatcher",
                "event manager",
                "event system",
                "events"
            ],
            "time": "2019-11-10T09:48:07+00:00"
        },
        {
            "name": "elgg/login_as",
            "version": "2.1.0",
            "source": {
                "type": "git",
                "url": "https://github.com/Elgg/login_as.git",
                "reference": "127e59f312493cc017875547abdf816442d7e217"
            },
            "dist": {
                "type": "zip",
                "url": "https://api.github.com/repos/Elgg/login_as/zipball/127e59f312493cc017875547abdf816442d7e217",
                "reference": "127e59f312493cc017875547abdf816442d7e217",
                "shasum": ""
            },
            "require": {
                "composer/installers": "^1.0.8"
            },
            "conflict": {
                "elgg/elgg": "<3.0"
            },
            "type": "elgg-plugin",
            "notification-url": "https://packagist.org/downloads/",
            "license": [
                "GPL-2.0-only"
            ],
            "authors": [
                {
                    "name": "Brett Profitt",
                    "email": "brett@elgg.org"
                }
            ],
            "description": "Elgg plugin that allows admin users to login as another user.",
            "keywords": [
                "elgg",
                "plugin"
            ],
            "time": "2020-03-11T08:47:15+00:00"
        },
        {
            "name": "fzaninotto/faker",
            "version": "v1.9.1",
            "source": {
                "type": "git",
                "url": "https://github.com/fzaninotto/Faker.git",
                "reference": "fc10d778e4b84d5bd315dad194661e091d307c6f"
            },
            "dist": {
                "type": "zip",
                "url": "https://api.github.com/repos/fzaninotto/Faker/zipball/fc10d778e4b84d5bd315dad194661e091d307c6f",
                "reference": "fc10d778e4b84d5bd315dad194661e091d307c6f",
                "shasum": ""
            },
            "require": {
                "php": "^5.3.3 || ^7.0"
            },
            "require-dev": {
                "ext-intl": "*",
                "phpunit/phpunit": "^4.8.35 || ^5.7",
                "squizlabs/php_codesniffer": "^2.9.2"
            },
            "type": "library",
            "extra": {
                "branch-alias": {
                    "dev-master": "1.9-dev"
                }
            },
            "autoload": {
                "psr-4": {
                    "Faker\\": "src/Faker/"
                }
            },
            "notification-url": "https://packagist.org/downloads/",
            "license": [
                "MIT"
            ],
            "authors": [
                {
                    "name": "François Zaninotto"
                }
            ],
            "description": "Faker is a PHP library that generates fake data for you.",
            "keywords": [
                "data",
                "faker",
                "fixtures"
            ],
            "time": "2019-12-12T13:22:17+00:00"
        },
        {
            "name": "guzzlehttp/guzzle",
            "version": "6.5.2",
            "source": {
                "type": "git",
                "url": "https://github.com/guzzle/guzzle.git",
                "reference": "43ece0e75098b7ecd8d13918293029e555a50f82"
            },
            "dist": {
                "type": "zip",
                "url": "https://api.github.com/repos/guzzle/guzzle/zipball/43ece0e75098b7ecd8d13918293029e555a50f82",
                "reference": "43ece0e75098b7ecd8d13918293029e555a50f82",
                "shasum": ""
            },
            "require": {
                "ext-json": "*",
                "guzzlehttp/promises": "^1.0",
                "guzzlehttp/psr7": "^1.6.1",
                "php": ">=5.5"
            },
            "require-dev": {
                "ext-curl": "*",
                "phpunit/phpunit": "^4.8.35 || ^5.7 || ^6.4 || ^7.0",
                "psr/log": "^1.1"
            },
            "suggest": {
                "ext-intl": "Required for Internationalized Domain Name (IDN) support",
                "psr/log": "Required for using the Log middleware"
            },
            "type": "library",
            "extra": {
                "branch-alias": {
                    "dev-master": "6.5-dev"
                }
            },
            "autoload": {
                "psr-4": {
                    "GuzzleHttp\\": "src/"
                },
                "files": [
                    "src/functions_include.php"
                ]
            },
            "notification-url": "https://packagist.org/downloads/",
            "license": [
                "MIT"
            ],
            "authors": [
                {
                    "name": "Michael Dowling",
                    "email": "mtdowling@gmail.com",
                    "homepage": "https://github.com/mtdowling"
                }
            ],
            "description": "Guzzle is a PHP HTTP client library",
            "homepage": "http://guzzlephp.org/",
            "keywords": [
                "client",
                "curl",
                "framework",
                "http",
                "http client",
                "rest",
                "web service"
            ],
            "time": "2019-12-23T11:57:10+00:00"
        },
        {
            "name": "guzzlehttp/promises",
            "version": "v1.3.1",
            "source": {
                "type": "git",
                "url": "https://github.com/guzzle/promises.git",
                "reference": "a59da6cf61d80060647ff4d3eb2c03a2bc694646"
            },
            "dist": {
                "type": "zip",
                "url": "https://api.github.com/repos/guzzle/promises/zipball/a59da6cf61d80060647ff4d3eb2c03a2bc694646",
                "reference": "a59da6cf61d80060647ff4d3eb2c03a2bc694646",
                "shasum": ""
            },
            "require": {
                "php": ">=5.5.0"
            },
            "require-dev": {
                "phpunit/phpunit": "^4.0"
            },
            "type": "library",
            "extra": {
                "branch-alias": {
                    "dev-master": "1.4-dev"
                }
            },
            "autoload": {
                "psr-4": {
                    "GuzzleHttp\\Promise\\": "src/"
                },
                "files": [
                    "src/functions_include.php"
                ]
            },
            "notification-url": "https://packagist.org/downloads/",
            "license": [
                "MIT"
            ],
            "authors": [
                {
                    "name": "Michael Dowling",
                    "email": "mtdowling@gmail.com",
                    "homepage": "https://github.com/mtdowling"
                }
            ],
            "description": "Guzzle promises library",
            "keywords": [
                "promise"
            ],
            "time": "2016-12-20T10:07:11+00:00"
        },
        {
            "name": "guzzlehttp/psr7",
            "version": "1.6.1",
            "source": {
                "type": "git",
                "url": "https://github.com/guzzle/psr7.git",
                "reference": "239400de7a173fe9901b9ac7c06497751f00727a"
            },
            "dist": {
                "type": "zip",
                "url": "https://api.github.com/repos/guzzle/psr7/zipball/239400de7a173fe9901b9ac7c06497751f00727a",
                "reference": "239400de7a173fe9901b9ac7c06497751f00727a",
                "shasum": ""
            },
            "require": {
                "php": ">=5.4.0",
                "psr/http-message": "~1.0",
                "ralouphie/getallheaders": "^2.0.5 || ^3.0.0"
            },
            "provide": {
                "psr/http-message-implementation": "1.0"
            },
            "require-dev": {
                "ext-zlib": "*",
                "phpunit/phpunit": "~4.8.36 || ^5.7.27 || ^6.5.8"
            },
            "suggest": {
                "zendframework/zend-httphandlerrunner": "Emit PSR-7 responses"
            },
            "type": "library",
            "extra": {
                "branch-alias": {
                    "dev-master": "1.6-dev"
                }
            },
            "autoload": {
                "psr-4": {
                    "GuzzleHttp\\Psr7\\": "src/"
                },
                "files": [
                    "src/functions_include.php"
                ]
            },
            "notification-url": "https://packagist.org/downloads/",
            "license": [
                "MIT"
            ],
            "authors": [
                {
                    "name": "Michael Dowling",
                    "email": "mtdowling@gmail.com",
                    "homepage": "https://github.com/mtdowling"
                },
                {
                    "name": "Tobias Schultze",
                    "homepage": "https://github.com/Tobion"
                }
            ],
            "description": "PSR-7 message implementation that also provides common utility methods",
            "keywords": [
                "http",
                "message",
                "psr-7",
                "request",
                "response",
                "stream",
                "uri",
                "url"
            ],
            "time": "2019-07-01T23:21:34+00:00"
        },
        {
            "name": "hackzilla/password-generator",
            "version": "1.4.1",
            "source": {
                "type": "git",
                "url": "https://github.com/hackzilla/password-generator.git",
                "reference": "1d4fce950424b5222d6404d7d74db7c002955522"
            },
            "dist": {
                "type": "zip",
                "url": "https://api.github.com/repos/hackzilla/password-generator/zipball/1d4fce950424b5222d6404d7d74db7c002955522",
                "reference": "1d4fce950424b5222d6404d7d74db7c002955522",
                "shasum": ""
            },
            "require": {
                "php": ">=5.3.2"
            },
            "require-dev": {
                "phpunit/phpunit": "^4.8|^5.5|^6.5"
            },
            "type": "library",
            "autoload": {
                "psr-4": {
                    "Hackzilla\\PasswordGenerator\\": ""
                }
            },
            "notification-url": "https://packagist.org/downloads/",
            "license": [
                "MIT"
            ],
            "authors": [
                {
                    "name": "Daniel Platt",
                    "email": "github@ofdan.co.uk",
                    "homepage": "http://www.hackzilla.org"
                }
            ],
            "description": "Password Generator Library",
            "time": "2019-04-19T13:22:10+00:00"
        },
        {
            "name": "imagine/imagine",
            "version": "v0.7.1",
            "source": {
                "type": "git",
                "url": "https://github.com/avalanche123/Imagine.git",
                "reference": "a9a702a946073cbca166718f1b02a1e72d742daa"
            },
            "dist": {
                "type": "zip",
                "url": "https://api.github.com/repos/avalanche123/Imagine/zipball/a9a702a946073cbca166718f1b02a1e72d742daa",
                "reference": "a9a702a946073cbca166718f1b02a1e72d742daa",
                "shasum": ""
            },
            "require": {
                "php": ">=5.3.2"
            },
            "require-dev": {
                "sami/sami": "^3.3",
                "symfony/phpunit-bridge": "^3.2"
            },
            "suggest": {
                "ext-gd": "to use the GD implementation",
                "ext-gmagick": "to use the Gmagick implementation",
                "ext-imagick": "to use the Imagick implementation"
            },
            "type": "library",
            "extra": {
                "branch-alias": {
                    "dev-develop": "0.7-dev"
                }
            },
            "autoload": {
                "psr-0": {
                    "Imagine": "lib/"
                }
            },
            "notification-url": "https://packagist.org/downloads/",
            "license": [
                "MIT"
            ],
            "authors": [
                {
                    "name": "Bulat Shakirzyanov",
                    "email": "mallluhuct@gmail.com",
                    "homepage": "http://avalanche123.com"
                }
            ],
            "description": "Image processing for PHP 5.3",
            "homepage": "http://imagine.readthedocs.org/",
            "keywords": [
                "drawing",
                "graphics",
                "image manipulation",
                "image processing"
            ],
            "time": "2017-05-16T10:31:22+00:00"
        },
        {
            "name": "laminas/laminas-loader",
            "version": "2.6.1",
            "source": {
                "type": "git",
                "url": "https://github.com/laminas/laminas-loader.git",
                "reference": "5d01c2c237ae9e68bec262f339947e2ea18979bc"
            },
            "dist": {
                "type": "zip",
                "url": "https://api.github.com/repos/laminas/laminas-loader/zipball/5d01c2c237ae9e68bec262f339947e2ea18979bc",
                "reference": "5d01c2c237ae9e68bec262f339947e2ea18979bc",
                "shasum": ""
            },
            "require": {
                "laminas/laminas-zendframework-bridge": "^1.0",
                "php": "^5.6 || ^7.0"
            },
            "replace": {
                "zendframework/zend-loader": "self.version"
            },
            "require-dev": {
                "laminas/laminas-coding-standard": "~1.0.0",
                "phpunit/phpunit": "^5.7.27 || ^6.5.8 || ^7.1.4"
            },
            "type": "library",
            "extra": {
                "branch-alias": {
                    "dev-master": "2.6.x-dev",
                    "dev-develop": "2.7.x-dev"
                }
            },
            "autoload": {
                "psr-4": {
                    "Laminas\\Loader\\": "src/"
                }
            },
            "notification-url": "https://packagist.org/downloads/",
            "license": [
                "BSD-3-Clause"
            ],
            "description": "Autoloading and plugin loading strategies",
            "homepage": "https://laminas.dev",
            "keywords": [
                "laminas",
                "loader"
            ],
            "time": "2019-12-31T17:18:27+00:00"
        },
        {
            "name": "laminas/laminas-mail",
            "version": "2.10.0",
            "source": {
                "type": "git",
                "url": "https://github.com/laminas/laminas-mail.git",
                "reference": "019fb670c1dff6be7fc91d3b88942bd0a5f68792"
            },
            "dist": {
                "type": "zip",
                "url": "https://api.github.com/repos/laminas/laminas-mail/zipball/019fb670c1dff6be7fc91d3b88942bd0a5f68792",
                "reference": "019fb670c1dff6be7fc91d3b88942bd0a5f68792",
                "shasum": ""
            },
            "require": {
                "ext-iconv": "*",
                "laminas/laminas-loader": "^2.5",
                "laminas/laminas-mime": "^2.5",
                "laminas/laminas-stdlib": "^2.7 || ^3.0",
                "laminas/laminas-validator": "^2.10.2",
                "laminas/laminas-zendframework-bridge": "^1.0",
                "php": "^5.6 || ^7.0",
                "true/punycode": "^2.1"
            },
            "replace": {
                "zendframework/zend-mail": "self.version"
            },
            "require-dev": {
                "laminas/laminas-coding-standard": "~1.0.0",
                "laminas/laminas-config": "^2.6",
                "laminas/laminas-crypt": "^2.6 || ^3.0",
                "laminas/laminas-servicemanager": "^2.7.10 || ^3.3.1",
                "phpunit/phpunit": "^5.7.25 || ^6.4.4 || ^7.1.4"
            },
            "suggest": {
                "laminas/laminas-crypt": "Crammd5 support in SMTP Auth",
                "laminas/laminas-servicemanager": "^2.7.10 || ^3.3.1 when using SMTP to deliver messages"
            },
            "type": "library",
            "extra": {
                "branch-alias": {
                    "dev-master": "2.10.x-dev",
                    "dev-develop": "2.11.x-dev"
                },
                "laminas": {
                    "component": "Laminas\\Mail",
                    "config-provider": "Laminas\\Mail\\ConfigProvider"
                }
            },
            "autoload": {
                "psr-4": {
                    "Laminas\\Mail\\": "src/"
                }
            },
            "notification-url": "https://packagist.org/downloads/",
            "license": [
                "BSD-3-Clause"
            ],
            "description": "Provides generalized functionality to compose and send both text and MIME-compliant multipart e-mail messages",
            "homepage": "https://laminas.dev",
            "keywords": [
                "laminas",
                "mail"
            ],
            "time": "2019-12-31T17:21:22+00:00"
        },
        {
            "name": "laminas/laminas-mime",
            "version": "2.7.3",
            "source": {
                "type": "git",
                "url": "https://github.com/laminas/laminas-mime.git",
                "reference": "e844abb02e868fae154207929190292ad25057cc"
            },
            "dist": {
                "type": "zip",
                "url": "https://api.github.com/repos/laminas/laminas-mime/zipball/e844abb02e868fae154207929190292ad25057cc",
                "reference": "e844abb02e868fae154207929190292ad25057cc",
                "shasum": ""
            },
            "require": {
                "laminas/laminas-stdlib": "^2.7 || ^3.0",
                "laminas/laminas-zendframework-bridge": "^1.0",
                "php": "^5.6 || ^7.0"
            },
            "replace": {
                "zendframework/zend-mime": "self.version"
            },
            "require-dev": {
                "laminas/laminas-coding-standard": "~1.0.0",
                "laminas/laminas-mail": "^2.6",
                "phpunit/phpunit": "^5.7.27 || ^6.5.14 || ^7.5.20"
            },
            "suggest": {
                "laminas/laminas-mail": "Laminas\\Mail component"
            },
            "type": "library",
            "extra": {
                "branch-alias": {
                    "dev-master": "2.7.x-dev",
                    "dev-develop": "2.8.x-dev"
                }
            },
            "autoload": {
                "psr-4": {
                    "Laminas\\Mime\\": "src/"
                }
            },
            "notification-url": "https://packagist.org/downloads/",
            "license": [
                "BSD-3-Clause"
            ],
            "description": "Create and parse MIME messages and parts",
            "homepage": "https://laminas.dev",
            "keywords": [
                "laminas",
                "mime"
            ],
            "time": "2020-03-06T08:38:03+00:00"
        },
        {
            "name": "laminas/laminas-servicemanager",
            "version": "3.4.0",
            "source": {
                "type": "git",
                "url": "https://github.com/laminas/laminas-servicemanager.git",
                "reference": "044cb8e380682563fb277ed5f6de4f690e4e6239"
            },
            "dist": {
                "type": "zip",
                "url": "https://api.github.com/repos/laminas/laminas-servicemanager/zipball/044cb8e380682563fb277ed5f6de4f690e4e6239",
                "reference": "044cb8e380682563fb277ed5f6de4f690e4e6239",
                "shasum": ""
            },
            "require": {
                "container-interop/container-interop": "^1.2",
                "laminas/laminas-stdlib": "^3.2.1",
                "laminas/laminas-zendframework-bridge": "^1.0",
                "php": "^5.6 || ^7.0",
                "psr/container": "^1.0"
            },
            "provide": {
                "container-interop/container-interop-implementation": "^1.2",
                "psr/container-implementation": "^1.0"
            },
            "replace": {
                "zendframework/zend-servicemanager": "self.version"
            },
            "require-dev": {
                "laminas/laminas-coding-standard": "~1.0.0",
                "mikey179/vfsstream": "^1.6.5",
                "ocramius/proxy-manager": "^1.0 || ^2.0",
                "phpbench/phpbench": "^0.13.0",
                "phpunit/phpunit": "^5.7.25 || ^6.4.4"
            },
            "suggest": {
                "laminas/laminas-stdlib": "laminas-stdlib ^2.5 if you wish to use the MergeReplaceKey or MergeRemoveKey features in Config instances",
                "ocramius/proxy-manager": "ProxyManager 1.* to handle lazy initialization of services"
            },
            "bin": [
                "bin/generate-deps-for-config-factory",
                "bin/generate-factory-for-class"
            ],
            "type": "library",
            "extra": {
                "branch-alias": {
                    "dev-master": "3.3-dev",
                    "dev-develop": "4.0-dev"
                }
            },
            "autoload": {
                "psr-4": {
                    "Laminas\\ServiceManager\\": "src/"
                }
            },
            "notification-url": "https://packagist.org/downloads/",
            "license": [
                "BSD-3-Clause"
            ],
            "description": "Factory-Driven Dependency Injection Container",
            "homepage": "https://laminas.dev",
            "keywords": [
                "PSR-11",
                "dependency-injection",
                "di",
                "dic",
                "laminas",
                "service-manager",
                "servicemanager"
            ],
            "time": "2019-12-31T17:44:47+00:00"
        },
        {
            "name": "laminas/laminas-stdlib",
            "version": "3.2.1",
            "source": {
                "type": "git",
                "url": "https://github.com/laminas/laminas-stdlib.git",
                "reference": "2b18347625a2f06a1a485acfbc870f699dbe51c6"
            },
            "dist": {
                "type": "zip",
                "url": "https://api.github.com/repos/laminas/laminas-stdlib/zipball/2b18347625a2f06a1a485acfbc870f699dbe51c6",
                "reference": "2b18347625a2f06a1a485acfbc870f699dbe51c6",
                "shasum": ""
            },
            "require": {
                "laminas/laminas-zendframework-bridge": "^1.0",
                "php": "^5.6 || ^7.0"
            },
            "replace": {
                "zendframework/zend-stdlib": "self.version"
            },
            "require-dev": {
                "laminas/laminas-coding-standard": "~1.0.0",
                "phpbench/phpbench": "^0.13",
                "phpunit/phpunit": "^5.7.27 || ^6.5.8 || ^7.1.2"
            },
            "type": "library",
            "extra": {
                "branch-alias": {
                    "dev-master": "3.2.x-dev",
                    "dev-develop": "3.3.x-dev"
                }
            },
            "autoload": {
                "psr-4": {
                    "Laminas\\Stdlib\\": "src/"
                }
            },
            "notification-url": "https://packagist.org/downloads/",
            "license": [
                "BSD-3-Clause"
            ],
            "description": "SPL extensions, array utilities, error handlers, and more",
            "homepage": "https://laminas.dev",
            "keywords": [
                "laminas",
                "stdlib"
            ],
            "time": "2019-12-31T17:51:15+00:00"
        },
        {
            "name": "laminas/laminas-validator",
            "version": "2.13.1",
            "source": {
                "type": "git",
                "url": "https://github.com/laminas/laminas-validator.git",
                "reference": "36702f033486bf1953e254f5299aad205302e79d"
            },
            "dist": {
                "type": "zip",
                "url": "https://api.github.com/repos/laminas/laminas-validator/zipball/36702f033486bf1953e254f5299aad205302e79d",
                "reference": "36702f033486bf1953e254f5299aad205302e79d",
                "shasum": ""
            },
            "require": {
                "container-interop/container-interop": "^1.1",
                "laminas/laminas-stdlib": "^3.2.1",
                "laminas/laminas-zendframework-bridge": "^1.0",
                "php": "^7.1"
            },
            "replace": {
                "zendframework/zend-validator": "self.version"
            },
            "require-dev": {
                "laminas/laminas-cache": "^2.6.1",
                "laminas/laminas-coding-standard": "~1.0.0",
                "laminas/laminas-config": "^2.6",
                "laminas/laminas-db": "^2.7",
                "laminas/laminas-filter": "^2.6",
                "laminas/laminas-http": "^2.5.4",
                "laminas/laminas-i18n": "^2.6",
                "laminas/laminas-math": "^2.6",
                "laminas/laminas-servicemanager": "^2.7.5 || ^3.0.3",
                "laminas/laminas-session": "^2.8",
                "laminas/laminas-uri": "^2.5",
                "phpunit/phpunit": "^7.5.20 || ^8.5.2",
                "psr/http-client": "^1.0",
                "psr/http-factory": "^1.0",
                "psr/http-message": "^1.0"
            },
            "suggest": {
                "laminas/laminas-db": "Laminas\\Db component, required by the (No)RecordExists validator",
                "laminas/laminas-filter": "Laminas\\Filter component, required by the Digits validator",
                "laminas/laminas-i18n": "Laminas\\I18n component to allow translation of validation error messages",
                "laminas/laminas-i18n-resources": "Translations of validator messages",
                "laminas/laminas-math": "Laminas\\Math component, required by the Csrf validator",
                "laminas/laminas-servicemanager": "Laminas\\ServiceManager component to allow using the ValidatorPluginManager and validator chains",
                "laminas/laminas-session": "Laminas\\Session component, ^2.8; required by the Csrf validator",
                "laminas/laminas-uri": "Laminas\\Uri component, required by the Uri and Sitemap\\Loc validators",
                "psr/http-message": "psr/http-message, required when validating PSR-7 UploadedFileInterface instances via the Upload and UploadFile validators"
            },
            "type": "library",
            "extra": {
                "branch-alias": {
                    "dev-master": "2.13.x-dev",
                    "dev-develop": "2.14.x-dev"
                },
                "laminas": {
                    "component": "Laminas\\Validator",
                    "config-provider": "Laminas\\Validator\\ConfigProvider"
                }
            },
            "autoload": {
                "psr-4": {
                    "Laminas\\Validator\\": "src/"
                }
            },
            "notification-url": "https://packagist.org/downloads/",
            "license": [
                "BSD-3-Clause"
            ],
            "description": "Validation classes for a wide range of domains, and the ability to chain validators to create complex validation criteria",
            "homepage": "https://laminas.dev",
            "keywords": [
                "laminas",
                "validator"
            ],
            "time": "2020-01-15T09:59:30+00:00"
        },
        {
            "name": "laminas/laminas-zendframework-bridge",
            "version": "1.0.1",
            "source": {
                "type": "git",
                "url": "https://github.com/laminas/laminas-zendframework-bridge.git",
                "reference": "0fb9675b84a1666ab45182b6c5b29956921e818d"
            },
            "dist": {
                "type": "zip",
                "url": "https://api.github.com/repos/laminas/laminas-zendframework-bridge/zipball/0fb9675b84a1666ab45182b6c5b29956921e818d",
                "reference": "0fb9675b84a1666ab45182b6c5b29956921e818d",
                "shasum": ""
            },
            "require": {
                "php": "^5.6 || ^7.0"
            },
            "require-dev": {
                "phpunit/phpunit": "^5.7 || ^6.5 || ^7.5 || ^8.1",
                "squizlabs/php_codesniffer": "^3.5"
            },
            "type": "library",
            "extra": {
                "branch-alias": {
                    "dev-master": "1.0.x-dev",
                    "dev-develop": "1.1.x-dev"
                },
                "laminas": {
                    "module": "Laminas\\ZendFrameworkBridge"
                }
            },
            "autoload": {
                "files": [
                    "src/autoload.php"
                ],
                "psr-4": {
                    "Laminas\\ZendFrameworkBridge\\": "src//"
                }
            },
            "notification-url": "https://packagist.org/downloads/",
            "license": [
                "BSD-3-Clause"
            ],
            "description": "Alias legacy ZF class names to Laminas Project equivalents.",
            "keywords": [
                "ZendFramework",
                "autoloading",
                "laminas",
                "zf"
            ],
            "time": "2020-01-07T22:58:31+00:00"
        },
        {
            "name": "league/flysystem",
            "version": "1.0.61",
            "source": {
                "type": "git",
                "url": "https://github.com/thephpleague/flysystem.git",
                "reference": "4fb13c01784a6c9f165a351e996871488ca2d8c9"
            },
            "dist": {
                "type": "zip",
                "url": "https://api.github.com/repos/thephpleague/flysystem/zipball/4fb13c01784a6c9f165a351e996871488ca2d8c9",
                "reference": "4fb13c01784a6c9f165a351e996871488ca2d8c9",
                "shasum": ""
            },
            "require": {
                "ext-fileinfo": "*",
                "php": ">=5.5.9"
            },
            "conflict": {
                "league/flysystem-sftp": "<1.0.6"
            },
            "require-dev": {
                "phpspec/phpspec": "^3.4",
                "phpunit/phpunit": "^5.7.10"
            },
            "suggest": {
                "ext-fileinfo": "Required for MimeType",
                "ext-ftp": "Allows you to use FTP server storage",
                "ext-openssl": "Allows you to use FTPS server storage",
                "league/flysystem-aws-s3-v2": "Allows you to use S3 storage with AWS SDK v2",
                "league/flysystem-aws-s3-v3": "Allows you to use S3 storage with AWS SDK v3",
                "league/flysystem-azure": "Allows you to use Windows Azure Blob storage",
                "league/flysystem-cached-adapter": "Flysystem adapter decorator for metadata caching",
                "league/flysystem-eventable-filesystem": "Allows you to use EventableFilesystem",
                "league/flysystem-rackspace": "Allows you to use Rackspace Cloud Files",
                "league/flysystem-sftp": "Allows you to use SFTP server storage via phpseclib",
                "league/flysystem-webdav": "Allows you to use WebDAV storage",
                "league/flysystem-ziparchive": "Allows you to use ZipArchive adapter",
                "spatie/flysystem-dropbox": "Allows you to use Dropbox storage",
                "srmklive/flysystem-dropbox-v2": "Allows you to use Dropbox storage for PHP 5 applications"
            },
            "type": "library",
            "extra": {
                "branch-alias": {
                    "dev-master": "1.1-dev"
                }
            },
            "autoload": {
                "psr-4": {
                    "League\\Flysystem\\": "src/"
                }
            },
            "notification-url": "https://packagist.org/downloads/",
            "license": [
                "MIT"
            ],
            "authors": [
                {
                    "name": "Frank de Jonge",
                    "email": "info@frenky.net"
                }
            ],
            "description": "Filesystem abstraction: Many filesystems, one API.",
            "keywords": [
                "Cloud Files",
                "WebDAV",
                "abstraction",
                "aws",
                "cloud",
                "copy.com",
                "dropbox",
                "file systems",
                "files",
                "filesystem",
                "filesystems",
                "ftp",
                "rackspace",
                "remote",
                "s3",
                "sftp",
                "storage"
            ],
            "time": "2019-12-08T21:46:50+00:00"
        },
        {
            "name": "league/flysystem-memory",
            "version": "1.0.2",
            "source": {
                "type": "git",
                "url": "https://github.com/thephpleague/flysystem-memory.git",
                "reference": "d0e87477c32e29f999b4de05e64c1adcddb51757"
            },
            "dist": {
                "type": "zip",
                "url": "https://api.github.com/repos/thephpleague/flysystem-memory/zipball/d0e87477c32e29f999b4de05e64c1adcddb51757",
                "reference": "d0e87477c32e29f999b4de05e64c1adcddb51757",
                "shasum": ""
            },
            "require": {
                "league/flysystem": "~1.0"
            },
            "require-dev": {
                "phpunit/phpunit": "^5.7.10"
            },
            "type": "library",
            "extra": {
                "branch-alias": {
                    "dev-master": "1.0-dev"
                }
            },
            "autoload": {
                "psr-4": {
                    "League\\Flysystem\\Memory\\": "src/"
                }
            },
            "notification-url": "https://packagist.org/downloads/",
            "license": [
                "MIT"
            ],
            "authors": [
                {
                    "name": "Chris Leppanen",
                    "email": "chris.leppanen@gmail.com",
                    "role": "Developer"
                }
            ],
            "description": "An in-memory adapter for Flysystem.",
            "homepage": "https://github.com/thephpleague/flysystem-memory",
            "keywords": [
                "Flysystem",
                "adapter",
                "memory"
            ],
            "time": "2019-05-30T21:34:13+00:00"
        },
        {
            "name": "michelf/php-markdown",
            "version": "1.9.0",
            "source": {
                "type": "git",
                "url": "https://github.com/michelf/php-markdown.git",
                "reference": "c83178d49e372ca967d1a8c77ae4e051b3a3c75c"
            },
            "dist": {
                "type": "zip",
                "url": "https://api.github.com/repos/michelf/php-markdown/zipball/c83178d49e372ca967d1a8c77ae4e051b3a3c75c",
                "reference": "c83178d49e372ca967d1a8c77ae4e051b3a3c75c",
                "shasum": ""
            },
            "require": {
                "php": ">=5.3.0"
            },
            "require-dev": {
                "phpunit/phpunit": ">=4.3 <5.8"
            },
            "type": "library",
            "autoload": {
                "psr-4": {
                    "Michelf\\": "Michelf/"
                }
            },
            "notification-url": "https://packagist.org/downloads/",
            "license": [
                "BSD-3-Clause"
            ],
            "authors": [
                {
                    "name": "Michel Fortin",
                    "email": "michel.fortin@michelf.ca",
                    "homepage": "https://michelf.ca/",
                    "role": "Developer"
                },
                {
                    "name": "John Gruber",
                    "homepage": "https://daringfireball.net/"
                }
            ],
            "description": "PHP Markdown",
            "homepage": "https://michelf.ca/projects/php-markdown/",
            "keywords": [
                "markdown"
            ],
            "time": "2019-12-02T02:32:27+00:00"
        },
        {
            "name": "misd/linkify",
            "version": "v1.1.4",
            "source": {
                "type": "git",
                "url": "https://github.com/misd-service-development/php-linkify.git",
                "reference": "3481b148806a23b4001712de645247a1a4dcc10a"
            },
            "dist": {
                "type": "zip",
                "url": "https://api.github.com/repos/misd-service-development/php-linkify/zipball/3481b148806a23b4001712de645247a1a4dcc10a",
                "reference": "3481b148806a23b4001712de645247a1a4dcc10a",
                "shasum": ""
            },
            "require": {
                "php": ">=5.3.0"
            },
            "require-dev": {
                "phpunit/phpunit": "^4.0 || ^5.0"
            },
            "type": "library",
            "extra": {
                "branch-alias": {
                    "dev-master": "1.1.x-dev"
                }
            },
            "autoload": {
                "psr-4": {
                    "Misd\\Linkify\\": "src/Misd/Linkify"
                }
            },
            "notification-url": "https://packagist.org/downloads/",
            "license": [
                "MIT"
            ],
            "description": "Converts URLs and email addresses in text into HTML links",
            "homepage": "https://github.com/misd-service-development/php-linkify",
            "keywords": [
                "convert",
                "email address",
                "link",
                "url"
            ],
            "time": "2017-08-17T08:33:35+00:00"
        },
        {
            "name": "monolog/monolog",
            "version": "1.25.3",
            "source": {
                "type": "git",
                "url": "https://github.com/Seldaek/monolog.git",
                "reference": "fa82921994db851a8becaf3787a9e73c5976b6f1"
            },
            "dist": {
                "type": "zip",
                "url": "https://api.github.com/repos/Seldaek/monolog/zipball/fa82921994db851a8becaf3787a9e73c5976b6f1",
                "reference": "fa82921994db851a8becaf3787a9e73c5976b6f1",
                "shasum": ""
            },
            "require": {
                "php": ">=5.3.0",
                "psr/log": "~1.0"
            },
            "provide": {
                "psr/log-implementation": "1.0.0"
            },
            "require-dev": {
                "aws/aws-sdk-php": "^2.4.9 || ^3.0",
                "doctrine/couchdb": "~1.0@dev",
                "graylog2/gelf-php": "~1.0",
                "jakub-onderka/php-parallel-lint": "0.9",
                "php-amqplib/php-amqplib": "~2.4",
                "php-console/php-console": "^3.1.3",
                "phpunit/phpunit": "~4.5",
                "phpunit/phpunit-mock-objects": "2.3.0",
                "ruflin/elastica": ">=0.90 <3.0",
                "sentry/sentry": "^0.13",
                "swiftmailer/swiftmailer": "^5.3|^6.0"
            },
            "suggest": {
                "aws/aws-sdk-php": "Allow sending log messages to AWS services like DynamoDB",
                "doctrine/couchdb": "Allow sending log messages to a CouchDB server",
                "ext-amqp": "Allow sending log messages to an AMQP server (1.0+ required)",
                "ext-mongo": "Allow sending log messages to a MongoDB server",
                "graylog2/gelf-php": "Allow sending log messages to a GrayLog2 server",
                "mongodb/mongodb": "Allow sending log messages to a MongoDB server via PHP Driver",
                "php-amqplib/php-amqplib": "Allow sending log messages to an AMQP server using php-amqplib",
                "php-console/php-console": "Allow sending log messages to Google Chrome",
                "rollbar/rollbar": "Allow sending log messages to Rollbar",
                "ruflin/elastica": "Allow sending log messages to an Elastic Search server",
                "sentry/sentry": "Allow sending log messages to a Sentry server"
            },
            "type": "library",
            "extra": {
                "branch-alias": {
                    "dev-master": "2.0.x-dev"
                }
            },
            "autoload": {
                "psr-4": {
                    "Monolog\\": "src/Monolog"
                }
            },
            "notification-url": "https://packagist.org/downloads/",
            "license": [
                "MIT"
            ],
            "authors": [
                {
                    "name": "Jordi Boggiano",
                    "email": "j.boggiano@seld.be",
                    "homepage": "http://seld.be"
                }
            ],
            "description": "Sends your logs to files, sockets, inboxes, databases and various web services",
            "homepage": "http://github.com/Seldaek/monolog",
            "keywords": [
                "log",
                "logging",
                "psr-3"
            ],
            "time": "2019-12-20T14:15:16+00:00"
        },
        {
            "name": "mrclay/minify",
            "version": "2.3.3",
            "source": {
                "type": "git",
                "url": "https://github.com/mrclay/minify.git",
                "reference": "1928e89208d28e91427b2f13b67acdbd8cd01ac9"
            },
            "dist": {
                "type": "zip",
                "url": "https://api.github.com/repos/mrclay/minify/zipball/1928e89208d28e91427b2f13b67acdbd8cd01ac9",
                "reference": "1928e89208d28e91427b2f13b67acdbd8cd01ac9",
                "shasum": ""
            },
            "require": {
                "ext-pcre": "*",
                "php": ">=5.2.1"
            },
            "require-dev": {
                "tubalmartin/cssmin": "~2.4.8"
            },
            "suggest": {
                "tubalmartin/cssmin": "Support minify with CSSMin (YUI PHP port)"
            },
            "type": "library",
            "autoload": {
                "classmap": [
                    "min/lib/"
                ]
            },
            "notification-url": "https://packagist.org/downloads/",
            "license": [
                "BSD-3-Clause"
            ],
            "authors": [
                {
                    "name": "Stephen Clay",
                    "email": "steve@mrclay.org",
                    "role": "Developer"
                }
            ],
            "description": "Minify is a PHP5 app that helps you follow several rules for client-side performance. It combines multiple CSS or Javascript files, removes unnecessary whitespace and comments, and serves them with gzip encoding and optimal client-side cache headers",
            "homepage": "http://code.google.com/p/minify/",
            "time": "2017-11-03T21:04:01+00:00"
        },
        {
            "name": "mtdowling/cron-expression",
            "version": "v1.2.1",
            "source": {
                "type": "git",
                "url": "https://github.com/mtdowling/cron-expression.git",
                "reference": "9504fa9ea681b586028adaaa0877db4aecf32bad"
            },
            "dist": {
                "type": "zip",
                "url": "https://api.github.com/repos/mtdowling/cron-expression/zipball/9504fa9ea681b586028adaaa0877db4aecf32bad",
                "reference": "9504fa9ea681b586028adaaa0877db4aecf32bad",
                "shasum": ""
            },
            "require": {
                "php": ">=5.3.2"
            },
            "require-dev": {
                "phpunit/phpunit": "~4.0|~5.0"
            },
            "type": "library",
            "autoload": {
                "psr-4": {
                    "Cron\\": "src/Cron/"
                }
            },
            "notification-url": "https://packagist.org/downloads/",
            "license": [
                "MIT"
            ],
            "authors": [
                {
                    "name": "Michael Dowling",
                    "email": "mtdowling@gmail.com",
                    "homepage": "https://github.com/mtdowling"
                }
            ],
            "description": "CRON for PHP: Calculate the next or previous run date and determine if a CRON expression is due",
            "keywords": [
                "cron",
                "schedule"
            ],
            "abandoned": "dragonmantank/cron-expression",
            "time": "2017-01-23T04:29:33+00:00"
        },
        {
            "name": "npm-asset/cropperjs",
            "version": "1.4.3",
            "dist": {
                "type": "tar",
                "url": "https://registry.npmjs.org/cropperjs/-/cropperjs-1.4.3.tgz"
            },
            "type": "npm-asset",
            "license": [
                "MIT"
            ]
        },
        {
            "name": "npm-asset/formdata-polyfill",
            "version": "3.0.15",
            "dist": {
                "type": "tar",
                "url": "https://registry.npmjs.org/formdata-polyfill/-/formdata-polyfill-3.0.15.tgz"
            },
            "type": "npm-asset",
            "license": [
                "MIT"
            ]
        },
        {
            "name": "npm-asset/jquery-cropper",
            "version": "1.0.1",
            "dist": {
                "type": "tar",
                "url": "https://registry.npmjs.org/jquery-cropper/-/jquery-cropper-1.0.1.tgz"
            },
            "type": "npm-asset",
            "license": [
                "MIT"
            ]
        },
        {
            "name": "npm-asset/weakmap-polyfill",
            "version": "2.0.0",
            "dist": {
                "type": "tar",
                "url": "https://registry.npmjs.org/weakmap-polyfill/-/weakmap-polyfill-2.0.0.tgz",
                "shasum": "8f28f935e3853896ad40747e5258db578d9dc8de"
            },
            "require-dev": {
                "npm-asset/es5-shim": ">=4.5.8,<5.0.0",
                "npm-asset/karma": ">=0.13.22,<0.14.0",
                "npm-asset/karma-chrome-launcher": ">=0.2.3,<0.3.0",
                "npm-asset/karma-detect-browsers": ">=2.1.0,<3.0.0",
                "npm-asset/karma-firefox-launcher": ">=0.1.7,<0.2.0",
                "npm-asset/karma-ie-launcher": ">=0.2.0,<0.3.0",
                "npm-asset/karma-mocha": ">=0.2.2,<0.3.0",
                "npm-asset/karma-mocha-reporter": ">=2.0.2,<3.0.0",
                "npm-asset/karma-safari-launcher": ">=0.1.1,<0.2.0",
                "npm-asset/mocha": ">=2.4.5,<3.0.0",
                "npm-asset/power-assert": ">=1.3.1,<2.0.0",
                "npm-asset/uglify-js": ">=2.6.2,<3.0.0"
            },
            "type": "npm-asset-library",
            "extra": {
                "npm-asset-bugs": {
                    "url": "https://github.com/polygonplanet/weakmap-polyfill/issues"
                },
                "npm-asset-main": "weakmap-polyfill.js",
                "npm-asset-directories": {
                    "test": "tests"
                },
                "npm-asset-repository": {
                    "type": "git",
                    "url": "git+https://github.com/polygonplanet/weakmap-polyfill.git"
                },
                "npm-asset-scripts": {
                    "minify": "uglifyjs weakmap-polyfill.js -o weakmap-polyfill.min.js --keep-fnames --comments -m -b ascii-only=true,beautify=false",
                    "test": "mocha tests/test-node && mocha tests/test-node-polyfill && karma start karma.conf.js",
                    "travis": "mocha tests/test-node && mocha tests/test-node-polyfill && karma start karma.conf.js --single-run"
                }
            },
            "license": [
                "MIT"
            ],
            "authors": [
                {
                    "name": "polygon planet"
                }
            ],
            "description": "ECMAScript6 WeakMap polyfill",
            "homepage": "https://github.com/polygonplanet/weakmap-polyfill",
            "keywords": [
                "ecmascript",
                "es2015",
                "es6",
                "javascript",
                "polyfill",
                "shim",
                "weakmap"
            ],
            "time": "2016-04-27T11:30:07+00:00"
        },
        {
            "name": "paragonie/random_compat",
            "version": "v9.99.99",
            "source": {
                "type": "git",
                "url": "https://github.com/paragonie/random_compat.git",
                "reference": "84b4dfb120c6f9b4ff7b3685f9b8f1aa365a0c95"
            },
            "dist": {
                "type": "zip",
                "url": "https://api.github.com/repos/paragonie/random_compat/zipball/84b4dfb120c6f9b4ff7b3685f9b8f1aa365a0c95",
                "reference": "84b4dfb120c6f9b4ff7b3685f9b8f1aa365a0c95",
                "shasum": ""
            },
            "require": {
                "php": "^7"
            },
            "require-dev": {
                "phpunit/phpunit": "4.*|5.*",
                "vimeo/psalm": "^1"
            },
            "suggest": {
                "ext-libsodium": "Provides a modern crypto API that can be used to generate random bytes."
            },
            "type": "library",
            "notification-url": "https://packagist.org/downloads/",
            "license": [
                "MIT"
            ],
            "authors": [
                {
                    "name": "Paragon Initiative Enterprises",
                    "email": "security@paragonie.com",
                    "homepage": "https://paragonie.com"
                }
            ],
            "description": "PHP 5.x polyfill for random_bytes() and random_int() from PHP 7",
            "keywords": [
                "csprng",
                "polyfill",
                "pseudorandom",
                "random"
            ],
            "time": "2018-07-02T15:55:56+00:00"
        },
        {
            "name": "peppeocchi/php-cron-scheduler",
            "version": "v2.4.1",
            "source": {
                "type": "git",
                "url": "https://github.com/peppeocchi/php-cron-scheduler.git",
                "reference": "e1fc0ada48db063aedf9651abc2f677c64035394"
            },
            "dist": {
                "type": "zip",
                "url": "https://api.github.com/repos/peppeocchi/php-cron-scheduler/zipball/e1fc0ada48db063aedf9651abc2f677c64035394",
                "reference": "e1fc0ada48db063aedf9651abc2f677c64035394",
                "shasum": ""
            },
            "require": {
                "mtdowling/cron-expression": "~1.0",
                "php": ">=5.5.9"
            },
            "require-dev": {
                "phpunit/phpunit": "~5.7",
                "satooshi/php-coveralls": "^1.0",
                "swiftmailer/swiftmailer": "~5.4 || ^6.0"
            },
            "suggest": {
                "swiftmailer/swiftmailer": "Required to send the output of a job to email address/es (~5.4 || ^6.0)."
            },
            "type": "library",
            "autoload": {
                "psr-4": {
                    "GO\\": "src/GO/"
                }
            },
            "notification-url": "https://packagist.org/downloads/",
            "license": [
                "MIT"
            ],
            "authors": [
                {
                    "name": "Giuseppe Occhipinti",
                    "email": "peppeocchi@gmail.com"
                },
                {
                    "name": "Carsten Windler",
                    "email": "carsten@carstenwindler.de",
                    "homepage": "http://carstenwindler.de",
                    "role": "Contributor"
                }
            ],
            "description": "PHP Cron Job Scheduler",
            "keywords": [
                "cron job",
                "scheduler"
            ],
            "time": "2019-10-25T06:58:21+00:00"
        },
        {
            "name": "php-di/invoker",
            "version": "1.3.3",
            "source": {
                "type": "git",
                "url": "https://github.com/PHP-DI/Invoker.git",
                "reference": "1f4ca63b9abc66109e53b255e465d0ddb5c2e3f7"
            },
            "dist": {
                "type": "zip",
                "url": "https://api.github.com/repos/PHP-DI/Invoker/zipball/1f4ca63b9abc66109e53b255e465d0ddb5c2e3f7",
                "reference": "1f4ca63b9abc66109e53b255e465d0ddb5c2e3f7",
                "shasum": ""
            },
            "require": {
                "container-interop/container-interop": "~1.1"
            },
            "require-dev": {
                "athletic/athletic": "~0.1.8",
                "phpunit/phpunit": "~4.5"
            },
            "type": "library",
            "autoload": {
                "psr-4": {
                    "Invoker\\": "src/"
                }
            },
            "notification-url": "https://packagist.org/downloads/",
            "license": [
                "MIT"
            ],
            "description": "Generic and extensible callable invoker",
            "homepage": "https://github.com/PHP-DI/Invoker",
            "keywords": [
                "callable",
                "dependency",
                "dependency-injection",
                "injection",
                "invoke",
                "invoker"
            ],
            "time": "2016-07-14T13:09:58+00:00"
        },
        {
            "name": "php-di/php-di",
            "version": "5.4.6",
            "source": {
                "type": "git",
                "url": "https://github.com/PHP-DI/PHP-DI.git",
                "reference": "3f9255659595f3e289f473778bb6c51aa72abbbd"
            },
            "dist": {
                "type": "zip",
                "url": "https://api.github.com/repos/PHP-DI/PHP-DI/zipball/3f9255659595f3e289f473778bb6c51aa72abbbd",
                "reference": "3f9255659595f3e289f473778bb6c51aa72abbbd",
                "shasum": ""
            },
            "require": {
                "container-interop/container-interop": "~1.2",
                "php": ">=5.5.0",
                "php-di/invoker": "^1.3.2",
                "php-di/phpdoc-reader": "^2.0.1",
                "psr/container": "~1.0"
            },
            "provide": {
                "container-interop/container-interop-implementation": "^1.0",
                "psr/container-implementation": "^1.0"
            },
            "replace": {
                "mnapoli/php-di": "*"
            },
            "require-dev": {
                "doctrine/annotations": "~1.2",
                "doctrine/cache": "~1.4",
                "mnapoli/phpunit-easymock": "~0.2.0",
                "ocramius/proxy-manager": "~1.0|~2.0",
                "phpbench/phpbench": "@dev",
                "phpunit/phpunit": "~4.5"
            },
            "suggest": {
                "doctrine/annotations": "Install it if you want to use annotations (version ~1.2)",
                "doctrine/cache": "Install it if you want to use the cache (version ~1.4)",
                "ocramius/proxy-manager": "Install it if you want to use lazy injection (version ~1.0 or ~2.0)"
            },
            "type": "library",
            "autoload": {
                "psr-4": {
                    "DI\\": "src/DI/"
                },
                "files": [
                    "src/DI/functions.php"
                ]
            },
            "notification-url": "https://packagist.org/downloads/",
            "license": [
                "MIT"
            ],
            "description": "The dependency injection container for humans",
            "homepage": "http://php-di.org/",
            "keywords": [
                "container",
                "dependency injection",
                "di"
            ],
            "time": "2017-12-03T08:20:27+00:00"
        },
        {
            "name": "php-di/phpdoc-reader",
            "version": "2.1.1",
            "source": {
                "type": "git",
                "url": "https://github.com/PHP-DI/PhpDocReader.git",
                "reference": "15678f7451c020226807f520efb867ad26fbbfcf"
            },
            "dist": {
                "type": "zip",
                "url": "https://api.github.com/repos/PHP-DI/PhpDocReader/zipball/15678f7451c020226807f520efb867ad26fbbfcf",
                "reference": "15678f7451c020226807f520efb867ad26fbbfcf",
                "shasum": ""
            },
            "require": {
                "php": ">=5.4.0"
            },
            "require-dev": {
                "phpunit/phpunit": "~4.6"
            },
            "type": "library",
            "autoload": {
                "psr-4": {
                    "PhpDocReader\\": "src/PhpDocReader"
                }
            },
            "notification-url": "https://packagist.org/downloads/",
            "license": [
                "MIT"
            ],
            "description": "PhpDocReader parses @var and @param values in PHP docblocks (supports namespaced class names with the same resolution rules as PHP)",
            "keywords": [
                "phpdoc",
                "reflection"
            ],
            "time": "2019-09-26T11:24:58+00:00"
        },
        {
            "name": "psr/cache",
            "version": "1.0.1",
            "source": {
                "type": "git",
                "url": "https://github.com/php-fig/cache.git",
                "reference": "d11b50ad223250cf17b86e38383413f5a6764bf8"
            },
            "dist": {
                "type": "zip",
                "url": "https://api.github.com/repos/php-fig/cache/zipball/d11b50ad223250cf17b86e38383413f5a6764bf8",
                "reference": "d11b50ad223250cf17b86e38383413f5a6764bf8",
                "shasum": ""
            },
            "require": {
                "php": ">=5.3.0"
            },
            "type": "library",
            "extra": {
                "branch-alias": {
                    "dev-master": "1.0.x-dev"
                }
            },
            "autoload": {
                "psr-4": {
                    "Psr\\Cache\\": "src/"
                }
            },
            "notification-url": "https://packagist.org/downloads/",
            "license": [
                "MIT"
            ],
            "authors": [
                {
                    "name": "PHP-FIG",
                    "homepage": "http://www.php-fig.org/"
                }
            ],
            "description": "Common interface for caching libraries",
            "keywords": [
                "cache",
                "psr",
                "psr-6"
            ],
            "time": "2016-08-06T20:24:11+00:00"
        },
        {
            "name": "psr/container",
            "version": "1.0.0",
            "source": {
                "type": "git",
                "url": "https://github.com/php-fig/container.git",
                "reference": "b7ce3b176482dbbc1245ebf52b181af44c2cf55f"
            },
            "dist": {
                "type": "zip",
                "url": "https://api.github.com/repos/php-fig/container/zipball/b7ce3b176482dbbc1245ebf52b181af44c2cf55f",
                "reference": "b7ce3b176482dbbc1245ebf52b181af44c2cf55f",
                "shasum": ""
            },
            "require": {
                "php": ">=5.3.0"
            },
            "type": "library",
            "extra": {
                "branch-alias": {
                    "dev-master": "1.0.x-dev"
                }
            },
            "autoload": {
                "psr-4": {
                    "Psr\\Container\\": "src/"
                }
            },
            "notification-url": "https://packagist.org/downloads/",
            "license": [
                "MIT"
            ],
            "authors": [
                {
                    "name": "PHP-FIG",
                    "homepage": "http://www.php-fig.org/"
                }
            ],
            "description": "Common Container Interface (PHP FIG PSR-11)",
            "homepage": "https://github.com/php-fig/container",
            "keywords": [
                "PSR-11",
                "container",
                "container-interface",
                "container-interop",
                "psr"
            ],
            "time": "2017-02-14T16:28:37+00:00"
        },
        {
            "name": "psr/http-message",
            "version": "1.0.1",
            "source": {
                "type": "git",
                "url": "https://github.com/php-fig/http-message.git",
                "reference": "f6561bf28d520154e4b0ec72be95418abe6d9363"
            },
            "dist": {
                "type": "zip",
                "url": "https://api.github.com/repos/php-fig/http-message/zipball/f6561bf28d520154e4b0ec72be95418abe6d9363",
                "reference": "f6561bf28d520154e4b0ec72be95418abe6d9363",
                "shasum": ""
            },
            "require": {
                "php": ">=5.3.0"
            },
            "type": "library",
            "extra": {
                "branch-alias": {
                    "dev-master": "1.0.x-dev"
                }
            },
            "autoload": {
                "psr-4": {
                    "Psr\\Http\\Message\\": "src/"
                }
            },
            "notification-url": "https://packagist.org/downloads/",
            "license": [
                "MIT"
            ],
            "authors": [
                {
                    "name": "PHP-FIG",
                    "homepage": "http://www.php-fig.org/"
                }
            ],
            "description": "Common interface for HTTP messages",
            "homepage": "https://github.com/php-fig/http-message",
            "keywords": [
                "http",
                "http-message",
                "psr",
                "psr-7",
                "request",
                "response"
            ],
            "time": "2016-08-06T14:39:51+00:00"
        },
        {
            "name": "psr/log",
            "version": "1.1.2",
            "source": {
                "type": "git",
                "url": "https://github.com/php-fig/log.git",
                "reference": "446d54b4cb6bf489fc9d75f55843658e6f25d801"
            },
            "dist": {
                "type": "zip",
                "url": "https://api.github.com/repos/php-fig/log/zipball/446d54b4cb6bf489fc9d75f55843658e6f25d801",
                "reference": "446d54b4cb6bf489fc9d75f55843658e6f25d801",
                "shasum": ""
            },
            "require": {
                "php": ">=5.3.0"
            },
            "type": "library",
            "extra": {
                "branch-alias": {
                    "dev-master": "1.1.x-dev"
                }
            },
            "autoload": {
                "psr-4": {
                    "Psr\\Log\\": "Psr/Log/"
                }
            },
            "notification-url": "https://packagist.org/downloads/",
            "license": [
                "MIT"
            ],
            "authors": [
                {
                    "name": "PHP-FIG",
                    "homepage": "http://www.php-fig.org/"
                }
            ],
            "description": "Common interface for logging libraries",
            "homepage": "https://github.com/php-fig/log",
            "keywords": [
                "log",
                "psr",
                "psr-3"
            ],
            "time": "2019-11-01T11:05:21+00:00"
        },
        {
            "name": "psr/simple-cache",
            "version": "1.0.1",
            "source": {
                "type": "git",
                "url": "https://github.com/php-fig/simple-cache.git",
                "reference": "408d5eafb83c57f6365a3ca330ff23aa4a5fa39b"
            },
            "dist": {
                "type": "zip",
                "url": "https://api.github.com/repos/php-fig/simple-cache/zipball/408d5eafb83c57f6365a3ca330ff23aa4a5fa39b",
                "reference": "408d5eafb83c57f6365a3ca330ff23aa4a5fa39b",
                "shasum": ""
            },
            "require": {
                "php": ">=5.3.0"
            },
            "type": "library",
            "extra": {
                "branch-alias": {
                    "dev-master": "1.0.x-dev"
                }
            },
            "autoload": {
                "psr-4": {
                    "Psr\\SimpleCache\\": "src/"
                }
            },
            "notification-url": "https://packagist.org/downloads/",
            "license": [
                "MIT"
            ],
            "authors": [
                {
                    "name": "PHP-FIG",
                    "homepage": "http://www.php-fig.org/"
                }
            ],
            "description": "Common interfaces for simple caching",
            "keywords": [
                "cache",
                "caching",
                "psr",
                "psr-16",
                "simple-cache"
            ],
            "time": "2017-10-23T01:57:42+00:00"
        },
        {
            "name": "ralouphie/getallheaders",
            "version": "3.0.3",
            "source": {
                "type": "git",
                "url": "https://github.com/ralouphie/getallheaders.git",
                "reference": "120b605dfeb996808c31b6477290a714d356e822"
            },
            "dist": {
                "type": "zip",
                "url": "https://api.github.com/repos/ralouphie/getallheaders/zipball/120b605dfeb996808c31b6477290a714d356e822",
                "reference": "120b605dfeb996808c31b6477290a714d356e822",
                "shasum": ""
            },
            "require": {
                "php": ">=5.6"
            },
            "require-dev": {
                "php-coveralls/php-coveralls": "^2.1",
                "phpunit/phpunit": "^5 || ^6.5"
            },
            "type": "library",
            "autoload": {
                "files": [
                    "src/getallheaders.php"
                ]
            },
            "notification-url": "https://packagist.org/downloads/",
            "license": [
                "MIT"
            ],
            "authors": [
                {
                    "name": "Ralph Khattar",
                    "email": "ralph.khattar@gmail.com"
                }
            ],
            "description": "A polyfill for getallheaders.",
            "time": "2019-03-08T08:55:37+00:00"
        },
        {
            "name": "react/promise",
            "version": "v2.7.1",
            "source": {
                "type": "git",
                "url": "https://github.com/reactphp/promise.git",
                "reference": "31ffa96f8d2ed0341a57848cbb84d88b89dd664d"
            },
            "dist": {
                "type": "zip",
                "url": "https://api.github.com/repos/reactphp/promise/zipball/31ffa96f8d2ed0341a57848cbb84d88b89dd664d",
                "reference": "31ffa96f8d2ed0341a57848cbb84d88b89dd664d",
                "shasum": ""
            },
            "require": {
                "php": ">=5.4.0"
            },
            "require-dev": {
                "phpunit/phpunit": "~4.8"
            },
            "type": "library",
            "autoload": {
                "psr-4": {
                    "React\\Promise\\": "src/"
                },
                "files": [
                    "src/functions_include.php"
                ]
            },
            "notification-url": "https://packagist.org/downloads/",
            "license": [
                "MIT"
            ],
            "authors": [
                {
                    "name": "Jan Sorgalla",
                    "email": "jsorgalla@gmail.com"
                }
            ],
            "description": "A lightweight implementation of CommonJS Promises/A for PHP",
            "keywords": [
                "promise",
                "promises"
            ],
            "time": "2019-01-07T21:25:54+00:00"
        },
        {
            "name": "roave/security-advisories",
            "version": "dev-master",
            "source": {
                "type": "git",
                "url": "https://github.com/Roave/SecurityAdvisories.git",
                "reference": "1df6b9d09d2b074fd3f0f10a7696d9f797d4772c"
            },
            "dist": {
                "type": "zip",
                "url": "https://api.github.com/repos/Roave/SecurityAdvisories/zipball/1df6b9d09d2b074fd3f0f10a7696d9f797d4772c",
                "reference": "1df6b9d09d2b074fd3f0f10a7696d9f797d4772c",
                "shasum": ""
            },
            "conflict": {
                "3f/pygmentize": "<1.2",
                "adodb/adodb-php": "<5.20.12",
                "alterphp/easyadmin-extension-bundle": ">=1.2,<1.2.11|>=1.3,<1.3.1",
                "amphp/artax": "<1.0.6|>=2,<2.0.6",
                "amphp/http": "<1.0.1",
                "api-platform/core": ">=2.2,<2.2.10|>=2.3,<2.3.6",
                "asymmetricrypt/asymmetricrypt": ">=0,<9.9.99",
                "aws/aws-sdk-php": ">=3,<3.2.1",
                "bagisto/bagisto": "<0.1.5",
                "bolt/bolt": "<3.6.10",
                "brightlocal/phpwhois": "<=4.2.5",
                "bugsnag/bugsnag-laravel": ">=2,<2.0.2",
                "cakephp/cakephp": ">=1.3,<1.3.18|>=2,<2.4.99|>=2.5,<2.5.99|>=2.6,<2.6.12|>=2.7,<2.7.6|>=3,<3.5.18|>=3.6,<3.6.15|>=3.7,<3.7.7",
                "cart2quote/module-quotation": ">=4.1.6,<=4.4.5|>=5,<5.4.4",
                "cartalyst/sentry": "<=2.1.6",
                "centreon/centreon": "<18.10.8|>=19,<19.4.5",
                "cesnet/simplesamlphp-module-proxystatistics": "<3.1",
                "codeigniter/framework": "<=3.0.6",
                "composer/composer": "<=1-alpha.11",
                "contao-components/mediaelement": ">=2.14.2,<2.21.1",
                "contao/core": ">=2,<3.5.39",
                "contao/core-bundle": ">=4,<4.4.46|>=4.5,<4.8.6",
                "contao/listing-bundle": ">=4,<4.4.8",
                "datadog/dd-trace": ">=0.30,<0.30.2",
                "david-garcia/phpwhois": "<=4.3.1",
                "doctrine/annotations": ">=1,<1.2.7",
                "doctrine/cache": ">=1,<1.3.2|>=1.4,<1.4.2",
                "doctrine/common": ">=2,<2.4.3|>=2.5,<2.5.1",
                "doctrine/dbal": ">=2,<2.0.8|>=2.1,<2.1.2",
                "doctrine/doctrine-bundle": "<1.5.2",
                "doctrine/doctrine-module": "<=0.7.1",
                "doctrine/mongodb-odm": ">=1,<1.0.2",
                "doctrine/mongodb-odm-bundle": ">=2,<3.0.1",
                "doctrine/orm": ">=2,<2.4.8|>=2.5,<2.5.1",
                "dolibarr/dolibarr": "<=10.0.6",
                "dompdf/dompdf": ">=0.6,<0.6.2",
                "drupal/core": ">=7,<7.69|>=8,<8.7.11|>=8.8,<8.8.1",
                "drupal/drupal": ">=7,<7.69|>=8,<8.7.11|>=8.8,<8.8.1",
                "endroid/qr-code-bundle": "<3.4.2",
                "enshrined/svg-sanitize": "<0.12",
                "erusev/parsedown": "<1.7.2",
                "ezsystems/ezfind-ls": ">=5.3,<5.3.6.1|>=5.4,<5.4.11.1|>=2017.12,<2017.12.0.1",
                "ezsystems/ezplatform": ">=1.7,<1.7.9.1|>=1.13,<1.13.5.1|>=2.5,<2.5.4",
                "ezsystems/ezplatform-admin-ui": ">=1.3,<1.3.5|>=1.4,<1.4.6",
                "ezsystems/ezplatform-admin-ui-assets": ">=4,<4.2",
                "ezsystems/ezplatform-user": ">=1,<1.0.1",
                "ezsystems/ezpublish-kernel": ">=5.3,<5.3.12.1|>=5.4,<5.4.13.1|>=6,<6.7.9.1|>=6.8,<6.13.5.1|>=7,<7.2.4.1|>=7.3,<7.3.2.1",
                "ezsystems/ezpublish-legacy": ">=5.3,<5.3.12.6|>=5.4,<5.4.12.3|>=2011,<2017.12.4.3|>=2018.6,<2018.6.1.4|>=2018.9,<2018.9.1.3",
                "ezsystems/repository-forms": ">=2.3,<2.3.2.1",
                "ezyang/htmlpurifier": "<4.1.1",
                "firebase/php-jwt": "<2",
                "fooman/tcpdf": "<6.2.22",
                "fossar/tcpdf-parser": "<6.2.22",
                "friendsofsymfony/rest-bundle": ">=1.2,<1.2.2",
                "friendsofsymfony/user-bundle": ">=1.2,<1.3.5",
                "fuel/core": "<1.8.1",
                "getgrav/grav": "<1.7-beta.8",
                "gree/jose": "<=2.2",
                "gregwar/rst": "<1.0.3",
                "guzzlehttp/guzzle": ">=4-rc.2,<4.2.4|>=5,<5.3.1|>=6,<6.2.1",
                "illuminate/auth": ">=4,<4.0.99|>=4.1,<=4.1.31|>=4.2,<=4.2.22|>=5,<=5.0.35|>=5.1,<=5.1.46|>=5.2,<=5.2.45|>=5.3,<=5.3.31|>=5.4,<=5.4.36|>=5.5,<5.5.10",
                "illuminate/cookie": ">=4,<=4.0.11|>=4.1,<=4.1.31|>=4.2,<=4.2.22|>=5,<=5.0.35|>=5.1,<=5.1.46|>=5.2,<=5.2.45|>=5.3,<=5.3.31|>=5.4,<=5.4.36|>=5.5,<5.5.42|>=5.6,<5.6.30",
                "illuminate/database": ">=4,<4.0.99|>=4.1,<4.1.29",
                "illuminate/encryption": ">=4,<=4.0.11|>=4.1,<=4.1.31|>=4.2,<=4.2.22|>=5,<=5.0.35|>=5.1,<=5.1.46|>=5.2,<=5.2.45|>=5.3,<=5.3.31|>=5.4,<=5.4.36|>=5.5,<5.5.40|>=5.6,<5.6.15",
                "ivankristianto/phpwhois": "<=4.3",
                "james-heinrich/getid3": "<1.9.9",
                "joomla/session": "<1.3.1",
                "jsmitty12/phpwhois": "<5.1",
                "kazist/phpwhois": "<=4.2.6",
                "kreait/firebase-php": ">=3.2,<3.8.1",
                "la-haute-societe/tcpdf": "<6.2.22",
                "laravel/framework": ">=4,<4.0.99|>=4.1,<=4.1.31|>=4.2,<=4.2.22|>=5,<=5.0.35|>=5.1,<=5.1.46|>=5.2,<=5.2.45|>=5.3,<=5.3.31|>=5.4,<=5.4.36|>=5.5,<5.5.42|>=5.6,<5.6.30",
                "laravel/socialite": ">=1,<1.0.99|>=2,<2.0.10",
                "league/commonmark": "<0.18.3",
                "librenms/librenms": "<1.53",
                "magento/community-edition": ">=2,<2.2.10|>=2.3,<2.3.3",
                "magento/magento1ce": "<1.9.4.3",
                "magento/magento1ee": ">=1,<1.14.4.3",
                "magento/product-community-edition": ">=2,<2.2.10|>=2.3,<2.3.2-p.2",
                "monolog/monolog": ">=1.8,<1.12",
                "namshi/jose": "<2.2",
                "onelogin/php-saml": "<2.10.4",
                "oneup/uploader-bundle": "<1.9.3|>=2,<2.1.5",
                "openid/php-openid": "<2.3",
                "oro/crm": ">=1.7,<1.7.4",
                "oro/platform": ">=1.7,<1.7.4",
                "padraic/humbug_get_contents": "<1.1.2",
                "pagarme/pagarme-php": ">=0,<3",
                "paragonie/random_compat": "<2",
                "paypal/merchant-sdk-php": "<3.12",
                "pear/archive_tar": "<1.4.4",
                "phpfastcache/phpfastcache": ">=5,<5.0.13",
                "phpmailer/phpmailer": ">=5,<5.2.27|>=6,<6.0.6",
                "phpmyadmin/phpmyadmin": "<4.9.2",
                "phpoffice/phpexcel": "<1.8.2",
                "phpoffice/phpspreadsheet": "<1.8",
                "phpunit/phpunit": ">=4.8.19,<4.8.28|>=5.0.10,<5.6.3",
                "phpwhois/phpwhois": "<=4.2.5",
                "phpxmlrpc/extras": "<0.6.1",
                "pimcore/pimcore": "<6.3",
                "prestashop/autoupgrade": ">=4,<4.10.1",
                "prestashop/gamification": "<2.3.2",
                "prestashop/ps_facetedsearch": "<3.4.1",
                "privatebin/privatebin": "<1.2.2|>=1.3,<1.3.2",
                "propel/propel": ">=2-alpha.1,<=2-alpha.7",
                "propel/propel1": ">=1,<=1.7.1",
                "pusher/pusher-php-server": "<2.2.1",
                "robrichards/xmlseclibs": "<3.0.4",
                "sabre/dav": ">=1.6,<1.6.99|>=1.7,<1.7.11|>=1.8,<1.8.9",
                "scheb/two-factor-bundle": ">=0,<3.26|>=4,<4.11",
                "sensiolabs/connect": "<4.2.3",
                "serluck/phpwhois": "<=4.2.6",
                "shopware/shopware": "<5.3.7",
                "silverstripe/admin": ">=1.0.3,<1.0.4|>=1.1,<1.1.1",
                "silverstripe/assets": ">=1,<1.3.5",
                "silverstripe/cms": "<4.3.6|>=4.4,<4.4.4",
                "silverstripe/comments": ">=1.3,<1.9.99|>=2,<2.9.99|>=3,<3.1.1",
                "silverstripe/forum": "<=0.6.1|>=0.7,<=0.7.3",
                "silverstripe/framework": "<4.4.5|>=4.5,<4.5.2",
                "silverstripe/graphql": ">=2,<2.0.5|>=3,<3.1.2",
                "silverstripe/registry": ">=2.1,<2.1.2|>=2.2,<2.2.1",
                "silverstripe/restfulserver": ">=1,<1.0.9|>=2,<2.0.4",
                "silverstripe/subsites": ">=2,<2.1.1",
                "silverstripe/taxonomy": ">=1.3,<1.3.1|>=2,<2.0.1",
                "silverstripe/userforms": "<3",
                "simple-updates/phpwhois": "<=1",
                "simplesamlphp/saml2": "<1.10.6|>=2,<2.3.8|>=3,<3.1.4",
                "simplesamlphp/simplesamlphp": "<1.18.4",
                "simplesamlphp/simplesamlphp-module-infocard": "<1.0.1",
                "simplito/elliptic-php": "<1.0.6",
                "slim/slim": "<2.6",
                "smarty/smarty": "<3.1.33",
                "socalnick/scn-social-auth": "<1.15.2",
                "spoonity/tcpdf": "<6.2.22",
                "squizlabs/php_codesniffer": ">=1,<2.8.1|>=3,<3.0.1",
                "stormpath/sdk": ">=0,<9.9.99",
                "studio-42/elfinder": "<2.1.49",
                "swiftmailer/swiftmailer": ">=4,<5.4.5",
                "sylius/admin-bundle": ">=1,<1.0.17|>=1.1,<1.1.9|>=1.2,<1.2.2",
                "sylius/grid": ">=1,<1.1.19|>=1.2,<1.2.18|>=1.3,<1.3.13|>=1.4,<1.4.5|>=1.5,<1.5.1",
                "sylius/grid-bundle": ">=1,<1.1.19|>=1.2,<1.2.18|>=1.3,<1.3.13|>=1.4,<1.4.5|>=1.5,<1.5.1",
                "sylius/resource-bundle": "<1.3.13|>=1.4,<1.4.6|>=1.5,<1.5.1|>=1.6,<1.6.3",
                "sylius/sylius": "<1.3.16|>=1.4,<1.4.12|>=1.5,<1.5.9|>=1.6,<1.6.5",
                "symbiote/silverstripe-multivaluefield": ">=3,<3.0.99",
                "symbiote/silverstripe-versionedfiles": "<=2.0.3",
                "symfony/cache": ">=3.1,<3.4.35|>=4,<4.2.12|>=4.3,<4.3.8",
                "symfony/dependency-injection": ">=2,<2.0.17|>=2.7,<2.7.51|>=2.8,<2.8.50|>=3,<3.4.26|>=4,<4.1.12|>=4.2,<4.2.7",
                "symfony/form": ">=2.3,<2.3.35|>=2.4,<2.6.12|>=2.7,<2.7.50|>=2.8,<2.8.49|>=3,<3.4.20|>=4,<4.0.15|>=4.1,<4.1.9|>=4.2,<4.2.1",
                "symfony/framework-bundle": ">=2,<2.3.18|>=2.4,<2.4.8|>=2.5,<2.5.2|>=2.7,<2.7.51|>=2.8,<2.8.50|>=3,<3.4.26|>=4,<4.1.12|>=4.2,<4.2.7",
                "symfony/http-foundation": ">=2,<2.8.52|>=3,<3.4.35|>=4,<4.2.12|>=4.3,<4.3.8",
                "symfony/http-kernel": ">=2,<2.8.52|>=3,<3.4.35|>=4,<4.2.12|>=4.3,<4.3.8",
                "symfony/intl": ">=2.7,<2.7.38|>=2.8,<2.8.31|>=3,<3.2.14|>=3.3,<3.3.13",
                "symfony/mime": ">=4.3,<4.3.8",
                "symfony/phpunit-bridge": ">=2.8,<2.8.50|>=3,<3.4.26|>=4,<4.1.12|>=4.2,<4.2.7",
                "symfony/polyfill": ">=1,<1.10",
                "symfony/polyfill-php55": ">=1,<1.10",
                "symfony/proxy-manager-bridge": ">=2.7,<2.7.51|>=2.8,<2.8.50|>=3,<3.4.26|>=4,<4.1.12|>=4.2,<4.2.7",
                "symfony/routing": ">=2,<2.0.19",
                "symfony/security": ">=2,<2.7.51|>=2.8,<2.8.50|>=3,<3.4.26|>=4,<4.1.12|>=4.2,<4.2.7",
                "symfony/security-bundle": ">=2,<2.7.48|>=2.8,<2.8.41|>=3,<3.3.17|>=3.4,<3.4.11|>=4,<4.0.11",
                "symfony/security-core": ">=2.4,<2.6.13|>=2.7,<2.7.9|>=2.7.30,<2.7.32|>=2.8,<2.8.37|>=3,<3.3.17|>=3.4,<3.4.7|>=4,<4.0.7",
                "symfony/security-csrf": ">=2.4,<2.7.48|>=2.8,<2.8.41|>=3,<3.3.17|>=3.4,<3.4.11|>=4,<4.0.11",
                "symfony/security-guard": ">=2.8,<2.8.41|>=3,<3.3.17|>=3.4,<3.4.11|>=4,<4.0.11",
                "symfony/security-http": ">=2.3,<2.3.41|>=2.4,<2.7.51|>=2.8,<2.8.50|>=3,<3.4.26|>=4,<4.2.12|>=4.3,<4.3.8",
                "symfony/serializer": ">=2,<2.0.11",
                "symfony/symfony": ">=2,<2.8.52|>=3,<3.4.35|>=4,<4.2.12|>=4.3,<4.3.8",
                "symfony/translation": ">=2,<2.0.17",
                "symfony/validator": ">=2,<2.0.24|>=2.1,<2.1.12|>=2.2,<2.2.5|>=2.3,<2.3.3",
                "symfony/var-exporter": ">=4.2,<4.2.12|>=4.3,<4.3.8",
                "symfony/web-profiler-bundle": ">=2,<2.3.19|>=2.4,<2.4.9|>=2.5,<2.5.4",
                "symfony/yaml": ">=2,<2.0.22|>=2.1,<2.1.7",
                "tecnickcom/tcpdf": "<6.2.22",
                "thelia/backoffice-default-template": ">=2.1,<2.1.2",
                "thelia/thelia": ">=2.1-beta.1,<2.1.3",
                "theonedemon/phpwhois": "<=4.2.5",
                "titon/framework": ">=0,<9.9.99",
                "truckersmp/phpwhois": "<=4.3.1",
                "twig/twig": "<1.38|>=2,<2.7",
                "typo3/cms": ">=6.2,<6.2.30|>=7,<7.6.32|>=8,<8.7.30|>=9,<9.5.12|>=10,<10.2.1",
                "typo3/cms-core": ">=8,<8.7.30|>=9,<9.5.12|>=10,<10.2.1",
                "typo3/flow": ">=1,<1.0.4|>=1.1,<1.1.1|>=2,<2.0.1|>=2.3,<2.3.16|>=3,<3.0.10|>=3.1,<3.1.7|>=3.2,<3.2.7|>=3.3,<3.3.5",
                "typo3/neos": ">=1.1,<1.1.3|>=1.2,<1.2.13|>=2,<2.0.4",
                "typo3/phar-stream-wrapper": ">=1,<2.1.1|>=3,<3.1.1",
                "ua-parser/uap-php": "<3.8",
                "usmanhalalit/pixie": "<1.0.3|>=2,<2.0.2",
                "verot/class.upload.php": "<1.0.3|>=2,<2.0.4",
                "wallabag/tcpdf": "<6.2.22",
                "willdurand/js-translation-bundle": "<2.1.1",
                "yii2mod/yii2-cms": "<1.9.2",
                "yiisoft/yii": ">=1.1.14,<1.1.15",
                "yiisoft/yii2": "<2.0.15",
                "yiisoft/yii2-bootstrap": "<2.0.4",
                "yiisoft/yii2-dev": "<2.0.15",
                "yiisoft/yii2-elasticsearch": "<2.0.5",
                "yiisoft/yii2-gii": "<2.0.4",
                "yiisoft/yii2-jui": "<2.0.4",
                "yiisoft/yii2-redis": "<2.0.8",
                "yourls/yourls": "<1.7.4",
                "zendframework/zend-cache": ">=2.4,<2.4.8|>=2.5,<2.5.3",
                "zendframework/zend-captcha": ">=2,<2.4.9|>=2.5,<2.5.2",
                "zendframework/zend-crypt": ">=2,<2.4.9|>=2.5,<2.5.2",
                "zendframework/zend-db": ">=2,<2.0.99|>=2.1,<2.1.99|>=2.2,<2.2.10|>=2.3,<2.3.5",
                "zendframework/zend-developer-tools": ">=1.2.2,<1.2.3",
                "zendframework/zend-diactoros": ">=1,<1.8.4",
                "zendframework/zend-feed": ">=1,<2.10.3",
                "zendframework/zend-form": ">=2,<2.2.7|>=2.3,<2.3.1",
                "zendframework/zend-http": ">=1,<2.8.1",
                "zendframework/zend-json": ">=2.1,<2.1.6|>=2.2,<2.2.6",
                "zendframework/zend-ldap": ">=2,<2.0.99|>=2.1,<2.1.99|>=2.2,<2.2.8|>=2.3,<2.3.3",
                "zendframework/zend-mail": ">=2,<2.4.11|>=2.5,<2.7.2",
                "zendframework/zend-navigation": ">=2,<2.2.7|>=2.3,<2.3.1",
                "zendframework/zend-session": ">=2,<2.0.99|>=2.1,<2.1.99|>=2.2,<2.2.9|>=2.3,<2.3.4",
                "zendframework/zend-validator": ">=2.3,<2.3.6",
                "zendframework/zend-view": ">=2,<2.2.7|>=2.3,<2.3.1",
                "zendframework/zend-xmlrpc": ">=2.1,<2.1.6|>=2.2,<2.2.6",
                "zendframework/zendframework": "<2.5.1",
                "zendframework/zendframework1": "<1.12.20",
                "zendframework/zendopenid": ">=2,<2.0.2",
                "zendframework/zendxml": ">=1,<1.0.1",
                "zetacomponents/mail": "<1.8.2",
                "zf-commons/zfc-user": "<1.2.2",
                "zfcampus/zf-apigility-doctrine": ">=1,<1.0.3",
                "zfr/zfr-oauth2-server-module": "<0.1.2"
            },
            "type": "metapackage",
            "notification-url": "https://packagist.org/downloads/",
            "license": [
                "MIT"
            ],
            "authors": [
                {
                    "name": "Marco Pivetta",
                    "email": "ocramius@gmail.com",
                    "role": "maintainer"
                },
                {
                    "name": "Ilya Tribusean",
                    "email": "slash3b@gmail.com",
                    "role": "maintainer"
                }
            ],
            "description": "Prevents installation of composer packages with known security vulnerabilities: no API, simply require it",
            "time": "2020-02-19T06:23:50+00:00"
        },
        {
            "name": "robmorgan/phinx",
            "version": "0.11.1",
            "source": {
                "type": "git",
                "url": "https://github.com/cakephp/phinx.git",
                "reference": "a6cced878695d26396b26dfd62ce300aea07de05"
            },
            "dist": {
                "type": "zip",
                "url": "https://api.github.com/repos/cakephp/phinx/zipball/a6cced878695d26396b26dfd62ce300aea07de05",
                "reference": "a6cced878695d26396b26dfd62ce300aea07de05",
                "shasum": ""
            },
            "require": {
                "cakephp/collection": "^3.6",
                "cakephp/core": "^3.6",
                "cakephp/database": "^3.6",
                "cakephp/datasource": "^3.6",
                "php": ">=5.6",
                "symfony/config": "^3.4|^4.0",
                "symfony/console": "^3.4|^4.0",
                "symfony/yaml": "^3.4|^4.0"
            },
            "require-dev": {
                "cakephp/cakephp-codesniffer": "^3.0",
                "phpunit/phpunit": ">=5.7,<8.0",
                "sebastian/comparator": ">=1.2.3"
            },
            "bin": [
                "bin/phinx"
            ],
            "type": "library",
            "autoload": {
                "psr-4": {
                    "Phinx\\": "src/Phinx/"
                }
            },
            "notification-url": "https://packagist.org/downloads/",
            "license": [
                "MIT"
            ],
            "authors": [
                {
                    "name": "Rob Morgan",
                    "email": "robbym@gmail.com",
                    "homepage": "https://robmorgan.id.au",
                    "role": "Lead Developer"
                },
                {
                    "name": "Woody Gilk",
                    "email": "woody.gilk@gmail.com",
                    "homepage": "https://shadowhand.me",
                    "role": "Developer"
                },
                {
                    "name": "Richard Quadling",
                    "email": "rquadling@gmail.com",
                    "role": "Developer"
                },
                {
                    "name": "CakePHP Community",
                    "homepage": "https://github.com/cakephp/phinx/graphs/contributors",
                    "role": "Developer"
                }
            ],
            "description": "Phinx makes it ridiculously easy to manage the database migrations for your PHP app.",
            "homepage": "https://phinx.org",
            "keywords": [
                "database",
                "database migrations",
                "db",
                "migrations",
                "phinx"
            ],
            "time": "2019-08-28T12:24:19+00:00"
        },
        {
            "name": "symfony/config",
            "version": "v4.4.2",
            "source": {
                "type": "git",
                "url": "https://github.com/symfony/config.git",
                "reference": "6911d432edd5b50822986604fd5a5be3af856d30"
            },
            "dist": {
                "type": "zip",
                "url": "https://api.github.com/repos/symfony/config/zipball/6911d432edd5b50822986604fd5a5be3af856d30",
                "reference": "6911d432edd5b50822986604fd5a5be3af856d30",
                "shasum": ""
            },
            "require": {
                "php": "^7.1.3",
                "symfony/filesystem": "^3.4|^4.0|^5.0",
                "symfony/polyfill-ctype": "~1.8"
            },
            "conflict": {
                "symfony/finder": "<3.4"
            },
            "require-dev": {
                "symfony/event-dispatcher": "^3.4|^4.0|^5.0",
                "symfony/finder": "^3.4|^4.0|^5.0",
                "symfony/messenger": "^4.1|^5.0",
                "symfony/service-contracts": "^1.1|^2",
                "symfony/yaml": "^3.4|^4.0|^5.0"
            },
            "suggest": {
                "symfony/yaml": "To use the yaml reference dumper"
            },
            "type": "library",
            "extra": {
                "branch-alias": {
                    "dev-master": "4.4-dev"
                }
            },
            "autoload": {
                "psr-4": {
                    "Symfony\\Component\\Config\\": ""
                },
                "exclude-from-classmap": [
                    "/Tests/"
                ]
            },
            "notification-url": "https://packagist.org/downloads/",
            "license": [
                "MIT"
            ],
            "authors": [
                {
                    "name": "Fabien Potencier",
                    "email": "fabien@symfony.com"
                },
                {
                    "name": "Symfony Community",
                    "homepage": "https://symfony.com/contributors"
                }
            ],
            "description": "Symfony Config Component",
            "homepage": "https://symfony.com",
            "time": "2019-12-18T12:00:29+00:00"
        },
        {
            "name": "symfony/console",
            "version": "v3.4.36",
            "source": {
                "type": "git",
                "url": "https://github.com/symfony/console.git",
                "reference": "1ee23b3b659b06c622f2bd2492a229e416eb4586"
            },
            "dist": {
                "type": "zip",
                "url": "https://api.github.com/repos/symfony/console/zipball/1ee23b3b659b06c622f2bd2492a229e416eb4586",
                "reference": "1ee23b3b659b06c622f2bd2492a229e416eb4586",
                "shasum": ""
            },
            "require": {
                "php": "^5.5.9|>=7.0.8",
                "symfony/debug": "~2.8|~3.0|~4.0",
                "symfony/polyfill-mbstring": "~1.0"
            },
            "conflict": {
                "symfony/dependency-injection": "<3.4",
                "symfony/process": "<3.3"
            },
            "provide": {
                "psr/log-implementation": "1.0"
            },
            "require-dev": {
                "psr/log": "~1.0",
                "symfony/config": "~3.3|~4.0",
                "symfony/dependency-injection": "~3.4|~4.0",
                "symfony/event-dispatcher": "~2.8|~3.0|~4.0",
                "symfony/lock": "~3.4|~4.0",
                "symfony/process": "~3.3|~4.0"
            },
            "suggest": {
                "psr/log": "For using the console logger",
                "symfony/event-dispatcher": "",
                "symfony/lock": "",
                "symfony/process": ""
            },
            "type": "library",
            "extra": {
                "branch-alias": {
                    "dev-master": "3.4-dev"
                }
            },
            "autoload": {
                "psr-4": {
                    "Symfony\\Component\\Console\\": ""
                },
                "exclude-from-classmap": [
                    "/Tests/"
                ]
            },
            "notification-url": "https://packagist.org/downloads/",
            "license": [
                "MIT"
            ],
            "authors": [
                {
                    "name": "Fabien Potencier",
                    "email": "fabien@symfony.com"
                },
                {
                    "name": "Symfony Community",
                    "homepage": "https://symfony.com/contributors"
                }
            ],
            "description": "Symfony Console Component",
            "homepage": "https://symfony.com",
            "time": "2019-12-01T10:04:45+00:00"
        },
        {
            "name": "symfony/debug",
            "version": "v4.4.2",
            "source": {
                "type": "git",
                "url": "https://github.com/symfony/debug.git",
                "reference": "5c4c1db977dc70bb3250e1308d3e8c6341aa38f5"
            },
            "dist": {
                "type": "zip",
                "url": "https://api.github.com/repos/symfony/debug/zipball/5c4c1db977dc70bb3250e1308d3e8c6341aa38f5",
                "reference": "5c4c1db977dc70bb3250e1308d3e8c6341aa38f5",
                "shasum": ""
            },
            "require": {
                "php": "^7.1.3",
                "psr/log": "~1.0"
            },
            "conflict": {
                "symfony/http-kernel": "<3.4"
            },
            "require-dev": {
                "symfony/http-kernel": "^3.4|^4.0|^5.0"
            },
            "type": "library",
            "extra": {
                "branch-alias": {
                    "dev-master": "4.4-dev"
                }
            },
            "autoload": {
                "psr-4": {
                    "Symfony\\Component\\Debug\\": ""
                },
                "exclude-from-classmap": [
                    "/Tests/"
                ]
            },
            "notification-url": "https://packagist.org/downloads/",
            "license": [
                "MIT"
            ],
            "authors": [
                {
                    "name": "Fabien Potencier",
                    "email": "fabien@symfony.com"
                },
                {
                    "name": "Symfony Community",
                    "homepage": "https://symfony.com/contributors"
                }
            ],
            "description": "Symfony Debug Component",
            "homepage": "https://symfony.com",
            "time": "2019-12-16T14:46:54+00:00"
        },
        {
            "name": "symfony/filesystem",
            "version": "v4.4.2",
            "source": {
                "type": "git",
                "url": "https://github.com/symfony/filesystem.git",
                "reference": "40c2606131d56eff6f193b6e2ceb92414653b591"
            },
            "dist": {
                "type": "zip",
                "url": "https://api.github.com/repos/symfony/filesystem/zipball/40c2606131d56eff6f193b6e2ceb92414653b591",
                "reference": "40c2606131d56eff6f193b6e2ceb92414653b591",
                "shasum": ""
            },
            "require": {
                "php": "^7.1.3",
                "symfony/polyfill-ctype": "~1.8"
            },
            "type": "library",
            "extra": {
                "branch-alias": {
                    "dev-master": "4.4-dev"
                }
            },
            "autoload": {
                "psr-4": {
                    "Symfony\\Component\\Filesystem\\": ""
                },
                "exclude-from-classmap": [
                    "/Tests/"
                ]
            },
            "notification-url": "https://packagist.org/downloads/",
            "license": [
                "MIT"
            ],
            "authors": [
                {
                    "name": "Fabien Potencier",
                    "email": "fabien@symfony.com"
                },
                {
                    "name": "Symfony Community",
                    "homepage": "https://symfony.com/contributors"
                }
            ],
            "description": "Symfony Filesystem Component",
            "homepage": "https://symfony.com",
            "time": "2019-11-26T23:16:41+00:00"
        },
        {
            "name": "symfony/http-foundation",
            "version": "v3.4.36",
            "source": {
                "type": "git",
                "url": "https://github.com/symfony/http-foundation.git",
                "reference": "d2d0cfe8e319d9df44c4cca570710fcf221d4593"
            },
            "dist": {
                "type": "zip",
                "url": "https://api.github.com/repos/symfony/http-foundation/zipball/d2d0cfe8e319d9df44c4cca570710fcf221d4593",
                "reference": "d2d0cfe8e319d9df44c4cca570710fcf221d4593",
                "shasum": ""
            },
            "require": {
                "php": "^5.5.9|>=7.0.8",
                "symfony/polyfill-mbstring": "~1.1",
                "symfony/polyfill-php70": "~1.6"
            },
            "require-dev": {
                "symfony/expression-language": "~2.8|~3.0|~4.0"
            },
            "type": "library",
            "extra": {
                "branch-alias": {
                    "dev-master": "3.4-dev"
                }
            },
            "autoload": {
                "psr-4": {
                    "Symfony\\Component\\HttpFoundation\\": ""
                },
                "exclude-from-classmap": [
                    "/Tests/"
                ]
            },
            "notification-url": "https://packagist.org/downloads/",
            "license": [
                "MIT"
            ],
            "authors": [
                {
                    "name": "Fabien Potencier",
                    "email": "fabien@symfony.com"
                },
                {
                    "name": "Symfony Community",
                    "homepage": "https://symfony.com/contributors"
                }
            ],
            "description": "Symfony HttpFoundation Component",
            "homepage": "https://symfony.com",
            "time": "2019-11-28T12:52:59+00:00"
        },
        {
            "name": "symfony/polyfill-ctype",
            "version": "v1.13.1",
            "source": {
                "type": "git",
                "url": "https://github.com/symfony/polyfill-ctype.git",
                "reference": "f8f0b461be3385e56d6de3dbb5a0df24c0c275e3"
            },
            "dist": {
                "type": "zip",
                "url": "https://api.github.com/repos/symfony/polyfill-ctype/zipball/f8f0b461be3385e56d6de3dbb5a0df24c0c275e3",
                "reference": "f8f0b461be3385e56d6de3dbb5a0df24c0c275e3",
                "shasum": ""
            },
            "require": {
                "php": ">=5.3.3"
            },
            "suggest": {
                "ext-ctype": "For best performance"
            },
            "type": "library",
            "extra": {
                "branch-alias": {
                    "dev-master": "1.13-dev"
                }
            },
            "autoload": {
                "psr-4": {
                    "Symfony\\Polyfill\\Ctype\\": ""
                },
                "files": [
                    "bootstrap.php"
                ]
            },
            "notification-url": "https://packagist.org/downloads/",
            "license": [
                "MIT"
            ],
            "authors": [
                {
                    "name": "Gert de Pagter",
                    "email": "BackEndTea@gmail.com"
                },
                {
                    "name": "Symfony Community",
                    "homepage": "https://symfony.com/contributors"
                }
            ],
            "description": "Symfony polyfill for ctype functions",
            "homepage": "https://symfony.com",
            "keywords": [
                "compatibility",
                "ctype",
                "polyfill",
                "portable"
            ],
            "time": "2019-11-27T13:56:44+00:00"
        },
        {
            "name": "symfony/polyfill-mbstring",
            "version": "v1.14.0",
            "source": {
                "type": "git",
                "url": "https://github.com/symfony/polyfill-mbstring.git",
                "reference": "34094cfa9abe1f0f14f48f490772db7a775559f2"
            },
            "dist": {
                "type": "zip",
                "url": "https://api.github.com/repos/symfony/polyfill-mbstring/zipball/34094cfa9abe1f0f14f48f490772db7a775559f2",
                "reference": "34094cfa9abe1f0f14f48f490772db7a775559f2",
                "shasum": ""
            },
            "require": {
                "php": ">=5.3.3"
            },
            "suggest": {
                "ext-mbstring": "For best performance"
            },
            "type": "library",
            "extra": {
                "branch-alias": {
                    "dev-master": "1.14-dev"
                }
            },
            "autoload": {
                "psr-4": {
                    "Symfony\\Polyfill\\Mbstring\\": ""
                },
                "files": [
                    "bootstrap.php"
                ]
            },
            "notification-url": "https://packagist.org/downloads/",
            "license": [
                "MIT"
            ],
            "authors": [
                {
                    "name": "Nicolas Grekas",
                    "email": "p@tchwork.com"
                },
                {
                    "name": "Symfony Community",
                    "homepage": "https://symfony.com/contributors"
                }
            ],
            "description": "Symfony polyfill for the Mbstring extension",
            "homepage": "https://symfony.com",
            "keywords": [
                "compatibility",
                "mbstring",
                "polyfill",
                "portable",
                "shim"
            ],
            "time": "2020-01-13T11:15:53+00:00"
        },
        {
            "name": "symfony/polyfill-php70",
            "version": "v1.13.1",
            "source": {
                "type": "git",
                "url": "https://github.com/symfony/polyfill-php70.git",
                "reference": "af23c7bb26a73b850840823662dda371484926c4"
            },
            "dist": {
                "type": "zip",
                "url": "https://api.github.com/repos/symfony/polyfill-php70/zipball/af23c7bb26a73b850840823662dda371484926c4",
                "reference": "af23c7bb26a73b850840823662dda371484926c4",
                "shasum": ""
            },
            "require": {
                "paragonie/random_compat": "~1.0|~2.0|~9.99",
                "php": ">=5.3.3"
            },
            "type": "library",
            "extra": {
                "branch-alias": {
                    "dev-master": "1.13-dev"
                }
            },
            "autoload": {
                "psr-4": {
                    "Symfony\\Polyfill\\Php70\\": ""
                },
                "files": [
                    "bootstrap.php"
                ],
                "classmap": [
                    "Resources/stubs"
                ]
            },
            "notification-url": "https://packagist.org/downloads/",
            "license": [
                "MIT"
            ],
            "authors": [
                {
                    "name": "Nicolas Grekas",
                    "email": "p@tchwork.com"
                },
                {
                    "name": "Symfony Community",
                    "homepage": "https://symfony.com/contributors"
                }
            ],
            "description": "Symfony polyfill backporting some PHP 7.0+ features to lower PHP versions",
            "homepage": "https://symfony.com",
            "keywords": [
                "compatibility",
                "polyfill",
                "portable",
                "shim"
            ],
            "time": "2019-11-27T13:56:44+00:00"
        },
        {
            "name": "symfony/polyfill-php71",
            "version": "v1.13.1",
            "source": {
                "type": "git",
                "url": "https://github.com/symfony/polyfill-php71.git",
                "reference": "084518c9bc2ae3cdd080198d0665d1f4cd972b78"
            },
            "dist": {
                "type": "zip",
                "url": "https://api.github.com/repos/symfony/polyfill-php71/zipball/084518c9bc2ae3cdd080198d0665d1f4cd972b78",
                "reference": "084518c9bc2ae3cdd080198d0665d1f4cd972b78",
                "shasum": ""
            },
            "require": {
                "php": ">=5.3.3"
            },
            "type": "library",
            "extra": {
                "branch-alias": {
                    "dev-master": "1.13-dev"
                }
            },
            "autoload": {
                "psr-4": {
                    "Symfony\\Polyfill\\Php71\\": ""
                },
                "files": [
                    "bootstrap.php"
                ]
            },
            "notification-url": "https://packagist.org/downloads/",
            "license": [
                "MIT"
            ],
            "authors": [
                {
                    "name": "Nicolas Grekas",
                    "email": "p@tchwork.com"
                },
                {
                    "name": "Symfony Community",
                    "homepage": "https://symfony.com/contributors"
                }
            ],
            "description": "Symfony polyfill backporting some PHP 7.1+ features to lower PHP versions",
            "homepage": "https://symfony.com",
            "keywords": [
                "compatibility",
                "polyfill",
                "portable",
                "shim"
            ],
            "time": "2019-11-27T13:56:44+00:00"
        },
        {
            "name": "symfony/polyfill-php72",
            "version": "v1.13.1",
            "source": {
                "type": "git",
                "url": "https://github.com/symfony/polyfill-php72.git",
                "reference": "66fea50f6cb37a35eea048d75a7d99a45b586038"
            },
            "dist": {
                "type": "zip",
                "url": "https://api.github.com/repos/symfony/polyfill-php72/zipball/66fea50f6cb37a35eea048d75a7d99a45b586038",
                "reference": "66fea50f6cb37a35eea048d75a7d99a45b586038",
                "shasum": ""
            },
            "require": {
                "php": ">=5.3.3"
            },
            "type": "library",
            "extra": {
                "branch-alias": {
                    "dev-master": "1.13-dev"
                }
            },
            "autoload": {
                "psr-4": {
                    "Symfony\\Polyfill\\Php72\\": ""
                },
                "files": [
                    "bootstrap.php"
                ]
            },
            "notification-url": "https://packagist.org/downloads/",
            "license": [
                "MIT"
            ],
            "authors": [
                {
                    "name": "Nicolas Grekas",
                    "email": "p@tchwork.com"
                },
                {
                    "name": "Symfony Community",
                    "homepage": "https://symfony.com/contributors"
                }
            ],
            "description": "Symfony polyfill backporting some PHP 7.2+ features to lower PHP versions",
            "homepage": "https://symfony.com",
            "keywords": [
                "compatibility",
                "polyfill",
                "portable",
                "shim"
            ],
            "time": "2019-11-27T13:56:44+00:00"
        },
        {
            "name": "symfony/routing",
            "version": "v3.4.36",
            "source": {
                "type": "git",
                "url": "https://github.com/symfony/routing.git",
                "reference": "b689ccd48e234ea404806d94b07eeb45f9f6f06a"
            },
            "dist": {
                "type": "zip",
                "url": "https://api.github.com/repos/symfony/routing/zipball/b689ccd48e234ea404806d94b07eeb45f9f6f06a",
                "reference": "b689ccd48e234ea404806d94b07eeb45f9f6f06a",
                "shasum": ""
            },
            "require": {
                "php": "^5.5.9|>=7.0.8"
            },
            "conflict": {
                "symfony/config": "<3.3.1",
                "symfony/dependency-injection": "<3.3",
                "symfony/yaml": "<3.4"
            },
            "require-dev": {
                "doctrine/annotations": "~1.0",
                "psr/log": "~1.0",
                "symfony/config": "^3.3.1|~4.0",
                "symfony/dependency-injection": "~3.3|~4.0",
                "symfony/expression-language": "~2.8|~3.0|~4.0",
                "symfony/http-foundation": "~2.8|~3.0|~4.0",
                "symfony/yaml": "~3.4|~4.0"
            },
            "suggest": {
                "doctrine/annotations": "For using the annotation loader",
                "symfony/config": "For using the all-in-one router or any loader",
                "symfony/expression-language": "For using expression matching",
                "symfony/http-foundation": "For using a Symfony Request object",
                "symfony/yaml": "For using the YAML loader"
            },
            "type": "library",
            "extra": {
                "branch-alias": {
                    "dev-master": "3.4-dev"
                }
            },
            "autoload": {
                "psr-4": {
                    "Symfony\\Component\\Routing\\": ""
                },
                "exclude-from-classmap": [
                    "/Tests/"
                ]
            },
            "notification-url": "https://packagist.org/downloads/",
            "license": [
                "MIT"
            ],
            "authors": [
                {
                    "name": "Fabien Potencier",
                    "email": "fabien@symfony.com"
                },
                {
                    "name": "Symfony Community",
                    "homepage": "https://symfony.com/contributors"
                }
            ],
            "description": "Symfony Routing Component",
            "homepage": "https://symfony.com",
            "keywords": [
                "router",
                "routing",
                "uri",
                "url"
            ],
            "time": "2019-12-01T08:33:36+00:00"
        },
        {
            "name": "symfony/var-dumper",
            "version": "v3.4.36",
            "source": {
                "type": "git",
                "url": "https://github.com/symfony/var-dumper.git",
                "reference": "569e261461600810845a8305ca3f64abd3e712c0"
            },
            "dist": {
                "type": "zip",
                "url": "https://api.github.com/repos/symfony/var-dumper/zipball/569e261461600810845a8305ca3f64abd3e712c0",
                "reference": "569e261461600810845a8305ca3f64abd3e712c0",
                "shasum": ""
            },
            "require": {
                "php": "^5.5.9|>=7.0.8",
                "symfony/polyfill-mbstring": "~1.0"
            },
            "conflict": {
                "phpunit/phpunit": "<4.8.35|<5.4.3,>=5.0"
            },
            "require-dev": {
                "ext-iconv": "*",
                "twig/twig": "~1.34|~2.4"
            },
            "suggest": {
                "ext-iconv": "To convert non-UTF-8 strings to UTF-8 (or symfony/polyfill-iconv in case ext-iconv cannot be used).",
                "ext-intl": "To show region name in time zone dump",
                "ext-symfony_debug": ""
            },
            "type": "library",
            "extra": {
                "branch-alias": {
                    "dev-master": "3.4-dev"
                }
            },
            "autoload": {
                "files": [
                    "Resources/functions/dump.php"
                ],
                "psr-4": {
                    "Symfony\\Component\\VarDumper\\": ""
                },
                "exclude-from-classmap": [
                    "/Tests/"
                ]
            },
            "notification-url": "https://packagist.org/downloads/",
            "license": [
                "MIT"
            ],
            "authors": [
                {
                    "name": "Nicolas Grekas",
                    "email": "p@tchwork.com"
                },
                {
                    "name": "Symfony Community",
                    "homepage": "https://symfony.com/contributors"
                }
            ],
            "description": "Symfony mechanism for exploring and dumping PHP variables",
            "homepage": "https://symfony.com",
            "keywords": [
                "debug",
                "dump"
            ],
            "time": "2019-10-10T11:03:19+00:00"
        },
        {
            "name": "symfony/yaml",
            "version": "v4.4.2",
            "source": {
                "type": "git",
                "url": "https://github.com/symfony/yaml.git",
                "reference": "a08832b974dd5fafe3085a66d41fe4c84bb2628c"
            },
            "dist": {
                "type": "zip",
                "url": "https://api.github.com/repos/symfony/yaml/zipball/a08832b974dd5fafe3085a66d41fe4c84bb2628c",
                "reference": "a08832b974dd5fafe3085a66d41fe4c84bb2628c",
                "shasum": ""
            },
            "require": {
                "php": "^7.1.3",
                "symfony/polyfill-ctype": "~1.8"
            },
            "conflict": {
                "symfony/console": "<3.4"
            },
            "require-dev": {
                "symfony/console": "^3.4|^4.0|^5.0"
            },
            "suggest": {
                "symfony/console": "For validating YAML files using the lint command"
            },
            "type": "library",
            "extra": {
                "branch-alias": {
                    "dev-master": "4.4-dev"
                }
            },
            "autoload": {
                "psr-4": {
                    "Symfony\\Component\\Yaml\\": ""
                },
                "exclude-from-classmap": [
                    "/Tests/"
                ]
            },
            "notification-url": "https://packagist.org/downloads/",
            "license": [
                "MIT"
            ],
            "authors": [
                {
                    "name": "Fabien Potencier",
                    "email": "fabien@symfony.com"
                },
                {
                    "name": "Symfony Community",
                    "homepage": "https://symfony.com/contributors"
                }
            ],
            "description": "Symfony Yaml Component",
            "homepage": "https://symfony.com",
            "time": "2019-12-10T10:33:21+00:00"
        },
        {
            "name": "tedivm/stash",
            "version": "v0.15.2",
            "source": {
                "type": "git",
                "url": "https://github.com/tedious/Stash.git",
                "reference": "7a6a74106c49b1bdc3a10a725b03c509dc773dbb"
            },
            "dist": {
                "type": "zip",
                "url": "https://api.github.com/repos/tedious/Stash/zipball/7a6a74106c49b1bdc3a10a725b03c509dc773dbb",
                "reference": "7a6a74106c49b1bdc3a10a725b03c509dc773dbb",
                "shasum": ""
            },
            "require": {
                "php": "^7.0",
                "psr/cache": "~1.0"
            },
            "provide": {
                "psr/cache-implementation": "1.0.0"
            },
            "require-dev": {
                "friendsofphp/php-cs-fixer": "^2.8",
                "phpunit/phpunit": "^6",
                "satooshi/php-coveralls": "1.0.*"
            },
            "type": "library",
            "autoload": {
                "psr-4": {
                    "Stash\\": "src/Stash/"
                }
            },
            "notification-url": "https://packagist.org/downloads/",
            "license": [
                "BSD-3-Clause"
            ],
            "authors": [
                {
                    "name": "Robert Hafner",
                    "email": "tedivm@tedivm.com"
                },
                {
                    "name": "Josh Hall-Bachner",
                    "email": "charlequin@gmail.com"
                }
            ],
            "description": "The place to keep your cache.",
            "homepage": "http://github.com/tedious/Stash",
            "keywords": [
                "apc",
                "cache",
                "caching",
                "memcached",
                "psr-6",
                "psr6",
                "redis",
                "sessions"
            ],
            "time": "2019-03-09T21:04:14+00:00"
        },
        {
            "name": "true/punycode",
            "version": "v2.1.1",
            "source": {
                "type": "git",
                "url": "https://github.com/true/php-punycode.git",
                "reference": "a4d0c11a36dd7f4e7cd7096076cab6d3378a071e"
            },
            "dist": {
                "type": "zip",
                "url": "https://api.github.com/repos/true/php-punycode/zipball/a4d0c11a36dd7f4e7cd7096076cab6d3378a071e",
                "reference": "a4d0c11a36dd7f4e7cd7096076cab6d3378a071e",
                "shasum": ""
            },
            "require": {
                "php": ">=5.3.0",
                "symfony/polyfill-mbstring": "^1.3"
            },
            "require-dev": {
                "phpunit/phpunit": "~4.7",
                "squizlabs/php_codesniffer": "~2.0"
            },
            "type": "library",
            "autoload": {
                "psr-4": {
                    "TrueBV\\": "src/"
                }
            },
            "notification-url": "https://packagist.org/downloads/",
            "license": [
                "MIT"
            ],
            "authors": [
                {
                    "name": "Renan Gonçalves",
                    "email": "renan.saddam@gmail.com"
                }
            ],
            "description": "A Bootstring encoding of Unicode for Internationalized Domain Names in Applications (IDNA)",
            "homepage": "https://github.com/true/php-punycode",
            "keywords": [
                "idna",
                "punycode"
            ],
            "time": "2016-11-16T10:37:54+00:00"
        },
        {
            "name": "vanilla/htmlawed",
            "version": "v2.2.5",
            "source": {
                "type": "git",
                "url": "https://github.com/vanilla/htmlawed.git",
                "reference": "b1fc7b3990796112387c08a132f85b7333022ec2"
            },
            "dist": {
                "type": "zip",
                "url": "https://api.github.com/repos/vanilla/htmlawed/zipball/b1fc7b3990796112387c08a132f85b7333022ec2",
                "reference": "b1fc7b3990796112387c08a132f85b7333022ec2",
                "shasum": ""
            },
            "require": {
                "php": ">=5.4.0"
            },
            "require-dev": {
                "tburry/pquery": "~1.0.1"
            },
            "type": "library",
            "autoload": {
                "classmap": [
                    "src/Htmlawed.php"
                ]
            },
            "notification-url": "https://packagist.org/downloads/",
            "license": [
                "LGPL-3.0"
            ],
            "authors": [
                {
                    "name": "Todd Burry",
                    "email": "todd@vanillaforums.com"
                }
            ],
            "description": "A composer wrapper for the htmLawed library to purify & filter HTML. Tested with PHPUnit and PhantomJS!",
            "time": "2019-10-16T15:36:02+00:00"
        }
    ],
    "packages-dev": [
        {
            "name": "doctrine/instantiator",
            "version": "1.3.0",
            "source": {
                "type": "git",
                "url": "https://github.com/doctrine/instantiator.git",
                "reference": "ae466f726242e637cebdd526a7d991b9433bacf1"
            },
            "dist": {
                "type": "zip",
                "url": "https://api.github.com/repos/doctrine/instantiator/zipball/ae466f726242e637cebdd526a7d991b9433bacf1",
                "reference": "ae466f726242e637cebdd526a7d991b9433bacf1",
                "shasum": ""
            },
            "require": {
                "php": "^7.1"
            },
            "require-dev": {
                "doctrine/coding-standard": "^6.0",
                "ext-pdo": "*",
                "ext-phar": "*",
                "phpbench/phpbench": "^0.13",
                "phpstan/phpstan-phpunit": "^0.11",
                "phpstan/phpstan-shim": "^0.11",
                "phpunit/phpunit": "^7.0"
            },
            "type": "library",
            "extra": {
                "branch-alias": {
                    "dev-master": "1.2.x-dev"
                }
            },
            "autoload": {
                "psr-4": {
                    "Doctrine\\Instantiator\\": "src/Doctrine/Instantiator/"
                }
            },
            "notification-url": "https://packagist.org/downloads/",
            "license": [
                "MIT"
            ],
            "authors": [
                {
                    "name": "Marco Pivetta",
                    "email": "ocramius@gmail.com",
                    "homepage": "http://ocramius.github.com/"
                }
            ],
            "description": "A small, lightweight utility to instantiate objects in PHP without invoking their constructors",
            "homepage": "https://www.doctrine-project.org/projects/instantiator.html",
            "keywords": [
                "constructor",
                "instantiate"
            ],
            "time": "2019-10-21T16:45:58+00:00"
        },
        {
            "name": "elgg/sniffs",
            "version": "4.x-dev",
            "source": {
                "type": "git",
                "url": "https://github.com/Elgg/elgg-coding-standards.git",
                "reference": "f0214119318906abe27ca9a7e0b16c17b62b3caa"
            },
            "dist": {
                "type": "zip",
                "url": "https://api.github.com/repos/Elgg/elgg-coding-standards/zipball/f0214119318906abe27ca9a7e0b16c17b62b3caa",
                "reference": "f0214119318906abe27ca9a7e0b16c17b62b3caa",
                "shasum": ""
            },
            "require": {
                "squizlabs/php_codesniffer": "^3.5.4"
            },
            "type": "library",
            "autoload": {
                "psr-0": {
                    "Elgg_Sniffs_": "src/"
                }
            },
            "notification-url": "https://packagist.org/downloads/",
            "license": [
                "GPL-2.0-only"
            ],
            "description": "Elgg coding standards",
            "time": "2020-02-26T15:26:16+00:00"
        },
        {
            "name": "myclabs/deep-copy",
            "version": "1.9.4",
            "source": {
                "type": "git",
                "url": "https://github.com/myclabs/DeepCopy.git",
                "reference": "579bb7356d91f9456ccd505f24ca8b667966a0a7"
            },
            "dist": {
                "type": "zip",
                "url": "https://api.github.com/repos/myclabs/DeepCopy/zipball/579bb7356d91f9456ccd505f24ca8b667966a0a7",
                "reference": "579bb7356d91f9456ccd505f24ca8b667966a0a7",
                "shasum": ""
            },
            "require": {
                "php": "^7.1"
            },
            "replace": {
                "myclabs/deep-copy": "self.version"
            },
            "require-dev": {
                "doctrine/collections": "^1.0",
                "doctrine/common": "^2.6",
                "phpunit/phpunit": "^7.1"
            },
            "type": "library",
            "autoload": {
                "psr-4": {
                    "DeepCopy\\": "src/DeepCopy/"
                },
                "files": [
                    "src/DeepCopy/deep_copy.php"
                ]
            },
            "notification-url": "https://packagist.org/downloads/",
            "license": [
                "MIT"
            ],
            "description": "Create deep copies (clones) of your objects",
            "keywords": [
                "clone",
                "copy",
                "duplicate",
                "object",
                "object graph"
            ],
            "time": "2019-12-15T19:12:40+00:00"
        },
        {
            "name": "phar-io/manifest",
            "version": "1.0.3",
            "source": {
                "type": "git",
                "url": "https://github.com/phar-io/manifest.git",
                "reference": "7761fcacf03b4d4f16e7ccb606d4879ca431fcf4"
            },
            "dist": {
                "type": "zip",
                "url": "https://api.github.com/repos/phar-io/manifest/zipball/7761fcacf03b4d4f16e7ccb606d4879ca431fcf4",
                "reference": "7761fcacf03b4d4f16e7ccb606d4879ca431fcf4",
                "shasum": ""
            },
            "require": {
                "ext-dom": "*",
                "ext-phar": "*",
                "phar-io/version": "^2.0",
                "php": "^5.6 || ^7.0"
            },
            "type": "library",
            "extra": {
                "branch-alias": {
                    "dev-master": "1.0.x-dev"
                }
            },
            "autoload": {
                "classmap": [
                    "src/"
                ]
            },
            "notification-url": "https://packagist.org/downloads/",
            "license": [
                "BSD-3-Clause"
            ],
            "authors": [
                {
                    "name": "Arne Blankerts",
                    "email": "arne@blankerts.de",
                    "role": "Developer"
                },
                {
                    "name": "Sebastian Heuer",
                    "email": "sebastian@phpeople.de",
                    "role": "Developer"
                },
                {
                    "name": "Sebastian Bergmann",
                    "email": "sebastian@phpunit.de",
                    "role": "Developer"
                }
            ],
            "description": "Component for reading phar.io manifest information from a PHP Archive (PHAR)",
            "time": "2018-07-08T19:23:20+00:00"
        },
        {
            "name": "phar-io/version",
            "version": "2.0.1",
            "source": {
                "type": "git",
                "url": "https://github.com/phar-io/version.git",
                "reference": "45a2ec53a73c70ce41d55cedef9063630abaf1b6"
            },
            "dist": {
                "type": "zip",
                "url": "https://api.github.com/repos/phar-io/version/zipball/45a2ec53a73c70ce41d55cedef9063630abaf1b6",
                "reference": "45a2ec53a73c70ce41d55cedef9063630abaf1b6",
                "shasum": ""
            },
            "require": {
                "php": "^5.6 || ^7.0"
            },
            "type": "library",
            "autoload": {
                "classmap": [
                    "src/"
                ]
            },
            "notification-url": "https://packagist.org/downloads/",
            "license": [
                "BSD-3-Clause"
            ],
            "authors": [
                {
                    "name": "Arne Blankerts",
                    "email": "arne@blankerts.de",
                    "role": "Developer"
                },
                {
                    "name": "Sebastian Heuer",
                    "email": "sebastian@phpeople.de",
                    "role": "Developer"
                },
                {
                    "name": "Sebastian Bergmann",
                    "email": "sebastian@phpunit.de",
                    "role": "Developer"
                }
            ],
            "description": "Library for handling version information and constraints",
            "time": "2018-07-08T19:19:57+00:00"
        },
        {
            "name": "phpdocumentor/reflection-docblock",
            "version": "2.0.5",
            "source": {
                "type": "git",
                "url": "https://github.com/phpDocumentor/ReflectionDocBlock.git",
                "reference": "e6a969a640b00d8daa3c66518b0405fb41ae0c4b"
            },
            "dist": {
                "type": "zip",
                "url": "https://api.github.com/repos/phpDocumentor/ReflectionDocBlock/zipball/e6a969a640b00d8daa3c66518b0405fb41ae0c4b",
                "reference": "e6a969a640b00d8daa3c66518b0405fb41ae0c4b",
                "shasum": ""
            },
            "require": {
                "php": ">=5.3.3"
            },
            "require-dev": {
                "phpunit/phpunit": "~4.0"
            },
            "suggest": {
                "dflydev/markdown": "~1.0",
                "erusev/parsedown": "~1.0"
            },
            "type": "library",
            "extra": {
                "branch-alias": {
                    "dev-master": "2.0.x-dev"
                }
            },
            "autoload": {
                "psr-0": {
                    "phpDocumentor": [
                        "src/"
                    ]
                }
            },
            "notification-url": "https://packagist.org/downloads/",
            "license": [
                "MIT"
            ],
            "authors": [
                {
                    "name": "Mike van Riel",
                    "email": "mike.vanriel@naenius.com"
                }
            ],
            "time": "2016-01-25T08:17:30+00:00"
        },
        {
            "name": "phpspec/prophecy",
            "version": "1.10.0",
            "source": {
                "type": "git",
                "url": "https://github.com/phpspec/prophecy.git",
                "reference": "d638ebbb58daba25a6a0dc7969e1358a0e3c6682"
            },
            "dist": {
                "type": "zip",
                "url": "https://api.github.com/repos/phpspec/prophecy/zipball/d638ebbb58daba25a6a0dc7969e1358a0e3c6682",
                "reference": "d638ebbb58daba25a6a0dc7969e1358a0e3c6682",
                "shasum": ""
            },
            "require": {
                "doctrine/instantiator": "^1.0.2",
                "php": "^5.3|^7.0",
                "phpdocumentor/reflection-docblock": "^2.0|^3.0.2|^4.0|^5.0",
                "sebastian/comparator": "^1.2.3|^2.0|^3.0",
                "sebastian/recursion-context": "^1.0|^2.0|^3.0"
            },
            "require-dev": {
                "phpspec/phpspec": "^2.5 || ^3.2",
                "phpunit/phpunit": "^4.8.35 || ^5.7 || ^6.5 || ^7.1"
            },
            "type": "library",
            "extra": {
                "branch-alias": {
                    "dev-master": "1.10.x-dev"
                }
            },
            "autoload": {
                "psr-4": {
                    "Prophecy\\": "src/Prophecy"
                }
            },
            "notification-url": "https://packagist.org/downloads/",
            "license": [
                "MIT"
            ],
            "authors": [
                {
                    "name": "Konstantin Kudryashov",
                    "email": "ever.zet@gmail.com",
                    "homepage": "http://everzet.com"
                },
                {
                    "name": "Marcello Duarte",
                    "email": "marcello.duarte@gmail.com"
                }
            ],
            "description": "Highly opinionated mocking framework for PHP 5.3+",
            "homepage": "https://github.com/phpspec/prophecy",
            "keywords": [
                "Double",
                "Dummy",
                "fake",
                "mock",
                "spy",
                "stub"
            ],
            "time": "2019-12-17T16:54:23+00:00"
        },
        {
            "name": "phpunit/php-code-coverage",
            "version": "7.0.10",
            "source": {
                "type": "git",
                "url": "https://github.com/sebastianbergmann/php-code-coverage.git",
                "reference": "f1884187926fbb755a9aaf0b3836ad3165b478bf"
            },
            "dist": {
                "type": "zip",
                "url": "https://api.github.com/repos/sebastianbergmann/php-code-coverage/zipball/f1884187926fbb755a9aaf0b3836ad3165b478bf",
                "reference": "f1884187926fbb755a9aaf0b3836ad3165b478bf",
                "shasum": ""
            },
            "require": {
                "ext-dom": "*",
                "ext-xmlwriter": "*",
                "php": "^7.2",
                "phpunit/php-file-iterator": "^2.0.2",
                "phpunit/php-text-template": "^1.2.1",
                "phpunit/php-token-stream": "^3.1.1",
                "sebastian/code-unit-reverse-lookup": "^1.0.1",
                "sebastian/environment": "^4.2.2",
                "sebastian/version": "^2.0.1",
                "theseer/tokenizer": "^1.1.3"
            },
            "require-dev": {
                "phpunit/phpunit": "^8.2.2"
            },
            "suggest": {
                "ext-xdebug": "^2.7.2"
            },
            "type": "library",
            "extra": {
                "branch-alias": {
                    "dev-master": "7.0-dev"
                }
            },
            "autoload": {
                "classmap": [
                    "src/"
                ]
            },
            "notification-url": "https://packagist.org/downloads/",
            "license": [
                "BSD-3-Clause"
            ],
            "authors": [
                {
                    "name": "Sebastian Bergmann",
                    "email": "sebastian@phpunit.de",
                    "role": "lead"
                }
            ],
            "description": "Library that provides collection, processing, and rendering functionality for PHP code coverage information.",
            "homepage": "https://github.com/sebastianbergmann/php-code-coverage",
            "keywords": [
                "coverage",
                "testing",
                "xunit"
            ],
            "time": "2019-11-20T13:55:58+00:00"
        },
        {
            "name": "phpunit/php-file-iterator",
            "version": "2.0.2",
            "source": {
                "type": "git",
                "url": "https://github.com/sebastianbergmann/php-file-iterator.git",
                "reference": "050bedf145a257b1ff02746c31894800e5122946"
            },
            "dist": {
                "type": "zip",
                "url": "https://api.github.com/repos/sebastianbergmann/php-file-iterator/zipball/050bedf145a257b1ff02746c31894800e5122946",
                "reference": "050bedf145a257b1ff02746c31894800e5122946",
                "shasum": ""
            },
            "require": {
                "php": "^7.1"
            },
            "require-dev": {
                "phpunit/phpunit": "^7.1"
            },
            "type": "library",
            "extra": {
                "branch-alias": {
                    "dev-master": "2.0.x-dev"
                }
            },
            "autoload": {
                "classmap": [
                    "src/"
                ]
            },
            "notification-url": "https://packagist.org/downloads/",
            "license": [
                "BSD-3-Clause"
            ],
            "authors": [
                {
                    "name": "Sebastian Bergmann",
                    "email": "sebastian@phpunit.de",
                    "role": "lead"
                }
            ],
            "description": "FilterIterator implementation that filters files based on a list of suffixes.",
            "homepage": "https://github.com/sebastianbergmann/php-file-iterator/",
            "keywords": [
                "filesystem",
                "iterator"
            ],
            "time": "2018-09-13T20:33:42+00:00"
        },
        {
            "name": "phpunit/php-text-template",
            "version": "1.2.1",
            "source": {
                "type": "git",
                "url": "https://github.com/sebastianbergmann/php-text-template.git",
                "reference": "31f8b717e51d9a2afca6c9f046f5d69fc27c8686"
            },
            "dist": {
                "type": "zip",
                "url": "https://api.github.com/repos/sebastianbergmann/php-text-template/zipball/31f8b717e51d9a2afca6c9f046f5d69fc27c8686",
                "reference": "31f8b717e51d9a2afca6c9f046f5d69fc27c8686",
                "shasum": ""
            },
            "require": {
                "php": ">=5.3.3"
            },
            "type": "library",
            "autoload": {
                "classmap": [
                    "src/"
                ]
            },
            "notification-url": "https://packagist.org/downloads/",
            "license": [
                "BSD-3-Clause"
            ],
            "authors": [
                {
                    "name": "Sebastian Bergmann",
                    "email": "sebastian@phpunit.de",
                    "role": "lead"
                }
            ],
            "description": "Simple template engine.",
            "homepage": "https://github.com/sebastianbergmann/php-text-template/",
            "keywords": [
                "template"
            ],
            "time": "2015-06-21T13:50:34+00:00"
        },
        {
            "name": "phpunit/php-timer",
            "version": "2.1.2",
            "source": {
                "type": "git",
                "url": "https://github.com/sebastianbergmann/php-timer.git",
                "reference": "1038454804406b0b5f5f520358e78c1c2f71501e"
            },
            "dist": {
                "type": "zip",
                "url": "https://api.github.com/repos/sebastianbergmann/php-timer/zipball/1038454804406b0b5f5f520358e78c1c2f71501e",
                "reference": "1038454804406b0b5f5f520358e78c1c2f71501e",
                "shasum": ""
            },
            "require": {
                "php": "^7.1"
            },
            "require-dev": {
                "phpunit/phpunit": "^7.0"
            },
            "type": "library",
            "extra": {
                "branch-alias": {
                    "dev-master": "2.1-dev"
                }
            },
            "autoload": {
                "classmap": [
                    "src/"
                ]
            },
            "notification-url": "https://packagist.org/downloads/",
            "license": [
                "BSD-3-Clause"
            ],
            "authors": [
                {
                    "name": "Sebastian Bergmann",
                    "email": "sebastian@phpunit.de",
                    "role": "lead"
                }
            ],
            "description": "Utility class for timing",
            "homepage": "https://github.com/sebastianbergmann/php-timer/",
            "keywords": [
                "timer"
            ],
            "time": "2019-06-07T04:22:29+00:00"
        },
        {
            "name": "phpunit/php-token-stream",
            "version": "3.1.1",
            "source": {
                "type": "git",
                "url": "https://github.com/sebastianbergmann/php-token-stream.git",
                "reference": "995192df77f63a59e47f025390d2d1fdf8f425ff"
            },
            "dist": {
                "type": "zip",
                "url": "https://api.github.com/repos/sebastianbergmann/php-token-stream/zipball/995192df77f63a59e47f025390d2d1fdf8f425ff",
                "reference": "995192df77f63a59e47f025390d2d1fdf8f425ff",
                "shasum": ""
            },
            "require": {
                "ext-tokenizer": "*",
                "php": "^7.1"
            },
            "require-dev": {
                "phpunit/phpunit": "^7.0"
            },
            "type": "library",
            "extra": {
                "branch-alias": {
                    "dev-master": "3.1-dev"
                }
            },
            "autoload": {
                "classmap": [
                    "src/"
                ]
            },
            "notification-url": "https://packagist.org/downloads/",
            "license": [
                "BSD-3-Clause"
            ],
            "authors": [
                {
                    "name": "Sebastian Bergmann",
                    "email": "sebastian@phpunit.de"
                }
            ],
            "description": "Wrapper around PHP's tokenizer extension.",
            "homepage": "https://github.com/sebastianbergmann/php-token-stream/",
            "keywords": [
                "tokenizer"
            ],
            "time": "2019-09-17T06:23:10+00:00"
        },
        {
            "name": "phpunit/phpunit",
            "version": "8.5.0",
            "source": {
                "type": "git",
                "url": "https://github.com/sebastianbergmann/phpunit.git",
                "reference": "3ee1c1fd6fc264480c25b6fb8285edefe1702dab"
            },
            "dist": {
                "type": "zip",
                "url": "https://api.github.com/repos/sebastianbergmann/phpunit/zipball/3ee1c1fd6fc264480c25b6fb8285edefe1702dab",
                "reference": "3ee1c1fd6fc264480c25b6fb8285edefe1702dab",
                "shasum": ""
            },
            "require": {
                "doctrine/instantiator": "^1.2.0",
                "ext-dom": "*",
                "ext-json": "*",
                "ext-libxml": "*",
                "ext-mbstring": "*",
                "ext-xml": "*",
                "ext-xmlwriter": "*",
                "myclabs/deep-copy": "^1.9.1",
                "phar-io/manifest": "^1.0.3",
                "phar-io/version": "^2.0.1",
                "php": "^7.2",
                "phpspec/prophecy": "^1.8.1",
                "phpunit/php-code-coverage": "^7.0.7",
                "phpunit/php-file-iterator": "^2.0.2",
                "phpunit/php-text-template": "^1.2.1",
                "phpunit/php-timer": "^2.1.2",
                "sebastian/comparator": "^3.0.2",
                "sebastian/diff": "^3.0.2",
                "sebastian/environment": "^4.2.2",
                "sebastian/exporter": "^3.1.1",
                "sebastian/global-state": "^3.0.0",
                "sebastian/object-enumerator": "^3.0.3",
                "sebastian/resource-operations": "^2.0.1",
                "sebastian/type": "^1.1.3",
                "sebastian/version": "^2.0.1"
            },
            "require-dev": {
                "ext-pdo": "*"
            },
            "suggest": {
                "ext-soap": "*",
                "ext-xdebug": "*",
                "phpunit/php-invoker": "^2.0.0"
            },
            "bin": [
                "phpunit"
            ],
            "type": "library",
            "extra": {
                "branch-alias": {
                    "dev-master": "8.5-dev"
                }
            },
            "autoload": {
                "classmap": [
                    "src/"
                ]
            },
            "notification-url": "https://packagist.org/downloads/",
            "license": [
                "BSD-3-Clause"
            ],
            "authors": [
                {
                    "name": "Sebastian Bergmann",
                    "email": "sebastian@phpunit.de",
                    "role": "lead"
                }
            ],
            "description": "The PHP Unit Testing framework.",
            "homepage": "https://phpunit.de/",
            "keywords": [
                "phpunit",
                "testing",
                "xunit"
            ],
            "time": "2019-12-06T05:41:38+00:00"
        },
        {
            "name": "sebastian/code-unit-reverse-lookup",
            "version": "1.0.1",
            "source": {
                "type": "git",
                "url": "https://github.com/sebastianbergmann/code-unit-reverse-lookup.git",
                "reference": "4419fcdb5eabb9caa61a27c7a1db532a6b55dd18"
            },
            "dist": {
                "type": "zip",
                "url": "https://api.github.com/repos/sebastianbergmann/code-unit-reverse-lookup/zipball/4419fcdb5eabb9caa61a27c7a1db532a6b55dd18",
                "reference": "4419fcdb5eabb9caa61a27c7a1db532a6b55dd18",
                "shasum": ""
            },
            "require": {
                "php": "^5.6 || ^7.0"
            },
            "require-dev": {
                "phpunit/phpunit": "^5.7 || ^6.0"
            },
            "type": "library",
            "extra": {
                "branch-alias": {
                    "dev-master": "1.0.x-dev"
                }
            },
            "autoload": {
                "classmap": [
                    "src/"
                ]
            },
            "notification-url": "https://packagist.org/downloads/",
            "license": [
                "BSD-3-Clause"
            ],
            "authors": [
                {
                    "name": "Sebastian Bergmann",
                    "email": "sebastian@phpunit.de"
                }
            ],
            "description": "Looks up which function or method a line of code belongs to",
            "homepage": "https://github.com/sebastianbergmann/code-unit-reverse-lookup/",
            "time": "2017-03-04T06:30:41+00:00"
        },
        {
            "name": "sebastian/comparator",
            "version": "3.0.2",
            "source": {
                "type": "git",
                "url": "https://github.com/sebastianbergmann/comparator.git",
                "reference": "5de4fc177adf9bce8df98d8d141a7559d7ccf6da"
            },
            "dist": {
                "type": "zip",
                "url": "https://api.github.com/repos/sebastianbergmann/comparator/zipball/5de4fc177adf9bce8df98d8d141a7559d7ccf6da",
                "reference": "5de4fc177adf9bce8df98d8d141a7559d7ccf6da",
                "shasum": ""
            },
            "require": {
                "php": "^7.1",
                "sebastian/diff": "^3.0",
                "sebastian/exporter": "^3.1"
            },
            "require-dev": {
                "phpunit/phpunit": "^7.1"
            },
            "type": "library",
            "extra": {
                "branch-alias": {
                    "dev-master": "3.0-dev"
                }
            },
            "autoload": {
                "classmap": [
                    "src/"
                ]
            },
            "notification-url": "https://packagist.org/downloads/",
            "license": [
                "BSD-3-Clause"
            ],
            "authors": [
                {
                    "name": "Jeff Welch",
                    "email": "whatthejeff@gmail.com"
                },
                {
                    "name": "Volker Dusch",
                    "email": "github@wallbash.com"
                },
                {
                    "name": "Bernhard Schussek",
                    "email": "bschussek@2bepublished.at"
                },
                {
                    "name": "Sebastian Bergmann",
                    "email": "sebastian@phpunit.de"
                }
            ],
            "description": "Provides the functionality to compare PHP values for equality",
            "homepage": "https://github.com/sebastianbergmann/comparator",
            "keywords": [
                "comparator",
                "compare",
                "equality"
            ],
            "time": "2018-07-12T15:12:46+00:00"
        },
        {
            "name": "sebastian/diff",
            "version": "3.0.2",
            "source": {
                "type": "git",
                "url": "https://github.com/sebastianbergmann/diff.git",
                "reference": "720fcc7e9b5cf384ea68d9d930d480907a0c1a29"
            },
            "dist": {
                "type": "zip",
                "url": "https://api.github.com/repos/sebastianbergmann/diff/zipball/720fcc7e9b5cf384ea68d9d930d480907a0c1a29",
                "reference": "720fcc7e9b5cf384ea68d9d930d480907a0c1a29",
                "shasum": ""
            },
            "require": {
                "php": "^7.1"
            },
            "require-dev": {
                "phpunit/phpunit": "^7.5 || ^8.0",
                "symfony/process": "^2 || ^3.3 || ^4"
            },
            "type": "library",
            "extra": {
                "branch-alias": {
                    "dev-master": "3.0-dev"
                }
            },
            "autoload": {
                "classmap": [
                    "src/"
                ]
            },
            "notification-url": "https://packagist.org/downloads/",
            "license": [
                "BSD-3-Clause"
            ],
            "authors": [
                {
                    "name": "Kore Nordmann",
                    "email": "mail@kore-nordmann.de"
                },
                {
                    "name": "Sebastian Bergmann",
                    "email": "sebastian@phpunit.de"
                }
            ],
            "description": "Diff implementation",
            "homepage": "https://github.com/sebastianbergmann/diff",
            "keywords": [
                "diff",
                "udiff",
                "unidiff",
                "unified diff"
            ],
            "time": "2019-02-04T06:01:07+00:00"
        },
        {
            "name": "sebastian/environment",
            "version": "4.2.3",
            "source": {
                "type": "git",
                "url": "https://github.com/sebastianbergmann/environment.git",
                "reference": "464c90d7bdf5ad4e8a6aea15c091fec0603d4368"
            },
            "dist": {
                "type": "zip",
                "url": "https://api.github.com/repos/sebastianbergmann/environment/zipball/464c90d7bdf5ad4e8a6aea15c091fec0603d4368",
                "reference": "464c90d7bdf5ad4e8a6aea15c091fec0603d4368",
                "shasum": ""
            },
            "require": {
                "php": "^7.1"
            },
            "require-dev": {
                "phpunit/phpunit": "^7.5"
            },
            "suggest": {
                "ext-posix": "*"
            },
            "type": "library",
            "extra": {
                "branch-alias": {
                    "dev-master": "4.2-dev"
                }
            },
            "autoload": {
                "classmap": [
                    "src/"
                ]
            },
            "notification-url": "https://packagist.org/downloads/",
            "license": [
                "BSD-3-Clause"
            ],
            "authors": [
                {
                    "name": "Sebastian Bergmann",
                    "email": "sebastian@phpunit.de"
                }
            ],
            "description": "Provides functionality to handle HHVM/PHP environments",
            "homepage": "http://www.github.com/sebastianbergmann/environment",
            "keywords": [
                "Xdebug",
                "environment",
                "hhvm"
            ],
            "time": "2019-11-20T08:46:58+00:00"
        },
        {
            "name": "sebastian/exporter",
            "version": "3.1.2",
            "source": {
                "type": "git",
                "url": "https://github.com/sebastianbergmann/exporter.git",
                "reference": "68609e1261d215ea5b21b7987539cbfbe156ec3e"
            },
            "dist": {
                "type": "zip",
                "url": "https://api.github.com/repos/sebastianbergmann/exporter/zipball/68609e1261d215ea5b21b7987539cbfbe156ec3e",
                "reference": "68609e1261d215ea5b21b7987539cbfbe156ec3e",
                "shasum": ""
            },
            "require": {
                "php": "^7.0",
                "sebastian/recursion-context": "^3.0"
            },
            "require-dev": {
                "ext-mbstring": "*",
                "phpunit/phpunit": "^6.0"
            },
            "type": "library",
            "extra": {
                "branch-alias": {
                    "dev-master": "3.1.x-dev"
                }
            },
            "autoload": {
                "classmap": [
                    "src/"
                ]
            },
            "notification-url": "https://packagist.org/downloads/",
            "license": [
                "BSD-3-Clause"
            ],
            "authors": [
                {
                    "name": "Sebastian Bergmann",
                    "email": "sebastian@phpunit.de"
                },
                {
                    "name": "Jeff Welch",
                    "email": "whatthejeff@gmail.com"
                },
                {
                    "name": "Volker Dusch",
                    "email": "github@wallbash.com"
                },
                {
                    "name": "Adam Harvey",
                    "email": "aharvey@php.net"
                },
                {
                    "name": "Bernhard Schussek",
                    "email": "bschussek@gmail.com"
                }
            ],
            "description": "Provides the functionality to export PHP variables for visualization",
            "homepage": "http://www.github.com/sebastianbergmann/exporter",
            "keywords": [
                "export",
                "exporter"
            ],
            "time": "2019-09-14T09:02:43+00:00"
        },
        {
            "name": "sebastian/global-state",
            "version": "3.0.0",
            "source": {
                "type": "git",
                "url": "https://github.com/sebastianbergmann/global-state.git",
                "reference": "edf8a461cf1d4005f19fb0b6b8b95a9f7fa0adc4"
            },
            "dist": {
                "type": "zip",
                "url": "https://api.github.com/repos/sebastianbergmann/global-state/zipball/edf8a461cf1d4005f19fb0b6b8b95a9f7fa0adc4",
                "reference": "edf8a461cf1d4005f19fb0b6b8b95a9f7fa0adc4",
                "shasum": ""
            },
            "require": {
                "php": "^7.2",
                "sebastian/object-reflector": "^1.1.1",
                "sebastian/recursion-context": "^3.0"
            },
            "require-dev": {
                "ext-dom": "*",
                "phpunit/phpunit": "^8.0"
            },
            "suggest": {
                "ext-uopz": "*"
            },
            "type": "library",
            "extra": {
                "branch-alias": {
                    "dev-master": "3.0-dev"
                }
            },
            "autoload": {
                "classmap": [
                    "src/"
                ]
            },
            "notification-url": "https://packagist.org/downloads/",
            "license": [
                "BSD-3-Clause"
            ],
            "authors": [
                {
                    "name": "Sebastian Bergmann",
                    "email": "sebastian@phpunit.de"
                }
            ],
            "description": "Snapshotting of global state",
            "homepage": "http://www.github.com/sebastianbergmann/global-state",
            "keywords": [
                "global state"
            ],
            "time": "2019-02-01T05:30:01+00:00"
        },
        {
            "name": "sebastian/object-enumerator",
            "version": "3.0.3",
            "source": {
                "type": "git",
                "url": "https://github.com/sebastianbergmann/object-enumerator.git",
                "reference": "7cfd9e65d11ffb5af41198476395774d4c8a84c5"
            },
            "dist": {
                "type": "zip",
                "url": "https://api.github.com/repos/sebastianbergmann/object-enumerator/zipball/7cfd9e65d11ffb5af41198476395774d4c8a84c5",
                "reference": "7cfd9e65d11ffb5af41198476395774d4c8a84c5",
                "shasum": ""
            },
            "require": {
                "php": "^7.0",
                "sebastian/object-reflector": "^1.1.1",
                "sebastian/recursion-context": "^3.0"
            },
            "require-dev": {
                "phpunit/phpunit": "^6.0"
            },
            "type": "library",
            "extra": {
                "branch-alias": {
                    "dev-master": "3.0.x-dev"
                }
            },
            "autoload": {
                "classmap": [
                    "src/"
                ]
            },
            "notification-url": "https://packagist.org/downloads/",
            "license": [
                "BSD-3-Clause"
            ],
            "authors": [
                {
                    "name": "Sebastian Bergmann",
                    "email": "sebastian@phpunit.de"
                }
            ],
            "description": "Traverses array structures and object graphs to enumerate all referenced objects",
            "homepage": "https://github.com/sebastianbergmann/object-enumerator/",
            "time": "2017-08-03T12:35:26+00:00"
        },
        {
            "name": "sebastian/object-reflector",
            "version": "1.1.1",
            "source": {
                "type": "git",
                "url": "https://github.com/sebastianbergmann/object-reflector.git",
                "reference": "773f97c67f28de00d397be301821b06708fca0be"
            },
            "dist": {
                "type": "zip",
                "url": "https://api.github.com/repos/sebastianbergmann/object-reflector/zipball/773f97c67f28de00d397be301821b06708fca0be",
                "reference": "773f97c67f28de00d397be301821b06708fca0be",
                "shasum": ""
            },
            "require": {
                "php": "^7.0"
            },
            "require-dev": {
                "phpunit/phpunit": "^6.0"
            },
            "type": "library",
            "extra": {
                "branch-alias": {
                    "dev-master": "1.1-dev"
                }
            },
            "autoload": {
                "classmap": [
                    "src/"
                ]
            },
            "notification-url": "https://packagist.org/downloads/",
            "license": [
                "BSD-3-Clause"
            ],
            "authors": [
                {
                    "name": "Sebastian Bergmann",
                    "email": "sebastian@phpunit.de"
                }
            ],
            "description": "Allows reflection of object attributes, including inherited and non-public ones",
            "homepage": "https://github.com/sebastianbergmann/object-reflector/",
            "time": "2017-03-29T09:07:27+00:00"
        },
        {
            "name": "sebastian/recursion-context",
            "version": "3.0.0",
            "source": {
                "type": "git",
                "url": "https://github.com/sebastianbergmann/recursion-context.git",
                "reference": "5b0cd723502bac3b006cbf3dbf7a1e3fcefe4fa8"
            },
            "dist": {
                "type": "zip",
                "url": "https://api.github.com/repos/sebastianbergmann/recursion-context/zipball/5b0cd723502bac3b006cbf3dbf7a1e3fcefe4fa8",
                "reference": "5b0cd723502bac3b006cbf3dbf7a1e3fcefe4fa8",
                "shasum": ""
            },
            "require": {
                "php": "^7.0"
            },
            "require-dev": {
                "phpunit/phpunit": "^6.0"
            },
            "type": "library",
            "extra": {
                "branch-alias": {
                    "dev-master": "3.0.x-dev"
                }
            },
            "autoload": {
                "classmap": [
                    "src/"
                ]
            },
            "notification-url": "https://packagist.org/downloads/",
            "license": [
                "BSD-3-Clause"
            ],
            "authors": [
                {
                    "name": "Jeff Welch",
                    "email": "whatthejeff@gmail.com"
                },
                {
                    "name": "Sebastian Bergmann",
                    "email": "sebastian@phpunit.de"
                },
                {
                    "name": "Adam Harvey",
                    "email": "aharvey@php.net"
                }
            ],
            "description": "Provides functionality to recursively process PHP variables",
            "homepage": "http://www.github.com/sebastianbergmann/recursion-context",
            "time": "2017-03-03T06:23:57+00:00"
        },
        {
            "name": "sebastian/resource-operations",
            "version": "2.0.1",
            "source": {
                "type": "git",
                "url": "https://github.com/sebastianbergmann/resource-operations.git",
                "reference": "4d7a795d35b889bf80a0cc04e08d77cedfa917a9"
            },
            "dist": {
                "type": "zip",
                "url": "https://api.github.com/repos/sebastianbergmann/resource-operations/zipball/4d7a795d35b889bf80a0cc04e08d77cedfa917a9",
                "reference": "4d7a795d35b889bf80a0cc04e08d77cedfa917a9",
                "shasum": ""
            },
            "require": {
                "php": "^7.1"
            },
            "type": "library",
            "extra": {
                "branch-alias": {
                    "dev-master": "2.0-dev"
                }
            },
            "autoload": {
                "classmap": [
                    "src/"
                ]
            },
            "notification-url": "https://packagist.org/downloads/",
            "license": [
                "BSD-3-Clause"
            ],
            "authors": [
                {
                    "name": "Sebastian Bergmann",
                    "email": "sebastian@phpunit.de"
                }
            ],
            "description": "Provides a list of PHP built-in functions that operate on resources",
            "homepage": "https://www.github.com/sebastianbergmann/resource-operations",
            "time": "2018-10-04T04:07:39+00:00"
        },
        {
            "name": "sebastian/type",
            "version": "1.1.3",
            "source": {
                "type": "git",
                "url": "https://github.com/sebastianbergmann/type.git",
                "reference": "3aaaa15fa71d27650d62a948be022fe3b48541a3"
            },
            "dist": {
                "type": "zip",
                "url": "https://api.github.com/repos/sebastianbergmann/type/zipball/3aaaa15fa71d27650d62a948be022fe3b48541a3",
                "reference": "3aaaa15fa71d27650d62a948be022fe3b48541a3",
                "shasum": ""
            },
            "require": {
                "php": "^7.2"
            },
            "require-dev": {
                "phpunit/phpunit": "^8.2"
            },
            "type": "library",
            "extra": {
                "branch-alias": {
                    "dev-master": "1.1-dev"
                }
            },
            "autoload": {
                "classmap": [
                    "src/"
                ]
            },
            "notification-url": "https://packagist.org/downloads/",
            "license": [
                "BSD-3-Clause"
            ],
            "authors": [
                {
                    "name": "Sebastian Bergmann",
                    "email": "sebastian@phpunit.de",
                    "role": "lead"
                }
            ],
            "description": "Collection of value objects that represent the types of the PHP type system",
            "homepage": "https://github.com/sebastianbergmann/type",
            "time": "2019-07-02T08:10:15+00:00"
        },
        {
            "name": "sebastian/version",
            "version": "2.0.1",
            "source": {
                "type": "git",
                "url": "https://github.com/sebastianbergmann/version.git",
                "reference": "99732be0ddb3361e16ad77b68ba41efc8e979019"
            },
            "dist": {
                "type": "zip",
                "url": "https://api.github.com/repos/sebastianbergmann/version/zipball/99732be0ddb3361e16ad77b68ba41efc8e979019",
                "reference": "99732be0ddb3361e16ad77b68ba41efc8e979019",
                "shasum": ""
            },
            "require": {
                "php": ">=5.6"
            },
            "type": "library",
            "extra": {
                "branch-alias": {
                    "dev-master": "2.0.x-dev"
                }
            },
            "autoload": {
                "classmap": [
                    "src/"
                ]
            },
            "notification-url": "https://packagist.org/downloads/",
            "license": [
                "BSD-3-Clause"
            ],
            "authors": [
                {
                    "name": "Sebastian Bergmann",
                    "email": "sebastian@phpunit.de",
                    "role": "lead"
                }
            ],
            "description": "Library that helps with managing the version number of Git-hosted PHP projects",
            "homepage": "https://github.com/sebastianbergmann/version",
            "time": "2016-10-03T07:35:21+00:00"
        },
        {
            "name": "squizlabs/php_codesniffer",
            "version": "3.5.4",
            "source": {
                "type": "git",
                "url": "https://github.com/squizlabs/PHP_CodeSniffer.git",
                "reference": "dceec07328401de6211037abbb18bda423677e26"
            },
            "dist": {
                "type": "zip",
                "url": "https://api.github.com/repos/squizlabs/PHP_CodeSniffer/zipball/dceec07328401de6211037abbb18bda423677e26",
                "reference": "dceec07328401de6211037abbb18bda423677e26",
                "shasum": ""
            },
            "require": {
                "ext-simplexml": "*",
                "ext-tokenizer": "*",
                "ext-xmlwriter": "*",
                "php": ">=5.4.0"
            },
            "require-dev": {
                "phpunit/phpunit": "^4.0 || ^5.0 || ^6.0 || ^7.0"
            },
            "bin": [
                "bin/phpcs",
                "bin/phpcbf"
            ],
            "type": "library",
            "extra": {
                "branch-alias": {
                    "dev-master": "3.x-dev"
                }
            },
            "notification-url": "https://packagist.org/downloads/",
            "license": [
                "BSD-3-Clause"
            ],
            "authors": [
                {
                    "name": "Greg Sherwood",
                    "role": "lead"
                }
            ],
            "description": "PHP_CodeSniffer tokenizes PHP, JavaScript and CSS files and detects violations of a defined set of coding standards.",
            "homepage": "https://github.com/squizlabs/PHP_CodeSniffer",
            "keywords": [
                "phpcs",
                "standards"
            ],
            "time": "2020-01-30T22:20:29+00:00"
        },
        {
            "name": "theseer/tokenizer",
            "version": "1.1.3",
            "source": {
                "type": "git",
                "url": "https://github.com/theseer/tokenizer.git",
                "reference": "11336f6f84e16a720dae9d8e6ed5019efa85a0f9"
            },
            "dist": {
                "type": "zip",
                "url": "https://api.github.com/repos/theseer/tokenizer/zipball/11336f6f84e16a720dae9d8e6ed5019efa85a0f9",
                "reference": "11336f6f84e16a720dae9d8e6ed5019efa85a0f9",
                "shasum": ""
            },
            "require": {
                "ext-dom": "*",
                "ext-tokenizer": "*",
                "ext-xmlwriter": "*",
                "php": "^7.0"
            },
            "type": "library",
            "autoload": {
                "classmap": [
                    "src/"
                ]
            },
            "notification-url": "https://packagist.org/downloads/",
            "license": [
                "BSD-3-Clause"
            ],
            "authors": [
                {
                    "name": "Arne Blankerts",
                    "email": "arne@blankerts.de",
                    "role": "Developer"
                }
            ],
            "description": "A small library for converting tokenized PHP source code into XML and potentially other formats",
            "time": "2019-06-13T22:48:21+00:00"
        }
    ],
    "aliases": [],
    "minimum-stability": "dev",
    "stability-flags": {
        "roave/security-advisories": 20,
        "elgg/sniffs": 20
    },
    "prefer-stable": true,
    "prefer-lowest": false,
    "platform": {
        "php": ">=7.2",
        "ext-pdo": "*",
        "ext-gd": "*",
        "ext-json": "*",
        "ext-xml": "*"
    },
    "platform-dev": [],
    "platform-overrides": {
        "php": "7.2"
    },
    "plugin-api-version": "1.1.0"
}<|MERGE_RESOLUTION|>--- conflicted
+++ resolved
@@ -4,11 +4,7 @@
         "Read more about it at https://getcomposer.org/doc/01-basic-usage.md#installing-dependencies",
         "This file is @generated automatically"
     ],
-<<<<<<< HEAD
-    "content-hash": "36c7da493cb7f390b6bd246b44c0bed0",
-=======
-    "content-hash": "eb8c4d975e243fd7f2092dd3053301e8",
->>>>>>> cdca10bc
+    "content-hash": "f4bd735dcba31a2a0779f0a3d1759e1c",
     "packages": [
         {
             "name": "bower-asset/fontawesome",
