--- conflicted
+++ resolved
@@ -4,11 +4,7 @@
         "Read more about it at https://getcomposer.org/doc/01-basic-usage.md#installing-dependencies",
         "This file is @generated automatically"
     ],
-<<<<<<< HEAD
-    "content-hash": "2cfe9347490565e2d9434b215726e973",
-=======
-    "content-hash": "fcde5925a9172f77531e4568be028187",
->>>>>>> 62642d20
+    "content-hash": "500465d46e17639d0779629f6a37cc48",
     "packages": [
         {
             "name": "cakephp/core",
@@ -3733,11 +3729,7 @@
                 "codeigniter4/shield": "<1.0.0.0-beta4",
                 "codiad/codiad": "<=2.8.4",
                 "composer/composer": "<1.10.27|>=2,<2.2.22|>=2.3,<2.6.4",
-<<<<<<< HEAD
-                "concrete5/concrete5": "<9.2",
-=======
                 "concrete5/concrete5": "<=9.2.1",
->>>>>>> 62642d20
                 "concrete5/core": "<8.5.8|>=9,<9.1",
                 "contao-components/mediaelement": ">=2.14.2,<2.21.1",
                 "contao/contao": ">=4,<4.4.56|>=4.5,<4.9.40|>=4.10,<4.11.7|>=4.13,<4.13.21|>=5.1,<5.1.4",
@@ -3978,7 +3970,7 @@
                 "nystudio107/craft-seomatic": "<3.4.12",
                 "nzo/url-encryptor-bundle": ">=4,<4.3.2|>=5,<5.0.1",
                 "october/backend": "<1.1.2",
-                "october/cms": "<=3.4.16",
+                "october/cms": "<1.0.469|==1.0.469|==1.0.471|==1.1.1",
                 "october/october": "<=3.4.4",
                 "october/rain": "<1.0.472|>=1.1,<1.1.2",
                 "october/system": "<1.0.476|>=1.1,<1.1.12|>=2,<2.2.34|>=3,<3.0.66",
