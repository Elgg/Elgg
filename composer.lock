{
    "_readme": [
        "This file locks the dependencies of your project to a known state",
        "Read more about it at https://getcomposer.org/doc/01-basic-usage.md#installing-dependencies",
        "This file is @generated automatically"
    ],
<<<<<<< HEAD
    "content-hash": "d4dbf36901806f9ea154e1ade88ea93e",
=======
    "content-hash": "d53b4f4fb6853406def9add1b67f37ff",
>>>>>>> fb2f24e1
    "packages": [
        {
            "name": "cakephp/core",
            "version": "4.4.2",
            "source": {
                "type": "git",
                "url": "https://github.com/cakephp/core.git",
                "reference": "884555efcf573ea23597f9c88a12ed6d58af00f3"
            },
            "dist": {
                "type": "zip",
                "url": "https://api.github.com/repos/cakephp/core/zipball/884555efcf573ea23597f9c88a12ed6d58af00f3",
                "reference": "884555efcf573ea23597f9c88a12ed6d58af00f3",
                "shasum": ""
            },
            "require": {
                "cakephp/utility": "^4.0",
                "php": ">=7.4.0"
            },
            "suggest": {
                "cakephp/cache": "To use Configure::store() and restore().",
                "cakephp/event": "To use PluginApplicationInterface or plugin applications.",
                "league/container": "To use Container and ServiceProvider classes"
            },
            "type": "library",
            "autoload": {
                "files": [
                    "functions.php"
                ],
                "psr-4": {
                    "Cake\\Core\\": "."
                }
            },
            "notification-url": "https://packagist.org/downloads/",
            "license": [
                "MIT"
            ],
            "authors": [
                {
                    "name": "CakePHP Community",
                    "homepage": "https://github.com/cakephp/core/graphs/contributors"
                }
            ],
            "description": "CakePHP Framework Core classes",
            "homepage": "https://cakephp.org",
            "keywords": [
                "cakephp",
                "core",
                "framework"
            ],
            "support": {
                "forum": "https://stackoverflow.com/tags/cakephp",
                "irc": "irc://irc.freenode.org/cakephp",
                "issues": "https://github.com/cakephp/cakephp/issues",
                "source": "https://github.com/cakephp/core"
            },
            "time": "2022-05-31T20:57:08+00:00"
        },
        {
            "name": "cakephp/database",
            "version": "4.4.2",
            "source": {
                "type": "git",
                "url": "https://github.com/cakephp/database.git",
                "reference": "61b147195a5899a9b51989af9150a13b647e9190"
            },
            "dist": {
                "type": "zip",
                "url": "https://api.github.com/repos/cakephp/database/zipball/61b147195a5899a9b51989af9150a13b647e9190",
                "reference": "61b147195a5899a9b51989af9150a13b647e9190",
                "shasum": ""
            },
            "require": {
                "cakephp/core": "^4.0",
                "cakephp/datasource": "^4.0",
                "php": ">=7.4.0"
            },
            "suggest": {
                "cakephp/i18n": "If you are using locale-aware datetime formats or Chronos types."
            },
            "type": "library",
            "autoload": {
                "psr-4": {
                    "Cake\\Database\\": "."
                }
            },
            "notification-url": "https://packagist.org/downloads/",
            "license": [
                "MIT"
            ],
            "authors": [
                {
                    "name": "CakePHP Community",
                    "homepage": "https://github.com/cakephp/database/graphs/contributors"
                }
            ],
            "description": "Flexible and powerful Database abstraction library with a familiar PDO-like API",
            "homepage": "https://cakephp.org",
            "keywords": [
                "abstraction",
                "cakephp",
                "database",
                "database abstraction",
                "pdo"
            ],
            "support": {
                "forum": "https://stackoverflow.com/tags/cakephp",
                "irc": "irc://irc.freenode.org/cakephp",
                "issues": "https://github.com/cakephp/cakephp/issues",
                "source": "https://github.com/cakephp/database"
            },
            "time": "2022-06-20T14:25:54+00:00"
        },
        {
            "name": "cakephp/datasource",
            "version": "4.4.2",
            "source": {
                "type": "git",
                "url": "https://github.com/cakephp/datasource.git",
                "reference": "41b4243d226fc802e1075247c81c8bc48fad4343"
            },
            "dist": {
                "type": "zip",
                "url": "https://api.github.com/repos/cakephp/datasource/zipball/41b4243d226fc802e1075247c81c8bc48fad4343",
                "reference": "41b4243d226fc802e1075247c81c8bc48fad4343",
                "shasum": ""
            },
            "require": {
                "cakephp/core": "^4.0",
                "php": ">=7.4.0",
                "psr/log": "^1.0 || ^2.0",
                "psr/simple-cache": "^1.0 || ^2.0"
            },
            "suggest": {
                "cakephp/cache": "If you decide to use Query caching.",
                "cakephp/collection": "If you decide to use ResultSetInterface.",
                "cakephp/utility": "If you decide to use EntityTrait."
            },
            "type": "library",
            "autoload": {
                "psr-4": {
                    "Cake\\Datasource\\": "."
                }
            },
            "notification-url": "https://packagist.org/downloads/",
            "license": [
                "MIT"
            ],
            "authors": [
                {
                    "name": "CakePHP Community",
                    "homepage": "https://github.com/cakephp/datasource/graphs/contributors"
                }
            ],
            "description": "Provides connection managing and traits for Entities and Queries that can be reused for different datastores",
            "homepage": "https://cakephp.org",
            "keywords": [
                "cakephp",
                "connection management",
                "datasource",
                "entity",
                "query"
            ],
            "support": {
                "forum": "https://stackoverflow.com/tags/cakephp",
                "irc": "irc://irc.freenode.org/cakephp",
                "issues": "https://github.com/cakephp/cakephp/issues",
                "source": "https://github.com/cakephp/datasource"
            },
            "time": "2022-06-27T10:55:08+00:00"
        },
        {
            "name": "cakephp/utility",
            "version": "4.4.2",
            "source": {
                "type": "git",
                "url": "https://github.com/cakephp/utility.git",
                "reference": "564cf3bea3bb31e0cb53fa199c39f17105af01ec"
            },
            "dist": {
                "type": "zip",
                "url": "https://api.github.com/repos/cakephp/utility/zipball/564cf3bea3bb31e0cb53fa199c39f17105af01ec",
                "reference": "564cf3bea3bb31e0cb53fa199c39f17105af01ec",
                "shasum": ""
            },
            "require": {
                "cakephp/core": "^4.0",
                "php": ">=7.4.0"
            },
            "suggest": {
                "ext-intl": "To use Text::transliterate() or Text::slug()",
                "lib-ICU": "To use Text::transliterate() or Text::slug()"
            },
            "type": "library",
            "autoload": {
                "files": [
                    "bootstrap.php"
                ],
                "psr-4": {
                    "Cake\\Utility\\": "."
                }
            },
            "notification-url": "https://packagist.org/downloads/",
            "license": [
                "MIT"
            ],
            "authors": [
                {
                    "name": "CakePHP Community",
                    "homepage": "https://github.com/cakephp/utility/graphs/contributors"
                }
            ],
            "description": "CakePHP Utility classes such as Inflector, String, Hash, and Security",
            "homepage": "https://cakephp.org",
            "keywords": [
                "cakephp",
                "hash",
                "inflector",
                "security",
                "string",
                "utility"
            ],
            "support": {
                "forum": "https://stackoverflow.com/tags/cakephp",
                "irc": "irc://irc.freenode.org/cakephp",
                "issues": "https://github.com/cakephp/cakephp/issues",
                "source": "https://github.com/cakephp/utility"
            },
            "time": "2022-07-05T07:59:19+00:00"
        },
        {
            "name": "ckeditor/ckeditor",
            "version": "4.19.0",
            "source": {
                "type": "git",
                "url": "https://github.com/ckeditor/ckeditor4-releases.git",
                "reference": "db9342ad88e04de66dcf9b132ff41061727778c5"
            },
            "dist": {
                "type": "zip",
                "url": "https://api.github.com/repos/ckeditor/ckeditor4-releases/zipball/db9342ad88e04de66dcf9b132ff41061727778c5",
                "reference": "db9342ad88e04de66dcf9b132ff41061727778c5",
                "shasum": ""
            },
            "type": "library",
            "notification-url": "https://packagist.org/downloads/",
            "license": [
                "GPL-2.0+",
                "LGPL-2.1+",
                "MPL-1.1+"
            ],
            "authors": [
                {
                    "name": "CKSource",
                    "homepage": "https://cksource.com"
                }
            ],
            "description": "JavaScript WYSIWYG web text editor.",
            "homepage": "https://ckeditor.com/ckeditor-4/",
            "keywords": [
                "CKEditor",
                "ckeditor4",
                "editor",
                "fckeditor",
                "html",
                "javascript",
                "richtext",
                "text",
                "wysiwyg"
            ],
            "support": {
                "forum": "https://stackoverflow.com/tags/ckeditor",
                "issues": "https://github.com/ckeditor/ckeditor4/issues",
                "source": "https://github.com/ckeditor/ckeditor4",
                "wiki": "https://ckeditor.com/docs/ckeditor4/latest/"
            },
            "time": "2022-05-18T10:49:44+00:00"
        },
        {
            "name": "composer/semver",
            "version": "3.3.2",
            "source": {
                "type": "git",
                "url": "https://github.com/composer/semver.git",
                "reference": "3953f23262f2bff1919fc82183ad9acb13ff62c9"
            },
            "dist": {
                "type": "zip",
                "url": "https://api.github.com/repos/composer/semver/zipball/3953f23262f2bff1919fc82183ad9acb13ff62c9",
                "reference": "3953f23262f2bff1919fc82183ad9acb13ff62c9",
                "shasum": ""
            },
            "require": {
                "php": "^5.3.2 || ^7.0 || ^8.0"
            },
            "require-dev": {
                "phpstan/phpstan": "^1.4",
                "symfony/phpunit-bridge": "^4.2 || ^5"
            },
            "type": "library",
            "extra": {
                "branch-alias": {
                    "dev-main": "3.x-dev"
                }
            },
            "autoload": {
                "psr-4": {
                    "Composer\\Semver\\": "src"
                }
            },
            "notification-url": "https://packagist.org/downloads/",
            "license": [
                "MIT"
            ],
            "authors": [
                {
                    "name": "Nils Adermann",
                    "email": "naderman@naderman.de",
                    "homepage": "http://www.naderman.de"
                },
                {
                    "name": "Jordi Boggiano",
                    "email": "j.boggiano@seld.be",
                    "homepage": "http://seld.be"
                },
                {
                    "name": "Rob Bast",
                    "email": "rob.bast@gmail.com",
                    "homepage": "http://robbast.nl"
                }
            ],
            "description": "Semver library that offers utilities, version constraint parsing and validation.",
            "keywords": [
                "semantic",
                "semver",
                "validation",
                "versioning"
            ],
            "support": {
                "irc": "irc://irc.freenode.org/composer",
                "issues": "https://github.com/composer/semver/issues",
                "source": "https://github.com/composer/semver/tree/3.3.2"
            },
            "funding": [
                {
                    "url": "https://packagist.com",
                    "type": "custom"
                },
                {
                    "url": "https://github.com/composer",
                    "type": "github"
                },
                {
                    "url": "https://tidelift.com/funding/github/packagist/composer/composer",
                    "type": "tidelift"
                }
            ],
            "time": "2022-04-01T19:23:25+00:00"
        },
        {
            "name": "css-crush/css-crush",
            "version": "v4.1.2",
            "source": {
                "type": "git",
                "url": "https://github.com/peteboere/css-crush.git",
                "reference": "31ed0347a61850e2bb65640277d750faf31011d7"
            },
            "dist": {
                "type": "zip",
                "url": "https://api.github.com/repos/peteboere/css-crush/zipball/31ed0347a61850e2bb65640277d750faf31011d7",
                "reference": "31ed0347a61850e2bb65640277d750faf31011d7",
                "shasum": ""
            },
            "require": {
                "php": ">=7.1"
            },
            "require-dev": {
                "phpunit/phpunit": "8.*",
                "psr/log": "1.0.*@dev",
                "twig/twig": "1.*"
            },
            "bin": [
                "bin/csscrush"
            ],
            "type": "library",
            "autoload": {
                "files": [
                    "lib/functions.php"
                ],
                "psr-0": {
                    "CssCrush": "lib/"
                }
            },
            "notification-url": "https://packagist.org/downloads/",
            "license": [
                "MIT"
            ],
            "authors": [
                {
                    "name": "Pete Boere",
                    "email": "pete@the-echoplex.net"
                },
                {
                    "name": "GitHub contributors",
                    "homepage": "https://github.com/peteboere/css-crush/contributors"
                }
            ],
            "description": "CSS preprocessor",
            "homepage": "http://the-echoplex.net/csscrush",
            "keywords": [
                "css",
                "preprocessor"
            ],
            "support": {
                "issues": "https://github.com/peteboere/css-crush/issues",
                "source": "https://github.com/peteboere/css-crush/tree/v4.1.2"
            },
            "time": "2022-05-25T12:04:47+00:00"
        },
        {
            "name": "doctrine/cache",
            "version": "2.2.0",
            "source": {
                "type": "git",
                "url": "https://github.com/doctrine/cache.git",
                "reference": "1ca8f21980e770095a31456042471a57bc4c68fb"
            },
            "dist": {
                "type": "zip",
                "url": "https://api.github.com/repos/doctrine/cache/zipball/1ca8f21980e770095a31456042471a57bc4c68fb",
                "reference": "1ca8f21980e770095a31456042471a57bc4c68fb",
                "shasum": ""
            },
            "require": {
                "php": "~7.1 || ^8.0"
            },
            "conflict": {
                "doctrine/common": ">2.2,<2.4"
            },
            "require-dev": {
                "cache/integration-tests": "dev-master",
                "doctrine/coding-standard": "^9",
                "phpunit/phpunit": "^7.5 || ^8.5 || ^9.5",
                "psr/cache": "^1.0 || ^2.0 || ^3.0",
                "symfony/cache": "^4.4 || ^5.4 || ^6",
                "symfony/var-exporter": "^4.4 || ^5.4 || ^6"
            },
            "type": "library",
            "autoload": {
                "psr-4": {
                    "Doctrine\\Common\\Cache\\": "lib/Doctrine/Common/Cache"
                }
            },
            "notification-url": "https://packagist.org/downloads/",
            "license": [
                "MIT"
            ],
            "authors": [
                {
                    "name": "Guilherme Blanco",
                    "email": "guilhermeblanco@gmail.com"
                },
                {
                    "name": "Roman Borschel",
                    "email": "roman@code-factory.org"
                },
                {
                    "name": "Benjamin Eberlei",
                    "email": "kontakt@beberlei.de"
                },
                {
                    "name": "Jonathan Wage",
                    "email": "jonwage@gmail.com"
                },
                {
                    "name": "Johannes Schmitt",
                    "email": "schmittjoh@gmail.com"
                }
            ],
            "description": "PHP Doctrine Cache library is a popular cache implementation that supports many different drivers such as redis, memcache, apc, mongodb and others.",
            "homepage": "https://www.doctrine-project.org/projects/cache.html",
            "keywords": [
                "abstraction",
                "apcu",
                "cache",
                "caching",
                "couchdb",
                "memcached",
                "php",
                "redis",
                "xcache"
            ],
            "support": {
                "issues": "https://github.com/doctrine/cache/issues",
                "source": "https://github.com/doctrine/cache/tree/2.2.0"
            },
            "funding": [
                {
                    "url": "https://www.doctrine-project.org/sponsorship.html",
                    "type": "custom"
                },
                {
                    "url": "https://www.patreon.com/phpdoctrine",
                    "type": "patreon"
                },
                {
                    "url": "https://tidelift.com/funding/github/packagist/doctrine%2Fcache",
                    "type": "tidelift"
                }
            ],
            "time": "2022-05-20T20:07:39+00:00"
        },
        {
            "name": "doctrine/dbal",
            "version": "3.3.7",
            "source": {
                "type": "git",
                "url": "https://github.com/doctrine/dbal.git",
                "reference": "9f79d4650430b582f4598fe0954ef4d52fbc0a8a"
            },
            "dist": {
                "type": "zip",
                "url": "https://api.github.com/repos/doctrine/dbal/zipball/9f79d4650430b582f4598fe0954ef4d52fbc0a8a",
                "reference": "9f79d4650430b582f4598fe0954ef4d52fbc0a8a",
                "shasum": ""
            },
            "require": {
                "composer-runtime-api": "^2",
                "doctrine/cache": "^1.11|^2.0",
                "doctrine/deprecations": "^0.5.3|^1",
                "doctrine/event-manager": "^1.0",
                "php": "^7.3 || ^8.0",
                "psr/cache": "^1|^2|^3",
                "psr/log": "^1|^2|^3"
            },
            "require-dev": {
                "doctrine/coding-standard": "9.0.0",
                "jetbrains/phpstorm-stubs": "2022.1",
                "phpstan/phpstan": "1.7.13",
                "phpstan/phpstan-strict-rules": "^1.2",
                "phpunit/phpunit": "9.5.20",
                "psalm/plugin-phpunit": "0.16.1",
                "squizlabs/php_codesniffer": "3.7.0",
                "symfony/cache": "^5.2|^6.0",
                "symfony/console": "^2.7|^3.0|^4.0|^5.0|^6.0",
                "vimeo/psalm": "4.23.0"
            },
            "suggest": {
                "symfony/console": "For helpful console commands such as SQL execution and import of files."
            },
            "bin": [
                "bin/doctrine-dbal"
            ],
            "type": "library",
            "autoload": {
                "psr-4": {
                    "Doctrine\\DBAL\\": "src"
                }
            },
            "notification-url": "https://packagist.org/downloads/",
            "license": [
                "MIT"
            ],
            "authors": [
                {
                    "name": "Guilherme Blanco",
                    "email": "guilhermeblanco@gmail.com"
                },
                {
                    "name": "Roman Borschel",
                    "email": "roman@code-factory.org"
                },
                {
                    "name": "Benjamin Eberlei",
                    "email": "kontakt@beberlei.de"
                },
                {
                    "name": "Jonathan Wage",
                    "email": "jonwage@gmail.com"
                }
            ],
            "description": "Powerful PHP database abstraction layer (DBAL) with many features for database schema introspection and management.",
            "homepage": "https://www.doctrine-project.org/projects/dbal.html",
            "keywords": [
                "abstraction",
                "database",
                "db2",
                "dbal",
                "mariadb",
                "mssql",
                "mysql",
                "oci8",
                "oracle",
                "pdo",
                "pgsql",
                "postgresql",
                "queryobject",
                "sasql",
                "sql",
                "sqlite",
                "sqlserver",
                "sqlsrv"
            ],
            "support": {
                "issues": "https://github.com/doctrine/dbal/issues",
                "source": "https://github.com/doctrine/dbal/tree/3.3.7"
            },
            "funding": [
                {
                    "url": "https://www.doctrine-project.org/sponsorship.html",
                    "type": "custom"
                },
                {
                    "url": "https://www.patreon.com/phpdoctrine",
                    "type": "patreon"
                },
                {
                    "url": "https://tidelift.com/funding/github/packagist/doctrine%2Fdbal",
                    "type": "tidelift"
                }
            ],
            "time": "2022-06-13T21:43:03+00:00"
        },
        {
            "name": "doctrine/deprecations",
            "version": "v1.0.0",
            "source": {
                "type": "git",
                "url": "https://github.com/doctrine/deprecations.git",
                "reference": "0e2a4f1f8cdfc7a92ec3b01c9334898c806b30de"
            },
            "dist": {
                "type": "zip",
                "url": "https://api.github.com/repos/doctrine/deprecations/zipball/0e2a4f1f8cdfc7a92ec3b01c9334898c806b30de",
                "reference": "0e2a4f1f8cdfc7a92ec3b01c9334898c806b30de",
                "shasum": ""
            },
            "require": {
                "php": "^7.1|^8.0"
            },
            "require-dev": {
                "doctrine/coding-standard": "^9",
                "phpunit/phpunit": "^7.5|^8.5|^9.5",
                "psr/log": "^1|^2|^3"
            },
            "suggest": {
                "psr/log": "Allows logging deprecations via PSR-3 logger implementation"
            },
            "type": "library",
            "autoload": {
                "psr-4": {
                    "Doctrine\\Deprecations\\": "lib/Doctrine/Deprecations"
                }
            },
            "notification-url": "https://packagist.org/downloads/",
            "license": [
                "MIT"
            ],
            "description": "A small layer on top of trigger_error(E_USER_DEPRECATED) or PSR-3 logging with options to disable all deprecations or selectively for packages.",
            "homepage": "https://www.doctrine-project.org/",
            "support": {
                "issues": "https://github.com/doctrine/deprecations/issues",
                "source": "https://github.com/doctrine/deprecations/tree/v1.0.0"
            },
            "time": "2022-05-02T15:47:09+00:00"
        },
        {
            "name": "doctrine/event-manager",
            "version": "1.1.1",
            "source": {
                "type": "git",
                "url": "https://github.com/doctrine/event-manager.git",
                "reference": "41370af6a30faa9dc0368c4a6814d596e81aba7f"
            },
            "dist": {
                "type": "zip",
                "url": "https://api.github.com/repos/doctrine/event-manager/zipball/41370af6a30faa9dc0368c4a6814d596e81aba7f",
                "reference": "41370af6a30faa9dc0368c4a6814d596e81aba7f",
                "shasum": ""
            },
            "require": {
                "php": "^7.1 || ^8.0"
            },
            "conflict": {
                "doctrine/common": "<2.9@dev"
            },
            "require-dev": {
                "doctrine/coding-standard": "^6.0",
                "phpunit/phpunit": "^7.0"
            },
            "type": "library",
            "extra": {
                "branch-alias": {
                    "dev-master": "1.0.x-dev"
                }
            },
            "autoload": {
                "psr-4": {
                    "Doctrine\\Common\\": "lib/Doctrine/Common"
                }
            },
            "notification-url": "https://packagist.org/downloads/",
            "license": [
                "MIT"
            ],
            "authors": [
                {
                    "name": "Guilherme Blanco",
                    "email": "guilhermeblanco@gmail.com"
                },
                {
                    "name": "Roman Borschel",
                    "email": "roman@code-factory.org"
                },
                {
                    "name": "Benjamin Eberlei",
                    "email": "kontakt@beberlei.de"
                },
                {
                    "name": "Jonathan Wage",
                    "email": "jonwage@gmail.com"
                },
                {
                    "name": "Johannes Schmitt",
                    "email": "schmittjoh@gmail.com"
                },
                {
                    "name": "Marco Pivetta",
                    "email": "ocramius@gmail.com"
                }
            ],
            "description": "The Doctrine Event Manager is a simple PHP event system that was built to be used with the various Doctrine projects.",
            "homepage": "https://www.doctrine-project.org/projects/event-manager.html",
            "keywords": [
                "event",
                "event dispatcher",
                "event manager",
                "event system",
                "events"
            ],
            "support": {
                "issues": "https://github.com/doctrine/event-manager/issues",
                "source": "https://github.com/doctrine/event-manager/tree/1.1.x"
            },
            "funding": [
                {
                    "url": "https://www.doctrine-project.org/sponsorship.html",
                    "type": "custom"
                },
                {
                    "url": "https://www.patreon.com/phpdoctrine",
                    "type": "patreon"
                },
                {
                    "url": "https://tidelift.com/funding/github/packagist/doctrine%2Fevent-manager",
                    "type": "tidelift"
                }
            ],
            "time": "2020-05-29T18:28:51+00:00"
        },
        {
            "name": "dragonmantank/cron-expression",
            "version": "v3.3.1",
            "source": {
                "type": "git",
                "url": "https://github.com/dragonmantank/cron-expression.git",
                "reference": "be85b3f05b46c39bbc0d95f6c071ddff669510fa"
            },
            "dist": {
                "type": "zip",
                "url": "https://api.github.com/repos/dragonmantank/cron-expression/zipball/be85b3f05b46c39bbc0d95f6c071ddff669510fa",
                "reference": "be85b3f05b46c39bbc0d95f6c071ddff669510fa",
                "shasum": ""
            },
            "require": {
                "php": "^7.2|^8.0",
                "webmozart/assert": "^1.0"
            },
            "replace": {
                "mtdowling/cron-expression": "^1.0"
            },
            "require-dev": {
                "phpstan/extension-installer": "^1.0",
                "phpstan/phpstan": "^1.0",
                "phpstan/phpstan-webmozart-assert": "^1.0",
                "phpunit/phpunit": "^7.0|^8.0|^9.0"
            },
            "type": "library",
            "autoload": {
                "psr-4": {
                    "Cron\\": "src/Cron/"
                }
            },
            "notification-url": "https://packagist.org/downloads/",
            "license": [
                "MIT"
            ],
            "authors": [
                {
                    "name": "Chris Tankersley",
                    "email": "chris@ctankersley.com",
                    "homepage": "https://github.com/dragonmantank"
                }
            ],
            "description": "CRON for PHP: Calculate the next or previous run date and determine if a CRON expression is due",
            "keywords": [
                "cron",
                "schedule"
            ],
            "support": {
                "issues": "https://github.com/dragonmantank/cron-expression/issues",
                "source": "https://github.com/dragonmantank/cron-expression/tree/v3.3.1"
            },
            "funding": [
                {
                    "url": "https://github.com/dragonmantank",
                    "type": "github"
                }
            ],
            "time": "2022-01-18T15:43:28+00:00"
        },
        {
            "name": "eloquent/composer-config-reader",
            "version": "3.0.0",
            "source": {
                "type": "git",
                "url": "https://github.com/eloquent/composer-config-reader.git",
                "reference": "ea8398e742182237baec71156939e54c012a97e4"
            },
            "dist": {
                "type": "zip",
                "url": "https://api.github.com/repos/eloquent/composer-config-reader/zipball/ea8398e742182237baec71156939e54c012a97e4",
                "reference": "ea8398e742182237baec71156939e54c012a97e4",
                "shasum": ""
            },
            "require": {
                "eloquent/enumeration": "^6",
                "justinrainbow/json-schema": "^5",
                "php": ">=7.2"
            },
            "require-dev": {
                "eloquent/code-style": "^1",
                "eloquent/phony-phpunit": "^6",
                "friendsofphp/php-cs-fixer": "^2",
                "phpunit/phpunit": "^8"
            },
            "type": "library",
            "extra": {
                "branch-alias": {
                    "dev-master": "3.0.x-dev"
                }
            },
            "autoload": {
                "psr-4": {
                    "Eloquent\\Composer\\Configuration\\": "src"
                }
            },
            "notification-url": "https://packagist.org/downloads/",
            "license": [
                "MIT"
            ],
            "authors": [
                {
                    "name": "Erin Millard",
                    "email": "ezzatron@gmail.com",
                    "homepage": "http://ezzatron.com/"
                }
            ],
            "description": "A light-weight component for reading Composer configuration files.",
            "homepage": "https://github.com/eloquent/composer-config-reader",
            "keywords": [
                "composer",
                "configuration",
                "parser",
                "reader"
            ],
            "support": {
                "issues": "https://github.com/eloquent/composer-config-reader/issues",
                "source": "https://github.com/eloquent/composer-config-reader/tree/3.0.0"
            },
            "time": "2020-11-16T06:11:04+00:00"
        },
        {
            "name": "eloquent/enumeration",
            "version": "6.0.0",
            "source": {
                "type": "git",
                "url": "https://github.com/eloquent/enumeration.git",
                "reference": "15a1959683ae4fea75e19ff09d72a344ece3c6a4"
            },
            "dist": {
                "type": "zip",
                "url": "https://api.github.com/repos/eloquent/enumeration/zipball/15a1959683ae4fea75e19ff09d72a344ece3c6a4",
                "reference": "15a1959683ae4fea75e19ff09d72a344ece3c6a4",
                "shasum": ""
            },
            "require": {
                "php": ">=7.1"
            },
            "require-dev": {
                "phpunit/phpunit": "^7"
            },
            "type": "library",
            "autoload": {
                "psr-4": {
                    "Eloquent\\Enumeration\\": "src"
                }
            },
            "notification-url": "https://packagist.org/downloads/",
            "license": [
                "MIT"
            ],
            "authors": [
                {
                    "name": "Erin Millard",
                    "email": "ezzatron@gmail.com",
                    "homepage": "http://ezzatron.com/"
                }
            ],
            "description": "An enumeration implementation for PHP.",
            "homepage": "https://github.com/eloquent/enumeration",
            "keywords": [
                "class",
                "enum",
                "enumeration",
                "multiton",
                "set",
                "type"
            ],
            "support": {
                "issues": "https://github.com/eloquent/enumeration/issues",
                "source": "https://github.com/eloquent/enumeration/tree/master"
            },
            "time": "2018-11-22T02:45:56+00:00"
        },
        {
            "name": "fakerphp/faker",
            "version": "v1.20.0",
            "source": {
                "type": "git",
                "url": "https://github.com/FakerPHP/Faker.git",
                "reference": "37f751c67a5372d4e26353bd9384bc03744ec77b"
            },
            "dist": {
                "type": "zip",
                "url": "https://api.github.com/repos/FakerPHP/Faker/zipball/37f751c67a5372d4e26353bd9384bc03744ec77b",
                "reference": "37f751c67a5372d4e26353bd9384bc03744ec77b",
                "shasum": ""
            },
            "require": {
                "php": "^7.1 || ^8.0",
                "psr/container": "^1.0 || ^2.0",
                "symfony/deprecation-contracts": "^2.2 || ^3.0"
            },
            "conflict": {
                "fzaninotto/faker": "*"
            },
            "require-dev": {
                "bamarni/composer-bin-plugin": "^1.4.1",
                "doctrine/persistence": "^1.3 || ^2.0",
                "ext-intl": "*",
                "symfony/phpunit-bridge": "^4.4 || ^5.2"
            },
            "suggest": {
                "doctrine/orm": "Required to use Faker\\ORM\\Doctrine",
                "ext-curl": "Required by Faker\\Provider\\Image to download images.",
                "ext-dom": "Required by Faker\\Provider\\HtmlLorem for generating random HTML.",
                "ext-iconv": "Required by Faker\\Provider\\ru_RU\\Text::realText() for generating real Russian text.",
                "ext-mbstring": "Required for multibyte Unicode string functionality."
            },
            "type": "library",
            "extra": {
                "branch-alias": {
                    "dev-main": "v1.20-dev"
                }
            },
            "autoload": {
                "psr-4": {
                    "Faker\\": "src/Faker/"
                }
            },
            "notification-url": "https://packagist.org/downloads/",
            "license": [
                "MIT"
            ],
            "authors": [
                {
                    "name": "François Zaninotto"
                }
            ],
            "description": "Faker is a PHP library that generates fake data for you.",
            "keywords": [
                "data",
                "faker",
                "fixtures"
            ],
            "support": {
                "issues": "https://github.com/FakerPHP/Faker/issues",
                "source": "https://github.com/FakerPHP/Faker/tree/v1.20.0"
            },
            "time": "2022-07-20T13:12:54+00:00"
        },
        {
            "name": "fortawesome/font-awesome",
            "version": "5.15.4",
            "source": {
                "type": "git",
                "url": "https://github.com/FortAwesome/Font-Awesome.git",
                "reference": "7d3d774145ac38663f6d1effc6def0334b68ab7e"
            },
            "dist": {
                "type": "zip",
                "url": "https://api.github.com/repos/FortAwesome/Font-Awesome/zipball/7d3d774145ac38663f6d1effc6def0334b68ab7e",
                "reference": "7d3d774145ac38663f6d1effc6def0334b68ab7e",
                "shasum": ""
            },
            "type": "library",
            "notification-url": "https://packagist.org/downloads/",
            "license": [
                "CC-BY-4.0",
                "OFL-1.1",
                "MIT"
            ],
            "authors": [
                {
                    "name": "Travis Chase",
                    "homepage": "http://twitter.com/supercodepoet"
                },
                {
                    "name": "Dave Gandy",
                    "homepage": "http://twitter.com/davegandy"
                },
                {
                    "name": "Rob Madole",
                    "homepage": "http://twitter.com/robmadole"
                },
                {
                    "name": "Jory Raphael",
                    "homepage": "http://twitter.com/sensibleworld"
                },
                {
                    "name": "Geremia Taglialatela",
                    "homepage": "http://twitter.com/gtagliala"
                },
                {
                    "name": "Brian Talbot",
                    "homepage": "http://twitter.com/talbs"
                },
                {
                    "name": "Mike Wilkerson",
                    "homepage": "http://twitter.com/mw77"
                }
            ],
            "description": "The iconic font, CSS, and SVG framework",
            "homepage": "https://fontawesome.com",
            "keywords": [
                "FontAwesome",
                "awesome",
                "bootstrap",
                "font",
                "icon",
                "svg"
            ],
            "support": {
                "docs": "http://fontawesome.com/how-to-use",
                "email": "hello@fontawesome.com",
                "issues": "https://github.com/FortAwesome/Font-Awesome/issues",
                "source": "https://github.com/FortAwesome/Font-Awesome"
            },
            "time": "2021-08-04T19:09:22+00:00"
        },
        {
            "name": "guzzlehttp/guzzle",
            "version": "7.4.5",
            "source": {
                "type": "git",
                "url": "https://github.com/guzzle/guzzle.git",
                "reference": "1dd98b0564cb3f6bd16ce683cb755f94c10fbd82"
            },
            "dist": {
                "type": "zip",
                "url": "https://api.github.com/repos/guzzle/guzzle/zipball/1dd98b0564cb3f6bd16ce683cb755f94c10fbd82",
                "reference": "1dd98b0564cb3f6bd16ce683cb755f94c10fbd82",
                "shasum": ""
            },
            "require": {
                "ext-json": "*",
                "guzzlehttp/promises": "^1.5",
                "guzzlehttp/psr7": "^1.9 || ^2.4",
                "php": "^7.2.5 || ^8.0",
                "psr/http-client": "^1.0",
                "symfony/deprecation-contracts": "^2.2 || ^3.0"
            },
            "provide": {
                "psr/http-client-implementation": "1.0"
            },
            "require-dev": {
                "bamarni/composer-bin-plugin": "^1.4.1",
                "ext-curl": "*",
                "php-http/client-integration-tests": "^3.0",
                "phpunit/phpunit": "^8.5.5 || ^9.3.5",
                "psr/log": "^1.1 || ^2.0 || ^3.0"
            },
            "suggest": {
                "ext-curl": "Required for CURL handler support",
                "ext-intl": "Required for Internationalized Domain Name (IDN) support",
                "psr/log": "Required for using the Log middleware"
            },
            "type": "library",
            "extra": {
                "branch-alias": {
                    "dev-master": "7.4-dev"
                }
            },
            "autoload": {
                "files": [
                    "src/functions_include.php"
                ],
                "psr-4": {
                    "GuzzleHttp\\": "src/"
                }
            },
            "notification-url": "https://packagist.org/downloads/",
            "license": [
                "MIT"
            ],
            "authors": [
                {
                    "name": "Graham Campbell",
                    "email": "hello@gjcampbell.co.uk",
                    "homepage": "https://github.com/GrahamCampbell"
                },
                {
                    "name": "Michael Dowling",
                    "email": "mtdowling@gmail.com",
                    "homepage": "https://github.com/mtdowling"
                },
                {
                    "name": "Jeremy Lindblom",
                    "email": "jeremeamia@gmail.com",
                    "homepage": "https://github.com/jeremeamia"
                },
                {
                    "name": "George Mponos",
                    "email": "gmponos@gmail.com",
                    "homepage": "https://github.com/gmponos"
                },
                {
                    "name": "Tobias Nyholm",
                    "email": "tobias.nyholm@gmail.com",
                    "homepage": "https://github.com/Nyholm"
                },
                {
                    "name": "Márk Sági-Kazár",
                    "email": "mark.sagikazar@gmail.com",
                    "homepage": "https://github.com/sagikazarmark"
                },
                {
                    "name": "Tobias Schultze",
                    "email": "webmaster@tubo-world.de",
                    "homepage": "https://github.com/Tobion"
                }
            ],
            "description": "Guzzle is a PHP HTTP client library",
            "keywords": [
                "client",
                "curl",
                "framework",
                "http",
                "http client",
                "psr-18",
                "psr-7",
                "rest",
                "web service"
            ],
            "support": {
                "issues": "https://github.com/guzzle/guzzle/issues",
                "source": "https://github.com/guzzle/guzzle/tree/7.4.5"
            },
            "funding": [
                {
                    "url": "https://github.com/GrahamCampbell",
                    "type": "github"
                },
                {
                    "url": "https://github.com/Nyholm",
                    "type": "github"
                },
                {
                    "url": "https://tidelift.com/funding/github/packagist/guzzlehttp/guzzle",
                    "type": "tidelift"
                }
            ],
            "time": "2022-06-20T22:16:13+00:00"
        },
        {
            "name": "guzzlehttp/promises",
            "version": "1.5.1",
            "source": {
                "type": "git",
                "url": "https://github.com/guzzle/promises.git",
                "reference": "fe752aedc9fd8fcca3fe7ad05d419d32998a06da"
            },
            "dist": {
                "type": "zip",
                "url": "https://api.github.com/repos/guzzle/promises/zipball/fe752aedc9fd8fcca3fe7ad05d419d32998a06da",
                "reference": "fe752aedc9fd8fcca3fe7ad05d419d32998a06da",
                "shasum": ""
            },
            "require": {
                "php": ">=5.5"
            },
            "require-dev": {
                "symfony/phpunit-bridge": "^4.4 || ^5.1"
            },
            "type": "library",
            "extra": {
                "branch-alias": {
                    "dev-master": "1.5-dev"
                }
            },
            "autoload": {
                "files": [
                    "src/functions_include.php"
                ],
                "psr-4": {
                    "GuzzleHttp\\Promise\\": "src/"
                }
            },
            "notification-url": "https://packagist.org/downloads/",
            "license": [
                "MIT"
            ],
            "authors": [
                {
                    "name": "Graham Campbell",
                    "email": "hello@gjcampbell.co.uk",
                    "homepage": "https://github.com/GrahamCampbell"
                },
                {
                    "name": "Michael Dowling",
                    "email": "mtdowling@gmail.com",
                    "homepage": "https://github.com/mtdowling"
                },
                {
                    "name": "Tobias Nyholm",
                    "email": "tobias.nyholm@gmail.com",
                    "homepage": "https://github.com/Nyholm"
                },
                {
                    "name": "Tobias Schultze",
                    "email": "webmaster@tubo-world.de",
                    "homepage": "https://github.com/Tobion"
                }
            ],
            "description": "Guzzle promises library",
            "keywords": [
                "promise"
            ],
            "support": {
                "issues": "https://github.com/guzzle/promises/issues",
                "source": "https://github.com/guzzle/promises/tree/1.5.1"
            },
            "funding": [
                {
                    "url": "https://github.com/GrahamCampbell",
                    "type": "github"
                },
                {
                    "url": "https://github.com/Nyholm",
                    "type": "github"
                },
                {
                    "url": "https://tidelift.com/funding/github/packagist/guzzlehttp/promises",
                    "type": "tidelift"
                }
            ],
            "time": "2021-10-22T20:56:57+00:00"
        },
        {
            "name": "guzzlehttp/psr7",
            "version": "2.4.0",
            "source": {
                "type": "git",
                "url": "https://github.com/guzzle/psr7.git",
                "reference": "13388f00956b1503577598873fffb5ae994b5737"
            },
            "dist": {
                "type": "zip",
                "url": "https://api.github.com/repos/guzzle/psr7/zipball/13388f00956b1503577598873fffb5ae994b5737",
                "reference": "13388f00956b1503577598873fffb5ae994b5737",
                "shasum": ""
            },
            "require": {
                "php": "^7.2.5 || ^8.0",
                "psr/http-factory": "^1.0",
                "psr/http-message": "^1.0",
                "ralouphie/getallheaders": "^3.0"
            },
            "provide": {
                "psr/http-factory-implementation": "1.0",
                "psr/http-message-implementation": "1.0"
            },
            "require-dev": {
                "bamarni/composer-bin-plugin": "^1.4.1",
                "http-interop/http-factory-tests": "^0.9",
                "phpunit/phpunit": "^8.5.8 || ^9.3.10"
            },
            "suggest": {
                "laminas/laminas-httphandlerrunner": "Emit PSR-7 responses"
            },
            "type": "library",
            "extra": {
                "branch-alias": {
                    "dev-master": "2.4-dev"
                }
            },
            "autoload": {
                "psr-4": {
                    "GuzzleHttp\\Psr7\\": "src/"
                }
            },
            "notification-url": "https://packagist.org/downloads/",
            "license": [
                "MIT"
            ],
            "authors": [
                {
                    "name": "Graham Campbell",
                    "email": "hello@gjcampbell.co.uk",
                    "homepage": "https://github.com/GrahamCampbell"
                },
                {
                    "name": "Michael Dowling",
                    "email": "mtdowling@gmail.com",
                    "homepage": "https://github.com/mtdowling"
                },
                {
                    "name": "George Mponos",
                    "email": "gmponos@gmail.com",
                    "homepage": "https://github.com/gmponos"
                },
                {
                    "name": "Tobias Nyholm",
                    "email": "tobias.nyholm@gmail.com",
                    "homepage": "https://github.com/Nyholm"
                },
                {
                    "name": "Márk Sági-Kazár",
                    "email": "mark.sagikazar@gmail.com",
                    "homepage": "https://github.com/sagikazarmark"
                },
                {
                    "name": "Tobias Schultze",
                    "email": "webmaster@tubo-world.de",
                    "homepage": "https://github.com/Tobion"
                },
                {
                    "name": "Márk Sági-Kazár",
                    "email": "mark.sagikazar@gmail.com",
                    "homepage": "https://sagikazarmark.hu"
                }
            ],
            "description": "PSR-7 message implementation that also provides common utility methods",
            "keywords": [
                "http",
                "message",
                "psr-7",
                "request",
                "response",
                "stream",
                "uri",
                "url"
            ],
            "support": {
                "issues": "https://github.com/guzzle/psr7/issues",
                "source": "https://github.com/guzzle/psr7/tree/2.4.0"
            },
            "funding": [
                {
                    "url": "https://github.com/GrahamCampbell",
                    "type": "github"
                },
                {
                    "url": "https://github.com/Nyholm",
                    "type": "github"
                },
                {
                    "url": "https://tidelift.com/funding/github/packagist/guzzlehttp/psr7",
                    "type": "tidelift"
                }
            ],
            "time": "2022-06-20T21:43:11+00:00"
        },
        {
            "name": "hackzilla/password-generator",
            "version": "1.6.0",
            "source": {
                "type": "git",
                "url": "https://github.com/hackzilla/password-generator.git",
                "reference": "53c13507b5b9875a07618f1f2a7db95e5b8c0638"
            },
            "dist": {
                "type": "zip",
                "url": "https://api.github.com/repos/hackzilla/password-generator/zipball/53c13507b5b9875a07618f1f2a7db95e5b8c0638",
                "reference": "53c13507b5b9875a07618f1f2a7db95e5b8c0638",
                "shasum": ""
            },
            "require": {
                "php": ">=7.1.0"
            },
            "require-dev": {
                "phpunit/phpunit": "^9.0"
            },
            "type": "library",
            "autoload": {
                "psr-4": {
                    "Hackzilla\\PasswordGenerator\\": ""
                }
            },
            "notification-url": "https://packagist.org/downloads/",
            "license": [
                "MIT"
            ],
            "authors": [
                {
                    "name": "Daniel Platt",
                    "email": "github@ofdan.co.uk",
                    "homepage": "https://www.hackzilla.org"
                }
            ],
            "description": "Password Generator Library",
            "support": {
                "issues": "https://github.com/hackzilla/password-generator/issues",
                "source": "https://github.com/hackzilla/password-generator/tree/1.6.0"
            },
            "time": "2021-01-13T23:18:24+00:00"
        },
        {
            "name": "imagine/imagine",
            "version": "1.3.2",
            "source": {
                "type": "git",
                "url": "https://github.com/php-imagine/Imagine.git",
                "reference": "ae864f26afbf8859ebd2e2b9df92d77ee175dc13"
            },
            "dist": {
                "type": "zip",
                "url": "https://api.github.com/repos/php-imagine/Imagine/zipball/ae864f26afbf8859ebd2e2b9df92d77ee175dc13",
                "reference": "ae864f26afbf8859ebd2e2b9df92d77ee175dc13",
                "shasum": ""
            },
            "require": {
                "php": ">=5.5"
            },
            "require-dev": {
                "phpunit/phpunit": "^4.8 || ^5.7 || ^6.5 || ^7.5 || ^8.4 || ^9.3"
            },
            "suggest": {
                "ext-exif": "to read EXIF metadata",
                "ext-gd": "to use the GD implementation",
                "ext-gmagick": "to use the Gmagick implementation",
                "ext-imagick": "to use the Imagick implementation"
            },
            "type": "library",
            "extra": {
                "branch-alias": {
                    "dev-develop": "1.x-dev"
                }
            },
            "autoload": {
                "psr-4": {
                    "Imagine\\": "src/"
                }
            },
            "notification-url": "https://packagist.org/downloads/",
            "license": [
                "MIT"
            ],
            "authors": [
                {
                    "name": "Bulat Shakirzyanov",
                    "email": "mallluhuct@gmail.com",
                    "homepage": "http://avalanche123.com"
                }
            ],
            "description": "Image processing for PHP 5.3",
            "homepage": "http://imagine.readthedocs.org/",
            "keywords": [
                "drawing",
                "graphics",
                "image manipulation",
                "image processing"
            ],
            "support": {
                "issues": "https://github.com/php-imagine/Imagine/issues",
                "source": "https://github.com/php-imagine/Imagine/tree/1.3.2"
            },
            "time": "2022-04-01T11:58:30+00:00"
        },
        {
            "name": "justinrainbow/json-schema",
            "version": "5.2.12",
            "source": {
                "type": "git",
                "url": "https://github.com/justinrainbow/json-schema.git",
                "reference": "ad87d5a5ca981228e0e205c2bc7dfb8e24559b60"
            },
            "dist": {
                "type": "zip",
                "url": "https://api.github.com/repos/justinrainbow/json-schema/zipball/ad87d5a5ca981228e0e205c2bc7dfb8e24559b60",
                "reference": "ad87d5a5ca981228e0e205c2bc7dfb8e24559b60",
                "shasum": ""
            },
            "require": {
                "php": ">=5.3.3"
            },
            "require-dev": {
                "friendsofphp/php-cs-fixer": "~2.2.20||~2.15.1",
                "json-schema/json-schema-test-suite": "1.2.0",
                "phpunit/phpunit": "^4.8.35"
            },
            "bin": [
                "bin/validate-json"
            ],
            "type": "library",
            "extra": {
                "branch-alias": {
                    "dev-master": "5.0.x-dev"
                }
            },
            "autoload": {
                "psr-4": {
                    "JsonSchema\\": "src/JsonSchema/"
                }
            },
            "notification-url": "https://packagist.org/downloads/",
            "license": [
                "MIT"
            ],
            "authors": [
                {
                    "name": "Bruno Prieto Reis",
                    "email": "bruno.p.reis@gmail.com"
                },
                {
                    "name": "Justin Rainbow",
                    "email": "justin.rainbow@gmail.com"
                },
                {
                    "name": "Igor Wiedler",
                    "email": "igor@wiedler.ch"
                },
                {
                    "name": "Robert Schönthal",
                    "email": "seroscho@googlemail.com"
                }
            ],
            "description": "A library to validate a json schema.",
            "homepage": "https://github.com/justinrainbow/json-schema",
            "keywords": [
                "json",
                "schema"
            ],
            "support": {
                "issues": "https://github.com/justinrainbow/json-schema/issues",
                "source": "https://github.com/justinrainbow/json-schema/tree/5.2.12"
            },
            "time": "2022-04-13T08:02:27+00:00"
        },
        {
            "name": "laminas/laminas-loader",
            "version": "2.8.0",
            "source": {
                "type": "git",
                "url": "https://github.com/laminas/laminas-loader.git",
                "reference": "d0589ec9dd48365fd95ad10d1c906efd7711c16b"
            },
            "dist": {
                "type": "zip",
                "url": "https://api.github.com/repos/laminas/laminas-loader/zipball/d0589ec9dd48365fd95ad10d1c906efd7711c16b",
                "reference": "d0589ec9dd48365fd95ad10d1c906efd7711c16b",
                "shasum": ""
            },
            "require": {
                "php": "^7.3 || ~8.0.0 || ~8.1.0"
            },
            "conflict": {
                "zendframework/zend-loader": "*"
            },
            "require-dev": {
                "laminas/laminas-coding-standard": "~2.2.1",
                "phpunit/phpunit": "^9.3"
            },
            "type": "library",
            "autoload": {
                "psr-4": {
                    "Laminas\\Loader\\": "src/"
                }
            },
            "notification-url": "https://packagist.org/downloads/",
            "license": [
                "BSD-3-Clause"
            ],
            "description": "Autoloading and plugin loading strategies",
            "homepage": "https://laminas.dev",
            "keywords": [
                "laminas",
                "loader"
            ],
            "support": {
                "chat": "https://laminas.dev/chat",
                "docs": "https://docs.laminas.dev/laminas-loader/",
                "forum": "https://discourse.laminas.dev",
                "issues": "https://github.com/laminas/laminas-loader/issues",
                "rss": "https://github.com/laminas/laminas-loader/releases.atom",
                "source": "https://github.com/laminas/laminas-loader"
            },
            "funding": [
                {
                    "url": "https://funding.communitybridge.org/projects/laminas-project",
                    "type": "community_bridge"
                }
            ],
            "time": "2021-09-02T18:30:53+00:00"
        },
        {
            "name": "laminas/laminas-mail",
            "version": "2.16.0",
            "source": {
                "type": "git",
                "url": "https://github.com/laminas/laminas-mail.git",
                "reference": "1ee1a384b96c8af29ecad9b3a7adc27a150ebc49"
            },
            "dist": {
                "type": "zip",
                "url": "https://api.github.com/repos/laminas/laminas-mail/zipball/1ee1a384b96c8af29ecad9b3a7adc27a150ebc49",
                "reference": "1ee1a384b96c8af29ecad9b3a7adc27a150ebc49",
                "shasum": ""
            },
            "require": {
                "ext-iconv": "*",
                "laminas/laminas-loader": "^2.8",
                "laminas/laminas-mime": "^2.9.1",
                "laminas/laminas-stdlib": "^3.6",
                "laminas/laminas-validator": "^2.15",
                "php": "^7.3 || ~8.0.0 || ~8.1.0",
                "symfony/polyfill-intl-idn": "^1.24.0",
                "symfony/polyfill-mbstring": "^1.12.0",
                "webmozart/assert": "^1.10"
            },
            "conflict": {
                "zendframework/zend-mail": "*"
            },
            "require-dev": {
                "laminas/laminas-coding-standard": "~1.0.0",
                "laminas/laminas-crypt": "^2.6 || ^3.4",
                "laminas/laminas-db": "^2.13.3",
                "laminas/laminas-servicemanager": "^3.7",
                "phpunit/phpunit": "^9.5.5",
                "psalm/plugin-phpunit": "^0.15.1",
                "symfony/process": "^5.3.7",
                "vimeo/psalm": "^4.7"
            },
            "suggest": {
                "laminas/laminas-crypt": "Crammd5 support in SMTP Auth",
                "laminas/laminas-servicemanager": "^2.7.10 || ^3.3.1 when using SMTP to deliver messages"
            },
            "type": "library",
            "extra": {
                "laminas": {
                    "component": "Laminas\\Mail",
                    "config-provider": "Laminas\\Mail\\ConfigProvider"
                }
            },
            "autoload": {
                "psr-4": {
                    "Laminas\\Mail\\": "src/"
                }
            },
            "notification-url": "https://packagist.org/downloads/",
            "license": [
                "BSD-3-Clause"
            ],
            "description": "Provides generalized functionality to compose and send both text and MIME-compliant multipart e-mail messages",
            "homepage": "https://laminas.dev",
            "keywords": [
                "laminas",
                "mail"
            ],
            "support": {
                "chat": "https://laminas.dev/chat",
                "docs": "https://docs.laminas.dev/laminas-mail/",
                "forum": "https://discourse.laminas.dev",
                "issues": "https://github.com/laminas/laminas-mail/issues",
                "rss": "https://github.com/laminas/laminas-mail/releases.atom",
                "source": "https://github.com/laminas/laminas-mail"
            },
            "funding": [
                {
                    "url": "https://funding.communitybridge.org/projects/laminas-project",
                    "type": "community_bridge"
                }
            ],
            "time": "2022-02-23T21:08:17+00:00"
        },
        {
            "name": "laminas/laminas-mime",
            "version": "2.9.1",
            "source": {
                "type": "git",
                "url": "https://github.com/laminas/laminas-mime.git",
                "reference": "72d21a1b4bb7086d4a4d7058c0abca180b209184"
            },
            "dist": {
                "type": "zip",
                "url": "https://api.github.com/repos/laminas/laminas-mime/zipball/72d21a1b4bb7086d4a4d7058c0abca180b209184",
                "reference": "72d21a1b4bb7086d4a4d7058c0abca180b209184",
                "shasum": ""
            },
            "require": {
                "laminas/laminas-stdlib": "^2.7 || ^3.0",
                "php": "^7.3 || ~8.0.0 || ~8.1.0"
            },
            "conflict": {
                "zendframework/zend-mime": "*"
            },
            "require-dev": {
                "laminas/laminas-coding-standard": "~2.2.1",
                "laminas/laminas-mail": "^2.12",
                "phpunit/phpunit": "^9.3"
            },
            "suggest": {
                "laminas/laminas-mail": "Laminas\\Mail component"
            },
            "type": "library",
            "autoload": {
                "psr-4": {
                    "Laminas\\Mime\\": "src/"
                }
            },
            "notification-url": "https://packagist.org/downloads/",
            "license": [
                "BSD-3-Clause"
            ],
            "description": "Create and parse MIME messages and parts",
            "homepage": "https://laminas.dev",
            "keywords": [
                "laminas",
                "mime"
            ],
            "support": {
                "chat": "https://laminas.dev/chat",
                "docs": "https://docs.laminas.dev/laminas-mime/",
                "forum": "https://discourse.laminas.dev",
                "issues": "https://github.com/laminas/laminas-mime/issues",
                "rss": "https://github.com/laminas/laminas-mime/releases.atom",
                "source": "https://github.com/laminas/laminas-mime"
            },
            "funding": [
                {
                    "url": "https://funding.communitybridge.org/projects/laminas-project",
                    "type": "community_bridge"
                }
            ],
            "time": "2021-09-20T21:19:24+00:00"
        },
        {
            "name": "laminas/laminas-servicemanager",
            "version": "3.14.0",
            "source": {
                "type": "git",
                "url": "https://github.com/laminas/laminas-servicemanager.git",
                "reference": "918de970b2c3d42acebff3d431d76db52b6a32a2"
            },
            "dist": {
                "type": "zip",
                "url": "https://api.github.com/repos/laminas/laminas-servicemanager/zipball/918de970b2c3d42acebff3d431d76db52b6a32a2",
                "reference": "918de970b2c3d42acebff3d431d76db52b6a32a2",
                "shasum": ""
            },
            "require": {
                "laminas/laminas-stdlib": "^3.2.1",
                "php": "~7.4.0 || ~8.0.0 || ~8.1.0",
                "psr/container": "^1.0"
            },
            "conflict": {
                "ext-psr": "*",
                "laminas/laminas-code": "<3.3.1",
                "zendframework/zend-code": "<3.3.1",
                "zendframework/zend-servicemanager": "*"
            },
            "provide": {
                "psr/container-implementation": "^1.0"
            },
            "replace": {
                "container-interop/container-interop": "^1.2.0"
            },
            "require-dev": {
                "composer/package-versions-deprecated": "^1.0",
                "laminas/laminas-coding-standard": "~2.3.0",
                "laminas/laminas-container-config-test": "^0.6",
                "laminas/laminas-dependency-plugin": "^2.1.2",
                "mikey179/vfsstream": "^1.6.10@alpha",
                "ocramius/proxy-manager": "^2.11",
                "phpbench/phpbench": "^1.1",
                "phpspec/prophecy-phpunit": "^2.0",
                "phpunit/phpunit": "^9.5.5",
                "psalm/plugin-phpunit": "^0.17.0",
                "vimeo/psalm": "^4.8"
            },
            "suggest": {
                "ocramius/proxy-manager": "ProxyManager ^2.1.1 to handle lazy initialization of services"
            },
            "bin": [
                "bin/generate-deps-for-config-factory",
                "bin/generate-factory-for-class"
            ],
            "type": "library",
            "autoload": {
                "files": [
                    "src/autoload.php"
                ],
                "psr-4": {
                    "Laminas\\ServiceManager\\": "src/"
                }
            },
            "notification-url": "https://packagist.org/downloads/",
            "license": [
                "BSD-3-Clause"
            ],
            "description": "Factory-Driven Dependency Injection Container",
            "homepage": "https://laminas.dev",
            "keywords": [
                "PSR-11",
                "dependency-injection",
                "di",
                "dic",
                "laminas",
                "service-manager",
                "servicemanager"
            ],
            "support": {
                "chat": "https://laminas.dev/chat",
                "docs": "https://docs.laminas.dev/laminas-servicemanager/",
                "forum": "https://discourse.laminas.dev",
                "issues": "https://github.com/laminas/laminas-servicemanager/issues",
                "rss": "https://github.com/laminas/laminas-servicemanager/releases.atom",
                "source": "https://github.com/laminas/laminas-servicemanager"
            },
            "funding": [
                {
                    "url": "https://funding.communitybridge.org/projects/laminas-project",
                    "type": "community_bridge"
                }
            ],
            "time": "2022-07-07T16:13:26+00:00"
        },
        {
            "name": "laminas/laminas-stdlib",
            "version": "3.10.1",
            "source": {
                "type": "git",
                "url": "https://github.com/laminas/laminas-stdlib.git",
                "reference": "0d669074845fc80a99add0f64025192f143ef836"
            },
            "dist": {
                "type": "zip",
                "url": "https://api.github.com/repos/laminas/laminas-stdlib/zipball/0d669074845fc80a99add0f64025192f143ef836",
                "reference": "0d669074845fc80a99add0f64025192f143ef836",
                "shasum": ""
            },
            "require": {
                "php": "^7.3 || ~8.0.0 || ~8.1.0"
            },
            "conflict": {
                "zendframework/zend-stdlib": "*"
            },
            "require-dev": {
                "laminas/laminas-coding-standard": "~2.3.0",
                "phpbench/phpbench": "^1.0",
                "phpunit/phpunit": "^9.3.7",
                "psalm/plugin-phpunit": "^0.16.0",
                "vimeo/psalm": "^4.7"
            },
            "type": "library",
            "autoload": {
                "psr-4": {
                    "Laminas\\Stdlib\\": "src/"
                }
            },
            "notification-url": "https://packagist.org/downloads/",
            "license": [
                "BSD-3-Clause"
            ],
            "description": "SPL extensions, array utilities, error handlers, and more",
            "homepage": "https://laminas.dev",
            "keywords": [
                "laminas",
                "stdlib"
            ],
            "support": {
                "chat": "https://laminas.dev/chat",
                "docs": "https://docs.laminas.dev/laminas-stdlib/",
                "forum": "https://discourse.laminas.dev",
                "issues": "https://github.com/laminas/laminas-stdlib/issues",
                "rss": "https://github.com/laminas/laminas-stdlib/releases.atom",
                "source": "https://github.com/laminas/laminas-stdlib"
            },
            "funding": [
                {
                    "url": "https://funding.communitybridge.org/projects/laminas-project",
                    "type": "community_bridge"
                }
            ],
            "time": "2022-06-10T14:49:09+00:00"
        },
        {
            "name": "laminas/laminas-validator",
            "version": "2.20.1",
            "source": {
                "type": "git",
                "url": "https://github.com/laminas/laminas-validator.git",
                "reference": "90304417929a51e42999b115907a39f4b658c131"
            },
            "dist": {
                "type": "zip",
                "url": "https://api.github.com/repos/laminas/laminas-validator/zipball/90304417929a51e42999b115907a39f4b658c131",
                "reference": "90304417929a51e42999b115907a39f4b658c131",
                "shasum": ""
            },
            "require": {
                "laminas/laminas-servicemanager": "^3.12.0",
                "laminas/laminas-stdlib": "^3.10",
                "php": "^7.4 || ~8.0.0 || ~8.1.0"
            },
            "conflict": {
                "zendframework/zend-validator": "*"
            },
            "require-dev": {
                "laminas/laminas-cache": "^2.6.1",
                "laminas/laminas-coding-standard": "~2.2.1",
                "laminas/laminas-db": "^2.7",
                "laminas/laminas-filter": "^2.14.0",
                "laminas/laminas-http": "^2.14.2",
                "laminas/laminas-i18n": "^2.15.0",
                "laminas/laminas-session": "^2.12.1",
                "laminas/laminas-uri": "^2.9.1",
                "phpspec/prophecy-phpunit": "^2.0",
                "phpunit/phpunit": "^9.5.5",
                "psalm/plugin-phpunit": "^0.15.0",
                "psr/http-client": "^1.0",
                "psr/http-factory": "^1.0",
                "psr/http-message": "^1.0",
                "vimeo/psalm": "^4.23"
            },
            "suggest": {
                "laminas/laminas-db": "Laminas\\Db component, required by the (No)RecordExists validator",
                "laminas/laminas-filter": "Laminas\\Filter component, required by the Digits validator",
                "laminas/laminas-i18n": "Laminas\\I18n component to allow translation of validation error messages",
                "laminas/laminas-i18n-resources": "Translations of validator messages",
                "laminas/laminas-servicemanager": "Laminas\\ServiceManager component to allow using the ValidatorPluginManager and validator chains",
                "laminas/laminas-session": "Laminas\\Session component, ^2.8; required by the Csrf validator",
                "laminas/laminas-uri": "Laminas\\Uri component, required by the Uri and Sitemap\\Loc validators",
                "psr/http-message": "psr/http-message, required when validating PSR-7 UploadedFileInterface instances via the Upload and UploadFile validators"
            },
            "type": "library",
            "extra": {
                "laminas": {
                    "component": "Laminas\\Validator",
                    "config-provider": "Laminas\\Validator\\ConfigProvider"
                }
            },
            "autoload": {
                "psr-4": {
                    "Laminas\\Validator\\": "src/"
                }
            },
            "notification-url": "https://packagist.org/downloads/",
            "license": [
                "BSD-3-Clause"
            ],
            "description": "Validation classes for a wide range of domains, and the ability to chain validators to create complex validation criteria",
            "homepage": "https://laminas.dev",
            "keywords": [
                "laminas",
                "validator"
            ],
            "support": {
                "chat": "https://laminas.dev/chat",
                "docs": "https://docs.laminas.dev/laminas-validator/",
                "forum": "https://discourse.laminas.dev",
                "issues": "https://github.com/laminas/laminas-validator/issues",
                "rss": "https://github.com/laminas/laminas-validator/releases.atom",
                "source": "https://github.com/laminas/laminas-validator"
            },
            "funding": [
                {
                    "url": "https://funding.communitybridge.org/projects/laminas-project",
                    "type": "community_bridge"
                }
            ],
            "time": "2022-07-01T07:39:15+00:00"
        },
        {
            "name": "laravel/serializable-closure",
            "version": "v1.2.0",
            "source": {
                "type": "git",
                "url": "https://github.com/laravel/serializable-closure.git",
                "reference": "09f0e9fb61829f628205b7c94906c28740ff9540"
            },
            "dist": {
                "type": "zip",
                "url": "https://api.github.com/repos/laravel/serializable-closure/zipball/09f0e9fb61829f628205b7c94906c28740ff9540",
                "reference": "09f0e9fb61829f628205b7c94906c28740ff9540",
                "shasum": ""
            },
            "require": {
                "php": "^7.3|^8.0"
            },
            "require-dev": {
                "pestphp/pest": "^1.18",
                "phpstan/phpstan": "^0.12.98",
                "symfony/var-dumper": "^5.3"
            },
            "type": "library",
            "extra": {
                "branch-alias": {
                    "dev-master": "1.x-dev"
                }
            },
            "autoload": {
                "psr-4": {
                    "Laravel\\SerializableClosure\\": "src/"
                }
            },
            "notification-url": "https://packagist.org/downloads/",
            "license": [
                "MIT"
            ],
            "authors": [
                {
                    "name": "Taylor Otwell",
                    "email": "taylor@laravel.com"
                },
                {
                    "name": "Nuno Maduro",
                    "email": "nuno@laravel.com"
                }
            ],
            "description": "Laravel Serializable Closure provides an easy and secure way to serialize closures in PHP.",
            "keywords": [
                "closure",
                "laravel",
                "serializable"
            ],
            "support": {
                "issues": "https://github.com/laravel/serializable-closure/issues",
                "source": "https://github.com/laravel/serializable-closure"
            },
            "time": "2022-05-16T17:09:47+00:00"
        },
        {
            "name": "league/flysystem",
            "version": "2.4.5",
            "source": {
                "type": "git",
                "url": "https://github.com/thephpleague/flysystem.git",
                "reference": "9392c5f1df57d865c406ee65e5012d566686be12"
            },
            "dist": {
                "type": "zip",
                "url": "https://api.github.com/repos/thephpleague/flysystem/zipball/9392c5f1df57d865c406ee65e5012d566686be12",
                "reference": "9392c5f1df57d865c406ee65e5012d566686be12",
                "shasum": ""
            },
            "require": {
                "ext-json": "*",
                "league/mime-type-detection": "^1.0.0",
                "php": "^7.2 || ^8.0"
            },
            "conflict": {
                "guzzlehttp/ringphp": "<1.1.1"
            },
            "require-dev": {
                "async-aws/s3": "^1.5",
                "async-aws/simple-s3": "^1.0",
                "aws/aws-sdk-php": "^3.132.4",
                "composer/semver": "^3.0",
                "ext-fileinfo": "*",
                "ext-ftp": "*",
                "friendsofphp/php-cs-fixer": "^3.2",
                "google/cloud-storage": "^1.23",
                "phpseclib/phpseclib": "^2.0",
                "phpstan/phpstan": "^0.12.26",
                "phpunit/phpunit": "^8.5 || ^9.4",
                "sabre/dav": "^4.1"
            },
            "type": "library",
            "autoload": {
                "psr-4": {
                    "League\\Flysystem\\": "src"
                }
            },
            "notification-url": "https://packagist.org/downloads/",
            "license": [
                "MIT"
            ],
            "authors": [
                {
                    "name": "Frank de Jonge",
                    "email": "info@frankdejonge.nl"
                }
            ],
            "description": "File storage abstraction for PHP",
            "keywords": [
                "WebDAV",
                "aws",
                "cloud",
                "file",
                "files",
                "filesystem",
                "filesystems",
                "ftp",
                "s3",
                "sftp",
                "storage"
            ],
            "support": {
                "issues": "https://github.com/thephpleague/flysystem/issues",
                "source": "https://github.com/thephpleague/flysystem/tree/2.4.5"
            },
            "funding": [
                {
                    "url": "https://offset.earth/frankdejonge",
                    "type": "custom"
                },
                {
                    "url": "https://github.com/frankdejonge",
                    "type": "github"
                },
                {
                    "url": "https://tidelift.com/funding/github/packagist/league/flysystem",
                    "type": "tidelift"
                }
            ],
            "time": "2022-04-25T18:39:39+00:00"
        },
        {
            "name": "league/flysystem-memory",
            "version": "2.0.6",
            "source": {
                "type": "git",
                "url": "https://github.com/thephpleague/flysystem-memory.git",
                "reference": "f644026c705b8a501543f38cb8b745a603aa4952"
            },
            "dist": {
                "type": "zip",
                "url": "https://api.github.com/repos/thephpleague/flysystem-memory/zipball/f644026c705b8a501543f38cb8b745a603aa4952",
                "reference": "f644026c705b8a501543f38cb8b745a603aa4952",
                "shasum": ""
            },
            "require": {
                "ext-fileinfo": "*",
                "league/flysystem": "^2.0.0",
                "php": "^7.2 || ^8.0"
            },
            "type": "library",
            "autoload": {
                "psr-4": {
                    "League\\Flysystem\\InMemory\\": ""
                }
            },
            "notification-url": "https://packagist.org/downloads/",
            "license": [
                "MIT"
            ],
            "authors": [
                {
                    "name": "Frank de Jonge",
                    "email": "info@frankdejonge.nl"
                }
            ],
            "description": "In-memory filesystem adapter for Flysystem.",
            "keywords": [
                "Flysystem",
                "file",
                "files",
                "filesystem",
                "memory"
            ],
            "support": {
                "issues": "https://github.com/thephpleague/flysystem-memory/issues",
                "source": "https://github.com/thephpleague/flysystem-memory/tree/2.0.6"
            },
            "time": "2021-02-12T19:24:17+00:00"
        },
        {
            "name": "league/mime-type-detection",
            "version": "1.11.0",
            "source": {
                "type": "git",
                "url": "https://github.com/thephpleague/mime-type-detection.git",
                "reference": "ff6248ea87a9f116e78edd6002e39e5128a0d4dd"
            },
            "dist": {
                "type": "zip",
                "url": "https://api.github.com/repos/thephpleague/mime-type-detection/zipball/ff6248ea87a9f116e78edd6002e39e5128a0d4dd",
                "reference": "ff6248ea87a9f116e78edd6002e39e5128a0d4dd",
                "shasum": ""
            },
            "require": {
                "ext-fileinfo": "*",
                "php": "^7.2 || ^8.0"
            },
            "require-dev": {
                "friendsofphp/php-cs-fixer": "^3.2",
                "phpstan/phpstan": "^0.12.68",
                "phpunit/phpunit": "^8.5.8 || ^9.3"
            },
            "type": "library",
            "autoload": {
                "psr-4": {
                    "League\\MimeTypeDetection\\": "src"
                }
            },
            "notification-url": "https://packagist.org/downloads/",
            "license": [
                "MIT"
            ],
            "authors": [
                {
                    "name": "Frank de Jonge",
                    "email": "info@frankdejonge.nl"
                }
            ],
            "description": "Mime-type detection for Flysystem",
            "support": {
                "issues": "https://github.com/thephpleague/mime-type-detection/issues",
                "source": "https://github.com/thephpleague/mime-type-detection/tree/1.11.0"
            },
            "funding": [
                {
                    "url": "https://github.com/frankdejonge",
                    "type": "github"
                },
                {
                    "url": "https://tidelift.com/funding/github/packagist/league/flysystem",
                    "type": "tidelift"
                }
            ],
            "time": "2022-04-17T13:12:02+00:00"
        },
        {
            "name": "matthiasmullie/minify",
            "version": "1.3.68",
            "source": {
                "type": "git",
                "url": "https://github.com/matthiasmullie/minify.git",
                "reference": "c00fb02f71b2ef0a5f53fe18c5a8b9aa30f48297"
            },
            "dist": {
                "type": "zip",
                "url": "https://api.github.com/repos/matthiasmullie/minify/zipball/c00fb02f71b2ef0a5f53fe18c5a8b9aa30f48297",
                "reference": "c00fb02f71b2ef0a5f53fe18c5a8b9aa30f48297",
                "shasum": ""
            },
            "require": {
                "ext-pcre": "*",
                "matthiasmullie/path-converter": "~1.1",
                "php": ">=5.3.0"
            },
            "require-dev": {
                "friendsofphp/php-cs-fixer": "~2.0",
                "matthiasmullie/scrapbook": "dev-master",
                "phpunit/phpunit": ">=4.8"
            },
            "suggest": {
                "psr/cache-implementation": "Cache implementation to use with Minify::cache"
            },
            "bin": [
                "bin/minifycss",
                "bin/minifyjs"
            ],
            "type": "library",
            "autoload": {
                "psr-4": {
                    "MatthiasMullie\\Minify\\": "src/"
                }
            },
            "notification-url": "https://packagist.org/downloads/",
            "license": [
                "MIT"
            ],
            "authors": [
                {
                    "name": "Matthias Mullie",
                    "email": "minify@mullie.eu",
                    "homepage": "http://www.mullie.eu",
                    "role": "Developer"
                }
            ],
            "description": "CSS & JavaScript minifier, in PHP. Removes whitespace, strips comments, combines files (incl. @import statements and small assets in CSS files), and optimizes/shortens a few common programming patterns.",
            "homepage": "http://www.minifier.org",
            "keywords": [
                "JS",
                "css",
                "javascript",
                "minifier",
                "minify"
            ],
            "support": {
                "issues": "https://github.com/matthiasmullie/minify/issues",
                "source": "https://github.com/matthiasmullie/minify/tree/1.3.68"
            },
            "funding": [
                {
                    "url": "https://github.com/matthiasmullie",
                    "type": "github"
                }
            ],
            "time": "2022-04-19T08:28:56+00:00"
        },
        {
            "name": "matthiasmullie/path-converter",
            "version": "1.1.3",
            "source": {
                "type": "git",
                "url": "https://github.com/matthiasmullie/path-converter.git",
                "reference": "e7d13b2c7e2f2268e1424aaed02085518afa02d9"
            },
            "dist": {
                "type": "zip",
                "url": "https://api.github.com/repos/matthiasmullie/path-converter/zipball/e7d13b2c7e2f2268e1424aaed02085518afa02d9",
                "reference": "e7d13b2c7e2f2268e1424aaed02085518afa02d9",
                "shasum": ""
            },
            "require": {
                "ext-pcre": "*",
                "php": ">=5.3.0"
            },
            "require-dev": {
                "phpunit/phpunit": "~4.8"
            },
            "type": "library",
            "autoload": {
                "psr-4": {
                    "MatthiasMullie\\PathConverter\\": "src/"
                }
            },
            "notification-url": "https://packagist.org/downloads/",
            "license": [
                "MIT"
            ],
            "authors": [
                {
                    "name": "Matthias Mullie",
                    "email": "pathconverter@mullie.eu",
                    "homepage": "http://www.mullie.eu",
                    "role": "Developer"
                }
            ],
            "description": "Relative path converter",
            "homepage": "http://github.com/matthiasmullie/path-converter",
            "keywords": [
                "converter",
                "path",
                "paths",
                "relative"
            ],
            "support": {
                "issues": "https://github.com/matthiasmullie/path-converter/issues",
                "source": "https://github.com/matthiasmullie/path-converter/tree/1.1.3"
            },
            "time": "2019-02-05T23:41:09+00:00"
        },
        {
            "name": "michelf/php-markdown",
            "version": "1.9.1",
            "source": {
                "type": "git",
                "url": "https://github.com/michelf/php-markdown.git",
                "reference": "5024d623c1a057dcd2d076d25b7d270a1d0d55f3"
            },
            "dist": {
                "type": "zip",
                "url": "https://api.github.com/repos/michelf/php-markdown/zipball/5024d623c1a057dcd2d076d25b7d270a1d0d55f3",
                "reference": "5024d623c1a057dcd2d076d25b7d270a1d0d55f3",
                "shasum": ""
            },
            "require": {
                "php": ">=5.3.0"
            },
            "require-dev": {
                "phpunit/phpunit": ">=4.3 <5.8"
            },
            "type": "library",
            "autoload": {
                "psr-4": {
                    "Michelf\\": "Michelf/"
                }
            },
            "notification-url": "https://packagist.org/downloads/",
            "license": [
                "BSD-3-Clause"
            ],
            "authors": [
                {
                    "name": "Michel Fortin",
                    "email": "michel.fortin@michelf.ca",
                    "homepage": "https://michelf.ca/",
                    "role": "Developer"
                },
                {
                    "name": "John Gruber",
                    "homepage": "https://daringfireball.net/"
                }
            ],
            "description": "PHP Markdown",
            "homepage": "https://michelf.ca/projects/php-markdown/",
            "keywords": [
                "markdown"
            ],
            "support": {
                "issues": "https://github.com/michelf/php-markdown/issues",
                "source": "https://github.com/michelf/php-markdown/tree/1.9.1"
            },
            "time": "2021-11-24T02:52:38+00:00"
        },
        {
            "name": "misd/linkify",
            "version": "v1.1.4",
            "source": {
                "type": "git",
                "url": "https://github.com/misd-service-development/php-linkify.git",
                "reference": "3481b148806a23b4001712de645247a1a4dcc10a"
            },
            "dist": {
                "type": "zip",
                "url": "https://api.github.com/repos/misd-service-development/php-linkify/zipball/3481b148806a23b4001712de645247a1a4dcc10a",
                "reference": "3481b148806a23b4001712de645247a1a4dcc10a",
                "shasum": ""
            },
            "require": {
                "php": ">=5.3.0"
            },
            "require-dev": {
                "phpunit/phpunit": "^4.0 || ^5.0"
            },
            "type": "library",
            "extra": {
                "branch-alias": {
                    "dev-master": "1.1.x-dev"
                }
            },
            "autoload": {
                "psr-4": {
                    "Misd\\Linkify\\": "src/Misd/Linkify"
                }
            },
            "notification-url": "https://packagist.org/downloads/",
            "license": [
                "MIT"
            ],
            "description": "Converts URLs and email addresses in text into HTML links",
            "homepage": "https://github.com/misd-service-development/php-linkify",
            "keywords": [
                "convert",
                "email address",
                "link",
                "url"
            ],
            "support": {
                "issues": "https://github.com/misd-service-development/php-linkify/issues",
                "source": "https://github.com/misd-service-development/php-linkify/tree/v1.1.4"
            },
            "time": "2017-08-17T08:33:35+00:00"
        },
        {
            "name": "monolog/monolog",
            "version": "2.7.0",
            "source": {
                "type": "git",
                "url": "https://github.com/Seldaek/monolog.git",
                "reference": "5579edf28aee1190a798bfa5be8bc16c563bd524"
            },
            "dist": {
                "type": "zip",
                "url": "https://api.github.com/repos/Seldaek/monolog/zipball/5579edf28aee1190a798bfa5be8bc16c563bd524",
                "reference": "5579edf28aee1190a798bfa5be8bc16c563bd524",
                "shasum": ""
            },
            "require": {
                "php": ">=7.2",
                "psr/log": "^1.0.1 || ^2.0 || ^3.0"
            },
            "provide": {
                "psr/log-implementation": "1.0.0 || 2.0.0 || 3.0.0"
            },
            "require-dev": {
                "aws/aws-sdk-php": "^2.4.9 || ^3.0",
                "doctrine/couchdb": "~1.0@dev",
                "elasticsearch/elasticsearch": "^7 || ^8",
                "ext-json": "*",
                "graylog2/gelf-php": "^1.4.2",
                "guzzlehttp/guzzle": "^7.4",
                "guzzlehttp/psr7": "^2.2",
                "mongodb/mongodb": "^1.8",
                "php-amqplib/php-amqplib": "~2.4 || ^3",
                "php-console/php-console": "^3.1.3",
                "phpspec/prophecy": "^1.15",
                "phpstan/phpstan": "^0.12.91",
                "phpunit/phpunit": "^8.5.14",
                "predis/predis": "^1.1",
                "rollbar/rollbar": "^1.3 || ^2 || ^3",
                "ruflin/elastica": "^7",
                "swiftmailer/swiftmailer": "^5.3|^6.0",
                "symfony/mailer": "^5.4 || ^6",
                "symfony/mime": "^5.4 || ^6"
            },
            "suggest": {
                "aws/aws-sdk-php": "Allow sending log messages to AWS services like DynamoDB",
                "doctrine/couchdb": "Allow sending log messages to a CouchDB server",
                "elasticsearch/elasticsearch": "Allow sending log messages to an Elasticsearch server via official client",
                "ext-amqp": "Allow sending log messages to an AMQP server (1.0+ required)",
                "ext-curl": "Required to send log messages using the IFTTTHandler, the LogglyHandler, the SendGridHandler, the SlackWebhookHandler or the TelegramBotHandler",
                "ext-mbstring": "Allow to work properly with unicode symbols",
                "ext-mongodb": "Allow sending log messages to a MongoDB server (via driver)",
                "ext-openssl": "Required to send log messages using SSL",
                "ext-sockets": "Allow sending log messages to a Syslog server (via UDP driver)",
                "graylog2/gelf-php": "Allow sending log messages to a GrayLog2 server",
                "mongodb/mongodb": "Allow sending log messages to a MongoDB server (via library)",
                "php-amqplib/php-amqplib": "Allow sending log messages to an AMQP server using php-amqplib",
                "php-console/php-console": "Allow sending log messages to Google Chrome",
                "rollbar/rollbar": "Allow sending log messages to Rollbar",
                "ruflin/elastica": "Allow sending log messages to an Elastic Search server"
            },
            "type": "library",
            "extra": {
                "branch-alias": {
                    "dev-main": "2.x-dev"
                }
            },
            "autoload": {
                "psr-4": {
                    "Monolog\\": "src/Monolog"
                }
            },
            "notification-url": "https://packagist.org/downloads/",
            "license": [
                "MIT"
            ],
            "authors": [
                {
                    "name": "Jordi Boggiano",
                    "email": "j.boggiano@seld.be",
                    "homepage": "https://seld.be"
                }
            ],
            "description": "Sends your logs to files, sockets, inboxes, databases and various web services",
            "homepage": "https://github.com/Seldaek/monolog",
            "keywords": [
                "log",
                "logging",
                "psr-3"
            ],
            "support": {
                "issues": "https://github.com/Seldaek/monolog/issues",
                "source": "https://github.com/Seldaek/monolog/tree/2.7.0"
            },
            "funding": [
                {
                    "url": "https://github.com/Seldaek",
                    "type": "github"
                },
                {
                    "url": "https://tidelift.com/funding/github/packagist/monolog/monolog",
                    "type": "tidelift"
                }
            ],
            "time": "2022-06-09T08:59:12+00:00"
        },
        {
            "name": "npm-asset/cropperjs",
            "version": "1.5.12",
            "dist": {
                "type": "tar",
                "url": "https://registry.npmjs.org/cropperjs/-/cropperjs-1.5.12.tgz"
            },
            "type": "npm-asset",
            "license": [
                "MIT"
            ]
        },
        {
            "name": "npm-asset/jquery",
            "version": "3.6.0",
            "dist": {
                "type": "tar",
                "url": "https://registry.npmjs.org/jquery/-/jquery-3.6.0.tgz"
            },
            "type": "npm-asset",
            "license": [
                "MIT"
            ]
        },
        {
            "name": "npm-asset/jquery-colorbox",
            "version": "1.6.4",
            "dist": {
                "type": "tar",
                "url": "https://registry.npmjs.org/jquery-colorbox/-/jquery-colorbox-1.6.4.tgz"
            },
            "require": {
                "npm-asset/jquery": ">=1.3.2"
            },
            "type": "npm-asset",
            "license": [
                "MIT"
            ]
        },
        {
            "name": "npm-asset/jquery-cropper",
            "version": "1.0.1",
            "dist": {
                "type": "tar",
                "url": "https://registry.npmjs.org/jquery-cropper/-/jquery-cropper-1.0.1.tgz"
            },
            "type": "npm-asset",
            "license": [
                "MIT"
            ]
        },
        {
            "name": "npm-asset/jquery-ui",
            "version": "1.13.2",
            "dist": {
                "type": "tar",
                "url": "https://registry.npmjs.org/jquery-ui/-/jquery-ui-1.13.2.tgz"
            },
            "require": {
                "npm-asset/jquery": ">=1.8.0,<4.0.0"
            },
            "type": "npm-asset",
            "license": [
                "MIT"
            ]
        },
        {
            "name": "npm-asset/jquery-ui-touch-punch",
            "version": "0.2.3",
            "dist": {
                "type": "tar",
                "url": "https://registry.npmjs.org/jquery-ui-touch-punch/-/jquery-ui-touch-punch-0.2.3.tgz"
            },
            "type": "npm-asset",
            "license": [
                "Dual licensed under the MIT or GPL Version 2 licenses."
            ]
        },
        {
            "name": "npm-asset/normalize.css",
            "version": "8.0.1",
            "dist": {
                "type": "tar",
                "url": "https://registry.npmjs.org/normalize.css/-/normalize.css-8.0.1.tgz"
            },
            "type": "npm-asset",
            "license": [
                "MIT"
            ]
        },
        {
            "name": "npm-asset/requirejs",
            "version": "2.3.6",
            "dist": {
                "type": "tar",
                "url": "https://registry.npmjs.org/requirejs/-/requirejs-2.3.6.tgz"
            },
            "type": "npm-asset",
            "license": [
                "MIT"
            ]
        },
        {
            "name": "npm-asset/requirejs-text",
            "version": "2.0.16",
            "dist": {
                "type": "tar",
                "url": "https://registry.npmjs.org/requirejs-text/-/requirejs-text-2.0.16.tgz"
            },
            "type": "npm-asset",
            "license": [
                "MIT"
            ]
        },
        {
            "name": "npm-asset/sprintf-js",
            "version": "1.1.2",
            "dist": {
                "type": "tar",
                "url": "https://registry.npmjs.org/sprintf-js/-/sprintf-js-1.1.2.tgz"
            },
            "type": "npm-asset",
            "license": [
                "BSD-3-Clause"
            ]
        },
        {
            "name": "npm-asset/yaireo--tagify",
            "version": "4.12.0",
            "dist": {
                "type": "tar",
                "url": "https://registry.npmjs.org/@yaireo/tagify/-/tagify-4.12.0.tgz"
            },
            "type": "npm-asset",
            "license": [
                "MIT"
            ]
        },
        {
            "name": "pelago/emogrifier",
            "version": "v6.0.0",
            "source": {
                "type": "git",
                "url": "https://github.com/MyIntervals/emogrifier.git",
                "reference": "aa72d5407efac118f3896bcb995a2cba793df0ae"
            },
            "dist": {
                "type": "zip",
                "url": "https://api.github.com/repos/MyIntervals/emogrifier/zipball/aa72d5407efac118f3896bcb995a2cba793df0ae",
                "reference": "aa72d5407efac118f3896bcb995a2cba793df0ae",
                "shasum": ""
            },
            "require": {
                "ext-dom": "*",
                "ext-libxml": "*",
                "php": "~7.2.0 || ~7.3.0 || ~7.4.0 || ~8.0.0 || ~8.1.0",
                "sabberworm/php-css-parser": "^8.3.1",
                "symfony/css-selector": "^3.4.32 || ^4.4 || ^5.3 || ^6.0"
            },
            "require-dev": {
                "php-parallel-lint/php-parallel-lint": "^1.3.0",
                "phpunit/phpunit": "^8.5.16",
                "rawr/cross-data-providers": "^2.3.0"
            },
            "type": "library",
            "extra": {
                "branch-alias": {
                    "dev-main": "7.0.x-dev"
                }
            },
            "autoload": {
                "psr-4": {
                    "Pelago\\Emogrifier\\": "src/"
                }
            },
            "notification-url": "https://packagist.org/downloads/",
            "license": [
                "MIT"
            ],
            "authors": [
                {
                    "name": "Oliver Klee",
                    "email": "github@oliverklee.de"
                },
                {
                    "name": "Zoli Szabó",
                    "email": "zoli.szabo+github@gmail.com"
                },
                {
                    "name": "John Reeve",
                    "email": "jreeve@pelagodesign.com"
                },
                {
                    "name": "Jake Hotson",
                    "email": "jake@qzdesign.co.uk"
                },
                {
                    "name": "Cameron Brooks"
                },
                {
                    "name": "Jaime Prado"
                }
            ],
            "description": "Converts CSS styles into inline style attributes in your HTML code",
            "homepage": "https://www.myintervals.com/emogrifier.php",
            "keywords": [
                "css",
                "email",
                "pre-processing"
            ],
            "support": {
                "issues": "https://github.com/MyIntervals/emogrifier/issues",
                "source": "https://github.com/MyIntervals/emogrifier"
            },
            "time": "2021-09-16T16:22:04+00:00"
        },
        {
            "name": "peppeocchi/php-cron-scheduler",
            "version": "v4.0",
            "source": {
                "type": "git",
                "url": "https://github.com/peppeocchi/php-cron-scheduler.git",
                "reference": "0acfa032e60f0ea22a27b96a6b15a673a31d3448"
            },
            "dist": {
                "type": "zip",
                "url": "https://api.github.com/repos/peppeocchi/php-cron-scheduler/zipball/0acfa032e60f0ea22a27b96a6b15a673a31d3448",
                "reference": "0acfa032e60f0ea22a27b96a6b15a673a31d3448",
                "shasum": ""
            },
            "require": {
                "dragonmantank/cron-expression": "^3.0",
                "php": "^7.3 || ^8.0"
            },
            "require-dev": {
                "php-coveralls/php-coveralls": "^2.4",
                "phpunit/phpunit": "~9.5",
                "swiftmailer/swiftmailer": "~5.4 || ^6.0"
            },
            "suggest": {
                "swiftmailer/swiftmailer": "Required to send the output of a job to email address/es (~5.4 || ^6.0)."
            },
            "type": "library",
            "autoload": {
                "psr-4": {
                    "GO\\": "src/GO/"
                }
            },
            "notification-url": "https://packagist.org/downloads/",
            "license": [
                "MIT"
            ],
            "authors": [
                {
                    "name": "Giuseppe Occhipinti",
                    "email": "peppeocchi@gmail.com"
                },
                {
                    "name": "Carsten Windler",
                    "email": "carsten@carstenwindler.de",
                    "homepage": "http://carstenwindler.de",
                    "role": "Contributor"
                }
            ],
            "description": "PHP Cron Job Scheduler",
            "keywords": [
                "cron job",
                "scheduler"
            ],
            "support": {
                "issues": "https://github.com/peppeocchi/php-cron-scheduler/issues",
                "source": "https://github.com/peppeocchi/php-cron-scheduler/tree/v4.0"
            },
            "time": "2021-04-22T21:32:03+00:00"
        },
        {
            "name": "php-di/invoker",
            "version": "2.3.3",
            "source": {
                "type": "git",
                "url": "https://github.com/PHP-DI/Invoker.git",
                "reference": "cd6d9f267d1a3474bdddf1be1da079f01b942786"
            },
            "dist": {
                "type": "zip",
                "url": "https://api.github.com/repos/PHP-DI/Invoker/zipball/cd6d9f267d1a3474bdddf1be1da079f01b942786",
                "reference": "cd6d9f267d1a3474bdddf1be1da079f01b942786",
                "shasum": ""
            },
            "require": {
                "php": ">=7.3",
                "psr/container": "^1.0|^2.0"
            },
            "require-dev": {
                "athletic/athletic": "~0.1.8",
                "mnapoli/hard-mode": "~0.3.0",
                "phpunit/phpunit": "^9.0"
            },
            "type": "library",
            "autoload": {
                "psr-4": {
                    "Invoker\\": "src/"
                }
            },
            "notification-url": "https://packagist.org/downloads/",
            "license": [
                "MIT"
            ],
            "description": "Generic and extensible callable invoker",
            "homepage": "https://github.com/PHP-DI/Invoker",
            "keywords": [
                "callable",
                "dependency",
                "dependency-injection",
                "injection",
                "invoke",
                "invoker"
            ],
            "support": {
                "issues": "https://github.com/PHP-DI/Invoker/issues",
                "source": "https://github.com/PHP-DI/Invoker/tree/2.3.3"
            },
            "funding": [
                {
                    "url": "https://github.com/mnapoli",
                    "type": "github"
                }
            ],
            "time": "2021-12-13T09:22:56+00:00"
        },
        {
            "name": "php-di/php-di",
            "version": "6.4.0",
            "source": {
                "type": "git",
                "url": "https://github.com/PHP-DI/PHP-DI.git",
                "reference": "ae0f1b3b03d8b29dff81747063cbfd6276246cc4"
            },
            "dist": {
                "type": "zip",
                "url": "https://api.github.com/repos/PHP-DI/PHP-DI/zipball/ae0f1b3b03d8b29dff81747063cbfd6276246cc4",
                "reference": "ae0f1b3b03d8b29dff81747063cbfd6276246cc4",
                "shasum": ""
            },
            "require": {
                "laravel/serializable-closure": "^1.0",
                "php": ">=7.4.0",
                "php-di/invoker": "^2.0",
                "php-di/phpdoc-reader": "^2.0.1",
                "psr/container": "^1.0"
            },
            "provide": {
                "psr/container-implementation": "^1.0"
            },
            "require-dev": {
                "doctrine/annotations": "~1.10",
                "friendsofphp/php-cs-fixer": "^2.4",
                "mnapoli/phpunit-easymock": "^1.2",
                "ocramius/proxy-manager": "^2.11.2",
                "phpstan/phpstan": "^0.12",
                "phpunit/phpunit": "^9.5"
            },
            "suggest": {
                "doctrine/annotations": "Install it if you want to use annotations (version ~1.2)",
                "ocramius/proxy-manager": "Install it if you want to use lazy injection (version ~2.0)"
            },
            "type": "library",
            "autoload": {
                "files": [
                    "src/functions.php"
                ],
                "psr-4": {
                    "DI\\": "src/"
                }
            },
            "notification-url": "https://packagist.org/downloads/",
            "license": [
                "MIT"
            ],
            "description": "The dependency injection container for humans",
            "homepage": "https://php-di.org/",
            "keywords": [
                "PSR-11",
                "container",
                "container-interop",
                "dependency injection",
                "di",
                "ioc",
                "psr11"
            ],
            "support": {
                "issues": "https://github.com/PHP-DI/PHP-DI/issues",
                "source": "https://github.com/PHP-DI/PHP-DI/tree/6.4.0"
            },
            "funding": [
                {
                    "url": "https://github.com/mnapoli",
                    "type": "github"
                },
                {
                    "url": "https://tidelift.com/funding/github/packagist/php-di/php-di",
                    "type": "tidelift"
                }
            ],
            "time": "2022-04-09T16:46:38+00:00"
        },
        {
            "name": "php-di/phpdoc-reader",
            "version": "2.2.1",
            "source": {
                "type": "git",
                "url": "https://github.com/PHP-DI/PhpDocReader.git",
                "reference": "66daff34cbd2627740ffec9469ffbac9f8c8185c"
            },
            "dist": {
                "type": "zip",
                "url": "https://api.github.com/repos/PHP-DI/PhpDocReader/zipball/66daff34cbd2627740ffec9469ffbac9f8c8185c",
                "reference": "66daff34cbd2627740ffec9469ffbac9f8c8185c",
                "shasum": ""
            },
            "require": {
                "php": ">=7.2.0"
            },
            "require-dev": {
                "mnapoli/hard-mode": "~0.3.0",
                "phpunit/phpunit": "^8.5|^9.0"
            },
            "type": "library",
            "autoload": {
                "psr-4": {
                    "PhpDocReader\\": "src/PhpDocReader"
                }
            },
            "notification-url": "https://packagist.org/downloads/",
            "license": [
                "MIT"
            ],
            "description": "PhpDocReader parses @var and @param values in PHP docblocks (supports namespaced class names with the same resolution rules as PHP)",
            "keywords": [
                "phpdoc",
                "reflection"
            ],
            "support": {
                "issues": "https://github.com/PHP-DI/PhpDocReader/issues",
                "source": "https://github.com/PHP-DI/PhpDocReader/tree/2.2.1"
            },
            "time": "2020-10-12T12:39:22+00:00"
        },
        {
            "name": "phpfastcache/phpfastcache",
            "version": "8.1.3",
            "source": {
                "type": "git",
                "url": "https://github.com/PHPSocialNetwork/phpfastcache.git",
                "reference": "babf654c1618edeb4f9d592d6837b1da661b5107"
            },
            "dist": {
                "type": "zip",
                "url": "https://api.github.com/repos/PHPSocialNetwork/phpfastcache/zipball/babf654c1618edeb4f9d592d6837b1da661b5107",
                "reference": "babf654c1618edeb4f9d592d6837b1da661b5107",
                "shasum": ""
            },
            "require": {
                "ext-json": "*",
                "ext-mbstring": "*",
                "php": ">=7.3",
                "psr/cache": "~1.0.0",
                "psr/simple-cache": "~1.0.0"
            },
            "conflict": {
                "doctrine/couchdb": "*"
            },
            "require-dev": {
                "ext-gettext": "*",
                "league/climate": "^3.5"
            },
            "suggest": {
                "ext-apc": "*",
                "ext-couchbase": "*",
                "ext-couchbase_v3": "*",
                "ext-intl": "*",
                "ext-leveldb": "*",
                "ext-memcache": "*",
                "ext-memcached": "*",
                "ext-redis": "*",
                "ext-sqlite": "*",
                "ext-wincache": "*",
                "ext-xcache": "*",
                "mongodb/mongodb": "^1.9",
                "phpfastcache/couchdb": "~1.0.0",
                "phpfastcache/phpssdb": "~1.0.0",
                "predis/predis": "^1.1"
            },
            "type": "library",
            "autoload": {
                "psr-4": {
                    "Phpfastcache\\": "lib/Phpfastcache/",
                    "Phpfastcache\\Tests\\": "tests/lib/"
                }
            },
            "notification-url": "https://packagist.org/downloads/",
            "license": [
                "MIT"
            ],
            "authors": [
                {
                    "name": "Georges.L",
                    "email": "contact@geolim4.com",
                    "homepage": "https://github.com/Geolim4",
                    "role": "Actual Project Manager/Developer"
                },
                {
                    "name": "Khoa Bui",
                    "email": "khoaofgod@gmail.com",
                    "homepage": "https://www.phpfastcache.com",
                    "role": "Former Project Developer/Original Creator"
                }
            ],
            "description": "PHP Abstract Cache Class - Reduce your database call using cache system. PhpFastCache handles a lot of drivers such as Apc(u), Cassandra, CouchBase, Couchdb, Mongodb, Files, (P)redis, Leveldb, Memcache(d), Ssdb, Sqlite, Wincache, Xcache, Zend Data Cache.",
            "homepage": "https://www.phpfastcache.com",
            "keywords": [
                "LevelDb",
                "abstract",
                "apc",
                "apcu",
                "cache",
                "cache class",
                "caching",
                "cassandra",
                "cookie",
                "couchbase",
                "couchdb",
                "files cache",
                "memcache",
                "memcached",
                "mongodb",
                "mysql cache",
                "pdo cache",
                "php cache",
                "predis",
                "redis",
                "ssdb",
                "wincache",
                "xcache",
                "zend",
                "zend data cache",
                "zend disk cache",
                "zend memory cache",
                "zend server"
            ],
            "support": {
                "issues": "https://github.com/PHPSocialNetwork/phpfastcache/issues",
                "source": "https://github.com/PHPSocialNetwork/phpfastcache/tree/8.1.3"
            },
            "funding": [
                {
                    "url": "https://github.com/geolim4",
                    "type": "github"
                },
                {
                    "url": "https://www.patreon.com/geolim4",
                    "type": "patreon"
                }
            ],
            "time": "2022-05-25T11:52:43+00:00"
        },
        {
            "name": "psr/cache",
            "version": "1.0.1",
            "source": {
                "type": "git",
                "url": "https://github.com/php-fig/cache.git",
                "reference": "d11b50ad223250cf17b86e38383413f5a6764bf8"
            },
            "dist": {
                "type": "zip",
                "url": "https://api.github.com/repos/php-fig/cache/zipball/d11b50ad223250cf17b86e38383413f5a6764bf8",
                "reference": "d11b50ad223250cf17b86e38383413f5a6764bf8",
                "shasum": ""
            },
            "require": {
                "php": ">=5.3.0"
            },
            "type": "library",
            "extra": {
                "branch-alias": {
                    "dev-master": "1.0.x-dev"
                }
            },
            "autoload": {
                "psr-4": {
                    "Psr\\Cache\\": "src/"
                }
            },
            "notification-url": "https://packagist.org/downloads/",
            "license": [
                "MIT"
            ],
            "authors": [
                {
                    "name": "PHP-FIG",
                    "homepage": "http://www.php-fig.org/"
                }
            ],
            "description": "Common interface for caching libraries",
            "keywords": [
                "cache",
                "psr",
                "psr-6"
            ],
            "support": {
                "source": "https://github.com/php-fig/cache/tree/master"
            },
            "time": "2016-08-06T20:24:11+00:00"
        },
        {
            "name": "psr/container",
            "version": "1.1.2",
            "source": {
                "type": "git",
                "url": "https://github.com/php-fig/container.git",
                "reference": "513e0666f7216c7459170d56df27dfcefe1689ea"
            },
            "dist": {
                "type": "zip",
                "url": "https://api.github.com/repos/php-fig/container/zipball/513e0666f7216c7459170d56df27dfcefe1689ea",
                "reference": "513e0666f7216c7459170d56df27dfcefe1689ea",
                "shasum": ""
            },
            "require": {
                "php": ">=7.4.0"
            },
            "type": "library",
            "autoload": {
                "psr-4": {
                    "Psr\\Container\\": "src/"
                }
            },
            "notification-url": "https://packagist.org/downloads/",
            "license": [
                "MIT"
            ],
            "authors": [
                {
                    "name": "PHP-FIG",
                    "homepage": "https://www.php-fig.org/"
                }
            ],
            "description": "Common Container Interface (PHP FIG PSR-11)",
            "homepage": "https://github.com/php-fig/container",
            "keywords": [
                "PSR-11",
                "container",
                "container-interface",
                "container-interop",
                "psr"
            ],
            "support": {
                "issues": "https://github.com/php-fig/container/issues",
                "source": "https://github.com/php-fig/container/tree/1.1.2"
            },
            "time": "2021-11-05T16:50:12+00:00"
        },
        {
            "name": "psr/http-client",
            "version": "1.0.1",
            "source": {
                "type": "git",
                "url": "https://github.com/php-fig/http-client.git",
                "reference": "2dfb5f6c5eff0e91e20e913f8c5452ed95b86621"
            },
            "dist": {
                "type": "zip",
                "url": "https://api.github.com/repos/php-fig/http-client/zipball/2dfb5f6c5eff0e91e20e913f8c5452ed95b86621",
                "reference": "2dfb5f6c5eff0e91e20e913f8c5452ed95b86621",
                "shasum": ""
            },
            "require": {
                "php": "^7.0 || ^8.0",
                "psr/http-message": "^1.0"
            },
            "type": "library",
            "extra": {
                "branch-alias": {
                    "dev-master": "1.0.x-dev"
                }
            },
            "autoload": {
                "psr-4": {
                    "Psr\\Http\\Client\\": "src/"
                }
            },
            "notification-url": "https://packagist.org/downloads/",
            "license": [
                "MIT"
            ],
            "authors": [
                {
                    "name": "PHP-FIG",
                    "homepage": "http://www.php-fig.org/"
                }
            ],
            "description": "Common interface for HTTP clients",
            "homepage": "https://github.com/php-fig/http-client",
            "keywords": [
                "http",
                "http-client",
                "psr",
                "psr-18"
            ],
            "support": {
                "source": "https://github.com/php-fig/http-client/tree/master"
            },
            "time": "2020-06-29T06:28:15+00:00"
        },
        {
            "name": "psr/http-factory",
            "version": "1.0.1",
            "source": {
                "type": "git",
                "url": "https://github.com/php-fig/http-factory.git",
                "reference": "12ac7fcd07e5b077433f5f2bee95b3a771bf61be"
            },
            "dist": {
                "type": "zip",
                "url": "https://api.github.com/repos/php-fig/http-factory/zipball/12ac7fcd07e5b077433f5f2bee95b3a771bf61be",
                "reference": "12ac7fcd07e5b077433f5f2bee95b3a771bf61be",
                "shasum": ""
            },
            "require": {
                "php": ">=7.0.0",
                "psr/http-message": "^1.0"
            },
            "type": "library",
            "extra": {
                "branch-alias": {
                    "dev-master": "1.0.x-dev"
                }
            },
            "autoload": {
                "psr-4": {
                    "Psr\\Http\\Message\\": "src/"
                }
            },
            "notification-url": "https://packagist.org/downloads/",
            "license": [
                "MIT"
            ],
            "authors": [
                {
                    "name": "PHP-FIG",
                    "homepage": "http://www.php-fig.org/"
                }
            ],
            "description": "Common interfaces for PSR-7 HTTP message factories",
            "keywords": [
                "factory",
                "http",
                "message",
                "psr",
                "psr-17",
                "psr-7",
                "request",
                "response"
            ],
            "support": {
                "source": "https://github.com/php-fig/http-factory/tree/master"
            },
            "time": "2019-04-30T12:38:16+00:00"
        },
        {
            "name": "psr/http-message",
            "version": "1.0.1",
            "source": {
                "type": "git",
                "url": "https://github.com/php-fig/http-message.git",
                "reference": "f6561bf28d520154e4b0ec72be95418abe6d9363"
            },
            "dist": {
                "type": "zip",
                "url": "https://api.github.com/repos/php-fig/http-message/zipball/f6561bf28d520154e4b0ec72be95418abe6d9363",
                "reference": "f6561bf28d520154e4b0ec72be95418abe6d9363",
                "shasum": ""
            },
            "require": {
                "php": ">=5.3.0"
            },
            "type": "library",
            "extra": {
                "branch-alias": {
                    "dev-master": "1.0.x-dev"
                }
            },
            "autoload": {
                "psr-4": {
                    "Psr\\Http\\Message\\": "src/"
                }
            },
            "notification-url": "https://packagist.org/downloads/",
            "license": [
                "MIT"
            ],
            "authors": [
                {
                    "name": "PHP-FIG",
                    "homepage": "http://www.php-fig.org/"
                }
            ],
            "description": "Common interface for HTTP messages",
            "homepage": "https://github.com/php-fig/http-message",
            "keywords": [
                "http",
                "http-message",
                "psr",
                "psr-7",
                "request",
                "response"
            ],
            "support": {
                "source": "https://github.com/php-fig/http-message/tree/master"
            },
            "time": "2016-08-06T14:39:51+00:00"
        },
        {
            "name": "psr/log",
            "version": "1.1.4",
            "source": {
                "type": "git",
                "url": "https://github.com/php-fig/log.git",
                "reference": "d49695b909c3b7628b6289db5479a1c204601f11"
            },
            "dist": {
                "type": "zip",
                "url": "https://api.github.com/repos/php-fig/log/zipball/d49695b909c3b7628b6289db5479a1c204601f11",
                "reference": "d49695b909c3b7628b6289db5479a1c204601f11",
                "shasum": ""
            },
            "require": {
                "php": ">=5.3.0"
            },
            "type": "library",
            "extra": {
                "branch-alias": {
                    "dev-master": "1.1.x-dev"
                }
            },
            "autoload": {
                "psr-4": {
                    "Psr\\Log\\": "Psr/Log/"
                }
            },
            "notification-url": "https://packagist.org/downloads/",
            "license": [
                "MIT"
            ],
            "authors": [
                {
                    "name": "PHP-FIG",
                    "homepage": "https://www.php-fig.org/"
                }
            ],
            "description": "Common interface for logging libraries",
            "homepage": "https://github.com/php-fig/log",
            "keywords": [
                "log",
                "psr",
                "psr-3"
            ],
            "support": {
                "source": "https://github.com/php-fig/log/tree/1.1.4"
            },
            "time": "2021-05-03T11:20:27+00:00"
        },
        {
            "name": "psr/simple-cache",
            "version": "1.0.1",
            "source": {
                "type": "git",
                "url": "https://github.com/php-fig/simple-cache.git",
                "reference": "408d5eafb83c57f6365a3ca330ff23aa4a5fa39b"
            },
            "dist": {
                "type": "zip",
                "url": "https://api.github.com/repos/php-fig/simple-cache/zipball/408d5eafb83c57f6365a3ca330ff23aa4a5fa39b",
                "reference": "408d5eafb83c57f6365a3ca330ff23aa4a5fa39b",
                "shasum": ""
            },
            "require": {
                "php": ">=5.3.0"
            },
            "type": "library",
            "extra": {
                "branch-alias": {
                    "dev-master": "1.0.x-dev"
                }
            },
            "autoload": {
                "psr-4": {
                    "Psr\\SimpleCache\\": "src/"
                }
            },
            "notification-url": "https://packagist.org/downloads/",
            "license": [
                "MIT"
            ],
            "authors": [
                {
                    "name": "PHP-FIG",
                    "homepage": "http://www.php-fig.org/"
                }
            ],
            "description": "Common interfaces for simple caching",
            "keywords": [
                "cache",
                "caching",
                "psr",
                "psr-16",
                "simple-cache"
            ],
            "support": {
                "source": "https://github.com/php-fig/simple-cache/tree/master"
            },
            "time": "2017-10-23T01:57:42+00:00"
        },
        {
            "name": "ralouphie/getallheaders",
            "version": "3.0.3",
            "source": {
                "type": "git",
                "url": "https://github.com/ralouphie/getallheaders.git",
                "reference": "120b605dfeb996808c31b6477290a714d356e822"
            },
            "dist": {
                "type": "zip",
                "url": "https://api.github.com/repos/ralouphie/getallheaders/zipball/120b605dfeb996808c31b6477290a714d356e822",
                "reference": "120b605dfeb996808c31b6477290a714d356e822",
                "shasum": ""
            },
            "require": {
                "php": ">=5.6"
            },
            "require-dev": {
                "php-coveralls/php-coveralls": "^2.1",
                "phpunit/phpunit": "^5 || ^6.5"
            },
            "type": "library",
            "autoload": {
                "files": [
                    "src/getallheaders.php"
                ]
            },
            "notification-url": "https://packagist.org/downloads/",
            "license": [
                "MIT"
            ],
            "authors": [
                {
                    "name": "Ralph Khattar",
                    "email": "ralph.khattar@gmail.com"
                }
            ],
            "description": "A polyfill for getallheaders.",
            "support": {
                "issues": "https://github.com/ralouphie/getallheaders/issues",
                "source": "https://github.com/ralouphie/getallheaders/tree/develop"
            },
            "time": "2019-03-08T08:55:37+00:00"
        },
        {
            "name": "react/promise",
            "version": "v2.9.0",
            "source": {
                "type": "git",
                "url": "https://github.com/reactphp/promise.git",
                "reference": "234f8fd1023c9158e2314fa9d7d0e6a83db42910"
            },
            "dist": {
                "type": "zip",
                "url": "https://api.github.com/repos/reactphp/promise/zipball/234f8fd1023c9158e2314fa9d7d0e6a83db42910",
                "reference": "234f8fd1023c9158e2314fa9d7d0e6a83db42910",
                "shasum": ""
            },
            "require": {
                "php": ">=5.4.0"
            },
            "require-dev": {
                "phpunit/phpunit": "^9.3 || ^5.7 || ^4.8.36"
            },
            "type": "library",
            "autoload": {
                "files": [
                    "src/functions_include.php"
                ],
                "psr-4": {
                    "React\\Promise\\": "src/"
                }
            },
            "notification-url": "https://packagist.org/downloads/",
            "license": [
                "MIT"
            ],
            "authors": [
                {
                    "name": "Jan Sorgalla",
                    "email": "jsorgalla@gmail.com",
                    "homepage": "https://sorgalla.com/"
                },
                {
                    "name": "Christian Lück",
                    "email": "christian@clue.engineering",
                    "homepage": "https://clue.engineering/"
                },
                {
                    "name": "Cees-Jan Kiewiet",
                    "email": "reactphp@ceesjankiewiet.nl",
                    "homepage": "https://wyrihaximus.net/"
                },
                {
                    "name": "Chris Boden",
                    "email": "cboden@gmail.com",
                    "homepage": "https://cboden.dev/"
                }
            ],
            "description": "A lightweight implementation of CommonJS Promises/A for PHP",
            "keywords": [
                "promise",
                "promises"
            ],
            "support": {
                "issues": "https://github.com/reactphp/promise/issues",
                "source": "https://github.com/reactphp/promise/tree/v2.9.0"
            },
            "funding": [
                {
                    "url": "https://github.com/WyriHaximus",
                    "type": "github"
                },
                {
                    "url": "https://github.com/clue",
                    "type": "github"
                }
            ],
            "time": "2022-02-11T10:27:51+00:00"
        },
        {
            "name": "roave/security-advisories",
            "version": "dev-master",
            "source": {
                "type": "git",
                "url": "https://github.com/Roave/SecurityAdvisories.git",
                "reference": "0144c1225b5e4da02cf2c27a0e2cb2705168c47c"
            },
            "dist": {
                "type": "zip",
                "url": "https://api.github.com/repos/Roave/SecurityAdvisories/zipball/0144c1225b5e4da02cf2c27a0e2cb2705168c47c",
                "reference": "0144c1225b5e4da02cf2c27a0e2cb2705168c47c",
                "shasum": ""
            },
            "conflict": {
                "3f/pygmentize": "<1.2",
                "admidio/admidio": "<4.1.9",
                "adodb/adodb-php": "<=5.20.20|>=5.21,<=5.21.3",
                "aheinze/cockpit": "<=2.2.1",
                "akaunting/akaunting": "<2.1.13",
                "alextselegidis/easyappointments": "<=1.4.3",
                "alterphp/easyadmin-extension-bundle": ">=1.2,<1.2.11|>=1.3,<1.3.1",
                "amazing/media2click": ">=1,<1.3.3",
                "amphp/artax": "<1.0.6|>=2,<2.0.6",
                "amphp/http": "<1.0.1",
                "amphp/http-client": ">=4,<4.4",
                "anchorcms/anchor-cms": "<=0.12.7",
                "andreapollastri/cipi": "<=3.1.15",
                "api-platform/core": ">=2.2,<2.2.10|>=2.3,<2.3.6",
                "appwrite/server-ce": "<0.11.1|>=0.12,<0.12.2",
                "area17/twill": "<1.2.5|>=2,<2.5.3",
                "asymmetricrypt/asymmetricrypt": ">=0,<9.9.99",
                "aws/aws-sdk-php": ">=3,<3.2.1",
                "bagisto/bagisto": "<0.1.5",
                "barrelstrength/sprout-base-email": "<1.2.7",
                "barrelstrength/sprout-forms": "<3.9",
                "barryvdh/laravel-translation-manager": "<0.6.2",
                "baserproject/basercms": "<4.5.4",
                "billz/raspap-webgui": "<=2.6.6",
                "bk2k/bootstrap-package": ">=7.1,<7.1.2|>=8,<8.0.8|>=9,<9.0.4|>=9.1,<9.1.3|>=10,<10.0.10|>=11,<11.0.3",
                "bmarshall511/wordpress_zero_spam": "<5.2.13",
                "bolt/bolt": "<3.7.2",
                "bolt/core": "<=4.2",
                "bottelet/flarepoint": "<2.2.1",
                "brightlocal/phpwhois": "<=4.2.5",
                "brotkrueml/codehighlight": "<2.7",
                "brotkrueml/schema": "<1.13.1|>=2,<2.5.1",
                "brotkrueml/typo3-matomo-integration": "<1.3.2",
                "buddypress/buddypress": "<7.2.1",
                "bugsnag/bugsnag-laravel": ">=2,<2.0.2",
                "bytefury/crater": "<6.0.2",
                "cachethq/cachet": "<2.5.1",
                "cakephp/cakephp": "<3.10.3|>=4,<4.0.6",
                "cardgate/magento2": "<2.0.33",
                "cart2quote/module-quotation": ">=4.1.6,<=4.4.5|>=5,<5.4.4",
                "cartalyst/sentry": "<=2.1.6",
                "catfan/medoo": "<1.7.5",
                "centreon/centreon": "<20.10.7",
                "cesnet/simplesamlphp-module-proxystatistics": "<3.1",
                "codeception/codeception": "<3.1.3|>=4,<4.1.22",
                "codeigniter/framework": "<=3.0.6",
                "codeigniter4/framework": "<4.1.9",
                "codeigniter4/shield": "= 1.0.0-beta",
                "codiad/codiad": "<=2.8.4",
                "composer/composer": "<1.10.26|>=2-alpha.1,<2.2.12|>=2.3,<2.3.5",
                "concrete5/concrete5": "<9",
                "concrete5/core": "<8.5.8|>=9,<9.1",
                "contao-components/mediaelement": ">=2.14.2,<2.21.1",
                "contao/contao": ">=4,<4.4.56|>=4.5,<4.9.18|>=4.10,<4.11.7|>=4.13,<4.13.3",
                "contao/core": ">=2,<3.5.39",
                "contao/core-bundle": "<4.9.18|>=4.10,<4.11.7|>=4.13,<4.13.3|= 4.10.0",
                "contao/listing-bundle": ">=4,<4.4.8",
                "contao/managed-edition": "<=1.5",
                "craftcms/cms": "<3.7.36",
                "croogo/croogo": "<3.0.7",
                "cuyz/valinor": "<0.12",
                "czproject/git-php": "<4.0.3",
                "darylldoyle/safe-svg": "<1.9.10",
                "datadog/dd-trace": ">=0.30,<0.30.2",
                "david-garcia/phpwhois": "<=4.3.1",
                "derhansen/sf_event_mgt": "<4.3.1|>=5,<5.1.1",
                "directmailteam/direct-mail": "<5.2.4",
                "doctrine/annotations": ">=1,<1.2.7",
                "doctrine/cache": ">=1,<1.3.2|>=1.4,<1.4.2",
                "doctrine/common": ">=2,<2.4.3|>=2.5,<2.5.1",
                "doctrine/dbal": ">=2,<2.0.8|>=2.1,<2.1.2|>=3,<3.1.4",
                "doctrine/doctrine-bundle": "<1.5.2",
                "doctrine/doctrine-module": "<=0.7.1",
                "doctrine/mongodb-odm": ">=1,<1.0.2",
                "doctrine/mongodb-odm-bundle": ">=2,<3.0.1",
                "doctrine/orm": ">=2,<2.4.8|>=2.5,<2.5.1|>=2.8.3,<2.8.4",
                "dolibarr/dolibarr": "<16|= 12.0.5|>= 3.3.beta1, < 13.0.2",
                "dompdf/dompdf": "<2",
                "drupal/core": ">=7,<7.91|>=8,<9.3.19|>=9.4,<9.4.3",
                "drupal/drupal": ">=7,<7.80|>=8,<8.9.16|>=9,<9.1.12|>=9.2,<9.2.4",
                "dweeves/magmi": "<=0.7.24",
                "ecodev/newsletter": "<=4",
                "ectouch/ectouch": "<=2.7.2",
                "elefant/cms": "<1.3.13",
                "elgg/elgg": "<3.3.24|>=4,<4.0.5",
                "endroid/qr-code-bundle": "<3.4.2",
                "enshrined/svg-sanitize": "<0.15",
                "erusev/parsedown": "<1.7.2",
                "ether/logs": "<3.0.4",
                "ezsystems/demobundle": ">=5.4,<5.4.6.1",
                "ezsystems/ez-support-tools": ">=2.2,<2.2.3",
                "ezsystems/ezdemo-ls-extension": ">=5.4,<5.4.2.1",
                "ezsystems/ezfind-ls": ">=5.3,<5.3.6.1|>=5.4,<5.4.11.1|>=2017.12,<2017.12.0.1",
                "ezsystems/ezplatform": "<=1.13.6|>=2,<=2.5.24",
                "ezsystems/ezplatform-admin-ui": ">=1.3,<1.3.5|>=1.4,<1.4.6|>=1.5,<1.5.27",
                "ezsystems/ezplatform-admin-ui-assets": ">=4,<4.2.1|>=5,<5.0.1|>=5.1,<5.1.1",
                "ezsystems/ezplatform-kernel": "<=1.2.5|>=1.3,<1.3.19",
                "ezsystems/ezplatform-rest": ">=1.2,<=1.2.2|>=1.3,<1.3.8",
                "ezsystems/ezplatform-richtext": ">=2.3,<=2.3.7",
                "ezsystems/ezplatform-user": ">=1,<1.0.1",
                "ezsystems/ezpublish-kernel": "<=6.13.8.1|>=7,<7.5.29",
                "ezsystems/ezpublish-legacy": "<=2017.12.7.3|>=2018.6,<=2019.3.5.1",
                "ezsystems/platform-ui-assets-bundle": ">=4.2,<4.2.3",
                "ezsystems/repository-forms": ">=2.3,<2.3.2.1",
                "ezyang/htmlpurifier": "<4.1.1",
                "facade/ignition": "<1.16.15|>=2,<2.4.2|>=2.5,<2.5.2",
                "facturascripts/facturascripts": "<=2022.8",
                "feehi/cms": "<=2.1.1",
                "feehi/feehicms": "<=0.1.3",
                "fenom/fenom": "<=2.12.1",
                "filegator/filegator": "<7.8",
                "firebase/php-jwt": "<2",
                "flarum/core": ">=1,<=1.0.1",
                "flarum/sticky": ">=0.1-beta.14,<=0.1-beta.15",
                "flarum/tags": "<=0.1-beta.13",
                "fluidtypo3/vhs": "<5.1.1",
                "fof/byobu": ">=0.3-beta.2,<1.1.7",
                "fof/upload": "<1.2.3",
                "fooman/tcpdf": "<6.2.22",
                "forkcms/forkcms": "<5.11.1",
                "fossar/tcpdf-parser": "<6.2.22",
                "francoisjacquet/rosariosis": "<9.1",
                "friendsofsymfony/oauth2-php": "<1.3",
                "friendsofsymfony/rest-bundle": ">=1.2,<1.2.2",
                "friendsofsymfony/user-bundle": ">=1.2,<1.3.5",
                "friendsoftypo3/mediace": ">=7.6.2,<7.6.5",
                "froala/wysiwyg-editor": "<3.2.7",
                "froxlor/froxlor": "<=0.10.22",
                "fuel/core": "<1.8.1",
                "gaoming13/wechat-php-sdk": "<=1.10.2",
                "genix/cms": "<=1.1.11",
                "getgrav/grav": "<1.7.34",
                "getkirby/cms": "<3.5.8",
                "getkirby/panel": "<2.5.14",
                "gilacms/gila": "<=1.11.4",
                "globalpayments/php-sdk": "<2",
                "google/protobuf": "<3.15",
                "gos/web-socket-bundle": "<1.10.4|>=2,<2.6.1|>=3,<3.3",
                "gree/jose": "<=2.2",
                "gregwar/rst": "<1.0.3",
                "grumpydictator/firefly-iii": "<5.6.5",
                "guzzlehttp/guzzle": "<6.5.8|>=7,<7.4.5",
                "guzzlehttp/psr7": "<1.8.4|>=2,<2.1.1",
                "helloxz/imgurl": "= 2.31|<=2.31",
                "hillelcoren/invoice-ninja": "<5.3.35",
                "hjue/justwriting": "<=1",
                "hov/jobfair": "<1.0.13|>=2,<2.0.2",
                "hyn/multi-tenant": ">=5.6,<5.7.2",
                "ibexa/core": ">=4,<4.0.7|>=4.1,<4.1.4",
                "ibexa/post-install": "<=1.0.4",
                "icecoder/icecoder": "<=8.1",
                "idno/known": "<=1.3.1",
                "illuminate/auth": ">=4,<4.0.99|>=4.1,<=4.1.31|>=4.2,<=4.2.22|>=5,<=5.0.35|>=5.1,<=5.1.46|>=5.2,<=5.2.45|>=5.3,<=5.3.31|>=5.4,<=5.4.36|>=5.5,<5.5.10",
                "illuminate/cookie": ">=4,<=4.0.11|>=4.1,<=4.1.99999|>=4.2,<=4.2.99999|>=5,<=5.0.99999|>=5.1,<=5.1.99999|>=5.2,<=5.2.99999|>=5.3,<=5.3.99999|>=5.4,<=5.4.99999|>=5.5,<=5.5.49|>=5.6,<=5.6.99999|>=5.7,<=5.7.99999|>=5.8,<=5.8.99999|>=6,<6.18.31|>=7,<7.22.4",
                "illuminate/database": "<6.20.26|>=7,<7.30.5|>=8,<8.40",
                "illuminate/encryption": ">=4,<=4.0.11|>=4.1,<=4.1.31|>=4.2,<=4.2.22|>=5,<=5.0.35|>=5.1,<=5.1.46|>=5.2,<=5.2.45|>=5.3,<=5.3.31|>=5.4,<=5.4.36|>=5.5,<5.5.40|>=5.6,<5.6.15",
                "illuminate/view": "<6.20.42|>=7,<7.30.6|>=8,<8.75",
                "impresscms/impresscms": "<=1.4.3",
                "in2code/femanager": "<5.5.1|>=6,<6.3.1",
                "in2code/lux": "<17.6.1|>=18,<24.0.2",
                "intelliants/subrion": "<=4.2.1",
                "islandora/islandora": ">=2,<2.4.1",
                "ivankristianto/phpwhois": "<=4.3",
                "jackalope/jackalope-doctrine-dbal": "<1.7.4",
                "james-heinrich/getid3": "<1.9.21",
                "joomla/archive": "<1.1.12|>=2,<2.0.1",
                "joomla/filesystem": "<1.6.2|>=2,<2.0.1",
                "joomla/filter": "<1.4.4|>=2,<2.0.1",
                "joomla/input": ">=2,<2.0.2",
                "joomla/session": "<1.3.1",
                "jsdecena/laracom": "<2.0.9",
                "jsmitty12/phpwhois": "<5.1",
                "kazist/phpwhois": "<=4.2.6",
                "kevinpapst/kimai2": "<1.16.7",
                "kitodo/presentation": "<3.1.2",
                "klaviyo/magento2-extension": ">=1,<3",
                "krayin/laravel-crm": "<1.2.2",
                "kreait/firebase-php": ">=3.2,<3.8.1",
                "la-haute-societe/tcpdf": "<6.2.22",
                "laminas/laminas-diactoros": "<2.11.1",
                "laminas/laminas-form": "<2.17.1|>=3,<3.0.2|>=3.1,<3.1.1",
                "laminas/laminas-http": "<2.14.2",
                "laravel/fortify": "<1.11.1",
                "laravel/framework": "<6.20.42|>=7,<7.30.6|>=8,<8.75",
                "laravel/socialite": ">=1,<1.0.99|>=2,<2.0.10",
                "latte/latte": "<2.10.8",
                "lavalite/cms": "<=5.8",
                "lcobucci/jwt": ">=3.4,<3.4.6|>=4,<4.0.4|>=4.1,<4.1.5",
                "league/commonmark": "<0.18.3",
                "league/flysystem": "<1.1.4|>=2,<2.1.1",
                "lexik/jwt-authentication-bundle": "<2.10.7|>=2.11,<2.11.3",
                "librenms/librenms": "<22.4",
                "limesurvey/limesurvey": "<3.27.19",
                "livehelperchat/livehelperchat": "<=3.91",
                "livewire/livewire": ">2.2.4,<2.2.6",
                "lms/routes": "<2.1.1",
                "localizationteam/l10nmgr": "<7.4|>=8,<8.7|>=9,<9.2",
                "luyadev/yii-helpers": "<1.2.1",
                "magento/community-edition": ">=2,<2.2.10|>=2.3,<2.3.3",
                "magento/magento1ce": "<1.9.4.3",
                "magento/magento1ee": ">=1,<1.14.4.3",
                "magento/product-community-edition": ">=2,<2.2.10|>=2.3,<2.3.2-p.2",
                "marcwillmann/turn": "<0.3.3",
                "matyhtf/framework": "<3.0.6",
                "mautic/core": "<4.3|= 2.13.1",
                "mediawiki/core": ">=1.27,<1.27.6|>=1.29,<1.29.3|>=1.30,<1.30.2|>=1.31,<1.31.9|>=1.32,<1.32.6|>=1.32.99,<1.33.3|>=1.33.99,<1.34.3|>=1.34.99,<1.35",
                "mezzio/mezzio-swoole": "<3.7|>=4,<4.3",
                "microweber/microweber": "<1.3.1",
                "miniorange/miniorange-saml": "<1.4.3",
                "mittwald/typo3_forum": "<1.2.1",
                "modx/revolution": "<= 2.8.3-pl|<2.8",
                "mojo42/jirafeau": "<4.4",
                "monolog/monolog": ">=1.8,<1.12",
                "moodle/moodle": "<4.0.1",
                "mustache/mustache": ">=2,<2.14.1",
                "namshi/jose": "<2.2",
                "neoan3-apps/template": "<1.1.1",
                "neorazorx/facturascripts": "<2022.4",
                "neos/flow": ">=1,<1.0.4|>=1.1,<1.1.1|>=2,<2.0.1|>=2.3,<2.3.16|>=3,<3.0.12|>=3.1,<3.1.10|>=3.2,<3.2.13|>=3.3,<3.3.13|>=4,<4.0.6",
                "neos/form": ">=1.2,<4.3.3|>=5,<5.0.9|>=5.1,<5.1.3",
                "neos/neos": ">=1.1,<1.1.3|>=1.2,<1.2.13|>=2,<2.0.4|>=2.3,<2.9.99|>=3,<3.0.20|>=3.1,<3.1.18|>=3.2,<3.2.14|>=3.3,<5.3.10|>=7,<7.0.9|>=7.1,<7.1.7|>=7.2,<7.2.6|>=7.3,<7.3.4|>=8,<8.0.2",
                "neos/swiftmailer": ">=4.1,<4.1.99|>=5.4,<5.4.5",
                "netgen/tagsbundle": ">=3.4,<3.4.11|>=4,<4.0.15",
                "nette/application": ">=2,<2.0.19|>=2.1,<2.1.13|>=2.2,<2.2.10|>=2.3,<2.3.14|>=2.4,<2.4.16|>=3,<3.0.6",
                "nette/nette": ">=2,<2.0.19|>=2.1,<2.1.13",
                "nilsteampassnet/teampass": "<=2.1.27.36",
                "noumo/easyii": "<=0.9",
                "nukeviet/nukeviet": "<4.5.2",
                "nystudio107/craft-seomatic": "<3.4.12",
                "nzo/url-encryptor-bundle": ">=4,<4.3.2|>=5,<5.0.1",
                "october/backend": "<1.1.2",
                "october/cms": "= 1.1.1|= 1.0.471|= 1.0.469|>=1.0.319,<1.0.469",
                "october/october": ">=1.0.319,<1.0.466|>=2.1,<2.1.12",
                "october/rain": "<1.0.472|>=1.1,<1.1.2",
                "october/system": "<1.0.476|>=1.1,<1.1.12|>=2,<2.2.15",
                "onelogin/php-saml": "<2.10.4",
                "oneup/uploader-bundle": "<1.9.3|>=2,<2.1.5",
                "open-web-analytics/open-web-analytics": "<1.7.4",
                "opencart/opencart": "<=3.0.3.2",
                "openid/php-openid": "<2.3",
                "openmage/magento-lts": "<19.4.15|>=20,<20.0.13",
                "orchid/platform": ">=9,<9.4.4",
                "oro/commerce": ">=5,<5.0.4",
                "oro/crm": ">=1.7,<1.7.4|>=3.1,<4.1.17|>=4.2,<4.2.7",
                "oro/platform": ">=1.7,<1.7.4|>=3.1,<3.1.29|>=4.1,<4.1.17|>=4.2,<4.2.8",
                "packbackbooks/lti-1-3-php-library": "<5",
                "padraic/humbug_get_contents": "<1.1.2",
                "pagarme/pagarme-php": ">=0,<3",
                "pagekit/pagekit": "<=1.0.18",
                "paragonie/random_compat": "<2",
                "passbolt/passbolt_api": "<2.11",
                "paypal/merchant-sdk-php": "<3.12",
                "pear/archive_tar": "<1.4.14",
                "pear/crypt_gpg": "<1.6.7",
                "pegasus/google-for-jobs": "<1.5.1|>=2,<2.1.1",
                "personnummer/personnummer": "<3.0.2",
                "phanan/koel": "<5.1.4",
                "phpfastcache/phpfastcache": "<6.1.5|>=7,<7.1.2|>=8,<8.0.7",
                "phpmailer/phpmailer": "<6.5",
                "phpmussel/phpmussel": ">=1,<1.6",
                "phpmyadmin/phpmyadmin": "<5.1.3",
                "phpoffice/phpexcel": "<1.8",
                "phpoffice/phpspreadsheet": "<1.16",
                "phpseclib/phpseclib": "<2.0.31|>=3,<3.0.7",
                "phpservermon/phpservermon": "<=3.5.2",
                "phpunit/phpunit": ">=4.8.19,<4.8.28|>=5,<5.6.3",
                "phpwhois/phpwhois": "<=4.2.5",
                "phpxmlrpc/extras": "<0.6.1",
                "pimcore/data-hub": "<1.2.4",
                "pimcore/pimcore": "<10.4.4",
                "pocketmine/bedrock-protocol": "<8.0.2",
                "pocketmine/pocketmine-mp": "<4.7.2|>= 4.0.0-BETA5, < 4.4.2",
                "pressbooks/pressbooks": "<5.18",
                "prestashop/autoupgrade": ">=4,<4.10.1",
                "prestashop/blockwishlist": ">=2,<2.1.1",
                "prestashop/contactform": ">1.0.1,<4.3",
                "prestashop/gamification": "<2.3.2",
                "prestashop/prestashop": ">=1.6.0.10,<1.7.8.7",
                "prestashop/productcomments": ">=4,<4.2.1",
                "prestashop/ps_emailsubscription": "<2.6.1",
                "prestashop/ps_facetedsearch": "<3.4.1",
                "prestashop/ps_linklist": "<3.1",
                "privatebin/privatebin": "<1.4",
                "propel/propel": ">=2-alpha.1,<=2-alpha.7",
                "propel/propel1": ">=1,<=1.7.1",
                "pterodactyl/panel": "<1.7",
                "ptrofimov/beanstalk_console": "<1.7.14",
                "pusher/pusher-php-server": "<2.2.1",
                "pwweb/laravel-core": "<=0.3.6-beta",
                "rainlab/debugbar-plugin": "<3.1",
                "remdex/livehelperchat": "<3.99",
                "rmccue/requests": ">=1.6,<1.8",
                "robrichards/xmlseclibs": "<3.0.4",
                "rudloff/alltube": "<3.0.3",
                "s-cart/core": "<6.9",
                "s-cart/s-cart": "<6.9",
                "sabberworm/php-css-parser": ">=1,<1.0.1|>=2,<2.0.1|>=3,<3.0.1|>=4,<4.0.1|>=5,<5.0.9|>=5.1,<5.1.3|>=5.2,<5.2.1|>=6,<6.0.2|>=7,<7.0.4|>=8,<8.0.1|>=8.1,<8.1.1|>=8.2,<8.2.1|>=8.3,<8.3.1",
                "sabre/dav": ">=1.6,<1.6.99|>=1.7,<1.7.11|>=1.8,<1.8.9",
                "scheb/two-factor-bundle": ">=0,<3.26|>=4,<4.11",
                "sensiolabs/connect": "<4.2.3",
                "serluck/phpwhois": "<=4.2.6",
                "shopware/core": "<=6.4.9",
                "shopware/platform": "<=6.4.9",
                "shopware/production": "<=6.3.5.2",
                "shopware/shopware": "<=5.7.13",
                "shopware/storefront": "<=6.4.8.1",
                "shopxo/shopxo": "<2.2.6",
                "showdoc/showdoc": "<2.10.4",
                "silverstripe/admin": ">=1,<1.8.1",
                "silverstripe/assets": ">=1,<1.10.1",
                "silverstripe/cms": "<4.3.6|>=4.4,<4.4.4",
                "silverstripe/comments": ">=1.3,<1.9.99|>=2,<2.9.99|>=3,<3.1.1",
                "silverstripe/forum": "<=0.6.1|>=0.7,<=0.7.3",
                "silverstripe/framework": "<4.10.9",
                "silverstripe/graphql": "<3.5.2|>=4-alpha.1,<4-alpha.2|= 4.0.0-alpha1",
                "silverstripe/hybridsessions": ">=1,<2.4.1|>=2.5,<2.5.1",
                "silverstripe/registry": ">=2.1,<2.1.2|>=2.2,<2.2.1",
                "silverstripe/restfulserver": ">=1,<1.0.9|>=2,<2.0.4",
                "silverstripe/silverstripe-omnipay": "<2.5.2|>=3,<3.0.2|>=3.1,<3.1.4|>=3.2,<3.2.1",
                "silverstripe/subsites": ">=2,<2.1.1",
                "silverstripe/taxonomy": ">=1.3,<1.3.1|>=2,<2.0.1",
                "silverstripe/userforms": "<3",
                "simple-updates/phpwhois": "<=1",
                "simplesamlphp/saml2": "<1.10.6|>=2,<2.3.8|>=3,<3.1.4",
                "simplesamlphp/simplesamlphp": "<1.18.6",
                "simplesamlphp/simplesamlphp-module-infocard": "<1.0.1",
                "simplito/elliptic-php": "<1.0.6",
                "slim/slim": "<2.6",
                "smarty/smarty": "<3.1.45|>=4,<4.1.1",
                "snipe/snipe-it": "<=6.0.2|>= 6.0.0-RC-1, <= 6.0.0-RC-5",
                "socalnick/scn-social-auth": "<1.15.2",
                "socialiteproviders/steam": "<1.1",
                "spipu/html2pdf": "<5.2.4",
                "spoonity/tcpdf": "<6.2.22",
                "squizlabs/php_codesniffer": ">=1,<2.8.1|>=3,<3.0.1",
                "ssddanbrown/bookstack": "<22.2.3",
                "statamic/cms": "<3.2.39|>=3.3,<3.3.2",
                "stormpath/sdk": ">=0,<9.9.99",
                "studio-42/elfinder": "<2.1.59",
                "subrion/cms": "<=4.2.1",
                "sulu/sulu": "= 2.4.0-RC1|<1.6.44|>=2,<2.2.18|>=2.3,<2.3.8",
                "swiftmailer/swiftmailer": ">=4,<5.4.5",
                "sylius/admin-bundle": ">=1,<1.0.17|>=1.1,<1.1.9|>=1.2,<1.2.2",
                "sylius/grid": ">=1,<1.1.19|>=1.2,<1.2.18|>=1.3,<1.3.13|>=1.4,<1.4.5|>=1.5,<1.5.1",
                "sylius/grid-bundle": "<1.10.1",
                "sylius/paypal-plugin": ">=1,<1.2.4|>=1.3,<1.3.1",
                "sylius/resource-bundle": "<1.3.14|>=1.4,<1.4.7|>=1.5,<1.5.2|>=1.6,<1.6.4",
                "sylius/sylius": "<1.9.10|>=1.10,<1.10.11|>=1.11,<1.11.2",
                "symbiote/silverstripe-multivaluefield": ">=3,<3.0.99",
                "symbiote/silverstripe-queuedjobs": ">=3,<3.0.2|>=3.1,<3.1.4|>=4,<4.0.7|>=4.1,<4.1.2|>=4.2,<4.2.4|>=4.3,<4.3.3|>=4.4,<4.4.3|>=4.5,<4.5.1|>=4.6,<4.6.4",
                "symbiote/silverstripe-versionedfiles": "<=2.0.3",
                "symfont/process": ">=0,<4",
                "symfony/cache": ">=3.1,<3.4.35|>=4,<4.2.12|>=4.3,<4.3.8",
                "symfony/dependency-injection": ">=2,<2.0.17|>=2.7,<2.7.51|>=2.8,<2.8.50|>=3,<3.4.26|>=4,<4.1.12|>=4.2,<4.2.7",
                "symfony/error-handler": ">=4.4,<4.4.4|>=5,<5.0.4",
                "symfony/form": ">=2.3,<2.3.35|>=2.4,<2.6.12|>=2.7,<2.7.50|>=2.8,<2.8.49|>=3,<3.4.20|>=4,<4.0.15|>=4.1,<4.1.9|>=4.2,<4.2.1",
                "symfony/framework-bundle": ">=2,<2.3.18|>=2.4,<2.4.8|>=2.5,<2.5.2|>=2.7,<2.7.51|>=2.8,<2.8.50|>=3,<3.4.26|>=4,<4.1.12|>=4.2,<4.2.7|>=5.3.14,<=5.3.14|>=5.4.3,<=5.4.3|>=6.0.3,<=6.0.3|= 6.0.3|= 5.4.3|= 5.3.14",
                "symfony/http-foundation": ">=2,<2.8.52|>=3,<3.4.35|>=4,<4.2.12|>=4.3,<4.3.8|>=4.4,<4.4.7|>=5,<5.0.7",
                "symfony/http-kernel": ">=2,<2.8.52|>=3,<3.4.35|>=4,<4.2.12|>=4.3,<4.4.13|>=5,<5.1.5|>=5.2,<5.3.12",
                "symfony/intl": ">=2.7,<2.7.38|>=2.8,<2.8.31|>=3,<3.2.14|>=3.3,<3.3.13",
                "symfony/maker-bundle": ">=1.27,<1.29.2|>=1.30,<1.31.1",
                "symfony/mime": ">=4.3,<4.3.8",
                "symfony/phpunit-bridge": ">=2.8,<2.8.50|>=3,<3.4.26|>=4,<4.1.12|>=4.2,<4.2.7",
                "symfony/polyfill": ">=1,<1.10",
                "symfony/polyfill-php55": ">=1,<1.10",
                "symfony/proxy-manager-bridge": ">=2.7,<2.7.51|>=2.8,<2.8.50|>=3,<3.4.26|>=4,<4.1.12|>=4.2,<4.2.7",
                "symfony/routing": ">=2,<2.0.19",
                "symfony/security": ">=2,<2.7.51|>=2.8,<3.4.49|>=4,<4.4.24|>=5,<5.2.8",
                "symfony/security-bundle": ">=2,<2.7.48|>=2.8,<2.8.41|>=3,<3.3.17|>=3.4,<3.4.11|>=4,<4.0.11|>=5.3,<5.3.12",
                "symfony/security-core": ">=2.4,<2.6.13|>=2.7,<2.7.9|>=2.7.30,<2.7.32|>=2.8,<3.4.49|>=4,<4.4.24|>=5,<5.2.9",
                "symfony/security-csrf": ">=2.4,<2.7.48|>=2.8,<2.8.41|>=3,<3.3.17|>=3.4,<3.4.11|>=4,<4.0.11",
                "symfony/security-guard": ">=2.8,<3.4.48|>=4,<4.4.23|>=5,<5.2.8",
                "symfony/security-http": ">=2.3,<2.3.41|>=2.4,<2.7.51|>=2.8,<2.8.50|>=3,<3.4.26|>=4,<4.2.12|>=4.3,<4.3.8|>=4.4,<4.4.7|>=5,<5.0.7|>=5.1,<5.2.8|>=5.3,<5.3.2",
                "symfony/serializer": ">=2,<2.0.11|>=4.1,<4.4.35|>=5,<5.3.12",
                "symfony/symfony": ">=2,<3.4.49|>=4,<4.4.35|>=5,<5.3.12|>=5.3.14,<=5.3.14|>=5.4.3,<=5.4.3|>=6.0.3,<=6.0.3",
                "symfony/translation": ">=2,<2.0.17",
                "symfony/validator": ">=2,<2.0.24|>=2.1,<2.1.12|>=2.2,<2.2.5|>=2.3,<2.3.3",
                "symfony/var-exporter": ">=4.2,<4.2.12|>=4.3,<4.3.8",
                "symfony/web-profiler-bundle": ">=2,<2.3.19|>=2.4,<2.4.9|>=2.5,<2.5.4",
                "symfony/yaml": ">=2,<2.0.22|>=2.1,<2.1.7",
                "t3/dce": ">=2.2,<2.6.2",
                "t3g/svg-sanitizer": "<1.0.3",
                "tastyigniter/tastyigniter": "<3.3",
                "tecnickcom/tcpdf": "<6.2.22",
                "terminal42/contao-tablelookupwizard": "<3.3.5",
                "thelia/backoffice-default-template": ">=2.1,<2.1.2",
                "thelia/thelia": ">=2.1-beta.1,<2.1.3",
                "theonedemon/phpwhois": "<=4.2.5",
                "thinkcmf/thinkcmf": "<=5.1.7",
                "tinymce/tinymce": "<5.10",
                "titon/framework": ">=0,<9.9.99",
                "topthink/framework": "<=6.0.12",
                "topthink/think": "<=6.0.9",
                "topthink/thinkphp": "<=3.2.3",
                "tribalsystems/zenario": "<9.2.55826",
                "truckersmp/phpwhois": "<=4.3.1",
                "twig/twig": "<1.38|>=2,<2.14.11|>=3,<3.3.8",
                "typo3/cms": ">=6.2,<6.2.30|>=7,<7.6.32|>=8,<8.7.38|>=9,<9.5.29|>=10,<10.4.29|>=11,<11.5.11",
                "typo3/cms-backend": ">=7,<=7.6.50|>=8,<=8.7.39|>=9,<=9.5.24|>=10,<=10.4.13|>=11,<=11.1",
                "typo3/cms-core": ">=6.2,<=6.2.56|>=7,<7.6.57|>=8,<8.7.47|>=9,<9.5.35|>=10,<10.4.29|>=11,<11.5.11",
                "typo3/cms-form": ">=8,<=8.7.39|>=9,<=9.5.24|>=10,<=10.4.13|>=11,<=11.1",
                "typo3/flow": ">=1,<1.0.4|>=1.1,<1.1.1|>=2,<2.0.1|>=2.3,<2.3.16|>=3,<3.0.12|>=3.1,<3.1.10|>=3.2,<3.2.13|>=3.3,<3.3.13|>=4,<4.0.6",
                "typo3/neos": ">=1.1,<1.1.3|>=1.2,<1.2.13|>=2,<2.0.4|>=2.3,<2.3.99|>=3,<3.0.20|>=3.1,<3.1.18|>=3.2,<3.2.14|>=3.3,<3.3.23|>=4,<4.0.17|>=4.1,<4.1.16|>=4.2,<4.2.12|>=4.3,<4.3.3",
                "typo3/phar-stream-wrapper": ">=1,<2.1.1|>=3,<3.1.1",
                "typo3/swiftmailer": ">=4.1,<4.1.99|>=5.4,<5.4.5",
                "typo3fluid/fluid": ">=2,<2.0.8|>=2.1,<2.1.7|>=2.2,<2.2.4|>=2.3,<2.3.7|>=2.4,<2.4.4|>=2.5,<2.5.11|>=2.6,<2.6.10",
                "ua-parser/uap-php": "<3.8",
                "unisharp/laravel-filemanager": "<=2.3",
                "userfrosting/userfrosting": ">=0.3.1,<4.6.3",
                "usmanhalalit/pixie": "<1.0.3|>=2,<2.0.2",
                "vanilla/safecurl": "<0.9.2",
                "verot/class.upload.php": "<=1.0.3|>=2,<=2.0.4",
                "vrana/adminer": "<4.8.1",
                "wallabag/tcpdf": "<6.2.22",
                "wanglelecc/laracms": "<=1.0.3",
                "web-auth/webauthn-framework": ">=3.3,<3.3.4",
                "webcoast/deferred-image-processing": "<1.0.2",
                "wikimedia/parsoid": "<0.12.2",
                "willdurand/js-translation-bundle": "<2.1.1",
                "wintercms/winter": "<1.0.475|>=1.1,<1.1.9",
                "woocommerce/woocommerce": "<6.6",
                "wp-cli/wp-cli": "<2.5",
                "wp-graphql/wp-graphql": "<0.3.5",
                "wpanel/wpanel4-cms": "<=4.3.1",
                "wwbn/avideo": "<=11.6",
                "yeswiki/yeswiki": "<4.1",
                "yetiforce/yetiforce-crm": "<6.4",
                "yidashi/yii2cmf": "<=2",
                "yii2mod/yii2-cms": "<1.9.2",
                "yiisoft/yii": ">=1.1.14,<1.1.15",
                "yiisoft/yii2": "<2.0.38",
                "yiisoft/yii2-bootstrap": "<2.0.4",
                "yiisoft/yii2-dev": "<2.0.43",
                "yiisoft/yii2-elasticsearch": "<2.0.5",
                "yiisoft/yii2-gii": "<2.0.4",
                "yiisoft/yii2-jui": "<2.0.4",
                "yiisoft/yii2-redis": "<2.0.8",
                "yoast-seo-for-typo3/yoast_seo": "<7.2.3",
                "yourls/yourls": "<=1.8.2",
                "zendesk/zendesk_api_client_php": "<2.2.11",
                "zendframework/zend-cache": ">=2.4,<2.4.8|>=2.5,<2.5.3",
                "zendframework/zend-captcha": ">=2,<2.4.9|>=2.5,<2.5.2",
                "zendframework/zend-crypt": ">=2,<2.4.9|>=2.5,<2.5.2",
                "zendframework/zend-db": ">=2,<2.0.99|>=2.1,<2.1.99|>=2.2,<2.2.10|>=2.3,<2.3.5",
                "zendframework/zend-developer-tools": ">=1.2.2,<1.2.3",
                "zendframework/zend-diactoros": "<1.8.4",
                "zendframework/zend-feed": "<2.10.3",
                "zendframework/zend-form": ">=2,<2.2.7|>=2.3,<2.3.1",
                "zendframework/zend-http": "<2.8.1",
                "zendframework/zend-json": ">=2.1,<2.1.6|>=2.2,<2.2.6",
                "zendframework/zend-ldap": ">=2,<2.0.99|>=2.1,<2.1.99|>=2.2,<2.2.8|>=2.3,<2.3.3",
                "zendframework/zend-mail": ">=2,<2.4.11|>=2.5,<2.7.2",
                "zendframework/zend-navigation": ">=2,<2.2.7|>=2.3,<2.3.1",
                "zendframework/zend-session": ">=2,<2.0.99|>=2.1,<2.1.99|>=2.2,<2.2.9|>=2.3,<2.3.4",
                "zendframework/zend-validator": ">=2.3,<2.3.6",
                "zendframework/zend-view": ">=2,<2.2.7|>=2.3,<2.3.1",
                "zendframework/zend-xmlrpc": ">=2.1,<2.1.6|>=2.2,<2.2.6",
                "zendframework/zendframework": "<=3",
                "zendframework/zendframework1": "<1.12.20",
                "zendframework/zendopenid": ">=2,<2.0.2",
                "zendframework/zendxml": ">=1,<1.0.1",
                "zetacomponents/mail": "<1.8.2",
                "zf-commons/zfc-user": "<1.2.2",
                "zfcampus/zf-apigility-doctrine": ">=1,<1.0.3",
                "zfr/zfr-oauth2-server-module": "<0.1.2",
                "zoujingli/thinkadmin": "<6.0.22"
            },
            "type": "metapackage",
            "notification-url": "https://packagist.org/downloads/",
            "license": [
                "MIT"
            ],
            "authors": [
                {
                    "name": "Marco Pivetta",
                    "email": "ocramius@gmail.com",
                    "role": "maintainer"
                },
                {
                    "name": "Ilya Tribusean",
                    "email": "slash3b@gmail.com",
                    "role": "maintainer"
                }
            ],
            "description": "Prevents installation of composer packages with known security vulnerabilities: no API, simply require it",
            "support": {
                "issues": "https://github.com/Roave/SecurityAdvisories/issues",
                "source": "https://github.com/Roave/SecurityAdvisories/tree/latest"
            },
            "funding": [
                {
                    "url": "https://github.com/Ocramius",
                    "type": "github"
                },
                {
                    "url": "https://tidelift.com/funding/github/packagist/roave/security-advisories",
                    "type": "tidelift"
                }
            ],
            "time": "2022-07-15T22:04:13+00:00"
        },
        {
            "name": "robmorgan/phinx",
            "version": "0.12.12",
            "source": {
                "type": "git",
                "url": "https://github.com/cakephp/phinx.git",
                "reference": "9a6ce1e7fdf0fa4e602ba5875b5bc9442ccaa115"
            },
            "dist": {
                "type": "zip",
                "url": "https://api.github.com/repos/cakephp/phinx/zipball/9a6ce1e7fdf0fa4e602ba5875b5bc9442ccaa115",
                "reference": "9a6ce1e7fdf0fa4e602ba5875b5bc9442ccaa115",
                "shasum": ""
            },
            "require": {
                "cakephp/database": "^4.0",
                "php": ">=7.2",
                "psr/container": "^1.0 || ^2.0",
                "symfony/config": "^3.4|^4.0|^5.0|^6.0",
                "symfony/console": "^3.4|^4.0|^5.0|^6.0"
            },
            "require-dev": {
                "cakephp/cakephp-codesniffer": "^4.0",
                "ext-json": "*",
                "ext-pdo": "*",
                "phpunit/phpunit": "^8.5|^9.3",
                "sebastian/comparator": ">=1.2.3",
                "symfony/yaml": "^3.4|^4.0|^5.0"
            },
            "suggest": {
                "ext-json": "Install if using JSON configuration format",
                "ext-pdo": "PDO extension is needed",
                "symfony/yaml": "Install if using YAML configuration format"
            },
            "bin": [
                "bin/phinx"
            ],
            "type": "library",
            "autoload": {
                "psr-4": {
                    "Phinx\\": "src/Phinx/"
                }
            },
            "notification-url": "https://packagist.org/downloads/",
            "license": [
                "MIT"
            ],
            "authors": [
                {
                    "name": "Rob Morgan",
                    "email": "robbym@gmail.com",
                    "homepage": "https://robmorgan.id.au",
                    "role": "Lead Developer"
                },
                {
                    "name": "Woody Gilk",
                    "email": "woody.gilk@gmail.com",
                    "homepage": "https://shadowhand.me",
                    "role": "Developer"
                },
                {
                    "name": "Richard Quadling",
                    "email": "rquadling@gmail.com",
                    "role": "Developer"
                },
                {
                    "name": "CakePHP Community",
                    "homepage": "https://github.com/cakephp/phinx/graphs/contributors",
                    "role": "Developer"
                }
            ],
            "description": "Phinx makes it ridiculously easy to manage the database migrations for your PHP app.",
            "homepage": "https://phinx.org",
            "keywords": [
                "database",
                "database migrations",
                "db",
                "migrations",
                "phinx"
            ],
            "support": {
                "issues": "https://github.com/cakephp/phinx/issues",
                "source": "https://github.com/cakephp/phinx/tree/0.12.12"
            },
            "time": "2022-07-09T18:53:51+00:00"
        },
        {
            "name": "sabberworm/php-css-parser",
            "version": "8.4.0",
            "source": {
                "type": "git",
                "url": "https://github.com/sabberworm/PHP-CSS-Parser.git",
                "reference": "e41d2140031d533348b2192a83f02d8dd8a71d30"
            },
            "dist": {
                "type": "zip",
                "url": "https://api.github.com/repos/sabberworm/PHP-CSS-Parser/zipball/e41d2140031d533348b2192a83f02d8dd8a71d30",
                "reference": "e41d2140031d533348b2192a83f02d8dd8a71d30",
                "shasum": ""
            },
            "require": {
                "ext-iconv": "*",
                "php": ">=5.6.20"
            },
            "require-dev": {
                "codacy/coverage": "^1.4",
                "phpunit/phpunit": "^4.8.36"
            },
            "suggest": {
                "ext-mbstring": "for parsing UTF-8 CSS"
            },
            "type": "library",
            "autoload": {
                "psr-4": {
                    "Sabberworm\\CSS\\": "src/"
                }
            },
            "notification-url": "https://packagist.org/downloads/",
            "license": [
                "MIT"
            ],
            "authors": [
                {
                    "name": "Raphael Schweikert"
                }
            ],
            "description": "Parser for CSS Files written in PHP",
            "homepage": "https://www.sabberworm.com/blog/2010/6/10/php-css-parser",
            "keywords": [
                "css",
                "parser",
                "stylesheet"
            ],
            "support": {
                "issues": "https://github.com/sabberworm/PHP-CSS-Parser/issues",
                "source": "https://github.com/sabberworm/PHP-CSS-Parser/tree/8.4.0"
            },
            "time": "2021-12-11T13:40:54+00:00"
        },
        {
            "name": "symfony/config",
            "version": "v5.4.9",
            "source": {
                "type": "git",
                "url": "https://github.com/symfony/config.git",
                "reference": "8f551fe22672ac7ab2c95fe46d899f960ed4d979"
            },
            "dist": {
                "type": "zip",
                "url": "https://api.github.com/repos/symfony/config/zipball/8f551fe22672ac7ab2c95fe46d899f960ed4d979",
                "reference": "8f551fe22672ac7ab2c95fe46d899f960ed4d979",
                "shasum": ""
            },
            "require": {
                "php": ">=7.2.5",
                "symfony/deprecation-contracts": "^2.1|^3",
                "symfony/filesystem": "^4.4|^5.0|^6.0",
                "symfony/polyfill-ctype": "~1.8",
                "symfony/polyfill-php80": "^1.16",
                "symfony/polyfill-php81": "^1.22"
            },
            "conflict": {
                "symfony/finder": "<4.4"
            },
            "require-dev": {
                "symfony/event-dispatcher": "^4.4|^5.0|^6.0",
                "symfony/finder": "^4.4|^5.0|^6.0",
                "symfony/messenger": "^4.4|^5.0|^6.0",
                "symfony/service-contracts": "^1.1|^2|^3",
                "symfony/yaml": "^4.4|^5.0|^6.0"
            },
            "suggest": {
                "symfony/yaml": "To use the yaml reference dumper"
            },
            "type": "library",
            "autoload": {
                "psr-4": {
                    "Symfony\\Component\\Config\\": ""
                },
                "exclude-from-classmap": [
                    "/Tests/"
                ]
            },
            "notification-url": "https://packagist.org/downloads/",
            "license": [
                "MIT"
            ],
            "authors": [
                {
                    "name": "Fabien Potencier",
                    "email": "fabien@symfony.com"
                },
                {
                    "name": "Symfony Community",
                    "homepage": "https://symfony.com/contributors"
                }
            ],
            "description": "Helps you find, load, combine, autofill and validate configuration values of any kind",
            "homepage": "https://symfony.com",
            "support": {
                "source": "https://github.com/symfony/config/tree/v5.4.9"
            },
            "funding": [
                {
                    "url": "https://symfony.com/sponsor",
                    "type": "custom"
                },
                {
                    "url": "https://github.com/fabpot",
                    "type": "github"
                },
                {
                    "url": "https://tidelift.com/funding/github/packagist/symfony/symfony",
                    "type": "tidelift"
                }
            ],
            "time": "2022-05-17T10:39:36+00:00"
        },
        {
            "name": "symfony/console",
            "version": "v5.4.10",
            "source": {
                "type": "git",
                "url": "https://github.com/symfony/console.git",
                "reference": "4d671ab4ddac94ee439ea73649c69d9d200b5000"
            },
            "dist": {
                "type": "zip",
                "url": "https://api.github.com/repos/symfony/console/zipball/4d671ab4ddac94ee439ea73649c69d9d200b5000",
                "reference": "4d671ab4ddac94ee439ea73649c69d9d200b5000",
                "shasum": ""
            },
            "require": {
                "php": ">=7.2.5",
                "symfony/deprecation-contracts": "^2.1|^3",
                "symfony/polyfill-mbstring": "~1.0",
                "symfony/polyfill-php73": "^1.9",
                "symfony/polyfill-php80": "^1.16",
                "symfony/service-contracts": "^1.1|^2|^3",
                "symfony/string": "^5.1|^6.0"
            },
            "conflict": {
                "psr/log": ">=3",
                "symfony/dependency-injection": "<4.4",
                "symfony/dotenv": "<5.1",
                "symfony/event-dispatcher": "<4.4",
                "symfony/lock": "<4.4",
                "symfony/process": "<4.4"
            },
            "provide": {
                "psr/log-implementation": "1.0|2.0"
            },
            "require-dev": {
                "psr/log": "^1|^2",
                "symfony/config": "^4.4|^5.0|^6.0",
                "symfony/dependency-injection": "^4.4|^5.0|^6.0",
                "symfony/event-dispatcher": "^4.4|^5.0|^6.0",
                "symfony/lock": "^4.4|^5.0|^6.0",
                "symfony/process": "^4.4|^5.0|^6.0",
                "symfony/var-dumper": "^4.4|^5.0|^6.0"
            },
            "suggest": {
                "psr/log": "For using the console logger",
                "symfony/event-dispatcher": "",
                "symfony/lock": "",
                "symfony/process": ""
            },
            "type": "library",
            "autoload": {
                "psr-4": {
                    "Symfony\\Component\\Console\\": ""
                },
                "exclude-from-classmap": [
                    "/Tests/"
                ]
            },
            "notification-url": "https://packagist.org/downloads/",
            "license": [
                "MIT"
            ],
            "authors": [
                {
                    "name": "Fabien Potencier",
                    "email": "fabien@symfony.com"
                },
                {
                    "name": "Symfony Community",
                    "homepage": "https://symfony.com/contributors"
                }
            ],
            "description": "Eases the creation of beautiful and testable command line interfaces",
            "homepage": "https://symfony.com",
            "keywords": [
                "cli",
                "command line",
                "console",
                "terminal"
            ],
            "support": {
                "source": "https://github.com/symfony/console/tree/v5.4.10"
            },
            "funding": [
                {
                    "url": "https://symfony.com/sponsor",
                    "type": "custom"
                },
                {
                    "url": "https://github.com/fabpot",
                    "type": "github"
                },
                {
                    "url": "https://tidelift.com/funding/github/packagist/symfony/symfony",
                    "type": "tidelift"
                }
            ],
            "time": "2022-06-26T13:00:04+00:00"
        },
        {
            "name": "symfony/css-selector",
            "version": "v5.4.3",
            "source": {
                "type": "git",
                "url": "https://github.com/symfony/css-selector.git",
                "reference": "b0a190285cd95cb019237851205b8140ef6e368e"
            },
            "dist": {
                "type": "zip",
                "url": "https://api.github.com/repos/symfony/css-selector/zipball/b0a190285cd95cb019237851205b8140ef6e368e",
                "reference": "b0a190285cd95cb019237851205b8140ef6e368e",
                "shasum": ""
            },
            "require": {
                "php": ">=7.2.5",
                "symfony/polyfill-php80": "^1.16"
            },
            "type": "library",
            "autoload": {
                "psr-4": {
                    "Symfony\\Component\\CssSelector\\": ""
                },
                "exclude-from-classmap": [
                    "/Tests/"
                ]
            },
            "notification-url": "https://packagist.org/downloads/",
            "license": [
                "MIT"
            ],
            "authors": [
                {
                    "name": "Fabien Potencier",
                    "email": "fabien@symfony.com"
                },
                {
                    "name": "Jean-François Simon",
                    "email": "jeanfrancois.simon@sensiolabs.com"
                },
                {
                    "name": "Symfony Community",
                    "homepage": "https://symfony.com/contributors"
                }
            ],
            "description": "Converts CSS selectors to XPath expressions",
            "homepage": "https://symfony.com",
            "support": {
                "source": "https://github.com/symfony/css-selector/tree/v5.4.3"
            },
            "funding": [
                {
                    "url": "https://symfony.com/sponsor",
                    "type": "custom"
                },
                {
                    "url": "https://github.com/fabpot",
                    "type": "github"
                },
                {
                    "url": "https://tidelift.com/funding/github/packagist/symfony/symfony",
                    "type": "tidelift"
                }
            ],
            "time": "2022-01-02T09:53:40+00:00"
        },
        {
            "name": "symfony/deprecation-contracts",
            "version": "v2.5.2",
            "source": {
                "type": "git",
                "url": "https://github.com/symfony/deprecation-contracts.git",
                "reference": "e8b495ea28c1d97b5e0c121748d6f9b53d075c66"
            },
            "dist": {
                "type": "zip",
                "url": "https://api.github.com/repos/symfony/deprecation-contracts/zipball/e8b495ea28c1d97b5e0c121748d6f9b53d075c66",
                "reference": "e8b495ea28c1d97b5e0c121748d6f9b53d075c66",
                "shasum": ""
            },
            "require": {
                "php": ">=7.1"
            },
            "type": "library",
            "extra": {
                "branch-alias": {
                    "dev-main": "2.5-dev"
                },
                "thanks": {
                    "name": "symfony/contracts",
                    "url": "https://github.com/symfony/contracts"
                }
            },
            "autoload": {
                "files": [
                    "function.php"
                ]
            },
            "notification-url": "https://packagist.org/downloads/",
            "license": [
                "MIT"
            ],
            "authors": [
                {
                    "name": "Nicolas Grekas",
                    "email": "p@tchwork.com"
                },
                {
                    "name": "Symfony Community",
                    "homepage": "https://symfony.com/contributors"
                }
            ],
            "description": "A generic function and convention to trigger deprecation notices",
            "homepage": "https://symfony.com",
            "support": {
                "source": "https://github.com/symfony/deprecation-contracts/tree/v2.5.2"
            },
            "funding": [
                {
                    "url": "https://symfony.com/sponsor",
                    "type": "custom"
                },
                {
                    "url": "https://github.com/fabpot",
                    "type": "github"
                },
                {
                    "url": "https://tidelift.com/funding/github/packagist/symfony/symfony",
                    "type": "tidelift"
                }
            ],
            "time": "2022-01-02T09:53:40+00:00"
        },
        {
            "name": "symfony/filesystem",
            "version": "v5.4.9",
            "source": {
                "type": "git",
                "url": "https://github.com/symfony/filesystem.git",
                "reference": "36a017fa4cce1eff1b8e8129ff53513abcef05ba"
            },
            "dist": {
                "type": "zip",
                "url": "https://api.github.com/repos/symfony/filesystem/zipball/36a017fa4cce1eff1b8e8129ff53513abcef05ba",
                "reference": "36a017fa4cce1eff1b8e8129ff53513abcef05ba",
                "shasum": ""
            },
            "require": {
                "php": ">=7.2.5",
                "symfony/polyfill-ctype": "~1.8",
                "symfony/polyfill-mbstring": "~1.8",
                "symfony/polyfill-php80": "^1.16"
            },
            "type": "library",
            "autoload": {
                "psr-4": {
                    "Symfony\\Component\\Filesystem\\": ""
                },
                "exclude-from-classmap": [
                    "/Tests/"
                ]
            },
            "notification-url": "https://packagist.org/downloads/",
            "license": [
                "MIT"
            ],
            "authors": [
                {
                    "name": "Fabien Potencier",
                    "email": "fabien@symfony.com"
                },
                {
                    "name": "Symfony Community",
                    "homepage": "https://symfony.com/contributors"
                }
            ],
            "description": "Provides basic utilities for the filesystem",
            "homepage": "https://symfony.com",
            "support": {
                "source": "https://github.com/symfony/filesystem/tree/v5.4.9"
            },
            "funding": [
                {
                    "url": "https://symfony.com/sponsor",
                    "type": "custom"
                },
                {
                    "url": "https://github.com/fabpot",
                    "type": "github"
                },
                {
                    "url": "https://tidelift.com/funding/github/packagist/symfony/symfony",
                    "type": "tidelift"
                }
            ],
            "time": "2022-05-20T13:55:35+00:00"
        },
        {
            "name": "symfony/http-foundation",
            "version": "v5.4.10",
            "source": {
                "type": "git",
                "url": "https://github.com/symfony/http-foundation.git",
                "reference": "e7793b7906f72a8cc51054fbca9dcff7a8af1c1e"
            },
            "dist": {
                "type": "zip",
                "url": "https://api.github.com/repos/symfony/http-foundation/zipball/e7793b7906f72a8cc51054fbca9dcff7a8af1c1e",
                "reference": "e7793b7906f72a8cc51054fbca9dcff7a8af1c1e",
                "shasum": ""
            },
            "require": {
                "php": ">=7.2.5",
                "symfony/deprecation-contracts": "^2.1|^3",
                "symfony/polyfill-mbstring": "~1.1",
                "symfony/polyfill-php80": "^1.16"
            },
            "require-dev": {
                "predis/predis": "~1.0",
                "symfony/cache": "^4.4|^5.0|^6.0",
                "symfony/expression-language": "^4.4|^5.0|^6.0",
                "symfony/mime": "^4.4|^5.0|^6.0"
            },
            "suggest": {
                "symfony/mime": "To use the file extension guesser"
            },
            "type": "library",
            "autoload": {
                "psr-4": {
                    "Symfony\\Component\\HttpFoundation\\": ""
                },
                "exclude-from-classmap": [
                    "/Tests/"
                ]
            },
            "notification-url": "https://packagist.org/downloads/",
            "license": [
                "MIT"
            ],
            "authors": [
                {
                    "name": "Fabien Potencier",
                    "email": "fabien@symfony.com"
                },
                {
                    "name": "Symfony Community",
                    "homepage": "https://symfony.com/contributors"
                }
            ],
            "description": "Defines an object-oriented layer for the HTTP specification",
            "homepage": "https://symfony.com",
            "support": {
                "source": "https://github.com/symfony/http-foundation/tree/v5.4.10"
            },
            "funding": [
                {
                    "url": "https://symfony.com/sponsor",
                    "type": "custom"
                },
                {
                    "url": "https://github.com/fabpot",
                    "type": "github"
                },
                {
                    "url": "https://tidelift.com/funding/github/packagist/symfony/symfony",
                    "type": "tidelift"
                }
            ],
            "time": "2022-06-19T13:13:40+00:00"
        },
        {
            "name": "symfony/mime",
            "version": "v5.4.10",
            "source": {
                "type": "git",
                "url": "https://github.com/symfony/mime.git",
                "reference": "02265e1e5111c3cd7480387af25e82378b7ab9cc"
            },
            "dist": {
                "type": "zip",
                "url": "https://api.github.com/repos/symfony/mime/zipball/02265e1e5111c3cd7480387af25e82378b7ab9cc",
                "reference": "02265e1e5111c3cd7480387af25e82378b7ab9cc",
                "shasum": ""
            },
            "require": {
                "php": ">=7.2.5",
                "symfony/deprecation-contracts": "^2.1|^3",
                "symfony/polyfill-intl-idn": "^1.10",
                "symfony/polyfill-mbstring": "^1.0",
                "symfony/polyfill-php80": "^1.16"
            },
            "conflict": {
                "egulias/email-validator": "~3.0.0",
                "phpdocumentor/reflection-docblock": "<3.2.2",
                "phpdocumentor/type-resolver": "<1.4.0",
                "symfony/mailer": "<4.4"
            },
            "require-dev": {
                "egulias/email-validator": "^2.1.10|^3.1",
                "phpdocumentor/reflection-docblock": "^3.0|^4.0|^5.0",
                "symfony/dependency-injection": "^4.4|^5.0|^6.0",
                "symfony/property-access": "^4.4|^5.1|^6.0",
                "symfony/property-info": "^4.4|^5.1|^6.0",
                "symfony/serializer": "^5.2|^6.0"
            },
            "type": "library",
            "autoload": {
                "psr-4": {
                    "Symfony\\Component\\Mime\\": ""
                },
                "exclude-from-classmap": [
                    "/Tests/"
                ]
            },
            "notification-url": "https://packagist.org/downloads/",
            "license": [
                "MIT"
            ],
            "authors": [
                {
                    "name": "Fabien Potencier",
                    "email": "fabien@symfony.com"
                },
                {
                    "name": "Symfony Community",
                    "homepage": "https://symfony.com/contributors"
                }
            ],
            "description": "Allows manipulating MIME messages",
            "homepage": "https://symfony.com",
            "keywords": [
                "mime",
                "mime-type"
            ],
            "support": {
                "source": "https://github.com/symfony/mime/tree/v5.4.10"
            },
            "funding": [
                {
                    "url": "https://symfony.com/sponsor",
                    "type": "custom"
                },
                {
                    "url": "https://github.com/fabpot",
                    "type": "github"
                },
                {
                    "url": "https://tidelift.com/funding/github/packagist/symfony/symfony",
                    "type": "tidelift"
                }
            ],
            "time": "2022-06-09T12:22:40+00:00"
        },
        {
            "name": "symfony/polyfill-ctype",
            "version": "v1.26.0",
            "source": {
                "type": "git",
                "url": "https://github.com/symfony/polyfill-ctype.git",
                "reference": "6fd1b9a79f6e3cf65f9e679b23af304cd9e010d4"
            },
            "dist": {
                "type": "zip",
                "url": "https://api.github.com/repos/symfony/polyfill-ctype/zipball/6fd1b9a79f6e3cf65f9e679b23af304cd9e010d4",
                "reference": "6fd1b9a79f6e3cf65f9e679b23af304cd9e010d4",
                "shasum": ""
            },
            "require": {
                "php": ">=7.1"
            },
            "provide": {
                "ext-ctype": "*"
            },
            "suggest": {
                "ext-ctype": "For best performance"
            },
            "type": "library",
            "extra": {
                "branch-alias": {
                    "dev-main": "1.26-dev"
                },
                "thanks": {
                    "name": "symfony/polyfill",
                    "url": "https://github.com/symfony/polyfill"
                }
            },
            "autoload": {
                "files": [
                    "bootstrap.php"
                ],
                "psr-4": {
                    "Symfony\\Polyfill\\Ctype\\": ""
                }
            },
            "notification-url": "https://packagist.org/downloads/",
            "license": [
                "MIT"
            ],
            "authors": [
                {
                    "name": "Gert de Pagter",
                    "email": "BackEndTea@gmail.com"
                },
                {
                    "name": "Symfony Community",
                    "homepage": "https://symfony.com/contributors"
                }
            ],
            "description": "Symfony polyfill for ctype functions",
            "homepage": "https://symfony.com",
            "keywords": [
                "compatibility",
                "ctype",
                "polyfill",
                "portable"
            ],
            "support": {
                "source": "https://github.com/symfony/polyfill-ctype/tree/v1.26.0"
            },
            "funding": [
                {
                    "url": "https://symfony.com/sponsor",
                    "type": "custom"
                },
                {
                    "url": "https://github.com/fabpot",
                    "type": "github"
                },
                {
                    "url": "https://tidelift.com/funding/github/packagist/symfony/symfony",
                    "type": "tidelift"
                }
            ],
            "time": "2022-05-24T11:49:31+00:00"
        },
        {
            "name": "symfony/polyfill-intl-grapheme",
            "version": "v1.26.0",
            "source": {
                "type": "git",
                "url": "https://github.com/symfony/polyfill-intl-grapheme.git",
                "reference": "433d05519ce6990bf3530fba6957499d327395c2"
            },
            "dist": {
                "type": "zip",
                "url": "https://api.github.com/repos/symfony/polyfill-intl-grapheme/zipball/433d05519ce6990bf3530fba6957499d327395c2",
                "reference": "433d05519ce6990bf3530fba6957499d327395c2",
                "shasum": ""
            },
            "require": {
                "php": ">=7.1"
            },
            "suggest": {
                "ext-intl": "For best performance"
            },
            "type": "library",
            "extra": {
                "branch-alias": {
                    "dev-main": "1.26-dev"
                },
                "thanks": {
                    "name": "symfony/polyfill",
                    "url": "https://github.com/symfony/polyfill"
                }
            },
            "autoload": {
                "files": [
                    "bootstrap.php"
                ],
                "psr-4": {
                    "Symfony\\Polyfill\\Intl\\Grapheme\\": ""
                }
            },
            "notification-url": "https://packagist.org/downloads/",
            "license": [
                "MIT"
            ],
            "authors": [
                {
                    "name": "Nicolas Grekas",
                    "email": "p@tchwork.com"
                },
                {
                    "name": "Symfony Community",
                    "homepage": "https://symfony.com/contributors"
                }
            ],
            "description": "Symfony polyfill for intl's grapheme_* functions",
            "homepage": "https://symfony.com",
            "keywords": [
                "compatibility",
                "grapheme",
                "intl",
                "polyfill",
                "portable",
                "shim"
            ],
            "support": {
                "source": "https://github.com/symfony/polyfill-intl-grapheme/tree/v1.26.0"
            },
            "funding": [
                {
                    "url": "https://symfony.com/sponsor",
                    "type": "custom"
                },
                {
                    "url": "https://github.com/fabpot",
                    "type": "github"
                },
                {
                    "url": "https://tidelift.com/funding/github/packagist/symfony/symfony",
                    "type": "tidelift"
                }
            ],
            "time": "2022-05-24T11:49:31+00:00"
        },
        {
            "name": "symfony/polyfill-intl-idn",
            "version": "v1.26.0",
            "source": {
                "type": "git",
                "url": "https://github.com/symfony/polyfill-intl-idn.git",
                "reference": "59a8d271f00dd0e4c2e518104cc7963f655a1aa8"
            },
            "dist": {
                "type": "zip",
                "url": "https://api.github.com/repos/symfony/polyfill-intl-idn/zipball/59a8d271f00dd0e4c2e518104cc7963f655a1aa8",
                "reference": "59a8d271f00dd0e4c2e518104cc7963f655a1aa8",
                "shasum": ""
            },
            "require": {
                "php": ">=7.1",
                "symfony/polyfill-intl-normalizer": "^1.10",
                "symfony/polyfill-php72": "^1.10"
            },
            "suggest": {
                "ext-intl": "For best performance"
            },
            "type": "library",
            "extra": {
                "branch-alias": {
                    "dev-main": "1.26-dev"
                },
                "thanks": {
                    "name": "symfony/polyfill",
                    "url": "https://github.com/symfony/polyfill"
                }
            },
            "autoload": {
                "files": [
                    "bootstrap.php"
                ],
                "psr-4": {
                    "Symfony\\Polyfill\\Intl\\Idn\\": ""
                }
            },
            "notification-url": "https://packagist.org/downloads/",
            "license": [
                "MIT"
            ],
            "authors": [
                {
                    "name": "Laurent Bassin",
                    "email": "laurent@bassin.info"
                },
                {
                    "name": "Trevor Rowbotham",
                    "email": "trevor.rowbotham@pm.me"
                },
                {
                    "name": "Symfony Community",
                    "homepage": "https://symfony.com/contributors"
                }
            ],
            "description": "Symfony polyfill for intl's idn_to_ascii and idn_to_utf8 functions",
            "homepage": "https://symfony.com",
            "keywords": [
                "compatibility",
                "idn",
                "intl",
                "polyfill",
                "portable",
                "shim"
            ],
            "support": {
                "source": "https://github.com/symfony/polyfill-intl-idn/tree/v1.26.0"
            },
            "funding": [
                {
                    "url": "https://symfony.com/sponsor",
                    "type": "custom"
                },
                {
                    "url": "https://github.com/fabpot",
                    "type": "github"
                },
                {
                    "url": "https://tidelift.com/funding/github/packagist/symfony/symfony",
                    "type": "tidelift"
                }
            ],
            "time": "2022-05-24T11:49:31+00:00"
        },
        {
            "name": "symfony/polyfill-intl-normalizer",
            "version": "v1.26.0",
            "source": {
                "type": "git",
                "url": "https://github.com/symfony/polyfill-intl-normalizer.git",
                "reference": "219aa369ceff116e673852dce47c3a41794c14bd"
            },
            "dist": {
                "type": "zip",
                "url": "https://api.github.com/repos/symfony/polyfill-intl-normalizer/zipball/219aa369ceff116e673852dce47c3a41794c14bd",
                "reference": "219aa369ceff116e673852dce47c3a41794c14bd",
                "shasum": ""
            },
            "require": {
                "php": ">=7.1"
            },
            "suggest": {
                "ext-intl": "For best performance"
            },
            "type": "library",
            "extra": {
                "branch-alias": {
                    "dev-main": "1.26-dev"
                },
                "thanks": {
                    "name": "symfony/polyfill",
                    "url": "https://github.com/symfony/polyfill"
                }
            },
            "autoload": {
                "files": [
                    "bootstrap.php"
                ],
                "psr-4": {
                    "Symfony\\Polyfill\\Intl\\Normalizer\\": ""
                },
                "classmap": [
                    "Resources/stubs"
                ]
            },
            "notification-url": "https://packagist.org/downloads/",
            "license": [
                "MIT"
            ],
            "authors": [
                {
                    "name": "Nicolas Grekas",
                    "email": "p@tchwork.com"
                },
                {
                    "name": "Symfony Community",
                    "homepage": "https://symfony.com/contributors"
                }
            ],
            "description": "Symfony polyfill for intl's Normalizer class and related functions",
            "homepage": "https://symfony.com",
            "keywords": [
                "compatibility",
                "intl",
                "normalizer",
                "polyfill",
                "portable",
                "shim"
            ],
            "support": {
                "source": "https://github.com/symfony/polyfill-intl-normalizer/tree/v1.26.0"
            },
            "funding": [
                {
                    "url": "https://symfony.com/sponsor",
                    "type": "custom"
                },
                {
                    "url": "https://github.com/fabpot",
                    "type": "github"
                },
                {
                    "url": "https://tidelift.com/funding/github/packagist/symfony/symfony",
                    "type": "tidelift"
                }
            ],
            "time": "2022-05-24T11:49:31+00:00"
        },
        {
            "name": "symfony/polyfill-mbstring",
            "version": "v1.26.0",
            "source": {
                "type": "git",
                "url": "https://github.com/symfony/polyfill-mbstring.git",
                "reference": "9344f9cb97f3b19424af1a21a3b0e75b0a7d8d7e"
            },
            "dist": {
                "type": "zip",
                "url": "https://api.github.com/repos/symfony/polyfill-mbstring/zipball/9344f9cb97f3b19424af1a21a3b0e75b0a7d8d7e",
                "reference": "9344f9cb97f3b19424af1a21a3b0e75b0a7d8d7e",
                "shasum": ""
            },
            "require": {
                "php": ">=7.1"
            },
            "provide": {
                "ext-mbstring": "*"
            },
            "suggest": {
                "ext-mbstring": "For best performance"
            },
            "type": "library",
            "extra": {
                "branch-alias": {
                    "dev-main": "1.26-dev"
                },
                "thanks": {
                    "name": "symfony/polyfill",
                    "url": "https://github.com/symfony/polyfill"
                }
            },
            "autoload": {
                "files": [
                    "bootstrap.php"
                ],
                "psr-4": {
                    "Symfony\\Polyfill\\Mbstring\\": ""
                }
            },
            "notification-url": "https://packagist.org/downloads/",
            "license": [
                "MIT"
            ],
            "authors": [
                {
                    "name": "Nicolas Grekas",
                    "email": "p@tchwork.com"
                },
                {
                    "name": "Symfony Community",
                    "homepage": "https://symfony.com/contributors"
                }
            ],
            "description": "Symfony polyfill for the Mbstring extension",
            "homepage": "https://symfony.com",
            "keywords": [
                "compatibility",
                "mbstring",
                "polyfill",
                "portable",
                "shim"
            ],
            "support": {
                "source": "https://github.com/symfony/polyfill-mbstring/tree/v1.26.0"
            },
            "funding": [
                {
                    "url": "https://symfony.com/sponsor",
                    "type": "custom"
                },
                {
                    "url": "https://github.com/fabpot",
                    "type": "github"
                },
                {
                    "url": "https://tidelift.com/funding/github/packagist/symfony/symfony",
                    "type": "tidelift"
                }
            ],
            "time": "2022-05-24T11:49:31+00:00"
        },
        {
            "name": "symfony/polyfill-php72",
            "version": "v1.26.0",
            "source": {
                "type": "git",
                "url": "https://github.com/symfony/polyfill-php72.git",
                "reference": "bf44a9fd41feaac72b074de600314a93e2ae78e2"
            },
            "dist": {
                "type": "zip",
                "url": "https://api.github.com/repos/symfony/polyfill-php72/zipball/bf44a9fd41feaac72b074de600314a93e2ae78e2",
                "reference": "bf44a9fd41feaac72b074de600314a93e2ae78e2",
                "shasum": ""
            },
            "require": {
                "php": ">=7.1"
            },
            "type": "library",
            "extra": {
                "branch-alias": {
                    "dev-main": "1.26-dev"
                },
                "thanks": {
                    "name": "symfony/polyfill",
                    "url": "https://github.com/symfony/polyfill"
                }
            },
            "autoload": {
                "files": [
                    "bootstrap.php"
                ],
                "psr-4": {
                    "Symfony\\Polyfill\\Php72\\": ""
                }
            },
            "notification-url": "https://packagist.org/downloads/",
            "license": [
                "MIT"
            ],
            "authors": [
                {
                    "name": "Nicolas Grekas",
                    "email": "p@tchwork.com"
                },
                {
                    "name": "Symfony Community",
                    "homepage": "https://symfony.com/contributors"
                }
            ],
            "description": "Symfony polyfill backporting some PHP 7.2+ features to lower PHP versions",
            "homepage": "https://symfony.com",
            "keywords": [
                "compatibility",
                "polyfill",
                "portable",
                "shim"
            ],
            "support": {
                "source": "https://github.com/symfony/polyfill-php72/tree/v1.26.0"
            },
            "funding": [
                {
                    "url": "https://symfony.com/sponsor",
                    "type": "custom"
                },
                {
                    "url": "https://github.com/fabpot",
                    "type": "github"
                },
                {
                    "url": "https://tidelift.com/funding/github/packagist/symfony/symfony",
                    "type": "tidelift"
                }
            ],
            "time": "2022-05-24T11:49:31+00:00"
        },
        {
            "name": "symfony/polyfill-php73",
            "version": "v1.26.0",
            "source": {
                "type": "git",
                "url": "https://github.com/symfony/polyfill-php73.git",
                "reference": "e440d35fa0286f77fb45b79a03fedbeda9307e85"
            },
            "dist": {
                "type": "zip",
                "url": "https://api.github.com/repos/symfony/polyfill-php73/zipball/e440d35fa0286f77fb45b79a03fedbeda9307e85",
                "reference": "e440d35fa0286f77fb45b79a03fedbeda9307e85",
                "shasum": ""
            },
            "require": {
                "php": ">=7.1"
            },
            "type": "library",
            "extra": {
                "branch-alias": {
                    "dev-main": "1.26-dev"
                },
                "thanks": {
                    "name": "symfony/polyfill",
                    "url": "https://github.com/symfony/polyfill"
                }
            },
            "autoload": {
                "files": [
                    "bootstrap.php"
                ],
                "psr-4": {
                    "Symfony\\Polyfill\\Php73\\": ""
                },
                "classmap": [
                    "Resources/stubs"
                ]
            },
            "notification-url": "https://packagist.org/downloads/",
            "license": [
                "MIT"
            ],
            "authors": [
                {
                    "name": "Nicolas Grekas",
                    "email": "p@tchwork.com"
                },
                {
                    "name": "Symfony Community",
                    "homepage": "https://symfony.com/contributors"
                }
            ],
            "description": "Symfony polyfill backporting some PHP 7.3+ features to lower PHP versions",
            "homepage": "https://symfony.com",
            "keywords": [
                "compatibility",
                "polyfill",
                "portable",
                "shim"
            ],
            "support": {
                "source": "https://github.com/symfony/polyfill-php73/tree/v1.26.0"
            },
            "funding": [
                {
                    "url": "https://symfony.com/sponsor",
                    "type": "custom"
                },
                {
                    "url": "https://github.com/fabpot",
                    "type": "github"
                },
                {
                    "url": "https://tidelift.com/funding/github/packagist/symfony/symfony",
                    "type": "tidelift"
                }
            ],
            "time": "2022-05-24T11:49:31+00:00"
        },
        {
            "name": "symfony/polyfill-php80",
            "version": "v1.26.0",
            "source": {
                "type": "git",
                "url": "https://github.com/symfony/polyfill-php80.git",
                "reference": "cfa0ae98841b9e461207c13ab093d76b0fa7bace"
            },
            "dist": {
                "type": "zip",
                "url": "https://api.github.com/repos/symfony/polyfill-php80/zipball/cfa0ae98841b9e461207c13ab093d76b0fa7bace",
                "reference": "cfa0ae98841b9e461207c13ab093d76b0fa7bace",
                "shasum": ""
            },
            "require": {
                "php": ">=7.1"
            },
            "type": "library",
            "extra": {
                "branch-alias": {
                    "dev-main": "1.26-dev"
                },
                "thanks": {
                    "name": "symfony/polyfill",
                    "url": "https://github.com/symfony/polyfill"
                }
            },
            "autoload": {
                "files": [
                    "bootstrap.php"
                ],
                "psr-4": {
                    "Symfony\\Polyfill\\Php80\\": ""
                },
                "classmap": [
                    "Resources/stubs"
                ]
            },
            "notification-url": "https://packagist.org/downloads/",
            "license": [
                "MIT"
            ],
            "authors": [
                {
                    "name": "Ion Bazan",
                    "email": "ion.bazan@gmail.com"
                },
                {
                    "name": "Nicolas Grekas",
                    "email": "p@tchwork.com"
                },
                {
                    "name": "Symfony Community",
                    "homepage": "https://symfony.com/contributors"
                }
            ],
            "description": "Symfony polyfill backporting some PHP 8.0+ features to lower PHP versions",
            "homepage": "https://symfony.com",
            "keywords": [
                "compatibility",
                "polyfill",
                "portable",
                "shim"
            ],
            "support": {
                "source": "https://github.com/symfony/polyfill-php80/tree/v1.26.0"
            },
            "funding": [
                {
                    "url": "https://symfony.com/sponsor",
                    "type": "custom"
                },
                {
                    "url": "https://github.com/fabpot",
                    "type": "github"
                },
                {
                    "url": "https://tidelift.com/funding/github/packagist/symfony/symfony",
                    "type": "tidelift"
                }
            ],
            "time": "2022-05-10T07:21:04+00:00"
        },
        {
            "name": "symfony/polyfill-php81",
            "version": "v1.26.0",
            "source": {
                "type": "git",
                "url": "https://github.com/symfony/polyfill-php81.git",
                "reference": "13f6d1271c663dc5ae9fb843a8f16521db7687a1"
            },
            "dist": {
                "type": "zip",
                "url": "https://api.github.com/repos/symfony/polyfill-php81/zipball/13f6d1271c663dc5ae9fb843a8f16521db7687a1",
                "reference": "13f6d1271c663dc5ae9fb843a8f16521db7687a1",
                "shasum": ""
            },
            "require": {
                "php": ">=7.1"
            },
            "type": "library",
            "extra": {
                "branch-alias": {
                    "dev-main": "1.26-dev"
                },
                "thanks": {
                    "name": "symfony/polyfill",
                    "url": "https://github.com/symfony/polyfill"
                }
            },
            "autoload": {
                "files": [
                    "bootstrap.php"
                ],
                "psr-4": {
                    "Symfony\\Polyfill\\Php81\\": ""
                },
                "classmap": [
                    "Resources/stubs"
                ]
            },
            "notification-url": "https://packagist.org/downloads/",
            "license": [
                "MIT"
            ],
            "authors": [
                {
                    "name": "Nicolas Grekas",
                    "email": "p@tchwork.com"
                },
                {
                    "name": "Symfony Community",
                    "homepage": "https://symfony.com/contributors"
                }
            ],
            "description": "Symfony polyfill backporting some PHP 8.1+ features to lower PHP versions",
            "homepage": "https://symfony.com",
            "keywords": [
                "compatibility",
                "polyfill",
                "portable",
                "shim"
            ],
            "support": {
                "source": "https://github.com/symfony/polyfill-php81/tree/v1.26.0"
            },
            "funding": [
                {
                    "url": "https://symfony.com/sponsor",
                    "type": "custom"
                },
                {
                    "url": "https://github.com/fabpot",
                    "type": "github"
                },
                {
                    "url": "https://tidelift.com/funding/github/packagist/symfony/symfony",
                    "type": "tidelift"
                }
            ],
            "time": "2022-05-24T11:49:31+00:00"
        },
        {
            "name": "symfony/routing",
            "version": "v5.4.8",
            "source": {
                "type": "git",
                "url": "https://github.com/symfony/routing.git",
                "reference": "e07817bb6244ea33ef5ad31abc4a9288bef3f2f7"
            },
            "dist": {
                "type": "zip",
                "url": "https://api.github.com/repos/symfony/routing/zipball/e07817bb6244ea33ef5ad31abc4a9288bef3f2f7",
                "reference": "e07817bb6244ea33ef5ad31abc4a9288bef3f2f7",
                "shasum": ""
            },
            "require": {
                "php": ">=7.2.5",
                "symfony/deprecation-contracts": "^2.1|^3",
                "symfony/polyfill-php80": "^1.16"
            },
            "conflict": {
                "doctrine/annotations": "<1.12",
                "symfony/config": "<5.3",
                "symfony/dependency-injection": "<4.4",
                "symfony/yaml": "<4.4"
            },
            "require-dev": {
                "doctrine/annotations": "^1.12",
                "psr/log": "^1|^2|^3",
                "symfony/config": "^5.3|^6.0",
                "symfony/dependency-injection": "^4.4|^5.0|^6.0",
                "symfony/expression-language": "^4.4|^5.0|^6.0",
                "symfony/http-foundation": "^4.4|^5.0|^6.0",
                "symfony/yaml": "^4.4|^5.0|^6.0"
            },
            "suggest": {
                "symfony/config": "For using the all-in-one router or any loader",
                "symfony/expression-language": "For using expression matching",
                "symfony/http-foundation": "For using a Symfony Request object",
                "symfony/yaml": "For using the YAML loader"
            },
            "type": "library",
            "autoload": {
                "psr-4": {
                    "Symfony\\Component\\Routing\\": ""
                },
                "exclude-from-classmap": [
                    "/Tests/"
                ]
            },
            "notification-url": "https://packagist.org/downloads/",
            "license": [
                "MIT"
            ],
            "authors": [
                {
                    "name": "Fabien Potencier",
                    "email": "fabien@symfony.com"
                },
                {
                    "name": "Symfony Community",
                    "homepage": "https://symfony.com/contributors"
                }
            ],
            "description": "Maps an HTTP request to a set of configuration variables",
            "homepage": "https://symfony.com",
            "keywords": [
                "router",
                "routing",
                "uri",
                "url"
            ],
            "support": {
                "source": "https://github.com/symfony/routing/tree/v5.4.8"
            },
            "funding": [
                {
                    "url": "https://symfony.com/sponsor",
                    "type": "custom"
                },
                {
                    "url": "https://github.com/fabpot",
                    "type": "github"
                },
                {
                    "url": "https://tidelift.com/funding/github/packagist/symfony/symfony",
                    "type": "tidelift"
                }
            ],
            "time": "2022-04-18T21:45:37+00:00"
        },
        {
            "name": "symfony/service-contracts",
            "version": "v2.5.2",
            "source": {
                "type": "git",
                "url": "https://github.com/symfony/service-contracts.git",
                "reference": "4b426aac47d6427cc1a1d0f7e2ac724627f5966c"
            },
            "dist": {
                "type": "zip",
                "url": "https://api.github.com/repos/symfony/service-contracts/zipball/4b426aac47d6427cc1a1d0f7e2ac724627f5966c",
                "reference": "4b426aac47d6427cc1a1d0f7e2ac724627f5966c",
                "shasum": ""
            },
            "require": {
                "php": ">=7.2.5",
                "psr/container": "^1.1",
                "symfony/deprecation-contracts": "^2.1|^3"
            },
            "conflict": {
                "ext-psr": "<1.1|>=2"
            },
            "suggest": {
                "symfony/service-implementation": ""
            },
            "type": "library",
            "extra": {
                "branch-alias": {
                    "dev-main": "2.5-dev"
                },
                "thanks": {
                    "name": "symfony/contracts",
                    "url": "https://github.com/symfony/contracts"
                }
            },
            "autoload": {
                "psr-4": {
                    "Symfony\\Contracts\\Service\\": ""
                }
            },
            "notification-url": "https://packagist.org/downloads/",
            "license": [
                "MIT"
            ],
            "authors": [
                {
                    "name": "Nicolas Grekas",
                    "email": "p@tchwork.com"
                },
                {
                    "name": "Symfony Community",
                    "homepage": "https://symfony.com/contributors"
                }
            ],
            "description": "Generic abstractions related to writing services",
            "homepage": "https://symfony.com",
            "keywords": [
                "abstractions",
                "contracts",
                "decoupling",
                "interfaces",
                "interoperability",
                "standards"
            ],
            "support": {
                "source": "https://github.com/symfony/service-contracts/tree/v2.5.2"
            },
            "funding": [
                {
                    "url": "https://symfony.com/sponsor",
                    "type": "custom"
                },
                {
                    "url": "https://github.com/fabpot",
                    "type": "github"
                },
                {
                    "url": "https://tidelift.com/funding/github/packagist/symfony/symfony",
                    "type": "tidelift"
                }
            ],
            "time": "2022-05-30T19:17:29+00:00"
        },
        {
            "name": "symfony/string",
            "version": "v5.4.10",
            "source": {
                "type": "git",
                "url": "https://github.com/symfony/string.git",
                "reference": "4432bc7df82a554b3e413a8570ce2fea90e94097"
            },
            "dist": {
                "type": "zip",
                "url": "https://api.github.com/repos/symfony/string/zipball/4432bc7df82a554b3e413a8570ce2fea90e94097",
                "reference": "4432bc7df82a554b3e413a8570ce2fea90e94097",
                "shasum": ""
            },
            "require": {
                "php": ">=7.2.5",
                "symfony/polyfill-ctype": "~1.8",
                "symfony/polyfill-intl-grapheme": "~1.0",
                "symfony/polyfill-intl-normalizer": "~1.0",
                "symfony/polyfill-mbstring": "~1.0",
                "symfony/polyfill-php80": "~1.15"
            },
            "conflict": {
                "symfony/translation-contracts": ">=3.0"
            },
            "require-dev": {
                "symfony/error-handler": "^4.4|^5.0|^6.0",
                "symfony/http-client": "^4.4|^5.0|^6.0",
                "symfony/translation-contracts": "^1.1|^2",
                "symfony/var-exporter": "^4.4|^5.0|^6.0"
            },
            "type": "library",
            "autoload": {
                "files": [
                    "Resources/functions.php"
                ],
                "psr-4": {
                    "Symfony\\Component\\String\\": ""
                },
                "exclude-from-classmap": [
                    "/Tests/"
                ]
            },
            "notification-url": "https://packagist.org/downloads/",
            "license": [
                "MIT"
            ],
            "authors": [
                {
                    "name": "Nicolas Grekas",
                    "email": "p@tchwork.com"
                },
                {
                    "name": "Symfony Community",
                    "homepage": "https://symfony.com/contributors"
                }
            ],
            "description": "Provides an object-oriented API to strings and deals with bytes, UTF-8 code points and grapheme clusters in a unified way",
            "homepage": "https://symfony.com",
            "keywords": [
                "grapheme",
                "i18n",
                "string",
                "unicode",
                "utf-8",
                "utf8"
            ],
            "support": {
                "source": "https://github.com/symfony/string/tree/v5.4.10"
            },
            "funding": [
                {
                    "url": "https://symfony.com/sponsor",
                    "type": "custom"
                },
                {
                    "url": "https://github.com/fabpot",
                    "type": "github"
                },
                {
                    "url": "https://tidelift.com/funding/github/packagist/symfony/symfony",
                    "type": "tidelift"
                }
            ],
            "time": "2022-06-26T15:57:47+00:00"
        },
        {
            "name": "symfony/var-dumper",
            "version": "v5.4.9",
            "source": {
                "type": "git",
                "url": "https://github.com/symfony/var-dumper.git",
                "reference": "af52239a330fafd192c773795520dc2dd62b5657"
            },
            "dist": {
                "type": "zip",
                "url": "https://api.github.com/repos/symfony/var-dumper/zipball/af52239a330fafd192c773795520dc2dd62b5657",
                "reference": "af52239a330fafd192c773795520dc2dd62b5657",
                "shasum": ""
            },
            "require": {
                "php": ">=7.2.5",
                "symfony/polyfill-mbstring": "~1.0",
                "symfony/polyfill-php80": "^1.16"
            },
            "conflict": {
                "phpunit/phpunit": "<5.4.3",
                "symfony/console": "<4.4"
            },
            "require-dev": {
                "ext-iconv": "*",
                "symfony/console": "^4.4|^5.0|^6.0",
                "symfony/process": "^4.4|^5.0|^6.0",
                "symfony/uid": "^5.1|^6.0",
                "twig/twig": "^2.13|^3.0.4"
            },
            "suggest": {
                "ext-iconv": "To convert non-UTF-8 strings to UTF-8 (or symfony/polyfill-iconv in case ext-iconv cannot be used).",
                "ext-intl": "To show region name in time zone dump",
                "symfony/console": "To use the ServerDumpCommand and/or the bin/var-dump-server script"
            },
            "bin": [
                "Resources/bin/var-dump-server"
            ],
            "type": "library",
            "autoload": {
                "files": [
                    "Resources/functions/dump.php"
                ],
                "psr-4": {
                    "Symfony\\Component\\VarDumper\\": ""
                },
                "exclude-from-classmap": [
                    "/Tests/"
                ]
            },
            "notification-url": "https://packagist.org/downloads/",
            "license": [
                "MIT"
            ],
            "authors": [
                {
                    "name": "Nicolas Grekas",
                    "email": "p@tchwork.com"
                },
                {
                    "name": "Symfony Community",
                    "homepage": "https://symfony.com/contributors"
                }
            ],
            "description": "Provides mechanisms for walking through any arbitrary PHP variable",
            "homepage": "https://symfony.com",
            "keywords": [
                "debug",
                "dump"
            ],
            "support": {
                "source": "https://github.com/symfony/var-dumper/tree/v5.4.9"
            },
            "funding": [
                {
                    "url": "https://symfony.com/sponsor",
                    "type": "custom"
                },
                {
                    "url": "https://github.com/fabpot",
                    "type": "github"
                },
                {
                    "url": "https://tidelift.com/funding/github/packagist/symfony/symfony",
                    "type": "tidelift"
                }
            ],
            "time": "2022-05-21T10:24:18+00:00"
        },
        {
            "name": "vanilla/htmlawed",
            "version": "v2.2.5",
            "source": {
                "type": "git",
                "url": "https://github.com/vanilla/htmlawed.git",
                "reference": "b1fc7b3990796112387c08a132f85b7333022ec2"
            },
            "dist": {
                "type": "zip",
                "url": "https://api.github.com/repos/vanilla/htmlawed/zipball/b1fc7b3990796112387c08a132f85b7333022ec2",
                "reference": "b1fc7b3990796112387c08a132f85b7333022ec2",
                "shasum": ""
            },
            "require": {
                "php": ">=5.4.0"
            },
            "require-dev": {
                "tburry/pquery": "~1.0.1"
            },
            "type": "library",
            "autoload": {
                "classmap": [
                    "src/Htmlawed.php"
                ]
            },
            "notification-url": "https://packagist.org/downloads/",
            "license": [
                "LGPL-3.0"
            ],
            "authors": [
                {
                    "name": "Todd Burry",
                    "email": "todd@vanillaforums.com"
                }
            ],
            "description": "A composer wrapper for the htmLawed library to purify & filter HTML. Tested with PHPUnit and PhantomJS!",
            "support": {
                "issues": "https://github.com/vanilla/htmlawed/issues",
                "source": "https://github.com/vanilla/htmlawed/tree/master"
            },
            "time": "2019-10-16T15:36:02+00:00"
        },
        {
            "name": "webmozart/assert",
            "version": "1.11.0",
            "source": {
                "type": "git",
                "url": "https://github.com/webmozarts/assert.git",
                "reference": "11cb2199493b2f8a3b53e7f19068fc6aac760991"
            },
            "dist": {
                "type": "zip",
                "url": "https://api.github.com/repos/webmozarts/assert/zipball/11cb2199493b2f8a3b53e7f19068fc6aac760991",
                "reference": "11cb2199493b2f8a3b53e7f19068fc6aac760991",
                "shasum": ""
            },
            "require": {
                "ext-ctype": "*",
                "php": "^7.2 || ^8.0"
            },
            "conflict": {
                "phpstan/phpstan": "<0.12.20",
                "vimeo/psalm": "<4.6.1 || 4.6.2"
            },
            "require-dev": {
                "phpunit/phpunit": "^8.5.13"
            },
            "type": "library",
            "extra": {
                "branch-alias": {
                    "dev-master": "1.10-dev"
                }
            },
            "autoload": {
                "psr-4": {
                    "Webmozart\\Assert\\": "src/"
                }
            },
            "notification-url": "https://packagist.org/downloads/",
            "license": [
                "MIT"
            ],
            "authors": [
                {
                    "name": "Bernhard Schussek",
                    "email": "bschussek@gmail.com"
                }
            ],
            "description": "Assertions to validate method input/output with nice error messages.",
            "keywords": [
                "assert",
                "check",
                "validate"
            ],
            "support": {
                "issues": "https://github.com/webmozarts/assert/issues",
                "source": "https://github.com/webmozarts/assert/tree/1.11.0"
            },
            "time": "2022-06-03T18:03:27+00:00"
        }
    ],
    "packages-dev": [
        {
            "name": "doctrine/instantiator",
            "version": "1.4.1",
            "source": {
                "type": "git",
                "url": "https://github.com/doctrine/instantiator.git",
                "reference": "10dcfce151b967d20fde1b34ae6640712c3891bc"
            },
            "dist": {
                "type": "zip",
                "url": "https://api.github.com/repos/doctrine/instantiator/zipball/10dcfce151b967d20fde1b34ae6640712c3891bc",
                "reference": "10dcfce151b967d20fde1b34ae6640712c3891bc",
                "shasum": ""
            },
            "require": {
                "php": "^7.1 || ^8.0"
            },
            "require-dev": {
                "doctrine/coding-standard": "^9",
                "ext-pdo": "*",
                "ext-phar": "*",
                "phpbench/phpbench": "^0.16 || ^1",
                "phpstan/phpstan": "^1.4",
                "phpstan/phpstan-phpunit": "^1",
                "phpunit/phpunit": "^7.5 || ^8.5 || ^9.5",
                "vimeo/psalm": "^4.22"
            },
            "type": "library",
            "autoload": {
                "psr-4": {
                    "Doctrine\\Instantiator\\": "src/Doctrine/Instantiator/"
                }
            },
            "notification-url": "https://packagist.org/downloads/",
            "license": [
                "MIT"
            ],
            "authors": [
                {
                    "name": "Marco Pivetta",
                    "email": "ocramius@gmail.com",
                    "homepage": "https://ocramius.github.io/"
                }
            ],
            "description": "A small, lightweight utility to instantiate objects in PHP without invoking their constructors",
            "homepage": "https://www.doctrine-project.org/projects/instantiator.html",
            "keywords": [
                "constructor",
                "instantiate"
            ],
            "support": {
                "issues": "https://github.com/doctrine/instantiator/issues",
                "source": "https://github.com/doctrine/instantiator/tree/1.4.1"
            },
            "funding": [
                {
                    "url": "https://www.doctrine-project.org/sponsorship.html",
                    "type": "custom"
                },
                {
                    "url": "https://www.patreon.com/phpdoctrine",
                    "type": "patreon"
                },
                {
                    "url": "https://tidelift.com/funding/github/packagist/doctrine%2Finstantiator",
                    "type": "tidelift"
                }
            ],
            "time": "2022-03-03T08:28:38+00:00"
        },
        {
            "name": "elgg/sniffs",
            "version": "4.x-dev",
            "source": {
                "type": "git",
                "url": "https://github.com/Elgg/elgg-coding-standards.git",
                "reference": "f0214119318906abe27ca9a7e0b16c17b62b3caa"
            },
            "dist": {
                "type": "zip",
                "url": "https://api.github.com/repos/Elgg/elgg-coding-standards/zipball/f0214119318906abe27ca9a7e0b16c17b62b3caa",
                "reference": "f0214119318906abe27ca9a7e0b16c17b62b3caa",
                "shasum": ""
            },
            "require": {
                "squizlabs/php_codesniffer": "^3.5.4"
            },
            "type": "library",
            "autoload": {
                "psr-0": {
                    "Elgg_Sniffs_": "src/"
                }
            },
            "notification-url": "https://packagist.org/downloads/",
            "license": [
                "GPL-2.0-only"
            ],
            "description": "Elgg coding standards",
            "support": {
                "issues": "https://github.com/Elgg/elgg-coding-standards/issues",
                "source": "https://github.com/Elgg/elgg-coding-standards/tree/4.x"
            },
            "time": "2020-02-26T15:26:16+00:00"
        },
        {
            "name": "myclabs/deep-copy",
            "version": "1.11.0",
            "source": {
                "type": "git",
                "url": "https://github.com/myclabs/DeepCopy.git",
                "reference": "14daed4296fae74d9e3201d2c4925d1acb7aa614"
            },
            "dist": {
                "type": "zip",
                "url": "https://api.github.com/repos/myclabs/DeepCopy/zipball/14daed4296fae74d9e3201d2c4925d1acb7aa614",
                "reference": "14daed4296fae74d9e3201d2c4925d1acb7aa614",
                "shasum": ""
            },
            "require": {
                "php": "^7.1 || ^8.0"
            },
            "conflict": {
                "doctrine/collections": "<1.6.8",
                "doctrine/common": "<2.13.3 || >=3,<3.2.2"
            },
            "require-dev": {
                "doctrine/collections": "^1.6.8",
                "doctrine/common": "^2.13.3 || ^3.2.2",
                "phpunit/phpunit": "^7.5.20 || ^8.5.23 || ^9.5.13"
            },
            "type": "library",
            "autoload": {
                "files": [
                    "src/DeepCopy/deep_copy.php"
                ],
                "psr-4": {
                    "DeepCopy\\": "src/DeepCopy/"
                }
            },
            "notification-url": "https://packagist.org/downloads/",
            "license": [
                "MIT"
            ],
            "description": "Create deep copies (clones) of your objects",
            "keywords": [
                "clone",
                "copy",
                "duplicate",
                "object",
                "object graph"
            ],
            "support": {
                "issues": "https://github.com/myclabs/DeepCopy/issues",
                "source": "https://github.com/myclabs/DeepCopy/tree/1.11.0"
            },
            "funding": [
                {
                    "url": "https://tidelift.com/funding/github/packagist/myclabs/deep-copy",
                    "type": "tidelift"
                }
            ],
            "time": "2022-03-03T13:19:32+00:00"
        },
        {
            "name": "nikic/php-parser",
            "version": "v4.14.0",
            "source": {
                "type": "git",
                "url": "https://github.com/nikic/PHP-Parser.git",
                "reference": "34bea19b6e03d8153165d8f30bba4c3be86184c1"
            },
            "dist": {
                "type": "zip",
                "url": "https://api.github.com/repos/nikic/PHP-Parser/zipball/34bea19b6e03d8153165d8f30bba4c3be86184c1",
                "reference": "34bea19b6e03d8153165d8f30bba4c3be86184c1",
                "shasum": ""
            },
            "require": {
                "ext-tokenizer": "*",
                "php": ">=7.0"
            },
            "require-dev": {
                "ircmaxell/php-yacc": "^0.0.7",
                "phpunit/phpunit": "^6.5 || ^7.0 || ^8.0 || ^9.0"
            },
            "bin": [
                "bin/php-parse"
            ],
            "type": "library",
            "extra": {
                "branch-alias": {
                    "dev-master": "4.9-dev"
                }
            },
            "autoload": {
                "psr-4": {
                    "PhpParser\\": "lib/PhpParser"
                }
            },
            "notification-url": "https://packagist.org/downloads/",
            "license": [
                "BSD-3-Clause"
            ],
            "authors": [
                {
                    "name": "Nikita Popov"
                }
            ],
            "description": "A PHP parser written in PHP",
            "keywords": [
                "parser",
                "php"
            ],
            "support": {
                "issues": "https://github.com/nikic/PHP-Parser/issues",
                "source": "https://github.com/nikic/PHP-Parser/tree/v4.14.0"
            },
            "time": "2022-05-31T20:59:12+00:00"
        },
        {
            "name": "phar-io/manifest",
            "version": "2.0.3",
            "source": {
                "type": "git",
                "url": "https://github.com/phar-io/manifest.git",
                "reference": "97803eca37d319dfa7826cc2437fc020857acb53"
            },
            "dist": {
                "type": "zip",
                "url": "https://api.github.com/repos/phar-io/manifest/zipball/97803eca37d319dfa7826cc2437fc020857acb53",
                "reference": "97803eca37d319dfa7826cc2437fc020857acb53",
                "shasum": ""
            },
            "require": {
                "ext-dom": "*",
                "ext-phar": "*",
                "ext-xmlwriter": "*",
                "phar-io/version": "^3.0.1",
                "php": "^7.2 || ^8.0"
            },
            "type": "library",
            "extra": {
                "branch-alias": {
                    "dev-master": "2.0.x-dev"
                }
            },
            "autoload": {
                "classmap": [
                    "src/"
                ]
            },
            "notification-url": "https://packagist.org/downloads/",
            "license": [
                "BSD-3-Clause"
            ],
            "authors": [
                {
                    "name": "Arne Blankerts",
                    "email": "arne@blankerts.de",
                    "role": "Developer"
                },
                {
                    "name": "Sebastian Heuer",
                    "email": "sebastian@phpeople.de",
                    "role": "Developer"
                },
                {
                    "name": "Sebastian Bergmann",
                    "email": "sebastian@phpunit.de",
                    "role": "Developer"
                }
            ],
            "description": "Component for reading phar.io manifest information from a PHP Archive (PHAR)",
            "support": {
                "issues": "https://github.com/phar-io/manifest/issues",
                "source": "https://github.com/phar-io/manifest/tree/2.0.3"
            },
            "time": "2021-07-20T11:28:43+00:00"
        },
        {
            "name": "phar-io/version",
            "version": "3.2.1",
            "source": {
                "type": "git",
                "url": "https://github.com/phar-io/version.git",
                "reference": "4f7fd7836c6f332bb2933569e566a0d6c4cbed74"
            },
            "dist": {
                "type": "zip",
                "url": "https://api.github.com/repos/phar-io/version/zipball/4f7fd7836c6f332bb2933569e566a0d6c4cbed74",
                "reference": "4f7fd7836c6f332bb2933569e566a0d6c4cbed74",
                "shasum": ""
            },
            "require": {
                "php": "^7.2 || ^8.0"
            },
            "type": "library",
            "autoload": {
                "classmap": [
                    "src/"
                ]
            },
            "notification-url": "https://packagist.org/downloads/",
            "license": [
                "BSD-3-Clause"
            ],
            "authors": [
                {
                    "name": "Arne Blankerts",
                    "email": "arne@blankerts.de",
                    "role": "Developer"
                },
                {
                    "name": "Sebastian Heuer",
                    "email": "sebastian@phpeople.de",
                    "role": "Developer"
                },
                {
                    "name": "Sebastian Bergmann",
                    "email": "sebastian@phpunit.de",
                    "role": "Developer"
                }
            ],
            "description": "Library for handling version information and constraints",
            "support": {
                "issues": "https://github.com/phar-io/version/issues",
                "source": "https://github.com/phar-io/version/tree/3.2.1"
            },
            "time": "2022-02-21T01:04:05+00:00"
        },
        {
            "name": "phpdocumentor/reflection-common",
            "version": "2.2.0",
            "source": {
                "type": "git",
                "url": "https://github.com/phpDocumentor/ReflectionCommon.git",
                "reference": "1d01c49d4ed62f25aa84a747ad35d5a16924662b"
            },
            "dist": {
                "type": "zip",
                "url": "https://api.github.com/repos/phpDocumentor/ReflectionCommon/zipball/1d01c49d4ed62f25aa84a747ad35d5a16924662b",
                "reference": "1d01c49d4ed62f25aa84a747ad35d5a16924662b",
                "shasum": ""
            },
            "require": {
                "php": "^7.2 || ^8.0"
            },
            "type": "library",
            "extra": {
                "branch-alias": {
                    "dev-2.x": "2.x-dev"
                }
            },
            "autoload": {
                "psr-4": {
                    "phpDocumentor\\Reflection\\": "src/"
                }
            },
            "notification-url": "https://packagist.org/downloads/",
            "license": [
                "MIT"
            ],
            "authors": [
                {
                    "name": "Jaap van Otterdijk",
                    "email": "opensource@ijaap.nl"
                }
            ],
            "description": "Common reflection classes used by phpdocumentor to reflect the code structure",
            "homepage": "http://www.phpdoc.org",
            "keywords": [
                "FQSEN",
                "phpDocumentor",
                "phpdoc",
                "reflection",
                "static analysis"
            ],
            "support": {
                "issues": "https://github.com/phpDocumentor/ReflectionCommon/issues",
                "source": "https://github.com/phpDocumentor/ReflectionCommon/tree/2.x"
            },
            "time": "2020-06-27T09:03:43+00:00"
        },
        {
            "name": "phpdocumentor/reflection-docblock",
            "version": "5.3.0",
            "source": {
                "type": "git",
                "url": "https://github.com/phpDocumentor/ReflectionDocBlock.git",
                "reference": "622548b623e81ca6d78b721c5e029f4ce664f170"
            },
            "dist": {
                "type": "zip",
                "url": "https://api.github.com/repos/phpDocumentor/ReflectionDocBlock/zipball/622548b623e81ca6d78b721c5e029f4ce664f170",
                "reference": "622548b623e81ca6d78b721c5e029f4ce664f170",
                "shasum": ""
            },
            "require": {
                "ext-filter": "*",
                "php": "^7.2 || ^8.0",
                "phpdocumentor/reflection-common": "^2.2",
                "phpdocumentor/type-resolver": "^1.3",
                "webmozart/assert": "^1.9.1"
            },
            "require-dev": {
                "mockery/mockery": "~1.3.2",
                "psalm/phar": "^4.8"
            },
            "type": "library",
            "extra": {
                "branch-alias": {
                    "dev-master": "5.x-dev"
                }
            },
            "autoload": {
                "psr-4": {
                    "phpDocumentor\\Reflection\\": "src"
                }
            },
            "notification-url": "https://packagist.org/downloads/",
            "license": [
                "MIT"
            ],
            "authors": [
                {
                    "name": "Mike van Riel",
                    "email": "me@mikevanriel.com"
                },
                {
                    "name": "Jaap van Otterdijk",
                    "email": "account@ijaap.nl"
                }
            ],
            "description": "With this component, a library can provide support for annotations via DocBlocks or otherwise retrieve information that is embedded in a DocBlock.",
            "support": {
                "issues": "https://github.com/phpDocumentor/ReflectionDocBlock/issues",
                "source": "https://github.com/phpDocumentor/ReflectionDocBlock/tree/5.3.0"
            },
            "time": "2021-10-19T17:43:47+00:00"
        },
        {
            "name": "phpdocumentor/type-resolver",
            "version": "1.6.1",
            "source": {
                "type": "git",
                "url": "https://github.com/phpDocumentor/TypeResolver.git",
                "reference": "77a32518733312af16a44300404e945338981de3"
            },
            "dist": {
                "type": "zip",
                "url": "https://api.github.com/repos/phpDocumentor/TypeResolver/zipball/77a32518733312af16a44300404e945338981de3",
                "reference": "77a32518733312af16a44300404e945338981de3",
                "shasum": ""
            },
            "require": {
                "php": "^7.2 || ^8.0",
                "phpdocumentor/reflection-common": "^2.0"
            },
            "require-dev": {
                "ext-tokenizer": "*",
                "psalm/phar": "^4.8"
            },
            "type": "library",
            "extra": {
                "branch-alias": {
                    "dev-1.x": "1.x-dev"
                }
            },
            "autoload": {
                "psr-4": {
                    "phpDocumentor\\Reflection\\": "src"
                }
            },
            "notification-url": "https://packagist.org/downloads/",
            "license": [
                "MIT"
            ],
            "authors": [
                {
                    "name": "Mike van Riel",
                    "email": "me@mikevanriel.com"
                }
            ],
            "description": "A PSR-5 based resolver of Class names, Types and Structural Element Names",
            "support": {
                "issues": "https://github.com/phpDocumentor/TypeResolver/issues",
                "source": "https://github.com/phpDocumentor/TypeResolver/tree/1.6.1"
            },
            "time": "2022-03-15T21:29:03+00:00"
        },
        {
            "name": "phpunit/php-code-coverage",
            "version": "9.2.15",
            "source": {
                "type": "git",
                "url": "https://github.com/sebastianbergmann/php-code-coverage.git",
                "reference": "2e9da11878c4202f97915c1cb4bb1ca318a63f5f"
            },
            "dist": {
                "type": "zip",
                "url": "https://api.github.com/repos/sebastianbergmann/php-code-coverage/zipball/2e9da11878c4202f97915c1cb4bb1ca318a63f5f",
                "reference": "2e9da11878c4202f97915c1cb4bb1ca318a63f5f",
                "shasum": ""
            },
            "require": {
                "ext-dom": "*",
                "ext-libxml": "*",
                "ext-xmlwriter": "*",
                "nikic/php-parser": "^4.13.0",
                "php": ">=7.3",
                "phpunit/php-file-iterator": "^3.0.3",
                "phpunit/php-text-template": "^2.0.2",
                "sebastian/code-unit-reverse-lookup": "^2.0.2",
                "sebastian/complexity": "^2.0",
                "sebastian/environment": "^5.1.2",
                "sebastian/lines-of-code": "^1.0.3",
                "sebastian/version": "^3.0.1",
                "theseer/tokenizer": "^1.2.0"
            },
            "require-dev": {
                "phpunit/phpunit": "^9.3"
            },
            "suggest": {
                "ext-pcov": "*",
                "ext-xdebug": "*"
            },
            "type": "library",
            "extra": {
                "branch-alias": {
                    "dev-master": "9.2-dev"
                }
            },
            "autoload": {
                "classmap": [
                    "src/"
                ]
            },
            "notification-url": "https://packagist.org/downloads/",
            "license": [
                "BSD-3-Clause"
            ],
            "authors": [
                {
                    "name": "Sebastian Bergmann",
                    "email": "sebastian@phpunit.de",
                    "role": "lead"
                }
            ],
            "description": "Library that provides collection, processing, and rendering functionality for PHP code coverage information.",
            "homepage": "https://github.com/sebastianbergmann/php-code-coverage",
            "keywords": [
                "coverage",
                "testing",
                "xunit"
            ],
            "support": {
                "issues": "https://github.com/sebastianbergmann/php-code-coverage/issues",
                "source": "https://github.com/sebastianbergmann/php-code-coverage/tree/9.2.15"
            },
            "funding": [
                {
                    "url": "https://github.com/sebastianbergmann",
                    "type": "github"
                }
            ],
            "time": "2022-03-07T09:28:20+00:00"
        },
        {
            "name": "phpunit/php-file-iterator",
            "version": "3.0.6",
            "source": {
                "type": "git",
                "url": "https://github.com/sebastianbergmann/php-file-iterator.git",
                "reference": "cf1c2e7c203ac650e352f4cc675a7021e7d1b3cf"
            },
            "dist": {
                "type": "zip",
                "url": "https://api.github.com/repos/sebastianbergmann/php-file-iterator/zipball/cf1c2e7c203ac650e352f4cc675a7021e7d1b3cf",
                "reference": "cf1c2e7c203ac650e352f4cc675a7021e7d1b3cf",
                "shasum": ""
            },
            "require": {
                "php": ">=7.3"
            },
            "require-dev": {
                "phpunit/phpunit": "^9.3"
            },
            "type": "library",
            "extra": {
                "branch-alias": {
                    "dev-master": "3.0-dev"
                }
            },
            "autoload": {
                "classmap": [
                    "src/"
                ]
            },
            "notification-url": "https://packagist.org/downloads/",
            "license": [
                "BSD-3-Clause"
            ],
            "authors": [
                {
                    "name": "Sebastian Bergmann",
                    "email": "sebastian@phpunit.de",
                    "role": "lead"
                }
            ],
            "description": "FilterIterator implementation that filters files based on a list of suffixes.",
            "homepage": "https://github.com/sebastianbergmann/php-file-iterator/",
            "keywords": [
                "filesystem",
                "iterator"
            ],
            "support": {
                "issues": "https://github.com/sebastianbergmann/php-file-iterator/issues",
                "source": "https://github.com/sebastianbergmann/php-file-iterator/tree/3.0.6"
            },
            "funding": [
                {
                    "url": "https://github.com/sebastianbergmann",
                    "type": "github"
                }
            ],
            "time": "2021-12-02T12:48:52+00:00"
        },
        {
            "name": "phpunit/php-invoker",
            "version": "3.1.1",
            "source": {
                "type": "git",
                "url": "https://github.com/sebastianbergmann/php-invoker.git",
                "reference": "5a10147d0aaf65b58940a0b72f71c9ac0423cc67"
            },
            "dist": {
                "type": "zip",
                "url": "https://api.github.com/repos/sebastianbergmann/php-invoker/zipball/5a10147d0aaf65b58940a0b72f71c9ac0423cc67",
                "reference": "5a10147d0aaf65b58940a0b72f71c9ac0423cc67",
                "shasum": ""
            },
            "require": {
                "php": ">=7.3"
            },
            "require-dev": {
                "ext-pcntl": "*",
                "phpunit/phpunit": "^9.3"
            },
            "suggest": {
                "ext-pcntl": "*"
            },
            "type": "library",
            "extra": {
                "branch-alias": {
                    "dev-master": "3.1-dev"
                }
            },
            "autoload": {
                "classmap": [
                    "src/"
                ]
            },
            "notification-url": "https://packagist.org/downloads/",
            "license": [
                "BSD-3-Clause"
            ],
            "authors": [
                {
                    "name": "Sebastian Bergmann",
                    "email": "sebastian@phpunit.de",
                    "role": "lead"
                }
            ],
            "description": "Invoke callables with a timeout",
            "homepage": "https://github.com/sebastianbergmann/php-invoker/",
            "keywords": [
                "process"
            ],
            "support": {
                "issues": "https://github.com/sebastianbergmann/php-invoker/issues",
                "source": "https://github.com/sebastianbergmann/php-invoker/tree/3.1.1"
            },
            "funding": [
                {
                    "url": "https://github.com/sebastianbergmann",
                    "type": "github"
                }
            ],
            "time": "2020-09-28T05:58:55+00:00"
        },
        {
            "name": "phpunit/php-text-template",
            "version": "2.0.4",
            "source": {
                "type": "git",
                "url": "https://github.com/sebastianbergmann/php-text-template.git",
                "reference": "5da5f67fc95621df9ff4c4e5a84d6a8a2acf7c28"
            },
            "dist": {
                "type": "zip",
                "url": "https://api.github.com/repos/sebastianbergmann/php-text-template/zipball/5da5f67fc95621df9ff4c4e5a84d6a8a2acf7c28",
                "reference": "5da5f67fc95621df9ff4c4e5a84d6a8a2acf7c28",
                "shasum": ""
            },
            "require": {
                "php": ">=7.3"
            },
            "require-dev": {
                "phpunit/phpunit": "^9.3"
            },
            "type": "library",
            "extra": {
                "branch-alias": {
                    "dev-master": "2.0-dev"
                }
            },
            "autoload": {
                "classmap": [
                    "src/"
                ]
            },
            "notification-url": "https://packagist.org/downloads/",
            "license": [
                "BSD-3-Clause"
            ],
            "authors": [
                {
                    "name": "Sebastian Bergmann",
                    "email": "sebastian@phpunit.de",
                    "role": "lead"
                }
            ],
            "description": "Simple template engine.",
            "homepage": "https://github.com/sebastianbergmann/php-text-template/",
            "keywords": [
                "template"
            ],
            "support": {
                "issues": "https://github.com/sebastianbergmann/php-text-template/issues",
                "source": "https://github.com/sebastianbergmann/php-text-template/tree/2.0.4"
            },
            "funding": [
                {
                    "url": "https://github.com/sebastianbergmann",
                    "type": "github"
                }
            ],
            "time": "2020-10-26T05:33:50+00:00"
        },
        {
            "name": "phpunit/php-timer",
            "version": "5.0.3",
            "source": {
                "type": "git",
                "url": "https://github.com/sebastianbergmann/php-timer.git",
                "reference": "5a63ce20ed1b5bf577850e2c4e87f4aa902afbd2"
            },
            "dist": {
                "type": "zip",
                "url": "https://api.github.com/repos/sebastianbergmann/php-timer/zipball/5a63ce20ed1b5bf577850e2c4e87f4aa902afbd2",
                "reference": "5a63ce20ed1b5bf577850e2c4e87f4aa902afbd2",
                "shasum": ""
            },
            "require": {
                "php": ">=7.3"
            },
            "require-dev": {
                "phpunit/phpunit": "^9.3"
            },
            "type": "library",
            "extra": {
                "branch-alias": {
                    "dev-master": "5.0-dev"
                }
            },
            "autoload": {
                "classmap": [
                    "src/"
                ]
            },
            "notification-url": "https://packagist.org/downloads/",
            "license": [
                "BSD-3-Clause"
            ],
            "authors": [
                {
                    "name": "Sebastian Bergmann",
                    "email": "sebastian@phpunit.de",
                    "role": "lead"
                }
            ],
            "description": "Utility class for timing",
            "homepage": "https://github.com/sebastianbergmann/php-timer/",
            "keywords": [
                "timer"
            ],
            "support": {
                "issues": "https://github.com/sebastianbergmann/php-timer/issues",
                "source": "https://github.com/sebastianbergmann/php-timer/tree/5.0.3"
            },
            "funding": [
                {
                    "url": "https://github.com/sebastianbergmann",
                    "type": "github"
                }
            ],
            "time": "2020-10-26T13:16:10+00:00"
        },
        {
            "name": "phpunit/phpunit",
            "version": "9.5.23",
            "source": {
                "type": "git",
                "url": "https://github.com/sebastianbergmann/phpunit.git",
                "reference": "888556852e7e9bbeeedb9656afe46118765ade34"
            },
            "dist": {
                "type": "zip",
                "url": "https://api.github.com/repos/sebastianbergmann/phpunit/zipball/888556852e7e9bbeeedb9656afe46118765ade34",
                "reference": "888556852e7e9bbeeedb9656afe46118765ade34",
                "shasum": ""
            },
            "require": {
                "doctrine/instantiator": "^1.3.1",
                "ext-dom": "*",
                "ext-json": "*",
                "ext-libxml": "*",
                "ext-mbstring": "*",
                "ext-xml": "*",
                "ext-xmlwriter": "*",
                "myclabs/deep-copy": "^1.10.1",
                "phar-io/manifest": "^2.0.3",
                "phar-io/version": "^3.0.2",
                "php": ">=7.3",
                "phpunit/php-code-coverage": "^9.2.13",
                "phpunit/php-file-iterator": "^3.0.5",
                "phpunit/php-invoker": "^3.1.1",
                "phpunit/php-text-template": "^2.0.3",
                "phpunit/php-timer": "^5.0.2",
                "sebastian/cli-parser": "^1.0.1",
                "sebastian/code-unit": "^1.0.6",
                "sebastian/comparator": "^4.0.5",
                "sebastian/diff": "^4.0.3",
                "sebastian/environment": "^5.1.3",
                "sebastian/exporter": "^4.0.3",
                "sebastian/global-state": "^5.0.1",
                "sebastian/object-enumerator": "^4.0.3",
                "sebastian/resource-operations": "^3.0.3",
                "sebastian/type": "^3.0",
                "sebastian/version": "^3.0.2"
            },
            "suggest": {
                "ext-soap": "*",
                "ext-xdebug": "*"
            },
            "bin": [
                "phpunit"
            ],
            "type": "library",
            "extra": {
                "branch-alias": {
                    "dev-master": "9.5-dev"
                }
            },
            "autoload": {
                "files": [
                    "src/Framework/Assert/Functions.php"
                ],
                "classmap": [
                    "src/"
                ]
            },
            "notification-url": "https://packagist.org/downloads/",
            "license": [
                "BSD-3-Clause"
            ],
            "authors": [
                {
                    "name": "Sebastian Bergmann",
                    "email": "sebastian@phpunit.de",
                    "role": "lead"
                }
            ],
            "description": "The PHP Unit Testing framework.",
            "homepage": "https://phpunit.de/",
            "keywords": [
                "phpunit",
                "testing",
                "xunit"
            ],
            "support": {
                "issues": "https://github.com/sebastianbergmann/phpunit/issues",
                "source": "https://github.com/sebastianbergmann/phpunit/tree/9.5.23"
            },
            "funding": [
                {
                    "url": "https://phpunit.de/sponsors.html",
                    "type": "custom"
                },
                {
                    "url": "https://github.com/sebastianbergmann",
                    "type": "github"
                }
            ],
            "time": "2022-08-22T14:01:36+00:00"
        },
        {
            "name": "sebastian/cli-parser",
            "version": "1.0.1",
            "source": {
                "type": "git",
                "url": "https://github.com/sebastianbergmann/cli-parser.git",
                "reference": "442e7c7e687e42adc03470c7b668bc4b2402c0b2"
            },
            "dist": {
                "type": "zip",
                "url": "https://api.github.com/repos/sebastianbergmann/cli-parser/zipball/442e7c7e687e42adc03470c7b668bc4b2402c0b2",
                "reference": "442e7c7e687e42adc03470c7b668bc4b2402c0b2",
                "shasum": ""
            },
            "require": {
                "php": ">=7.3"
            },
            "require-dev": {
                "phpunit/phpunit": "^9.3"
            },
            "type": "library",
            "extra": {
                "branch-alias": {
                    "dev-master": "1.0-dev"
                }
            },
            "autoload": {
                "classmap": [
                    "src/"
                ]
            },
            "notification-url": "https://packagist.org/downloads/",
            "license": [
                "BSD-3-Clause"
            ],
            "authors": [
                {
                    "name": "Sebastian Bergmann",
                    "email": "sebastian@phpunit.de",
                    "role": "lead"
                }
            ],
            "description": "Library for parsing CLI options",
            "homepage": "https://github.com/sebastianbergmann/cli-parser",
            "support": {
                "issues": "https://github.com/sebastianbergmann/cli-parser/issues",
                "source": "https://github.com/sebastianbergmann/cli-parser/tree/1.0.1"
            },
            "funding": [
                {
                    "url": "https://github.com/sebastianbergmann",
                    "type": "github"
                }
            ],
            "time": "2020-09-28T06:08:49+00:00"
        },
        {
            "name": "sebastian/code-unit",
            "version": "1.0.8",
            "source": {
                "type": "git",
                "url": "https://github.com/sebastianbergmann/code-unit.git",
                "reference": "1fc9f64c0927627ef78ba436c9b17d967e68e120"
            },
            "dist": {
                "type": "zip",
                "url": "https://api.github.com/repos/sebastianbergmann/code-unit/zipball/1fc9f64c0927627ef78ba436c9b17d967e68e120",
                "reference": "1fc9f64c0927627ef78ba436c9b17d967e68e120",
                "shasum": ""
            },
            "require": {
                "php": ">=7.3"
            },
            "require-dev": {
                "phpunit/phpunit": "^9.3"
            },
            "type": "library",
            "extra": {
                "branch-alias": {
                    "dev-master": "1.0-dev"
                }
            },
            "autoload": {
                "classmap": [
                    "src/"
                ]
            },
            "notification-url": "https://packagist.org/downloads/",
            "license": [
                "BSD-3-Clause"
            ],
            "authors": [
                {
                    "name": "Sebastian Bergmann",
                    "email": "sebastian@phpunit.de",
                    "role": "lead"
                }
            ],
            "description": "Collection of value objects that represent the PHP code units",
            "homepage": "https://github.com/sebastianbergmann/code-unit",
            "support": {
                "issues": "https://github.com/sebastianbergmann/code-unit/issues",
                "source": "https://github.com/sebastianbergmann/code-unit/tree/1.0.8"
            },
            "funding": [
                {
                    "url": "https://github.com/sebastianbergmann",
                    "type": "github"
                }
            ],
            "time": "2020-10-26T13:08:54+00:00"
        },
        {
            "name": "sebastian/code-unit-reverse-lookup",
            "version": "2.0.3",
            "source": {
                "type": "git",
                "url": "https://github.com/sebastianbergmann/code-unit-reverse-lookup.git",
                "reference": "ac91f01ccec49fb77bdc6fd1e548bc70f7faa3e5"
            },
            "dist": {
                "type": "zip",
                "url": "https://api.github.com/repos/sebastianbergmann/code-unit-reverse-lookup/zipball/ac91f01ccec49fb77bdc6fd1e548bc70f7faa3e5",
                "reference": "ac91f01ccec49fb77bdc6fd1e548bc70f7faa3e5",
                "shasum": ""
            },
            "require": {
                "php": ">=7.3"
            },
            "require-dev": {
                "phpunit/phpunit": "^9.3"
            },
            "type": "library",
            "extra": {
                "branch-alias": {
                    "dev-master": "2.0-dev"
                }
            },
            "autoload": {
                "classmap": [
                    "src/"
                ]
            },
            "notification-url": "https://packagist.org/downloads/",
            "license": [
                "BSD-3-Clause"
            ],
            "authors": [
                {
                    "name": "Sebastian Bergmann",
                    "email": "sebastian@phpunit.de"
                }
            ],
            "description": "Looks up which function or method a line of code belongs to",
            "homepage": "https://github.com/sebastianbergmann/code-unit-reverse-lookup/",
            "support": {
                "issues": "https://github.com/sebastianbergmann/code-unit-reverse-lookup/issues",
                "source": "https://github.com/sebastianbergmann/code-unit-reverse-lookup/tree/2.0.3"
            },
            "funding": [
                {
                    "url": "https://github.com/sebastianbergmann",
                    "type": "github"
                }
            ],
            "time": "2020-09-28T05:30:19+00:00"
        },
        {
            "name": "sebastian/comparator",
            "version": "4.0.6",
            "source": {
                "type": "git",
                "url": "https://github.com/sebastianbergmann/comparator.git",
                "reference": "55f4261989e546dc112258c7a75935a81a7ce382"
            },
            "dist": {
                "type": "zip",
                "url": "https://api.github.com/repos/sebastianbergmann/comparator/zipball/55f4261989e546dc112258c7a75935a81a7ce382",
                "reference": "55f4261989e546dc112258c7a75935a81a7ce382",
                "shasum": ""
            },
            "require": {
                "php": ">=7.3",
                "sebastian/diff": "^4.0",
                "sebastian/exporter": "^4.0"
            },
            "require-dev": {
                "phpunit/phpunit": "^9.3"
            },
            "type": "library",
            "extra": {
                "branch-alias": {
                    "dev-master": "4.0-dev"
                }
            },
            "autoload": {
                "classmap": [
                    "src/"
                ]
            },
            "notification-url": "https://packagist.org/downloads/",
            "license": [
                "BSD-3-Clause"
            ],
            "authors": [
                {
                    "name": "Sebastian Bergmann",
                    "email": "sebastian@phpunit.de"
                },
                {
                    "name": "Jeff Welch",
                    "email": "whatthejeff@gmail.com"
                },
                {
                    "name": "Volker Dusch",
                    "email": "github@wallbash.com"
                },
                {
                    "name": "Bernhard Schussek",
                    "email": "bschussek@2bepublished.at"
                }
            ],
            "description": "Provides the functionality to compare PHP values for equality",
            "homepage": "https://github.com/sebastianbergmann/comparator",
            "keywords": [
                "comparator",
                "compare",
                "equality"
            ],
            "support": {
                "issues": "https://github.com/sebastianbergmann/comparator/issues",
                "source": "https://github.com/sebastianbergmann/comparator/tree/4.0.6"
            },
            "funding": [
                {
                    "url": "https://github.com/sebastianbergmann",
                    "type": "github"
                }
            ],
            "time": "2020-10-26T15:49:45+00:00"
        },
        {
            "name": "sebastian/complexity",
            "version": "2.0.2",
            "source": {
                "type": "git",
                "url": "https://github.com/sebastianbergmann/complexity.git",
                "reference": "739b35e53379900cc9ac327b2147867b8b6efd88"
            },
            "dist": {
                "type": "zip",
                "url": "https://api.github.com/repos/sebastianbergmann/complexity/zipball/739b35e53379900cc9ac327b2147867b8b6efd88",
                "reference": "739b35e53379900cc9ac327b2147867b8b6efd88",
                "shasum": ""
            },
            "require": {
                "nikic/php-parser": "^4.7",
                "php": ">=7.3"
            },
            "require-dev": {
                "phpunit/phpunit": "^9.3"
            },
            "type": "library",
            "extra": {
                "branch-alias": {
                    "dev-master": "2.0-dev"
                }
            },
            "autoload": {
                "classmap": [
                    "src/"
                ]
            },
            "notification-url": "https://packagist.org/downloads/",
            "license": [
                "BSD-3-Clause"
            ],
            "authors": [
                {
                    "name": "Sebastian Bergmann",
                    "email": "sebastian@phpunit.de",
                    "role": "lead"
                }
            ],
            "description": "Library for calculating the complexity of PHP code units",
            "homepage": "https://github.com/sebastianbergmann/complexity",
            "support": {
                "issues": "https://github.com/sebastianbergmann/complexity/issues",
                "source": "https://github.com/sebastianbergmann/complexity/tree/2.0.2"
            },
            "funding": [
                {
                    "url": "https://github.com/sebastianbergmann",
                    "type": "github"
                }
            ],
            "time": "2020-10-26T15:52:27+00:00"
        },
        {
            "name": "sebastian/diff",
            "version": "4.0.4",
            "source": {
                "type": "git",
                "url": "https://github.com/sebastianbergmann/diff.git",
                "reference": "3461e3fccc7cfdfc2720be910d3bd73c69be590d"
            },
            "dist": {
                "type": "zip",
                "url": "https://api.github.com/repos/sebastianbergmann/diff/zipball/3461e3fccc7cfdfc2720be910d3bd73c69be590d",
                "reference": "3461e3fccc7cfdfc2720be910d3bd73c69be590d",
                "shasum": ""
            },
            "require": {
                "php": ">=7.3"
            },
            "require-dev": {
                "phpunit/phpunit": "^9.3",
                "symfony/process": "^4.2 || ^5"
            },
            "type": "library",
            "extra": {
                "branch-alias": {
                    "dev-master": "4.0-dev"
                }
            },
            "autoload": {
                "classmap": [
                    "src/"
                ]
            },
            "notification-url": "https://packagist.org/downloads/",
            "license": [
                "BSD-3-Clause"
            ],
            "authors": [
                {
                    "name": "Sebastian Bergmann",
                    "email": "sebastian@phpunit.de"
                },
                {
                    "name": "Kore Nordmann",
                    "email": "mail@kore-nordmann.de"
                }
            ],
            "description": "Diff implementation",
            "homepage": "https://github.com/sebastianbergmann/diff",
            "keywords": [
                "diff",
                "udiff",
                "unidiff",
                "unified diff"
            ],
            "support": {
                "issues": "https://github.com/sebastianbergmann/diff/issues",
                "source": "https://github.com/sebastianbergmann/diff/tree/4.0.4"
            },
            "funding": [
                {
                    "url": "https://github.com/sebastianbergmann",
                    "type": "github"
                }
            ],
            "time": "2020-10-26T13:10:38+00:00"
        },
        {
            "name": "sebastian/environment",
            "version": "5.1.4",
            "source": {
                "type": "git",
                "url": "https://github.com/sebastianbergmann/environment.git",
                "reference": "1b5dff7bb151a4db11d49d90e5408e4e938270f7"
            },
            "dist": {
                "type": "zip",
                "url": "https://api.github.com/repos/sebastianbergmann/environment/zipball/1b5dff7bb151a4db11d49d90e5408e4e938270f7",
                "reference": "1b5dff7bb151a4db11d49d90e5408e4e938270f7",
                "shasum": ""
            },
            "require": {
                "php": ">=7.3"
            },
            "require-dev": {
                "phpunit/phpunit": "^9.3"
            },
            "suggest": {
                "ext-posix": "*"
            },
            "type": "library",
            "extra": {
                "branch-alias": {
                    "dev-master": "5.1-dev"
                }
            },
            "autoload": {
                "classmap": [
                    "src/"
                ]
            },
            "notification-url": "https://packagist.org/downloads/",
            "license": [
                "BSD-3-Clause"
            ],
            "authors": [
                {
                    "name": "Sebastian Bergmann",
                    "email": "sebastian@phpunit.de"
                }
            ],
            "description": "Provides functionality to handle HHVM/PHP environments",
            "homepage": "http://www.github.com/sebastianbergmann/environment",
            "keywords": [
                "Xdebug",
                "environment",
                "hhvm"
            ],
            "support": {
                "issues": "https://github.com/sebastianbergmann/environment/issues",
                "source": "https://github.com/sebastianbergmann/environment/tree/5.1.4"
            },
            "funding": [
                {
                    "url": "https://github.com/sebastianbergmann",
                    "type": "github"
                }
            ],
            "time": "2022-04-03T09:37:03+00:00"
        },
        {
            "name": "sebastian/exporter",
            "version": "4.0.4",
            "source": {
                "type": "git",
                "url": "https://github.com/sebastianbergmann/exporter.git",
                "reference": "65e8b7db476c5dd267e65eea9cab77584d3cfff9"
            },
            "dist": {
                "type": "zip",
                "url": "https://api.github.com/repos/sebastianbergmann/exporter/zipball/65e8b7db476c5dd267e65eea9cab77584d3cfff9",
                "reference": "65e8b7db476c5dd267e65eea9cab77584d3cfff9",
                "shasum": ""
            },
            "require": {
                "php": ">=7.3",
                "sebastian/recursion-context": "^4.0"
            },
            "require-dev": {
                "ext-mbstring": "*",
                "phpunit/phpunit": "^9.3"
            },
            "type": "library",
            "extra": {
                "branch-alias": {
                    "dev-master": "4.0-dev"
                }
            },
            "autoload": {
                "classmap": [
                    "src/"
                ]
            },
            "notification-url": "https://packagist.org/downloads/",
            "license": [
                "BSD-3-Clause"
            ],
            "authors": [
                {
                    "name": "Sebastian Bergmann",
                    "email": "sebastian@phpunit.de"
                },
                {
                    "name": "Jeff Welch",
                    "email": "whatthejeff@gmail.com"
                },
                {
                    "name": "Volker Dusch",
                    "email": "github@wallbash.com"
                },
                {
                    "name": "Adam Harvey",
                    "email": "aharvey@php.net"
                },
                {
                    "name": "Bernhard Schussek",
                    "email": "bschussek@gmail.com"
                }
            ],
            "description": "Provides the functionality to export PHP variables for visualization",
            "homepage": "https://www.github.com/sebastianbergmann/exporter",
            "keywords": [
                "export",
                "exporter"
            ],
            "support": {
                "issues": "https://github.com/sebastianbergmann/exporter/issues",
                "source": "https://github.com/sebastianbergmann/exporter/tree/4.0.4"
            },
            "funding": [
                {
                    "url": "https://github.com/sebastianbergmann",
                    "type": "github"
                }
            ],
            "time": "2021-11-11T14:18:36+00:00"
        },
        {
            "name": "sebastian/global-state",
            "version": "5.0.5",
            "source": {
                "type": "git",
                "url": "https://github.com/sebastianbergmann/global-state.git",
                "reference": "0ca8db5a5fc9c8646244e629625ac486fa286bf2"
            },
            "dist": {
                "type": "zip",
                "url": "https://api.github.com/repos/sebastianbergmann/global-state/zipball/0ca8db5a5fc9c8646244e629625ac486fa286bf2",
                "reference": "0ca8db5a5fc9c8646244e629625ac486fa286bf2",
                "shasum": ""
            },
            "require": {
                "php": ">=7.3",
                "sebastian/object-reflector": "^2.0",
                "sebastian/recursion-context": "^4.0"
            },
            "require-dev": {
                "ext-dom": "*",
                "phpunit/phpunit": "^9.3"
            },
            "suggest": {
                "ext-uopz": "*"
            },
            "type": "library",
            "extra": {
                "branch-alias": {
                    "dev-master": "5.0-dev"
                }
            },
            "autoload": {
                "classmap": [
                    "src/"
                ]
            },
            "notification-url": "https://packagist.org/downloads/",
            "license": [
                "BSD-3-Clause"
            ],
            "authors": [
                {
                    "name": "Sebastian Bergmann",
                    "email": "sebastian@phpunit.de"
                }
            ],
            "description": "Snapshotting of global state",
            "homepage": "http://www.github.com/sebastianbergmann/global-state",
            "keywords": [
                "global state"
            ],
            "support": {
                "issues": "https://github.com/sebastianbergmann/global-state/issues",
                "source": "https://github.com/sebastianbergmann/global-state/tree/5.0.5"
            },
            "funding": [
                {
                    "url": "https://github.com/sebastianbergmann",
                    "type": "github"
                }
            ],
            "time": "2022-02-14T08:28:10+00:00"
        },
        {
            "name": "sebastian/lines-of-code",
            "version": "1.0.3",
            "source": {
                "type": "git",
                "url": "https://github.com/sebastianbergmann/lines-of-code.git",
                "reference": "c1c2e997aa3146983ed888ad08b15470a2e22ecc"
            },
            "dist": {
                "type": "zip",
                "url": "https://api.github.com/repos/sebastianbergmann/lines-of-code/zipball/c1c2e997aa3146983ed888ad08b15470a2e22ecc",
                "reference": "c1c2e997aa3146983ed888ad08b15470a2e22ecc",
                "shasum": ""
            },
            "require": {
                "nikic/php-parser": "^4.6",
                "php": ">=7.3"
            },
            "require-dev": {
                "phpunit/phpunit": "^9.3"
            },
            "type": "library",
            "extra": {
                "branch-alias": {
                    "dev-master": "1.0-dev"
                }
            },
            "autoload": {
                "classmap": [
                    "src/"
                ]
            },
            "notification-url": "https://packagist.org/downloads/",
            "license": [
                "BSD-3-Clause"
            ],
            "authors": [
                {
                    "name": "Sebastian Bergmann",
                    "email": "sebastian@phpunit.de",
                    "role": "lead"
                }
            ],
            "description": "Library for counting the lines of code in PHP source code",
            "homepage": "https://github.com/sebastianbergmann/lines-of-code",
            "support": {
                "issues": "https://github.com/sebastianbergmann/lines-of-code/issues",
                "source": "https://github.com/sebastianbergmann/lines-of-code/tree/1.0.3"
            },
            "funding": [
                {
                    "url": "https://github.com/sebastianbergmann",
                    "type": "github"
                }
            ],
            "time": "2020-11-28T06:42:11+00:00"
        },
        {
            "name": "sebastian/object-enumerator",
            "version": "4.0.4",
            "source": {
                "type": "git",
                "url": "https://github.com/sebastianbergmann/object-enumerator.git",
                "reference": "5c9eeac41b290a3712d88851518825ad78f45c71"
            },
            "dist": {
                "type": "zip",
                "url": "https://api.github.com/repos/sebastianbergmann/object-enumerator/zipball/5c9eeac41b290a3712d88851518825ad78f45c71",
                "reference": "5c9eeac41b290a3712d88851518825ad78f45c71",
                "shasum": ""
            },
            "require": {
                "php": ">=7.3",
                "sebastian/object-reflector": "^2.0",
                "sebastian/recursion-context": "^4.0"
            },
            "require-dev": {
                "phpunit/phpunit": "^9.3"
            },
            "type": "library",
            "extra": {
                "branch-alias": {
                    "dev-master": "4.0-dev"
                }
            },
            "autoload": {
                "classmap": [
                    "src/"
                ]
            },
            "notification-url": "https://packagist.org/downloads/",
            "license": [
                "BSD-3-Clause"
            ],
            "authors": [
                {
                    "name": "Sebastian Bergmann",
                    "email": "sebastian@phpunit.de"
                }
            ],
            "description": "Traverses array structures and object graphs to enumerate all referenced objects",
            "homepage": "https://github.com/sebastianbergmann/object-enumerator/",
            "support": {
                "issues": "https://github.com/sebastianbergmann/object-enumerator/issues",
                "source": "https://github.com/sebastianbergmann/object-enumerator/tree/4.0.4"
            },
            "funding": [
                {
                    "url": "https://github.com/sebastianbergmann",
                    "type": "github"
                }
            ],
            "time": "2020-10-26T13:12:34+00:00"
        },
        {
            "name": "sebastian/object-reflector",
            "version": "2.0.4",
            "source": {
                "type": "git",
                "url": "https://github.com/sebastianbergmann/object-reflector.git",
                "reference": "b4f479ebdbf63ac605d183ece17d8d7fe49c15c7"
            },
            "dist": {
                "type": "zip",
                "url": "https://api.github.com/repos/sebastianbergmann/object-reflector/zipball/b4f479ebdbf63ac605d183ece17d8d7fe49c15c7",
                "reference": "b4f479ebdbf63ac605d183ece17d8d7fe49c15c7",
                "shasum": ""
            },
            "require": {
                "php": ">=7.3"
            },
            "require-dev": {
                "phpunit/phpunit": "^9.3"
            },
            "type": "library",
            "extra": {
                "branch-alias": {
                    "dev-master": "2.0-dev"
                }
            },
            "autoload": {
                "classmap": [
                    "src/"
                ]
            },
            "notification-url": "https://packagist.org/downloads/",
            "license": [
                "BSD-3-Clause"
            ],
            "authors": [
                {
                    "name": "Sebastian Bergmann",
                    "email": "sebastian@phpunit.de"
                }
            ],
            "description": "Allows reflection of object attributes, including inherited and non-public ones",
            "homepage": "https://github.com/sebastianbergmann/object-reflector/",
            "support": {
                "issues": "https://github.com/sebastianbergmann/object-reflector/issues",
                "source": "https://github.com/sebastianbergmann/object-reflector/tree/2.0.4"
            },
            "funding": [
                {
                    "url": "https://github.com/sebastianbergmann",
                    "type": "github"
                }
            ],
            "time": "2020-10-26T13:14:26+00:00"
        },
        {
            "name": "sebastian/recursion-context",
            "version": "4.0.4",
            "source": {
                "type": "git",
                "url": "https://github.com/sebastianbergmann/recursion-context.git",
                "reference": "cd9d8cf3c5804de4341c283ed787f099f5506172"
            },
            "dist": {
                "type": "zip",
                "url": "https://api.github.com/repos/sebastianbergmann/recursion-context/zipball/cd9d8cf3c5804de4341c283ed787f099f5506172",
                "reference": "cd9d8cf3c5804de4341c283ed787f099f5506172",
                "shasum": ""
            },
            "require": {
                "php": ">=7.3"
            },
            "require-dev": {
                "phpunit/phpunit": "^9.3"
            },
            "type": "library",
            "extra": {
                "branch-alias": {
                    "dev-master": "4.0-dev"
                }
            },
            "autoload": {
                "classmap": [
                    "src/"
                ]
            },
            "notification-url": "https://packagist.org/downloads/",
            "license": [
                "BSD-3-Clause"
            ],
            "authors": [
                {
                    "name": "Sebastian Bergmann",
                    "email": "sebastian@phpunit.de"
                },
                {
                    "name": "Jeff Welch",
                    "email": "whatthejeff@gmail.com"
                },
                {
                    "name": "Adam Harvey",
                    "email": "aharvey@php.net"
                }
            ],
            "description": "Provides functionality to recursively process PHP variables",
            "homepage": "http://www.github.com/sebastianbergmann/recursion-context",
            "support": {
                "issues": "https://github.com/sebastianbergmann/recursion-context/issues",
                "source": "https://github.com/sebastianbergmann/recursion-context/tree/4.0.4"
            },
            "funding": [
                {
                    "url": "https://github.com/sebastianbergmann",
                    "type": "github"
                }
            ],
            "time": "2020-10-26T13:17:30+00:00"
        },
        {
            "name": "sebastian/resource-operations",
            "version": "3.0.3",
            "source": {
                "type": "git",
                "url": "https://github.com/sebastianbergmann/resource-operations.git",
                "reference": "0f4443cb3a1d92ce809899753bc0d5d5a8dd19a8"
            },
            "dist": {
                "type": "zip",
                "url": "https://api.github.com/repos/sebastianbergmann/resource-operations/zipball/0f4443cb3a1d92ce809899753bc0d5d5a8dd19a8",
                "reference": "0f4443cb3a1d92ce809899753bc0d5d5a8dd19a8",
                "shasum": ""
            },
            "require": {
                "php": ">=7.3"
            },
            "require-dev": {
                "phpunit/phpunit": "^9.0"
            },
            "type": "library",
            "extra": {
                "branch-alias": {
                    "dev-master": "3.0-dev"
                }
            },
            "autoload": {
                "classmap": [
                    "src/"
                ]
            },
            "notification-url": "https://packagist.org/downloads/",
            "license": [
                "BSD-3-Clause"
            ],
            "authors": [
                {
                    "name": "Sebastian Bergmann",
                    "email": "sebastian@phpunit.de"
                }
            ],
            "description": "Provides a list of PHP built-in functions that operate on resources",
            "homepage": "https://www.github.com/sebastianbergmann/resource-operations",
            "support": {
                "issues": "https://github.com/sebastianbergmann/resource-operations/issues",
                "source": "https://github.com/sebastianbergmann/resource-operations/tree/3.0.3"
            },
            "funding": [
                {
                    "url": "https://github.com/sebastianbergmann",
                    "type": "github"
                }
            ],
            "time": "2020-09-28T06:45:17+00:00"
        },
        {
            "name": "sebastian/type",
            "version": "3.0.0",
            "source": {
                "type": "git",
                "url": "https://github.com/sebastianbergmann/type.git",
                "reference": "b233b84bc4465aff7b57cf1c4bc75c86d00d6dad"
            },
            "dist": {
                "type": "zip",
                "url": "https://api.github.com/repos/sebastianbergmann/type/zipball/b233b84bc4465aff7b57cf1c4bc75c86d00d6dad",
                "reference": "b233b84bc4465aff7b57cf1c4bc75c86d00d6dad",
                "shasum": ""
            },
            "require": {
                "php": ">=7.3"
            },
            "require-dev": {
                "phpunit/phpunit": "^9.5"
            },
            "type": "library",
            "extra": {
                "branch-alias": {
                    "dev-master": "3.0-dev"
                }
            },
            "autoload": {
                "classmap": [
                    "src/"
                ]
            },
            "notification-url": "https://packagist.org/downloads/",
            "license": [
                "BSD-3-Clause"
            ],
            "authors": [
                {
                    "name": "Sebastian Bergmann",
                    "email": "sebastian@phpunit.de",
                    "role": "lead"
                }
            ],
            "description": "Collection of value objects that represent the types of the PHP type system",
            "homepage": "https://github.com/sebastianbergmann/type",
            "support": {
                "issues": "https://github.com/sebastianbergmann/type/issues",
                "source": "https://github.com/sebastianbergmann/type/tree/3.0.0"
            },
            "funding": [
                {
                    "url": "https://github.com/sebastianbergmann",
                    "type": "github"
                }
            ],
            "time": "2022-03-15T09:54:48+00:00"
        },
        {
            "name": "sebastian/version",
            "version": "3.0.2",
            "source": {
                "type": "git",
                "url": "https://github.com/sebastianbergmann/version.git",
                "reference": "c6c1022351a901512170118436c764e473f6de8c"
            },
            "dist": {
                "type": "zip",
                "url": "https://api.github.com/repos/sebastianbergmann/version/zipball/c6c1022351a901512170118436c764e473f6de8c",
                "reference": "c6c1022351a901512170118436c764e473f6de8c",
                "shasum": ""
            },
            "require": {
                "php": ">=7.3"
            },
            "type": "library",
            "extra": {
                "branch-alias": {
                    "dev-master": "3.0-dev"
                }
            },
            "autoload": {
                "classmap": [
                    "src/"
                ]
            },
            "notification-url": "https://packagist.org/downloads/",
            "license": [
                "BSD-3-Clause"
            ],
            "authors": [
                {
                    "name": "Sebastian Bergmann",
                    "email": "sebastian@phpunit.de",
                    "role": "lead"
                }
            ],
            "description": "Library that helps with managing the version number of Git-hosted PHP projects",
            "homepage": "https://github.com/sebastianbergmann/version",
            "support": {
                "issues": "https://github.com/sebastianbergmann/version/issues",
                "source": "https://github.com/sebastianbergmann/version/tree/3.0.2"
            },
            "funding": [
                {
                    "url": "https://github.com/sebastianbergmann",
                    "type": "github"
                }
            ],
            "time": "2020-09-28T06:39:44+00:00"
        },
        {
            "name": "squizlabs/php_codesniffer",
            "version": "3.7.1",
            "source": {
                "type": "git",
                "url": "https://github.com/squizlabs/PHP_CodeSniffer.git",
                "reference": "1359e176e9307e906dc3d890bcc9603ff6d90619"
            },
            "dist": {
                "type": "zip",
                "url": "https://api.github.com/repos/squizlabs/PHP_CodeSniffer/zipball/1359e176e9307e906dc3d890bcc9603ff6d90619",
                "reference": "1359e176e9307e906dc3d890bcc9603ff6d90619",
                "shasum": ""
            },
            "require": {
                "ext-simplexml": "*",
                "ext-tokenizer": "*",
                "ext-xmlwriter": "*",
                "php": ">=5.4.0"
            },
            "require-dev": {
                "phpunit/phpunit": "^4.0 || ^5.0 || ^6.0 || ^7.0"
            },
            "bin": [
                "bin/phpcs",
                "bin/phpcbf"
            ],
            "type": "library",
            "extra": {
                "branch-alias": {
                    "dev-master": "3.x-dev"
                }
            },
            "notification-url": "https://packagist.org/downloads/",
            "license": [
                "BSD-3-Clause"
            ],
            "authors": [
                {
                    "name": "Greg Sherwood",
                    "role": "lead"
                }
            ],
            "description": "PHP_CodeSniffer tokenizes PHP, JavaScript and CSS files and detects violations of a defined set of coding standards.",
            "homepage": "https://github.com/squizlabs/PHP_CodeSniffer",
            "keywords": [
                "phpcs",
                "standards"
            ],
            "support": {
                "issues": "https://github.com/squizlabs/PHP_CodeSniffer/issues",
                "source": "https://github.com/squizlabs/PHP_CodeSniffer",
                "wiki": "https://github.com/squizlabs/PHP_CodeSniffer/wiki"
            },
            "time": "2022-06-18T07:21:10+00:00"
        },
        {
            "name": "theseer/tokenizer",
            "version": "1.2.1",
            "source": {
                "type": "git",
                "url": "https://github.com/theseer/tokenizer.git",
                "reference": "34a41e998c2183e22995f158c581e7b5e755ab9e"
            },
            "dist": {
                "type": "zip",
                "url": "https://api.github.com/repos/theseer/tokenizer/zipball/34a41e998c2183e22995f158c581e7b5e755ab9e",
                "reference": "34a41e998c2183e22995f158c581e7b5e755ab9e",
                "shasum": ""
            },
            "require": {
                "ext-dom": "*",
                "ext-tokenizer": "*",
                "ext-xmlwriter": "*",
                "php": "^7.2 || ^8.0"
            },
            "type": "library",
            "autoload": {
                "classmap": [
                    "src/"
                ]
            },
            "notification-url": "https://packagist.org/downloads/",
            "license": [
                "BSD-3-Clause"
            ],
            "authors": [
                {
                    "name": "Arne Blankerts",
                    "email": "arne@blankerts.de",
                    "role": "Developer"
                }
            ],
            "description": "A small library for converting tokenized PHP source code into XML and potentially other formats",
            "support": {
                "issues": "https://github.com/theseer/tokenizer/issues",
                "source": "https://github.com/theseer/tokenizer/tree/1.2.1"
            },
            "funding": [
                {
                    "url": "https://github.com/theseer",
                    "type": "github"
                }
            ],
            "time": "2021-07-28T10:34:58+00:00"
        }
    ],
    "aliases": [],
    "minimum-stability": "dev",
    "stability-flags": {
        "roave/security-advisories": 20,
        "elgg/sniffs": 20
    },
    "prefer-stable": true,
    "prefer-lowest": false,
    "platform": {
        "php": ">=8.0",
        "ext-pdo": "*",
        "ext-gd": "*",
        "ext-json": "*",
        "ext-xml": "*"
    },
    "platform-dev": [],
    "platform-overrides": {
        "php": "8.0"
    },
    "plugin-api-version": "2.3.0"
}<|MERGE_RESOLUTION|>--- conflicted
+++ resolved
@@ -4,11 +4,7 @@
         "Read more about it at https://getcomposer.org/doc/01-basic-usage.md#installing-dependencies",
         "This file is @generated automatically"
     ],
-<<<<<<< HEAD
-    "content-hash": "d4dbf36901806f9ea154e1ade88ea93e",
-=======
-    "content-hash": "d53b4f4fb6853406def9add1b67f37ff",
->>>>>>> fb2f24e1
+    "content-hash": "e3544b6ce47fd257f0a472cbe6788ce6",
     "packages": [
         {
             "name": "cakephp/core",
