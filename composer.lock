{
    "_readme": [
        "This file locks the dependencies of your project to a known state",
        "Read more about it at https://getcomposer.org/doc/01-basic-usage.md#installing-dependencies",
        "This file is @generated automatically"
    ],
<<<<<<< HEAD
    "content-hash": "a60854f394679c65287111d8e60b7f7f",
=======
    "content-hash": "1903be63c90716c825b9a42d3477da2e",
>>>>>>> bd754c63
    "packages": [
        {
            "name": "cakephp/core",
            "version": "4.4.5",
            "source": {
                "type": "git",
                "url": "https://github.com/cakephp/core.git",
                "reference": "77e53e3784863c1b8006464b82ab842ee7c58e6b"
            },
            "dist": {
                "type": "zip",
                "url": "https://api.github.com/repos/cakephp/core/zipball/77e53e3784863c1b8006464b82ab842ee7c58e6b",
                "reference": "77e53e3784863c1b8006464b82ab842ee7c58e6b",
                "shasum": ""
            },
            "require": {
                "cakephp/utility": "^4.0",
                "php": ">=7.4.0"
            },
            "suggest": {
                "cakephp/cache": "To use Configure::store() and restore().",
                "cakephp/event": "To use PluginApplicationInterface or plugin applications.",
                "league/container": "To use Container and ServiceProvider classes"
            },
            "type": "library",
            "autoload": {
                "files": [
                    "functions.php"
                ],
                "psr-4": {
                    "Cake\\Core\\": "."
                }
            },
            "notification-url": "https://packagist.org/downloads/",
            "license": [
                "MIT"
            ],
            "authors": [
                {
                    "name": "CakePHP Community",
                    "homepage": "https://github.com/cakephp/core/graphs/contributors"
                }
            ],
            "description": "CakePHP Framework Core classes",
            "homepage": "https://cakephp.org",
            "keywords": [
                "cakephp",
                "core",
                "framework"
            ],
            "support": {
                "forum": "https://stackoverflow.com/tags/cakephp",
                "irc": "irc://irc.freenode.org/cakephp",
                "issues": "https://github.com/cakephp/cakephp/issues",
                "source": "https://github.com/cakephp/core"
            },
            "time": "2022-08-26T02:01:18+00:00"
        },
        {
            "name": "cakephp/database",
            "version": "4.4.5",
            "source": {
                "type": "git",
                "url": "https://github.com/cakephp/database.git",
                "reference": "eec6239b0734e2a4dfe212dc93bcd505c7d296ef"
            },
            "dist": {
                "type": "zip",
                "url": "https://api.github.com/repos/cakephp/database/zipball/eec6239b0734e2a4dfe212dc93bcd505c7d296ef",
                "reference": "eec6239b0734e2a4dfe212dc93bcd505c7d296ef",
                "shasum": ""
            },
            "require": {
                "cakephp/core": "^4.0",
                "cakephp/datasource": "^4.0",
                "php": ">=7.4.0"
            },
            "suggest": {
                "cakephp/i18n": "If you are using locale-aware datetime formats or Chronos types."
            },
            "type": "library",
            "autoload": {
                "psr-4": {
                    "Cake\\Database\\": "."
                }
            },
            "notification-url": "https://packagist.org/downloads/",
            "license": [
                "MIT"
            ],
            "authors": [
                {
                    "name": "CakePHP Community",
                    "homepage": "https://github.com/cakephp/database/graphs/contributors"
                }
            ],
            "description": "Flexible and powerful Database abstraction library with a familiar PDO-like API",
            "homepage": "https://cakephp.org",
            "keywords": [
                "abstraction",
                "cakephp",
                "database",
                "database abstraction",
                "pdo"
            ],
            "support": {
                "forum": "https://stackoverflow.com/tags/cakephp",
                "irc": "irc://irc.freenode.org/cakephp",
                "issues": "https://github.com/cakephp/cakephp/issues",
                "source": "https://github.com/cakephp/database"
            },
            "time": "2022-08-18T21:01:25+00:00"
        },
        {
            "name": "cakephp/datasource",
            "version": "4.4.5",
            "source": {
                "type": "git",
                "url": "https://github.com/cakephp/datasource.git",
                "reference": "6fbd1f49833dedf3bd351e1a98b18133a6b9e86c"
            },
            "dist": {
                "type": "zip",
                "url": "https://api.github.com/repos/cakephp/datasource/zipball/6fbd1f49833dedf3bd351e1a98b18133a6b9e86c",
                "reference": "6fbd1f49833dedf3bd351e1a98b18133a6b9e86c",
                "shasum": ""
            },
            "require": {
                "cakephp/core": "^4.0",
                "php": ">=7.4.0",
                "psr/log": "^1.0 || ^2.0",
                "psr/simple-cache": "^1.0 || ^2.0"
            },
            "suggest": {
                "cakephp/cache": "If you decide to use Query caching.",
                "cakephp/collection": "If you decide to use ResultSetInterface.",
                "cakephp/utility": "If you decide to use EntityTrait."
            },
            "type": "library",
            "autoload": {
                "psr-4": {
                    "Cake\\Datasource\\": "."
                }
            },
            "notification-url": "https://packagist.org/downloads/",
            "license": [
                "MIT"
            ],
            "authors": [
                {
                    "name": "CakePHP Community",
                    "homepage": "https://github.com/cakephp/datasource/graphs/contributors"
                }
            ],
            "description": "Provides connection managing and traits for Entities and Queries that can be reused for different datastores",
            "homepage": "https://cakephp.org",
            "keywords": [
                "cakephp",
                "connection management",
                "datasource",
                "entity",
                "query"
            ],
            "support": {
                "forum": "https://stackoverflow.com/tags/cakephp",
                "irc": "irc://irc.freenode.org/cakephp",
                "issues": "https://github.com/cakephp/cakephp/issues",
                "source": "https://github.com/cakephp/datasource"
            },
            "time": "2022-08-18T20:55:21+00:00"
        },
        {
            "name": "cakephp/utility",
            "version": "4.4.5",
            "source": {
                "type": "git",
                "url": "https://github.com/cakephp/utility.git",
                "reference": "7d28a3935f746fcbbfb38e8dddaa9c9d48b251c5"
            },
            "dist": {
                "type": "zip",
                "url": "https://api.github.com/repos/cakephp/utility/zipball/7d28a3935f746fcbbfb38e8dddaa9c9d48b251c5",
                "reference": "7d28a3935f746fcbbfb38e8dddaa9c9d48b251c5",
                "shasum": ""
            },
            "require": {
                "cakephp/core": "^4.0",
                "php": ">=7.4.0"
            },
            "suggest": {
                "ext-intl": "To use Text::transliterate() or Text::slug()",
                "lib-ICU": "To use Text::transliterate() or Text::slug()"
            },
            "type": "library",
            "autoload": {
                "files": [
                    "bootstrap.php"
                ],
                "psr-4": {
                    "Cake\\Utility\\": "."
                }
            },
            "notification-url": "https://packagist.org/downloads/",
            "license": [
                "MIT"
            ],
            "authors": [
                {
                    "name": "CakePHP Community",
                    "homepage": "https://github.com/cakephp/utility/graphs/contributors"
                }
            ],
            "description": "CakePHP Utility classes such as Inflector, String, Hash, and Security",
            "homepage": "https://cakephp.org",
            "keywords": [
                "cakephp",
                "hash",
                "inflector",
                "security",
                "string",
                "utility"
            ],
            "support": {
                "forum": "https://stackoverflow.com/tags/cakephp",
                "irc": "irc://irc.freenode.org/cakephp",
                "issues": "https://github.com/cakephp/cakephp/issues",
                "source": "https://github.com/cakephp/utility"
            },
            "time": "2022-08-19T06:02:03+00:00"
        },
        {
            "name": "ckeditor/ckeditor",
            "version": "4.19.1",
            "source": {
                "type": "git",
                "url": "https://github.com/ckeditor/ckeditor4-releases.git",
                "reference": "f6a3be3da4abf485b7d95d3edd3e9f120a6ed95e"
            },
            "dist": {
                "type": "zip",
                "url": "https://api.github.com/repos/ckeditor/ckeditor4-releases/zipball/f6a3be3da4abf485b7d95d3edd3e9f120a6ed95e",
                "reference": "f6a3be3da4abf485b7d95d3edd3e9f120a6ed95e",
                "shasum": ""
            },
            "type": "library",
            "notification-url": "https://packagist.org/downloads/",
            "license": [
                "GPL-2.0+",
                "LGPL-2.1+",
                "MPL-1.1+"
            ],
            "authors": [
                {
                    "name": "CKSource",
                    "homepage": "https://cksource.com"
                }
            ],
            "description": "JavaScript WYSIWYG web text editor.",
            "homepage": "https://ckeditor.com/ckeditor-4/",
            "keywords": [
                "CKEditor",
                "ckeditor4",
                "editor",
                "fckeditor",
                "html",
                "javascript",
                "richtext",
                "text",
                "wysiwyg"
            ],
            "support": {
                "forum": "https://stackoverflow.com/tags/ckeditor",
                "issues": "https://github.com/ckeditor/ckeditor4/issues",
                "source": "https://github.com/ckeditor/ckeditor4",
                "wiki": "https://ckeditor.com/docs/ckeditor4/latest/"
            },
            "time": "2022-07-20T12:00:00+00:00"
        },
        {
            "name": "composer/semver",
            "version": "3.3.2",
            "source": {
                "type": "git",
                "url": "https://github.com/composer/semver.git",
                "reference": "3953f23262f2bff1919fc82183ad9acb13ff62c9"
            },
            "dist": {
                "type": "zip",
                "url": "https://api.github.com/repos/composer/semver/zipball/3953f23262f2bff1919fc82183ad9acb13ff62c9",
                "reference": "3953f23262f2bff1919fc82183ad9acb13ff62c9",
                "shasum": ""
            },
            "require": {
                "php": "^5.3.2 || ^7.0 || ^8.0"
            },
            "require-dev": {
                "phpstan/phpstan": "^1.4",
                "symfony/phpunit-bridge": "^4.2 || ^5"
            },
            "type": "library",
            "extra": {
                "branch-alias": {
                    "dev-main": "3.x-dev"
                }
            },
            "autoload": {
                "psr-4": {
                    "Composer\\Semver\\": "src"
                }
            },
            "notification-url": "https://packagist.org/downloads/",
            "license": [
                "MIT"
            ],
            "authors": [
                {
                    "name": "Nils Adermann",
                    "email": "naderman@naderman.de",
                    "homepage": "http://www.naderman.de"
                },
                {
                    "name": "Jordi Boggiano",
                    "email": "j.boggiano@seld.be",
                    "homepage": "http://seld.be"
                },
                {
                    "name": "Rob Bast",
                    "email": "rob.bast@gmail.com",
                    "homepage": "http://robbast.nl"
                }
            ],
            "description": "Semver library that offers utilities, version constraint parsing and validation.",
            "keywords": [
                "semantic",
                "semver",
                "validation",
                "versioning"
            ],
            "support": {
                "irc": "irc://irc.freenode.org/composer",
                "issues": "https://github.com/composer/semver/issues",
                "source": "https://github.com/composer/semver/tree/3.3.2"
            },
            "funding": [
                {
                    "url": "https://packagist.com",
                    "type": "custom"
                },
                {
                    "url": "https://github.com/composer",
                    "type": "github"
                },
                {
                    "url": "https://tidelift.com/funding/github/packagist/composer/composer",
                    "type": "tidelift"
                }
            ],
            "time": "2022-04-01T19:23:25+00:00"
        },
        {
            "name": "css-crush/css-crush",
            "version": "v4.1.3",
            "source": {
                "type": "git",
                "url": "https://github.com/peteboere/css-crush.git",
                "reference": "19956cbf25263204db5b832b784deebad5236c0e"
            },
            "dist": {
                "type": "zip",
                "url": "https://api.github.com/repos/peteboere/css-crush/zipball/19956cbf25263204db5b832b784deebad5236c0e",
                "reference": "19956cbf25263204db5b832b784deebad5236c0e",
                "shasum": ""
            },
            "require": {
                "php": ">=7.1"
            },
            "require-dev": {
                "phpunit/phpunit": "8.*",
                "psr/log": "1.0.*@dev",
                "twig/twig": "1.*"
            },
            "bin": [
                "bin/csscrush"
            ],
            "type": "library",
            "autoload": {
                "files": [
                    "lib/functions.php"
                ],
                "psr-0": {
                    "CssCrush": "lib/"
                }
            },
            "notification-url": "https://packagist.org/downloads/",
            "license": [
                "MIT"
            ],
            "authors": [
                {
                    "name": "Pete Boere",
                    "email": "pete@the-echoplex.net"
                },
                {
                    "name": "GitHub contributors",
                    "homepage": "https://github.com/peteboere/css-crush/contributors"
                }
            ],
            "description": "CSS preprocessor",
            "homepage": "http://the-echoplex.net/csscrush",
            "keywords": [
                "css",
                "preprocessor"
            ],
            "support": {
                "issues": "https://github.com/peteboere/css-crush/issues",
                "source": "https://github.com/peteboere/css-crush/tree/v4.1.3"
            },
            "time": "2022-09-05T10:24:14+00:00"
        },
        {
            "name": "doctrine/cache",
            "version": "2.2.0",
            "source": {
                "type": "git",
                "url": "https://github.com/doctrine/cache.git",
                "reference": "1ca8f21980e770095a31456042471a57bc4c68fb"
            },
            "dist": {
                "type": "zip",
                "url": "https://api.github.com/repos/doctrine/cache/zipball/1ca8f21980e770095a31456042471a57bc4c68fb",
                "reference": "1ca8f21980e770095a31456042471a57bc4c68fb",
                "shasum": ""
            },
            "require": {
                "php": "~7.1 || ^8.0"
            },
            "conflict": {
                "doctrine/common": ">2.2,<2.4"
            },
            "require-dev": {
                "cache/integration-tests": "dev-master",
                "doctrine/coding-standard": "^9",
                "phpunit/phpunit": "^7.5 || ^8.5 || ^9.5",
                "psr/cache": "^1.0 || ^2.0 || ^3.0",
                "symfony/cache": "^4.4 || ^5.4 || ^6",
                "symfony/var-exporter": "^4.4 || ^5.4 || ^6"
            },
            "type": "library",
            "autoload": {
                "psr-4": {
                    "Doctrine\\Common\\Cache\\": "lib/Doctrine/Common/Cache"
                }
            },
            "notification-url": "https://packagist.org/downloads/",
            "license": [
                "MIT"
            ],
            "authors": [
                {
                    "name": "Guilherme Blanco",
                    "email": "guilhermeblanco@gmail.com"
                },
                {
                    "name": "Roman Borschel",
                    "email": "roman@code-factory.org"
                },
                {
                    "name": "Benjamin Eberlei",
                    "email": "kontakt@beberlei.de"
                },
                {
                    "name": "Jonathan Wage",
                    "email": "jonwage@gmail.com"
                },
                {
                    "name": "Johannes Schmitt",
                    "email": "schmittjoh@gmail.com"
                }
            ],
            "description": "PHP Doctrine Cache library is a popular cache implementation that supports many different drivers such as redis, memcache, apc, mongodb and others.",
            "homepage": "https://www.doctrine-project.org/projects/cache.html",
            "keywords": [
                "abstraction",
                "apcu",
                "cache",
                "caching",
                "couchdb",
                "memcached",
                "php",
                "redis",
                "xcache"
            ],
            "support": {
                "issues": "https://github.com/doctrine/cache/issues",
                "source": "https://github.com/doctrine/cache/tree/2.2.0"
            },
            "funding": [
                {
                    "url": "https://www.doctrine-project.org/sponsorship.html",
                    "type": "custom"
                },
                {
                    "url": "https://www.patreon.com/phpdoctrine",
                    "type": "patreon"
                },
                {
                    "url": "https://tidelift.com/funding/github/packagist/doctrine%2Fcache",
                    "type": "tidelift"
                }
            ],
            "time": "2022-05-20T20:07:39+00:00"
        },
        {
            "name": "doctrine/dbal",
            "version": "3.4.4",
            "source": {
                "type": "git",
                "url": "https://github.com/doctrine/dbal.git",
                "reference": "4cbbe6e4b9ef6c69d5f4c968c637476f47bb54f5"
            },
            "dist": {
                "type": "zip",
                "url": "https://api.github.com/repos/doctrine/dbal/zipball/4cbbe6e4b9ef6c69d5f4c968c637476f47bb54f5",
                "reference": "4cbbe6e4b9ef6c69d5f4c968c637476f47bb54f5",
                "shasum": ""
            },
            "require": {
                "composer-runtime-api": "^2",
                "doctrine/cache": "^1.11|^2.0",
                "doctrine/deprecations": "^0.5.3|^1",
                "doctrine/event-manager": "^1.0",
                "php": "^7.4 || ^8.0",
                "psr/cache": "^1|^2|^3",
                "psr/log": "^1|^2|^3"
            },
            "require-dev": {
                "doctrine/coding-standard": "10.0.0",
                "jetbrains/phpstorm-stubs": "2022.2",
                "phpstan/phpstan": "1.8.3",
                "phpstan/phpstan-strict-rules": "^1.3",
                "phpunit/phpunit": "9.5.24",
                "psalm/plugin-phpunit": "0.17.0",
                "squizlabs/php_codesniffer": "3.7.1",
                "symfony/cache": "^5.4|^6.0",
                "symfony/console": "^4.4|^5.4|^6.0",
                "vimeo/psalm": "4.27.0"
            },
            "suggest": {
                "symfony/console": "For helpful console commands such as SQL execution and import of files."
            },
            "bin": [
                "bin/doctrine-dbal"
            ],
            "type": "library",
            "autoload": {
                "psr-4": {
                    "Doctrine\\DBAL\\": "src"
                }
            },
            "notification-url": "https://packagist.org/downloads/",
            "license": [
                "MIT"
            ],
            "authors": [
                {
                    "name": "Guilherme Blanco",
                    "email": "guilhermeblanco@gmail.com"
                },
                {
                    "name": "Roman Borschel",
                    "email": "roman@code-factory.org"
                },
                {
                    "name": "Benjamin Eberlei",
                    "email": "kontakt@beberlei.de"
                },
                {
                    "name": "Jonathan Wage",
                    "email": "jonwage@gmail.com"
                }
            ],
            "description": "Powerful PHP database abstraction layer (DBAL) with many features for database schema introspection and management.",
            "homepage": "https://www.doctrine-project.org/projects/dbal.html",
            "keywords": [
                "abstraction",
                "database",
                "db2",
                "dbal",
                "mariadb",
                "mssql",
                "mysql",
                "oci8",
                "oracle",
                "pdo",
                "pgsql",
                "postgresql",
                "queryobject",
                "sasql",
                "sql",
                "sqlite",
                "sqlserver",
                "sqlsrv"
            ],
            "support": {
                "issues": "https://github.com/doctrine/dbal/issues",
                "source": "https://github.com/doctrine/dbal/tree/3.4.4"
            },
            "funding": [
                {
                    "url": "https://www.doctrine-project.org/sponsorship.html",
                    "type": "custom"
                },
                {
                    "url": "https://www.patreon.com/phpdoctrine",
                    "type": "patreon"
                },
                {
                    "url": "https://tidelift.com/funding/github/packagist/doctrine%2Fdbal",
                    "type": "tidelift"
                }
            ],
            "time": "2022-09-01T21:26:42+00:00"
        },
        {
            "name": "doctrine/deprecations",
            "version": "v1.0.0",
            "source": {
                "type": "git",
                "url": "https://github.com/doctrine/deprecations.git",
                "reference": "0e2a4f1f8cdfc7a92ec3b01c9334898c806b30de"
            },
            "dist": {
                "type": "zip",
                "url": "https://api.github.com/repos/doctrine/deprecations/zipball/0e2a4f1f8cdfc7a92ec3b01c9334898c806b30de",
                "reference": "0e2a4f1f8cdfc7a92ec3b01c9334898c806b30de",
                "shasum": ""
            },
            "require": {
                "php": "^7.1|^8.0"
            },
            "require-dev": {
                "doctrine/coding-standard": "^9",
                "phpunit/phpunit": "^7.5|^8.5|^9.5",
                "psr/log": "^1|^2|^3"
            },
            "suggest": {
                "psr/log": "Allows logging deprecations via PSR-3 logger implementation"
            },
            "type": "library",
            "autoload": {
                "psr-4": {
                    "Doctrine\\Deprecations\\": "lib/Doctrine/Deprecations"
                }
            },
            "notification-url": "https://packagist.org/downloads/",
            "license": [
                "MIT"
            ],
            "description": "A small layer on top of trigger_error(E_USER_DEPRECATED) or PSR-3 logging with options to disable all deprecations or selectively for packages.",
            "homepage": "https://www.doctrine-project.org/",
            "support": {
                "issues": "https://github.com/doctrine/deprecations/issues",
                "source": "https://github.com/doctrine/deprecations/tree/v1.0.0"
            },
            "time": "2022-05-02T15:47:09+00:00"
        },
        {
            "name": "doctrine/event-manager",
            "version": "1.1.2",
            "source": {
                "type": "git",
                "url": "https://github.com/doctrine/event-manager.git",
                "reference": "eb2ecf80e3093e8f3c2769ac838e27d8ede8e683"
            },
            "dist": {
                "type": "zip",
                "url": "https://api.github.com/repos/doctrine/event-manager/zipball/eb2ecf80e3093e8f3c2769ac838e27d8ede8e683",
                "reference": "eb2ecf80e3093e8f3c2769ac838e27d8ede8e683",
                "shasum": ""
            },
            "require": {
                "php": "^7.1 || ^8.0"
            },
            "conflict": {
                "doctrine/common": "<2.9"
            },
            "require-dev": {
                "doctrine/coding-standard": "^9",
                "phpstan/phpstan": "~1.4.10 || ^1.5.4",
                "phpunit/phpunit": "^7.5 || ^8.5 || ^9.5",
                "vimeo/psalm": "^4.22"
            },
            "type": "library",
            "autoload": {
                "psr-4": {
                    "Doctrine\\Common\\": "lib/Doctrine/Common"
                }
            },
            "notification-url": "https://packagist.org/downloads/",
            "license": [
                "MIT"
            ],
            "authors": [
                {
                    "name": "Guilherme Blanco",
                    "email": "guilhermeblanco@gmail.com"
                },
                {
                    "name": "Roman Borschel",
                    "email": "roman@code-factory.org"
                },
                {
                    "name": "Benjamin Eberlei",
                    "email": "kontakt@beberlei.de"
                },
                {
                    "name": "Jonathan Wage",
                    "email": "jonwage@gmail.com"
                },
                {
                    "name": "Johannes Schmitt",
                    "email": "schmittjoh@gmail.com"
                },
                {
                    "name": "Marco Pivetta",
                    "email": "ocramius@gmail.com"
                }
            ],
            "description": "The Doctrine Event Manager is a simple PHP event system that was built to be used with the various Doctrine projects.",
            "homepage": "https://www.doctrine-project.org/projects/event-manager.html",
            "keywords": [
                "event",
                "event dispatcher",
                "event manager",
                "event system",
                "events"
            ],
            "support": {
                "issues": "https://github.com/doctrine/event-manager/issues",
                "source": "https://github.com/doctrine/event-manager/tree/1.1.2"
            },
            "funding": [
                {
                    "url": "https://www.doctrine-project.org/sponsorship.html",
                    "type": "custom"
                },
                {
                    "url": "https://www.patreon.com/phpdoctrine",
                    "type": "patreon"
                },
                {
                    "url": "https://tidelift.com/funding/github/packagist/doctrine%2Fevent-manager",
                    "type": "tidelift"
                }
            ],
            "time": "2022-07-27T22:18:11+00:00"
        },
        {
            "name": "dragonmantank/cron-expression",
            "version": "v3.3.1",
            "source": {
                "type": "git",
                "url": "https://github.com/dragonmantank/cron-expression.git",
                "reference": "be85b3f05b46c39bbc0d95f6c071ddff669510fa"
            },
            "dist": {
                "type": "zip",
                "url": "https://api.github.com/repos/dragonmantank/cron-expression/zipball/be85b3f05b46c39bbc0d95f6c071ddff669510fa",
                "reference": "be85b3f05b46c39bbc0d95f6c071ddff669510fa",
                "shasum": ""
            },
            "require": {
                "php": "^7.2|^8.0",
                "webmozart/assert": "^1.0"
            },
            "replace": {
                "mtdowling/cron-expression": "^1.0"
            },
            "require-dev": {
                "phpstan/extension-installer": "^1.0",
                "phpstan/phpstan": "^1.0",
                "phpstan/phpstan-webmozart-assert": "^1.0",
                "phpunit/phpunit": "^7.0|^8.0|^9.0"
            },
            "type": "library",
            "autoload": {
                "psr-4": {
                    "Cron\\": "src/Cron/"
                }
            },
            "notification-url": "https://packagist.org/downloads/",
            "license": [
                "MIT"
            ],
            "authors": [
                {
                    "name": "Chris Tankersley",
                    "email": "chris@ctankersley.com",
                    "homepage": "https://github.com/dragonmantank"
                }
            ],
            "description": "CRON for PHP: Calculate the next or previous run date and determine if a CRON expression is due",
            "keywords": [
                "cron",
                "schedule"
            ],
            "support": {
                "issues": "https://github.com/dragonmantank/cron-expression/issues",
                "source": "https://github.com/dragonmantank/cron-expression/tree/v3.3.1"
            },
            "funding": [
                {
                    "url": "https://github.com/dragonmantank",
                    "type": "github"
                }
            ],
            "time": "2022-01-18T15:43:28+00:00"
        },
        {
            "name": "eloquent/composer-config-reader",
            "version": "3.0.0",
            "source": {
                "type": "git",
                "url": "https://github.com/eloquent/composer-config-reader.git",
                "reference": "ea8398e742182237baec71156939e54c012a97e4"
            },
            "dist": {
                "type": "zip",
                "url": "https://api.github.com/repos/eloquent/composer-config-reader/zipball/ea8398e742182237baec71156939e54c012a97e4",
                "reference": "ea8398e742182237baec71156939e54c012a97e4",
                "shasum": ""
            },
            "require": {
                "eloquent/enumeration": "^6",
                "justinrainbow/json-schema": "^5",
                "php": ">=7.2"
            },
            "require-dev": {
                "eloquent/code-style": "^1",
                "eloquent/phony-phpunit": "^6",
                "friendsofphp/php-cs-fixer": "^2",
                "phpunit/phpunit": "^8"
            },
            "type": "library",
            "extra": {
                "branch-alias": {
                    "dev-master": "3.0.x-dev"
                }
            },
            "autoload": {
                "psr-4": {
                    "Eloquent\\Composer\\Configuration\\": "src"
                }
            },
            "notification-url": "https://packagist.org/downloads/",
            "license": [
                "MIT"
            ],
            "authors": [
                {
                    "name": "Erin Millard",
                    "email": "ezzatron@gmail.com",
                    "homepage": "http://ezzatron.com/"
                }
            ],
            "description": "A light-weight component for reading Composer configuration files.",
            "homepage": "https://github.com/eloquent/composer-config-reader",
            "keywords": [
                "composer",
                "configuration",
                "parser",
                "reader"
            ],
            "support": {
                "issues": "https://github.com/eloquent/composer-config-reader/issues",
                "source": "https://github.com/eloquent/composer-config-reader/tree/3.0.0"
            },
            "time": "2020-11-16T06:11:04+00:00"
        },
        {
            "name": "eloquent/enumeration",
            "version": "6.0.0",
            "source": {
                "type": "git",
                "url": "https://github.com/eloquent/enumeration.git",
                "reference": "15a1959683ae4fea75e19ff09d72a344ece3c6a4"
            },
            "dist": {
                "type": "zip",
                "url": "https://api.github.com/repos/eloquent/enumeration/zipball/15a1959683ae4fea75e19ff09d72a344ece3c6a4",
                "reference": "15a1959683ae4fea75e19ff09d72a344ece3c6a4",
                "shasum": ""
            },
            "require": {
                "php": ">=7.1"
            },
            "require-dev": {
                "phpunit/phpunit": "^7"
            },
            "type": "library",
            "autoload": {
                "psr-4": {
                    "Eloquent\\Enumeration\\": "src"
                }
            },
            "notification-url": "https://packagist.org/downloads/",
            "license": [
                "MIT"
            ],
            "authors": [
                {
                    "name": "Erin Millard",
                    "email": "ezzatron@gmail.com",
                    "homepage": "http://ezzatron.com/"
                }
            ],
            "description": "An enumeration implementation for PHP.",
            "homepage": "https://github.com/eloquent/enumeration",
            "keywords": [
                "class",
                "enum",
                "enumeration",
                "multiton",
                "set",
                "type"
            ],
            "support": {
                "issues": "https://github.com/eloquent/enumeration/issues",
                "source": "https://github.com/eloquent/enumeration/tree/master"
            },
            "time": "2018-11-22T02:45:56+00:00"
        },
        {
            "name": "fakerphp/faker",
            "version": "v1.20.0",
            "source": {
                "type": "git",
                "url": "https://github.com/FakerPHP/Faker.git",
                "reference": "37f751c67a5372d4e26353bd9384bc03744ec77b"
            },
            "dist": {
                "type": "zip",
                "url": "https://api.github.com/repos/FakerPHP/Faker/zipball/37f751c67a5372d4e26353bd9384bc03744ec77b",
                "reference": "37f751c67a5372d4e26353bd9384bc03744ec77b",
                "shasum": ""
            },
            "require": {
                "php": "^7.1 || ^8.0",
                "psr/container": "^1.0 || ^2.0",
                "symfony/deprecation-contracts": "^2.2 || ^3.0"
            },
            "conflict": {
                "fzaninotto/faker": "*"
            },
            "require-dev": {
                "bamarni/composer-bin-plugin": "^1.4.1",
                "doctrine/persistence": "^1.3 || ^2.0",
                "ext-intl": "*",
                "symfony/phpunit-bridge": "^4.4 || ^5.2"
            },
            "suggest": {
                "doctrine/orm": "Required to use Faker\\ORM\\Doctrine",
                "ext-curl": "Required by Faker\\Provider\\Image to download images.",
                "ext-dom": "Required by Faker\\Provider\\HtmlLorem for generating random HTML.",
                "ext-iconv": "Required by Faker\\Provider\\ru_RU\\Text::realText() for generating real Russian text.",
                "ext-mbstring": "Required for multibyte Unicode string functionality."
            },
            "type": "library",
            "extra": {
                "branch-alias": {
                    "dev-main": "v1.20-dev"
                }
            },
            "autoload": {
                "psr-4": {
                    "Faker\\": "src/Faker/"
                }
            },
            "notification-url": "https://packagist.org/downloads/",
            "license": [
                "MIT"
            ],
            "authors": [
                {
                    "name": "François Zaninotto"
                }
            ],
            "description": "Faker is a PHP library that generates fake data for you.",
            "keywords": [
                "data",
                "faker",
                "fixtures"
            ],
            "support": {
                "issues": "https://github.com/FakerPHP/Faker/issues",
                "source": "https://github.com/FakerPHP/Faker/tree/v1.20.0"
            },
            "time": "2022-07-20T13:12:54+00:00"
        },
        {
            "name": "fortawesome/font-awesome",
            "version": "5.15.4",
            "source": {
                "type": "git",
                "url": "https://github.com/FortAwesome/Font-Awesome.git",
                "reference": "7d3d774145ac38663f6d1effc6def0334b68ab7e"
            },
            "dist": {
                "type": "zip",
                "url": "https://api.github.com/repos/FortAwesome/Font-Awesome/zipball/7d3d774145ac38663f6d1effc6def0334b68ab7e",
                "reference": "7d3d774145ac38663f6d1effc6def0334b68ab7e",
                "shasum": ""
            },
            "type": "library",
            "notification-url": "https://packagist.org/downloads/",
            "license": [
                "CC-BY-4.0",
                "OFL-1.1",
                "MIT"
            ],
            "authors": [
                {
                    "name": "Travis Chase",
                    "homepage": "http://twitter.com/supercodepoet"
                },
                {
                    "name": "Dave Gandy",
                    "homepage": "http://twitter.com/davegandy"
                },
                {
                    "name": "Rob Madole",
                    "homepage": "http://twitter.com/robmadole"
                },
                {
                    "name": "Jory Raphael",
                    "homepage": "http://twitter.com/sensibleworld"
                },
                {
                    "name": "Geremia Taglialatela",
                    "homepage": "http://twitter.com/gtagliala"
                },
                {
                    "name": "Brian Talbot",
                    "homepage": "http://twitter.com/talbs"
                },
                {
                    "name": "Mike Wilkerson",
                    "homepage": "http://twitter.com/mw77"
                }
            ],
            "description": "The iconic font, CSS, and SVG framework",
            "homepage": "https://fontawesome.com",
            "keywords": [
                "FontAwesome",
                "awesome",
                "bootstrap",
                "font",
                "icon",
                "svg"
            ],
            "support": {
                "docs": "http://fontawesome.com/how-to-use",
                "email": "hello@fontawesome.com",
                "issues": "https://github.com/FortAwesome/Font-Awesome/issues",
                "source": "https://github.com/FortAwesome/Font-Awesome"
            },
            "time": "2021-08-04T19:09:22+00:00"
        },
        {
            "name": "guzzlehttp/guzzle",
            "version": "7.5.0",
            "source": {
                "type": "git",
                "url": "https://github.com/guzzle/guzzle.git",
                "reference": "b50a2a1251152e43f6a37f0fa053e730a67d25ba"
            },
            "dist": {
                "type": "zip",
                "url": "https://api.github.com/repos/guzzle/guzzle/zipball/b50a2a1251152e43f6a37f0fa053e730a67d25ba",
                "reference": "b50a2a1251152e43f6a37f0fa053e730a67d25ba",
                "shasum": ""
            },
            "require": {
                "ext-json": "*",
                "guzzlehttp/promises": "^1.5",
                "guzzlehttp/psr7": "^1.9 || ^2.4",
                "php": "^7.2.5 || ^8.0",
                "psr/http-client": "^1.0",
                "symfony/deprecation-contracts": "^2.2 || ^3.0"
            },
            "provide": {
                "psr/http-client-implementation": "1.0"
            },
            "require-dev": {
                "bamarni/composer-bin-plugin": "^1.8.1",
                "ext-curl": "*",
                "php-http/client-integration-tests": "^3.0",
                "phpunit/phpunit": "^8.5.29 || ^9.5.23",
                "psr/log": "^1.1 || ^2.0 || ^3.0"
            },
            "suggest": {
                "ext-curl": "Required for CURL handler support",
                "ext-intl": "Required for Internationalized Domain Name (IDN) support",
                "psr/log": "Required for using the Log middleware"
            },
            "type": "library",
            "extra": {
                "bamarni-bin": {
                    "bin-links": true,
                    "forward-command": false
                },
                "branch-alias": {
                    "dev-master": "7.5-dev"
                }
            },
            "autoload": {
                "files": [
                    "src/functions_include.php"
                ],
                "psr-4": {
                    "GuzzleHttp\\": "src/"
                }
            },
            "notification-url": "https://packagist.org/downloads/",
            "license": [
                "MIT"
            ],
            "authors": [
                {
                    "name": "Graham Campbell",
                    "email": "hello@gjcampbell.co.uk",
                    "homepage": "https://github.com/GrahamCampbell"
                },
                {
                    "name": "Michael Dowling",
                    "email": "mtdowling@gmail.com",
                    "homepage": "https://github.com/mtdowling"
                },
                {
                    "name": "Jeremy Lindblom",
                    "email": "jeremeamia@gmail.com",
                    "homepage": "https://github.com/jeremeamia"
                },
                {
                    "name": "George Mponos",
                    "email": "gmponos@gmail.com",
                    "homepage": "https://github.com/gmponos"
                },
                {
                    "name": "Tobias Nyholm",
                    "email": "tobias.nyholm@gmail.com",
                    "homepage": "https://github.com/Nyholm"
                },
                {
                    "name": "Márk Sági-Kazár",
                    "email": "mark.sagikazar@gmail.com",
                    "homepage": "https://github.com/sagikazarmark"
                },
                {
                    "name": "Tobias Schultze",
                    "email": "webmaster@tubo-world.de",
                    "homepage": "https://github.com/Tobion"
                }
            ],
            "description": "Guzzle is a PHP HTTP client library",
            "keywords": [
                "client",
                "curl",
                "framework",
                "http",
                "http client",
                "psr-18",
                "psr-7",
                "rest",
                "web service"
            ],
            "support": {
                "issues": "https://github.com/guzzle/guzzle/issues",
                "source": "https://github.com/guzzle/guzzle/tree/7.5.0"
            },
            "funding": [
                {
                    "url": "https://github.com/GrahamCampbell",
                    "type": "github"
                },
                {
                    "url": "https://github.com/Nyholm",
                    "type": "github"
                },
                {
                    "url": "https://tidelift.com/funding/github/packagist/guzzlehttp/guzzle",
                    "type": "tidelift"
                }
            ],
            "time": "2022-08-28T15:39:27+00:00"
        },
        {
            "name": "guzzlehttp/promises",
            "version": "1.5.2",
            "source": {
                "type": "git",
                "url": "https://github.com/guzzle/promises.git",
                "reference": "b94b2807d85443f9719887892882d0329d1e2598"
            },
            "dist": {
                "type": "zip",
                "url": "https://api.github.com/repos/guzzle/promises/zipball/b94b2807d85443f9719887892882d0329d1e2598",
                "reference": "b94b2807d85443f9719887892882d0329d1e2598",
                "shasum": ""
            },
            "require": {
                "php": ">=5.5"
            },
            "require-dev": {
                "symfony/phpunit-bridge": "^4.4 || ^5.1"
            },
            "type": "library",
            "extra": {
                "branch-alias": {
                    "dev-master": "1.5-dev"
                }
            },
            "autoload": {
                "files": [
                    "src/functions_include.php"
                ],
                "psr-4": {
                    "GuzzleHttp\\Promise\\": "src/"
                }
            },
            "notification-url": "https://packagist.org/downloads/",
            "license": [
                "MIT"
            ],
            "authors": [
                {
                    "name": "Graham Campbell",
                    "email": "hello@gjcampbell.co.uk",
                    "homepage": "https://github.com/GrahamCampbell"
                },
                {
                    "name": "Michael Dowling",
                    "email": "mtdowling@gmail.com",
                    "homepage": "https://github.com/mtdowling"
                },
                {
                    "name": "Tobias Nyholm",
                    "email": "tobias.nyholm@gmail.com",
                    "homepage": "https://github.com/Nyholm"
                },
                {
                    "name": "Tobias Schultze",
                    "email": "webmaster@tubo-world.de",
                    "homepage": "https://github.com/Tobion"
                }
            ],
            "description": "Guzzle promises library",
            "keywords": [
                "promise"
            ],
            "support": {
                "issues": "https://github.com/guzzle/promises/issues",
                "source": "https://github.com/guzzle/promises/tree/1.5.2"
            },
            "funding": [
                {
                    "url": "https://github.com/GrahamCampbell",
                    "type": "github"
                },
                {
                    "url": "https://github.com/Nyholm",
                    "type": "github"
                },
                {
                    "url": "https://tidelift.com/funding/github/packagist/guzzlehttp/promises",
                    "type": "tidelift"
                }
            ],
            "time": "2022-08-28T14:55:35+00:00"
        },
        {
            "name": "guzzlehttp/psr7",
            "version": "2.4.1",
            "source": {
                "type": "git",
                "url": "https://github.com/guzzle/psr7.git",
                "reference": "69568e4293f4fa993f3b0e51c9723e1e17c41379"
            },
            "dist": {
                "type": "zip",
                "url": "https://api.github.com/repos/guzzle/psr7/zipball/69568e4293f4fa993f3b0e51c9723e1e17c41379",
                "reference": "69568e4293f4fa993f3b0e51c9723e1e17c41379",
                "shasum": ""
            },
            "require": {
                "php": "^7.2.5 || ^8.0",
                "psr/http-factory": "^1.0",
                "psr/http-message": "^1.0",
                "ralouphie/getallheaders": "^3.0"
            },
            "provide": {
                "psr/http-factory-implementation": "1.0",
                "psr/http-message-implementation": "1.0"
            },
            "require-dev": {
                "bamarni/composer-bin-plugin": "^1.8.1",
                "http-interop/http-factory-tests": "^0.9",
                "phpunit/phpunit": "^8.5.29 || ^9.5.23"
            },
            "suggest": {
                "laminas/laminas-httphandlerrunner": "Emit PSR-7 responses"
            },
            "type": "library",
            "extra": {
                "bamarni-bin": {
                    "bin-links": true,
                    "forward-command": false
                },
                "branch-alias": {
                    "dev-master": "2.4-dev"
                }
            },
            "autoload": {
                "psr-4": {
                    "GuzzleHttp\\Psr7\\": "src/"
                }
            },
            "notification-url": "https://packagist.org/downloads/",
            "license": [
                "MIT"
            ],
            "authors": [
                {
                    "name": "Graham Campbell",
                    "email": "hello@gjcampbell.co.uk",
                    "homepage": "https://github.com/GrahamCampbell"
                },
                {
                    "name": "Michael Dowling",
                    "email": "mtdowling@gmail.com",
                    "homepage": "https://github.com/mtdowling"
                },
                {
                    "name": "George Mponos",
                    "email": "gmponos@gmail.com",
                    "homepage": "https://github.com/gmponos"
                },
                {
                    "name": "Tobias Nyholm",
                    "email": "tobias.nyholm@gmail.com",
                    "homepage": "https://github.com/Nyholm"
                },
                {
                    "name": "Márk Sági-Kazár",
                    "email": "mark.sagikazar@gmail.com",
                    "homepage": "https://github.com/sagikazarmark"
                },
                {
                    "name": "Tobias Schultze",
                    "email": "webmaster@tubo-world.de",
                    "homepage": "https://github.com/Tobion"
                },
                {
                    "name": "Márk Sági-Kazár",
                    "email": "mark.sagikazar@gmail.com",
                    "homepage": "https://sagikazarmark.hu"
                }
            ],
            "description": "PSR-7 message implementation that also provides common utility methods",
            "keywords": [
                "http",
                "message",
                "psr-7",
                "request",
                "response",
                "stream",
                "uri",
                "url"
            ],
            "support": {
                "issues": "https://github.com/guzzle/psr7/issues",
                "source": "https://github.com/guzzle/psr7/tree/2.4.1"
            },
            "funding": [
                {
                    "url": "https://github.com/GrahamCampbell",
                    "type": "github"
                },
                {
                    "url": "https://github.com/Nyholm",
                    "type": "github"
                },
                {
                    "url": "https://tidelift.com/funding/github/packagist/guzzlehttp/psr7",
                    "type": "tidelift"
                }
            ],
            "time": "2022-08-28T14:45:39+00:00"
        },
        {
            "name": "hackzilla/password-generator",
            "version": "1.6.0",
            "source": {
                "type": "git",
                "url": "https://github.com/hackzilla/password-generator.git",
                "reference": "53c13507b5b9875a07618f1f2a7db95e5b8c0638"
            },
            "dist": {
                "type": "zip",
                "url": "https://api.github.com/repos/hackzilla/password-generator/zipball/53c13507b5b9875a07618f1f2a7db95e5b8c0638",
                "reference": "53c13507b5b9875a07618f1f2a7db95e5b8c0638",
                "shasum": ""
            },
            "require": {
                "php": ">=7.1.0"
            },
            "require-dev": {
                "phpunit/phpunit": "^9.0"
            },
            "type": "library",
            "autoload": {
                "psr-4": {
                    "Hackzilla\\PasswordGenerator\\": ""
                }
            },
            "notification-url": "https://packagist.org/downloads/",
            "license": [
                "MIT"
            ],
            "authors": [
                {
                    "name": "Daniel Platt",
                    "email": "github@ofdan.co.uk",
                    "homepage": "https://www.hackzilla.org"
                }
            ],
            "description": "Password Generator Library",
            "support": {
                "issues": "https://github.com/hackzilla/password-generator/issues",
                "source": "https://github.com/hackzilla/password-generator/tree/1.6.0"
            },
            "time": "2021-01-13T23:18:24+00:00"
        },
        {
            "name": "imagine/imagine",
            "version": "1.3.2",
            "source": {
                "type": "git",
                "url": "https://github.com/php-imagine/Imagine.git",
                "reference": "ae864f26afbf8859ebd2e2b9df92d77ee175dc13"
            },
            "dist": {
                "type": "zip",
                "url": "https://api.github.com/repos/php-imagine/Imagine/zipball/ae864f26afbf8859ebd2e2b9df92d77ee175dc13",
                "reference": "ae864f26afbf8859ebd2e2b9df92d77ee175dc13",
                "shasum": ""
            },
            "require": {
                "php": ">=5.5"
            },
            "require-dev": {
                "phpunit/phpunit": "^4.8 || ^5.7 || ^6.5 || ^7.5 || ^8.4 || ^9.3"
            },
            "suggest": {
                "ext-exif": "to read EXIF metadata",
                "ext-gd": "to use the GD implementation",
                "ext-gmagick": "to use the Gmagick implementation",
                "ext-imagick": "to use the Imagick implementation"
            },
            "type": "library",
            "extra": {
                "branch-alias": {
                    "dev-develop": "1.x-dev"
                }
            },
            "autoload": {
                "psr-4": {
                    "Imagine\\": "src/"
                }
            },
            "notification-url": "https://packagist.org/downloads/",
            "license": [
                "MIT"
            ],
            "authors": [
                {
                    "name": "Bulat Shakirzyanov",
                    "email": "mallluhuct@gmail.com",
                    "homepage": "http://avalanche123.com"
                }
            ],
            "description": "Image processing for PHP 5.3",
            "homepage": "http://imagine.readthedocs.org/",
            "keywords": [
                "drawing",
                "graphics",
                "image manipulation",
                "image processing"
            ],
            "support": {
                "issues": "https://github.com/php-imagine/Imagine/issues",
                "source": "https://github.com/php-imagine/Imagine/tree/1.3.2"
            },
            "time": "2022-04-01T11:58:30+00:00"
        },
        {
            "name": "justinrainbow/json-schema",
            "version": "5.2.12",
            "source": {
                "type": "git",
                "url": "https://github.com/justinrainbow/json-schema.git",
                "reference": "ad87d5a5ca981228e0e205c2bc7dfb8e24559b60"
            },
            "dist": {
                "type": "zip",
                "url": "https://api.github.com/repos/justinrainbow/json-schema/zipball/ad87d5a5ca981228e0e205c2bc7dfb8e24559b60",
                "reference": "ad87d5a5ca981228e0e205c2bc7dfb8e24559b60",
                "shasum": ""
            },
            "require": {
                "php": ">=5.3.3"
            },
            "require-dev": {
                "friendsofphp/php-cs-fixer": "~2.2.20||~2.15.1",
                "json-schema/json-schema-test-suite": "1.2.0",
                "phpunit/phpunit": "^4.8.35"
            },
            "bin": [
                "bin/validate-json"
            ],
            "type": "library",
            "extra": {
                "branch-alias": {
                    "dev-master": "5.0.x-dev"
                }
            },
            "autoload": {
                "psr-4": {
                    "JsonSchema\\": "src/JsonSchema/"
                }
            },
            "notification-url": "https://packagist.org/downloads/",
            "license": [
                "MIT"
            ],
            "authors": [
                {
                    "name": "Bruno Prieto Reis",
                    "email": "bruno.p.reis@gmail.com"
                },
                {
                    "name": "Justin Rainbow",
                    "email": "justin.rainbow@gmail.com"
                },
                {
                    "name": "Igor Wiedler",
                    "email": "igor@wiedler.ch"
                },
                {
                    "name": "Robert Schönthal",
                    "email": "seroscho@googlemail.com"
                }
            ],
            "description": "A library to validate a json schema.",
            "homepage": "https://github.com/justinrainbow/json-schema",
            "keywords": [
                "json",
                "schema"
            ],
            "support": {
                "issues": "https://github.com/justinrainbow/json-schema/issues",
                "source": "https://github.com/justinrainbow/json-schema/tree/5.2.12"
            },
            "time": "2022-04-13T08:02:27+00:00"
        },
        {
            "name": "laminas/laminas-loader",
            "version": "2.8.0",
            "source": {
                "type": "git",
                "url": "https://github.com/laminas/laminas-loader.git",
                "reference": "d0589ec9dd48365fd95ad10d1c906efd7711c16b"
            },
            "dist": {
                "type": "zip",
                "url": "https://api.github.com/repos/laminas/laminas-loader/zipball/d0589ec9dd48365fd95ad10d1c906efd7711c16b",
                "reference": "d0589ec9dd48365fd95ad10d1c906efd7711c16b",
                "shasum": ""
            },
            "require": {
                "php": "^7.3 || ~8.0.0 || ~8.1.0"
            },
            "conflict": {
                "zendframework/zend-loader": "*"
            },
            "require-dev": {
                "laminas/laminas-coding-standard": "~2.2.1",
                "phpunit/phpunit": "^9.3"
            },
            "type": "library",
            "autoload": {
                "psr-4": {
                    "Laminas\\Loader\\": "src/"
                }
            },
            "notification-url": "https://packagist.org/downloads/",
            "license": [
                "BSD-3-Clause"
            ],
            "description": "Autoloading and plugin loading strategies",
            "homepage": "https://laminas.dev",
            "keywords": [
                "laminas",
                "loader"
            ],
            "support": {
                "chat": "https://laminas.dev/chat",
                "docs": "https://docs.laminas.dev/laminas-loader/",
                "forum": "https://discourse.laminas.dev",
                "issues": "https://github.com/laminas/laminas-loader/issues",
                "rss": "https://github.com/laminas/laminas-loader/releases.atom",
                "source": "https://github.com/laminas/laminas-loader"
            },
            "funding": [
                {
                    "url": "https://funding.communitybridge.org/projects/laminas-project",
                    "type": "community_bridge"
                }
            ],
            "time": "2021-09-02T18:30:53+00:00"
        },
        {
            "name": "laminas/laminas-mail",
            "version": "2.17.0",
            "source": {
                "type": "git",
                "url": "https://github.com/laminas/laminas-mail.git",
                "reference": "bf7504247d5a110d941efa8eb4815f5292a8dc56"
            },
            "dist": {
                "type": "zip",
                "url": "https://api.github.com/repos/laminas/laminas-mail/zipball/bf7504247d5a110d941efa8eb4815f5292a8dc56",
                "reference": "bf7504247d5a110d941efa8eb4815f5292a8dc56",
                "shasum": ""
            },
            "require": {
                "ext-iconv": "*",
                "laminas/laminas-loader": "^2.8.0",
                "laminas/laminas-mime": "^2.9.1",
                "laminas/laminas-stdlib": "^3.11.0",
                "laminas/laminas-validator": "^2.23.0",
                "php": "~8.0.0 || ~8.1.0",
                "symfony/polyfill-intl-idn": "^1.26.0",
                "symfony/polyfill-mbstring": "^1.16.0",
                "webmozart/assert": "^1.11.0"
            },
            "require-dev": {
                "laminas/laminas-coding-standard": "~2.3.0",
                "laminas/laminas-crypt": "^3.8.0",
                "laminas/laminas-db": "^2.15.0",
                "laminas/laminas-servicemanager": "^3.16.0",
                "phpunit/phpunit": "^9.5.21",
                "psalm/plugin-phpunit": "^0.17.0",
                "symfony/process": "^6.0.11",
                "vimeo/psalm": "^4.26.0"
            },
            "suggest": {
                "laminas/laminas-crypt": "^3.8 Crammd5 support in SMTP Auth",
                "laminas/laminas-servicemanager": "^3.16 when using SMTP to deliver messages"
            },
            "type": "library",
            "extra": {
                "laminas": {
                    "component": "Laminas\\Mail",
                    "config-provider": "Laminas\\Mail\\ConfigProvider"
                }
            },
            "autoload": {
                "psr-4": {
                    "Laminas\\Mail\\": "src/"
                }
            },
            "notification-url": "https://packagist.org/downloads/",
            "license": [
                "BSD-3-Clause"
            ],
            "description": "Provides generalized functionality to compose and send both text and MIME-compliant multipart e-mail messages",
            "homepage": "https://laminas.dev",
            "keywords": [
                "laminas",
                "mail"
            ],
            "support": {
                "chat": "https://laminas.dev/chat",
                "docs": "https://docs.laminas.dev/laminas-mail/",
                "forum": "https://discourse.laminas.dev",
                "issues": "https://github.com/laminas/laminas-mail/issues",
                "rss": "https://github.com/laminas/laminas-mail/releases.atom",
                "source": "https://github.com/laminas/laminas-mail"
            },
            "funding": [
                {
                    "url": "https://funding.communitybridge.org/projects/laminas-project",
                    "type": "community_bridge"
                }
            ],
            "time": "2022-08-06T12:27:12+00:00"
        },
        {
            "name": "laminas/laminas-mime",
            "version": "2.9.1",
            "source": {
                "type": "git",
                "url": "https://github.com/laminas/laminas-mime.git",
                "reference": "72d21a1b4bb7086d4a4d7058c0abca180b209184"
            },
            "dist": {
                "type": "zip",
                "url": "https://api.github.com/repos/laminas/laminas-mime/zipball/72d21a1b4bb7086d4a4d7058c0abca180b209184",
                "reference": "72d21a1b4bb7086d4a4d7058c0abca180b209184",
                "shasum": ""
            },
            "require": {
                "laminas/laminas-stdlib": "^2.7 || ^3.0",
                "php": "^7.3 || ~8.0.0 || ~8.1.0"
            },
            "conflict": {
                "zendframework/zend-mime": "*"
            },
            "require-dev": {
                "laminas/laminas-coding-standard": "~2.2.1",
                "laminas/laminas-mail": "^2.12",
                "phpunit/phpunit": "^9.3"
            },
            "suggest": {
                "laminas/laminas-mail": "Laminas\\Mail component"
            },
            "type": "library",
            "autoload": {
                "psr-4": {
                    "Laminas\\Mime\\": "src/"
                }
            },
            "notification-url": "https://packagist.org/downloads/",
            "license": [
                "BSD-3-Clause"
            ],
            "description": "Create and parse MIME messages and parts",
            "homepage": "https://laminas.dev",
            "keywords": [
                "laminas",
                "mime"
            ],
            "support": {
                "chat": "https://laminas.dev/chat",
                "docs": "https://docs.laminas.dev/laminas-mime/",
                "forum": "https://discourse.laminas.dev",
                "issues": "https://github.com/laminas/laminas-mime/issues",
                "rss": "https://github.com/laminas/laminas-mime/releases.atom",
                "source": "https://github.com/laminas/laminas-mime"
            },
            "funding": [
                {
                    "url": "https://funding.communitybridge.org/projects/laminas-project",
                    "type": "community_bridge"
                }
            ],
            "time": "2021-09-20T21:19:24+00:00"
        },
        {
            "name": "laminas/laminas-servicemanager",
            "version": "3.16.0",
            "source": {
                "type": "git",
                "url": "https://github.com/laminas/laminas-servicemanager.git",
                "reference": "863c66733740cd36ebf5e700f4258ef2c68a2a24"
            },
            "dist": {
                "type": "zip",
                "url": "https://api.github.com/repos/laminas/laminas-servicemanager/zipball/863c66733740cd36ebf5e700f4258ef2c68a2a24",
                "reference": "863c66733740cd36ebf5e700f4258ef2c68a2a24",
                "shasum": ""
            },
            "require": {
                "laminas/laminas-stdlib": "^3.2.1",
                "php": "~7.4.0 || ~8.0.0 || ~8.1.0",
                "psr/container": "^1.0"
            },
            "conflict": {
                "ext-psr": "*",
                "laminas/laminas-code": "<3.3.1",
                "zendframework/zend-code": "<3.3.1",
                "zendframework/zend-servicemanager": "*"
            },
            "provide": {
                "psr/container-implementation": "^1.0"
            },
            "replace": {
                "container-interop/container-interop": "^1.2.0"
            },
            "require-dev": {
                "composer/package-versions-deprecated": "^1.0",
                "laminas/laminas-coding-standard": "~2.3.0",
                "laminas/laminas-container-config-test": "^0.7",
                "laminas/laminas-dependency-plugin": "^2.1.2",
                "mikey179/vfsstream": "^1.6.10@alpha",
                "ocramius/proxy-manager": "^2.11",
                "phpbench/phpbench": "^1.1",
                "phpspec/prophecy-phpunit": "^2.0",
                "phpunit/phpunit": "^9.5.5",
                "psalm/plugin-phpunit": "^0.17.0",
                "vimeo/psalm": "^4.8"
            },
            "suggest": {
                "ocramius/proxy-manager": "ProxyManager ^2.1.1 to handle lazy initialization of services"
            },
            "bin": [
                "bin/generate-deps-for-config-factory",
                "bin/generate-factory-for-class"
            ],
            "type": "library",
            "autoload": {
                "files": [
                    "src/autoload.php"
                ],
                "psr-4": {
                    "Laminas\\ServiceManager\\": "src/"
                }
            },
            "notification-url": "https://packagist.org/downloads/",
            "license": [
                "BSD-3-Clause"
            ],
            "description": "Factory-Driven Dependency Injection Container",
            "homepage": "https://laminas.dev",
            "keywords": [
                "PSR-11",
                "dependency-injection",
                "di",
                "dic",
                "laminas",
                "service-manager",
                "servicemanager"
            ],
            "support": {
                "chat": "https://laminas.dev/chat",
                "docs": "https://docs.laminas.dev/laminas-servicemanager/",
                "forum": "https://discourse.laminas.dev",
                "issues": "https://github.com/laminas/laminas-servicemanager/issues",
                "rss": "https://github.com/laminas/laminas-servicemanager/releases.atom",
                "source": "https://github.com/laminas/laminas-servicemanager"
            },
            "funding": [
                {
                    "url": "https://funding.communitybridge.org/projects/laminas-project",
                    "type": "community_bridge"
                }
            ],
            "time": "2022-07-27T14:58:17+00:00"
        },
        {
            "name": "laminas/laminas-stdlib",
            "version": "3.13.0",
            "source": {
                "type": "git",
                "url": "https://github.com/laminas/laminas-stdlib.git",
                "reference": "66a6d03c381f6c9f1dd988bf8244f9afb9380d76"
            },
            "dist": {
                "type": "zip",
                "url": "https://api.github.com/repos/laminas/laminas-stdlib/zipball/66a6d03c381f6c9f1dd988bf8244f9afb9380d76",
                "reference": "66a6d03c381f6c9f1dd988bf8244f9afb9380d76",
                "shasum": ""
            },
            "require": {
                "php": "^7.4 || ~8.0.0 || ~8.1.0"
            },
            "conflict": {
                "zendframework/zend-stdlib": "*"
            },
            "require-dev": {
                "laminas/laminas-coding-standard": "~2.3.0",
                "phpbench/phpbench": "^1.2.6",
                "phpstan/phpdoc-parser": "^0.5.4",
                "phpunit/phpunit": "^9.5.23",
                "psalm/plugin-phpunit": "^0.17.0",
                "vimeo/psalm": "^4.26"
            },
            "type": "library",
            "autoload": {
                "psr-4": {
                    "Laminas\\Stdlib\\": "src/"
                }
            },
            "notification-url": "https://packagist.org/downloads/",
            "license": [
                "BSD-3-Clause"
            ],
            "description": "SPL extensions, array utilities, error handlers, and more",
            "homepage": "https://laminas.dev",
            "keywords": [
                "laminas",
                "stdlib"
            ],
            "support": {
                "chat": "https://laminas.dev/chat",
                "docs": "https://docs.laminas.dev/laminas-stdlib/",
                "forum": "https://discourse.laminas.dev",
                "issues": "https://github.com/laminas/laminas-stdlib/issues",
                "rss": "https://github.com/laminas/laminas-stdlib/releases.atom",
                "source": "https://github.com/laminas/laminas-stdlib"
            },
            "funding": [
                {
                    "url": "https://funding.communitybridge.org/projects/laminas-project",
                    "type": "community_bridge"
                }
            ],
            "time": "2022-08-24T13:56:50+00:00"
        },
        {
            "name": "laminas/laminas-validator",
            "version": "2.23.0",
            "source": {
                "type": "git",
                "url": "https://github.com/laminas/laminas-validator.git",
                "reference": "6d61b6cc3b222f13807a18d9247cdfb084958b03"
            },
            "dist": {
                "type": "zip",
                "url": "https://api.github.com/repos/laminas/laminas-validator/zipball/6d61b6cc3b222f13807a18d9247cdfb084958b03",
                "reference": "6d61b6cc3b222f13807a18d9247cdfb084958b03",
                "shasum": ""
            },
            "require": {
                "laminas/laminas-servicemanager": "^3.12.0",
                "laminas/laminas-stdlib": "^3.10",
                "php": "^7.4 || ~8.0.0 || ~8.1.0"
            },
            "conflict": {
                "zendframework/zend-validator": "*"
            },
            "require-dev": {
                "laminas/laminas-coding-standard": "~2.3.0",
                "laminas/laminas-db": "^2.7",
                "laminas/laminas-filter": "^2.14.0",
                "laminas/laminas-http": "^2.14.2",
                "laminas/laminas-i18n": "^2.15.0",
                "laminas/laminas-session": "^2.12.1",
                "laminas/laminas-uri": "^2.9.1",
                "phpspec/prophecy-phpunit": "^2.0",
                "phpunit/phpunit": "^9.5.21",
                "psalm/plugin-phpunit": "^0.17.0",
                "psr/http-client": "^1.0",
                "psr/http-factory": "^1.0",
                "psr/http-message": "^1.0",
                "vimeo/psalm": "^4.24.0"
            },
            "suggest": {
                "laminas/laminas-db": "Laminas\\Db component, required by the (No)RecordExists validator",
                "laminas/laminas-filter": "Laminas\\Filter component, required by the Digits validator",
                "laminas/laminas-i18n": "Laminas\\I18n component to allow translation of validation error messages",
                "laminas/laminas-i18n-resources": "Translations of validator messages",
                "laminas/laminas-servicemanager": "Laminas\\ServiceManager component to allow using the ValidatorPluginManager and validator chains",
                "laminas/laminas-session": "Laminas\\Session component, ^2.8; required by the Csrf validator",
                "laminas/laminas-uri": "Laminas\\Uri component, required by the Uri and Sitemap\\Loc validators",
                "psr/http-message": "psr/http-message, required when validating PSR-7 UploadedFileInterface instances via the Upload and UploadFile validators"
            },
            "type": "library",
            "extra": {
                "laminas": {
                    "component": "Laminas\\Validator",
                    "config-provider": "Laminas\\Validator\\ConfigProvider"
                }
            },
            "autoload": {
                "psr-4": {
                    "Laminas\\Validator\\": "src/"
                }
            },
            "notification-url": "https://packagist.org/downloads/",
            "license": [
                "BSD-3-Clause"
            ],
            "description": "Validation classes for a wide range of domains, and the ability to chain validators to create complex validation criteria",
            "homepage": "https://laminas.dev",
            "keywords": [
                "laminas",
                "validator"
            ],
            "support": {
                "chat": "https://laminas.dev/chat",
                "docs": "https://docs.laminas.dev/laminas-validator/",
                "forum": "https://discourse.laminas.dev",
                "issues": "https://github.com/laminas/laminas-validator/issues",
                "rss": "https://github.com/laminas/laminas-validator/releases.atom",
                "source": "https://github.com/laminas/laminas-validator"
            },
            "funding": [
                {
                    "url": "https://funding.communitybridge.org/projects/laminas-project",
                    "type": "community_bridge"
                }
            ],
            "time": "2022-07-27T19:17:59+00:00"
        },
        {
            "name": "laravel/serializable-closure",
            "version": "v1.2.1",
            "source": {
                "type": "git",
                "url": "https://github.com/laravel/serializable-closure.git",
                "reference": "d78fd36ba031a1a695ea5a406f29996948d7011b"
            },
            "dist": {
                "type": "zip",
                "url": "https://api.github.com/repos/laravel/serializable-closure/zipball/d78fd36ba031a1a695ea5a406f29996948d7011b",
                "reference": "d78fd36ba031a1a695ea5a406f29996948d7011b",
                "shasum": ""
            },
            "require": {
                "php": "^7.3|^8.0"
            },
            "require-dev": {
                "nesbot/carbon": "^2.61",
                "pestphp/pest": "^1.21.3",
                "phpstan/phpstan": "^1.8.2",
                "symfony/var-dumper": "^5.4.11"
            },
            "type": "library",
            "extra": {
                "branch-alias": {
                    "dev-master": "1.x-dev"
                }
            },
            "autoload": {
                "psr-4": {
                    "Laravel\\SerializableClosure\\": "src/"
                }
            },
            "notification-url": "https://packagist.org/downloads/",
            "license": [
                "MIT"
            ],
            "authors": [
                {
                    "name": "Taylor Otwell",
                    "email": "taylor@laravel.com"
                },
                {
                    "name": "Nuno Maduro",
                    "email": "nuno@laravel.com"
                }
            ],
            "description": "Laravel Serializable Closure provides an easy and secure way to serialize closures in PHP.",
            "keywords": [
                "closure",
                "laravel",
                "serializable"
            ],
            "support": {
                "issues": "https://github.com/laravel/serializable-closure/issues",
                "source": "https://github.com/laravel/serializable-closure"
            },
            "time": "2022-08-26T15:25:27+00:00"
        },
        {
            "name": "league/flysystem",
            "version": "2.4.5",
            "source": {
                "type": "git",
                "url": "https://github.com/thephpleague/flysystem.git",
                "reference": "9392c5f1df57d865c406ee65e5012d566686be12"
            },
            "dist": {
                "type": "zip",
                "url": "https://api.github.com/repos/thephpleague/flysystem/zipball/9392c5f1df57d865c406ee65e5012d566686be12",
                "reference": "9392c5f1df57d865c406ee65e5012d566686be12",
                "shasum": ""
            },
            "require": {
                "ext-json": "*",
                "league/mime-type-detection": "^1.0.0",
                "php": "^7.2 || ^8.0"
            },
            "conflict": {
                "guzzlehttp/ringphp": "<1.1.1"
            },
            "require-dev": {
                "async-aws/s3": "^1.5",
                "async-aws/simple-s3": "^1.0",
                "aws/aws-sdk-php": "^3.132.4",
                "composer/semver": "^3.0",
                "ext-fileinfo": "*",
                "ext-ftp": "*",
                "friendsofphp/php-cs-fixer": "^3.2",
                "google/cloud-storage": "^1.23",
                "phpseclib/phpseclib": "^2.0",
                "phpstan/phpstan": "^0.12.26",
                "phpunit/phpunit": "^8.5 || ^9.4",
                "sabre/dav": "^4.1"
            },
            "type": "library",
            "autoload": {
                "psr-4": {
                    "League\\Flysystem\\": "src"
                }
            },
            "notification-url": "https://packagist.org/downloads/",
            "license": [
                "MIT"
            ],
            "authors": [
                {
                    "name": "Frank de Jonge",
                    "email": "info@frankdejonge.nl"
                }
            ],
            "description": "File storage abstraction for PHP",
            "keywords": [
                "WebDAV",
                "aws",
                "cloud",
                "file",
                "files",
                "filesystem",
                "filesystems",
                "ftp",
                "s3",
                "sftp",
                "storage"
            ],
            "support": {
                "issues": "https://github.com/thephpleague/flysystem/issues",
                "source": "https://github.com/thephpleague/flysystem/tree/2.4.5"
            },
            "funding": [
                {
                    "url": "https://offset.earth/frankdejonge",
                    "type": "custom"
                },
                {
                    "url": "https://github.com/frankdejonge",
                    "type": "github"
                },
                {
                    "url": "https://tidelift.com/funding/github/packagist/league/flysystem",
                    "type": "tidelift"
                }
            ],
            "time": "2022-04-25T18:39:39+00:00"
        },
        {
            "name": "league/flysystem-memory",
            "version": "2.0.6",
            "source": {
                "type": "git",
                "url": "https://github.com/thephpleague/flysystem-memory.git",
                "reference": "f644026c705b8a501543f38cb8b745a603aa4952"
            },
            "dist": {
                "type": "zip",
                "url": "https://api.github.com/repos/thephpleague/flysystem-memory/zipball/f644026c705b8a501543f38cb8b745a603aa4952",
                "reference": "f644026c705b8a501543f38cb8b745a603aa4952",
                "shasum": ""
            },
            "require": {
                "ext-fileinfo": "*",
                "league/flysystem": "^2.0.0",
                "php": "^7.2 || ^8.0"
            },
            "type": "library",
            "autoload": {
                "psr-4": {
                    "League\\Flysystem\\InMemory\\": ""
                }
            },
            "notification-url": "https://packagist.org/downloads/",
            "license": [
                "MIT"
            ],
            "authors": [
                {
                    "name": "Frank de Jonge",
                    "email": "info@frankdejonge.nl"
                }
            ],
            "description": "In-memory filesystem adapter for Flysystem.",
            "keywords": [
                "Flysystem",
                "file",
                "files",
                "filesystem",
                "memory"
            ],
            "support": {
                "issues": "https://github.com/thephpleague/flysystem-memory/issues",
                "source": "https://github.com/thephpleague/flysystem-memory/tree/2.0.6"
            },
            "time": "2021-02-12T19:24:17+00:00"
        },
        {
            "name": "league/mime-type-detection",
            "version": "1.11.0",
            "source": {
                "type": "git",
                "url": "https://github.com/thephpleague/mime-type-detection.git",
                "reference": "ff6248ea87a9f116e78edd6002e39e5128a0d4dd"
            },
            "dist": {
                "type": "zip",
                "url": "https://api.github.com/repos/thephpleague/mime-type-detection/zipball/ff6248ea87a9f116e78edd6002e39e5128a0d4dd",
                "reference": "ff6248ea87a9f116e78edd6002e39e5128a0d4dd",
                "shasum": ""
            },
            "require": {
                "ext-fileinfo": "*",
                "php": "^7.2 || ^8.0"
            },
            "require-dev": {
                "friendsofphp/php-cs-fixer": "^3.2",
                "phpstan/phpstan": "^0.12.68",
                "phpunit/phpunit": "^8.5.8 || ^9.3"
            },
            "type": "library",
            "autoload": {
                "psr-4": {
                    "League\\MimeTypeDetection\\": "src"
                }
            },
            "notification-url": "https://packagist.org/downloads/",
            "license": [
                "MIT"
            ],
            "authors": [
                {
                    "name": "Frank de Jonge",
                    "email": "info@frankdejonge.nl"
                }
            ],
            "description": "Mime-type detection for Flysystem",
            "support": {
                "issues": "https://github.com/thephpleague/mime-type-detection/issues",
                "source": "https://github.com/thephpleague/mime-type-detection/tree/1.11.0"
            },
            "funding": [
                {
                    "url": "https://github.com/frankdejonge",
                    "type": "github"
                },
                {
                    "url": "https://tidelift.com/funding/github/packagist/league/flysystem",
                    "type": "tidelift"
                }
            ],
            "time": "2022-04-17T13:12:02+00:00"
        },
        {
            "name": "matthiasmullie/minify",
            "version": "1.3.69",
            "source": {
                "type": "git",
                "url": "https://github.com/matthiasmullie/minify.git",
                "reference": "a61c949cccd086808063611ef9698eabe42ef22f"
            },
            "dist": {
                "type": "zip",
                "url": "https://api.github.com/repos/matthiasmullie/minify/zipball/a61c949cccd086808063611ef9698eabe42ef22f",
                "reference": "a61c949cccd086808063611ef9698eabe42ef22f",
                "shasum": ""
            },
            "require": {
                "ext-pcre": "*",
                "matthiasmullie/path-converter": "~1.1",
                "php": ">=5.3.0"
            },
            "require-dev": {
                "friendsofphp/php-cs-fixer": "~2.0",
                "matthiasmullie/scrapbook": "dev-master",
                "phpunit/phpunit": ">=4.8"
            },
            "suggest": {
                "psr/cache-implementation": "Cache implementation to use with Minify::cache"
            },
            "bin": [
                "bin/minifycss",
                "bin/minifyjs"
            ],
            "type": "library",
            "autoload": {
                "psr-4": {
                    "MatthiasMullie\\Minify\\": "src/"
                }
            },
            "notification-url": "https://packagist.org/downloads/",
            "license": [
                "MIT"
            ],
            "authors": [
                {
                    "name": "Matthias Mullie",
                    "email": "minify@mullie.eu",
                    "homepage": "http://www.mullie.eu",
                    "role": "Developer"
                }
            ],
            "description": "CSS & JavaScript minifier, in PHP. Removes whitespace, strips comments, combines files (incl. @import statements and small assets in CSS files), and optimizes/shortens a few common programming patterns.",
            "homepage": "http://www.minifier.org",
            "keywords": [
                "JS",
                "css",
                "javascript",
                "minifier",
                "minify"
            ],
            "support": {
                "issues": "https://github.com/matthiasmullie/minify/issues",
                "source": "https://github.com/matthiasmullie/minify/tree/1.3.69"
            },
            "funding": [
                {
                    "url": "https://github.com/matthiasmullie",
                    "type": "github"
                }
            ],
            "time": "2022-08-01T09:00:18+00:00"
        },
        {
            "name": "matthiasmullie/path-converter",
            "version": "1.1.3",
            "source": {
                "type": "git",
                "url": "https://github.com/matthiasmullie/path-converter.git",
                "reference": "e7d13b2c7e2f2268e1424aaed02085518afa02d9"
            },
            "dist": {
                "type": "zip",
                "url": "https://api.github.com/repos/matthiasmullie/path-converter/zipball/e7d13b2c7e2f2268e1424aaed02085518afa02d9",
                "reference": "e7d13b2c7e2f2268e1424aaed02085518afa02d9",
                "shasum": ""
            },
            "require": {
                "ext-pcre": "*",
                "php": ">=5.3.0"
            },
            "require-dev": {
                "phpunit/phpunit": "~4.8"
            },
            "type": "library",
            "autoload": {
                "psr-4": {
                    "MatthiasMullie\\PathConverter\\": "src/"
                }
            },
            "notification-url": "https://packagist.org/downloads/",
            "license": [
                "MIT"
            ],
            "authors": [
                {
                    "name": "Matthias Mullie",
                    "email": "pathconverter@mullie.eu",
                    "homepage": "http://www.mullie.eu",
                    "role": "Developer"
                }
            ],
            "description": "Relative path converter",
            "homepage": "http://github.com/matthiasmullie/path-converter",
            "keywords": [
                "converter",
                "path",
                "paths",
                "relative"
            ],
            "support": {
                "issues": "https://github.com/matthiasmullie/path-converter/issues",
                "source": "https://github.com/matthiasmullie/path-converter/tree/1.1.3"
            },
            "time": "2019-02-05T23:41:09+00:00"
        },
        {
            "name": "michelf/php-markdown",
            "version": "1.9.1",
            "source": {
                "type": "git",
                "url": "https://github.com/michelf/php-markdown.git",
                "reference": "5024d623c1a057dcd2d076d25b7d270a1d0d55f3"
            },
            "dist": {
                "type": "zip",
                "url": "https://api.github.com/repos/michelf/php-markdown/zipball/5024d623c1a057dcd2d076d25b7d270a1d0d55f3",
                "reference": "5024d623c1a057dcd2d076d25b7d270a1d0d55f3",
                "shasum": ""
            },
            "require": {
                "php": ">=5.3.0"
            },
            "require-dev": {
                "phpunit/phpunit": ">=4.3 <5.8"
            },
            "type": "library",
            "autoload": {
                "psr-4": {
                    "Michelf\\": "Michelf/"
                }
            },
            "notification-url": "https://packagist.org/downloads/",
            "license": [
                "BSD-3-Clause"
            ],
            "authors": [
                {
                    "name": "Michel Fortin",
                    "email": "michel.fortin@michelf.ca",
                    "homepage": "https://michelf.ca/",
                    "role": "Developer"
                },
                {
                    "name": "John Gruber",
                    "homepage": "https://daringfireball.net/"
                }
            ],
            "description": "PHP Markdown",
            "homepage": "https://michelf.ca/projects/php-markdown/",
            "keywords": [
                "markdown"
            ],
            "support": {
                "issues": "https://github.com/michelf/php-markdown/issues",
                "source": "https://github.com/michelf/php-markdown/tree/1.9.1"
            },
            "time": "2021-11-24T02:52:38+00:00"
        },
        {
            "name": "misd/linkify",
            "version": "v1.1.4",
            "source": {
                "type": "git",
                "url": "https://github.com/misd-service-development/php-linkify.git",
                "reference": "3481b148806a23b4001712de645247a1a4dcc10a"
            },
            "dist": {
                "type": "zip",
                "url": "https://api.github.com/repos/misd-service-development/php-linkify/zipball/3481b148806a23b4001712de645247a1a4dcc10a",
                "reference": "3481b148806a23b4001712de645247a1a4dcc10a",
                "shasum": ""
            },
            "require": {
                "php": ">=5.3.0"
            },
            "require-dev": {
                "phpunit/phpunit": "^4.0 || ^5.0"
            },
            "type": "library",
            "extra": {
                "branch-alias": {
                    "dev-master": "1.1.x-dev"
                }
            },
            "autoload": {
                "psr-4": {
                    "Misd\\Linkify\\": "src/Misd/Linkify"
                }
            },
            "notification-url": "https://packagist.org/downloads/",
            "license": [
                "MIT"
            ],
            "description": "Converts URLs and email addresses in text into HTML links",
            "homepage": "https://github.com/misd-service-development/php-linkify",
            "keywords": [
                "convert",
                "email address",
                "link",
                "url"
            ],
            "support": {
                "issues": "https://github.com/misd-service-development/php-linkify/issues",
                "source": "https://github.com/misd-service-development/php-linkify/tree/v1.1.4"
            },
            "time": "2017-08-17T08:33:35+00:00"
        },
        {
            "name": "monolog/monolog",
            "version": "2.8.0",
            "source": {
                "type": "git",
                "url": "https://github.com/Seldaek/monolog.git",
                "reference": "720488632c590286b88b80e62aa3d3d551ad4a50"
            },
            "dist": {
                "type": "zip",
                "url": "https://api.github.com/repos/Seldaek/monolog/zipball/720488632c590286b88b80e62aa3d3d551ad4a50",
                "reference": "720488632c590286b88b80e62aa3d3d551ad4a50",
                "shasum": ""
            },
            "require": {
                "php": ">=7.2",
                "psr/log": "^1.0.1 || ^2.0 || ^3.0"
            },
            "provide": {
                "psr/log-implementation": "1.0.0 || 2.0.0 || 3.0.0"
            },
            "require-dev": {
                "aws/aws-sdk-php": "^2.4.9 || ^3.0",
                "doctrine/couchdb": "~1.0@dev",
                "elasticsearch/elasticsearch": "^7 || ^8",
                "ext-json": "*",
                "graylog2/gelf-php": "^1.4.2",
                "guzzlehttp/guzzle": "^7.4",
                "guzzlehttp/psr7": "^2.2",
                "mongodb/mongodb": "^1.8",
                "php-amqplib/php-amqplib": "~2.4 || ^3",
                "phpspec/prophecy": "^1.15",
                "phpstan/phpstan": "^0.12.91",
                "phpunit/phpunit": "^8.5.14",
                "predis/predis": "^1.1 || ^2.0",
                "rollbar/rollbar": "^1.3 || ^2 || ^3",
                "ruflin/elastica": "^7",
                "swiftmailer/swiftmailer": "^5.3|^6.0",
                "symfony/mailer": "^5.4 || ^6",
                "symfony/mime": "^5.4 || ^6"
            },
            "suggest": {
                "aws/aws-sdk-php": "Allow sending log messages to AWS services like DynamoDB",
                "doctrine/couchdb": "Allow sending log messages to a CouchDB server",
                "elasticsearch/elasticsearch": "Allow sending log messages to an Elasticsearch server via official client",
                "ext-amqp": "Allow sending log messages to an AMQP server (1.0+ required)",
                "ext-curl": "Required to send log messages using the IFTTTHandler, the LogglyHandler, the SendGridHandler, the SlackWebhookHandler or the TelegramBotHandler",
                "ext-mbstring": "Allow to work properly with unicode symbols",
                "ext-mongodb": "Allow sending log messages to a MongoDB server (via driver)",
                "ext-openssl": "Required to send log messages using SSL",
                "ext-sockets": "Allow sending log messages to a Syslog server (via UDP driver)",
                "graylog2/gelf-php": "Allow sending log messages to a GrayLog2 server",
                "mongodb/mongodb": "Allow sending log messages to a MongoDB server (via library)",
                "php-amqplib/php-amqplib": "Allow sending log messages to an AMQP server using php-amqplib",
                "rollbar/rollbar": "Allow sending log messages to Rollbar",
                "ruflin/elastica": "Allow sending log messages to an Elastic Search server"
            },
            "type": "library",
            "extra": {
                "branch-alias": {
                    "dev-main": "2.x-dev"
                }
            },
            "autoload": {
                "psr-4": {
                    "Monolog\\": "src/Monolog"
                }
            },
            "notification-url": "https://packagist.org/downloads/",
            "license": [
                "MIT"
            ],
            "authors": [
                {
                    "name": "Jordi Boggiano",
                    "email": "j.boggiano@seld.be",
                    "homepage": "https://seld.be"
                }
            ],
            "description": "Sends your logs to files, sockets, inboxes, databases and various web services",
            "homepage": "https://github.com/Seldaek/monolog",
            "keywords": [
                "log",
                "logging",
                "psr-3"
            ],
            "support": {
                "issues": "https://github.com/Seldaek/monolog/issues",
                "source": "https://github.com/Seldaek/monolog/tree/2.8.0"
            },
            "funding": [
                {
                    "url": "https://github.com/Seldaek",
                    "type": "github"
                },
                {
                    "url": "https://tidelift.com/funding/github/packagist/monolog/monolog",
                    "type": "tidelift"
                }
            ],
            "time": "2022-07-24T11:55:47+00:00"
        },
        {
            "name": "npm-asset/cropperjs",
            "version": "1.5.12",
            "dist": {
                "type": "tar",
                "url": "https://registry.npmjs.org/cropperjs/-/cropperjs-1.5.12.tgz"
            },
            "type": "npm-asset",
            "license": [
                "MIT"
            ]
        },
        {
            "name": "npm-asset/jquery",
            "version": "3.6.1",
            "dist": {
                "type": "tar",
                "url": "https://registry.npmjs.org/jquery/-/jquery-3.6.1.tgz"
            },
            "type": "npm-asset",
            "license": [
                "MIT"
            ]
        },
        {
            "name": "npm-asset/jquery-colorbox",
            "version": "1.6.4",
            "dist": {
                "type": "tar",
                "url": "https://registry.npmjs.org/jquery-colorbox/-/jquery-colorbox-1.6.4.tgz"
            },
            "require": {
                "npm-asset/jquery": ">=1.3.2"
            },
            "type": "npm-asset",
            "license": [
                "MIT"
            ]
        },
        {
            "name": "npm-asset/jquery-cropper",
            "version": "1.0.1",
            "dist": {
                "type": "tar",
                "url": "https://registry.npmjs.org/jquery-cropper/-/jquery-cropper-1.0.1.tgz"
            },
            "type": "npm-asset",
            "license": [
                "MIT"
            ]
        },
        {
            "name": "npm-asset/jquery-ui",
            "version": "1.13.2",
            "dist": {
                "type": "tar",
                "url": "https://registry.npmjs.org/jquery-ui/-/jquery-ui-1.13.2.tgz"
            },
            "require": {
                "npm-asset/jquery": ">=1.8.0,<4.0.0"
            },
            "type": "npm-asset",
            "license": [
                "MIT"
            ]
        },
        {
            "name": "npm-asset/jquery-ui-touch-punch",
            "version": "0.2.3",
            "dist": {
                "type": "tar",
                "url": "https://registry.npmjs.org/jquery-ui-touch-punch/-/jquery-ui-touch-punch-0.2.3.tgz"
            },
            "type": "npm-asset",
            "license": [
                "Dual licensed under the MIT or GPL Version 2 licenses."
            ]
        },
        {
            "name": "npm-asset/normalize.css",
            "version": "8.0.1",
            "dist": {
                "type": "tar",
                "url": "https://registry.npmjs.org/normalize.css/-/normalize.css-8.0.1.tgz"
            },
            "type": "npm-asset",
            "license": [
                "MIT"
            ]
        },
        {
            "name": "npm-asset/requirejs",
            "version": "2.3.6",
            "dist": {
                "type": "tar",
                "url": "https://registry.npmjs.org/requirejs/-/requirejs-2.3.6.tgz"
            },
            "type": "npm-asset",
            "license": [
                "MIT"
            ]
        },
        {
            "name": "npm-asset/requirejs-text",
            "version": "2.0.16",
            "dist": {
                "type": "tar",
                "url": "https://registry.npmjs.org/requirejs-text/-/requirejs-text-2.0.16.tgz"
            },
            "type": "npm-asset",
            "license": [
                "MIT"
            ]
        },
        {
            "name": "npm-asset/sprintf-js",
            "version": "1.1.2",
            "dist": {
                "type": "tar",
                "url": "https://registry.npmjs.org/sprintf-js/-/sprintf-js-1.1.2.tgz"
            },
            "type": "npm-asset",
            "license": [
                "BSD-3-Clause"
            ]
        },
        {
            "name": "npm-asset/yaireo--tagify",
            "version": "4.16.2",
            "dist": {
                "type": "tar",
                "url": "https://registry.npmjs.org/@yaireo/tagify/-/tagify-4.16.2.tgz"
            },
            "type": "npm-asset",
            "license": [
                "MIT"
            ]
        },
        {
            "name": "pelago/emogrifier",
            "version": "v6.0.0",
            "source": {
                "type": "git",
                "url": "https://github.com/MyIntervals/emogrifier.git",
                "reference": "aa72d5407efac118f3896bcb995a2cba793df0ae"
            },
            "dist": {
                "type": "zip",
                "url": "https://api.github.com/repos/MyIntervals/emogrifier/zipball/aa72d5407efac118f3896bcb995a2cba793df0ae",
                "reference": "aa72d5407efac118f3896bcb995a2cba793df0ae",
                "shasum": ""
            },
            "require": {
                "ext-dom": "*",
                "ext-libxml": "*",
                "php": "~7.2.0 || ~7.3.0 || ~7.4.0 || ~8.0.0 || ~8.1.0",
                "sabberworm/php-css-parser": "^8.3.1",
                "symfony/css-selector": "^3.4.32 || ^4.4 || ^5.3 || ^6.0"
            },
            "require-dev": {
                "php-parallel-lint/php-parallel-lint": "^1.3.0",
                "phpunit/phpunit": "^8.5.16",
                "rawr/cross-data-providers": "^2.3.0"
            },
            "type": "library",
            "extra": {
                "branch-alias": {
                    "dev-main": "7.0.x-dev"
                }
            },
            "autoload": {
                "psr-4": {
                    "Pelago\\Emogrifier\\": "src/"
                }
            },
            "notification-url": "https://packagist.org/downloads/",
            "license": [
                "MIT"
            ],
            "authors": [
                {
                    "name": "Oliver Klee",
                    "email": "github@oliverklee.de"
                },
                {
                    "name": "Zoli Szabó",
                    "email": "zoli.szabo+github@gmail.com"
                },
                {
                    "name": "John Reeve",
                    "email": "jreeve@pelagodesign.com"
                },
                {
                    "name": "Jake Hotson",
                    "email": "jake@qzdesign.co.uk"
                },
                {
                    "name": "Cameron Brooks"
                },
                {
                    "name": "Jaime Prado"
                }
            ],
            "description": "Converts CSS styles into inline style attributes in your HTML code",
            "homepage": "https://www.myintervals.com/emogrifier.php",
            "keywords": [
                "css",
                "email",
                "pre-processing"
            ],
            "support": {
                "issues": "https://github.com/MyIntervals/emogrifier/issues",
                "source": "https://github.com/MyIntervals/emogrifier"
            },
            "time": "2021-09-16T16:22:04+00:00"
        },
        {
            "name": "peppeocchi/php-cron-scheduler",
            "version": "v4.0",
            "source": {
                "type": "git",
                "url": "https://github.com/peppeocchi/php-cron-scheduler.git",
                "reference": "0acfa032e60f0ea22a27b96a6b15a673a31d3448"
            },
            "dist": {
                "type": "zip",
                "url": "https://api.github.com/repos/peppeocchi/php-cron-scheduler/zipball/0acfa032e60f0ea22a27b96a6b15a673a31d3448",
                "reference": "0acfa032e60f0ea22a27b96a6b15a673a31d3448",
                "shasum": ""
            },
            "require": {
                "dragonmantank/cron-expression": "^3.0",
                "php": "^7.3 || ^8.0"
            },
            "require-dev": {
                "php-coveralls/php-coveralls": "^2.4",
                "phpunit/phpunit": "~9.5",
                "swiftmailer/swiftmailer": "~5.4 || ^6.0"
            },
            "suggest": {
                "swiftmailer/swiftmailer": "Required to send the output of a job to email address/es (~5.4 || ^6.0)."
            },
            "type": "library",
            "autoload": {
                "psr-4": {
                    "GO\\": "src/GO/"
                }
            },
            "notification-url": "https://packagist.org/downloads/",
            "license": [
                "MIT"
            ],
            "authors": [
                {
                    "name": "Giuseppe Occhipinti",
                    "email": "peppeocchi@gmail.com"
                },
                {
                    "name": "Carsten Windler",
                    "email": "carsten@carstenwindler.de",
                    "homepage": "http://carstenwindler.de",
                    "role": "Contributor"
                }
            ],
            "description": "PHP Cron Job Scheduler",
            "keywords": [
                "cron job",
                "scheduler"
            ],
            "support": {
                "issues": "https://github.com/peppeocchi/php-cron-scheduler/issues",
                "source": "https://github.com/peppeocchi/php-cron-scheduler/tree/v4.0"
            },
            "time": "2021-04-22T21:32:03+00:00"
        },
        {
            "name": "php-di/invoker",
            "version": "2.3.3",
            "source": {
                "type": "git",
                "url": "https://github.com/PHP-DI/Invoker.git",
                "reference": "cd6d9f267d1a3474bdddf1be1da079f01b942786"
            },
            "dist": {
                "type": "zip",
                "url": "https://api.github.com/repos/PHP-DI/Invoker/zipball/cd6d9f267d1a3474bdddf1be1da079f01b942786",
                "reference": "cd6d9f267d1a3474bdddf1be1da079f01b942786",
                "shasum": ""
            },
            "require": {
                "php": ">=7.3",
                "psr/container": "^1.0|^2.0"
            },
            "require-dev": {
                "athletic/athletic": "~0.1.8",
                "mnapoli/hard-mode": "~0.3.0",
                "phpunit/phpunit": "^9.0"
            },
            "type": "library",
            "autoload": {
                "psr-4": {
                    "Invoker\\": "src/"
                }
            },
            "notification-url": "https://packagist.org/downloads/",
            "license": [
                "MIT"
            ],
            "description": "Generic and extensible callable invoker",
            "homepage": "https://github.com/PHP-DI/Invoker",
            "keywords": [
                "callable",
                "dependency",
                "dependency-injection",
                "injection",
                "invoke",
                "invoker"
            ],
            "support": {
                "issues": "https://github.com/PHP-DI/Invoker/issues",
                "source": "https://github.com/PHP-DI/Invoker/tree/2.3.3"
            },
            "funding": [
                {
                    "url": "https://github.com/mnapoli",
                    "type": "github"
                }
            ],
            "time": "2021-12-13T09:22:56+00:00"
        },
        {
            "name": "php-di/php-di",
            "version": "6.4.0",
            "source": {
                "type": "git",
                "url": "https://github.com/PHP-DI/PHP-DI.git",
                "reference": "ae0f1b3b03d8b29dff81747063cbfd6276246cc4"
            },
            "dist": {
                "type": "zip",
                "url": "https://api.github.com/repos/PHP-DI/PHP-DI/zipball/ae0f1b3b03d8b29dff81747063cbfd6276246cc4",
                "reference": "ae0f1b3b03d8b29dff81747063cbfd6276246cc4",
                "shasum": ""
            },
            "require": {
                "laravel/serializable-closure": "^1.0",
                "php": ">=7.4.0",
                "php-di/invoker": "^2.0",
                "php-di/phpdoc-reader": "^2.0.1",
                "psr/container": "^1.0"
            },
            "provide": {
                "psr/container-implementation": "^1.0"
            },
            "require-dev": {
                "doctrine/annotations": "~1.10",
                "friendsofphp/php-cs-fixer": "^2.4",
                "mnapoli/phpunit-easymock": "^1.2",
                "ocramius/proxy-manager": "^2.11.2",
                "phpstan/phpstan": "^0.12",
                "phpunit/phpunit": "^9.5"
            },
            "suggest": {
                "doctrine/annotations": "Install it if you want to use annotations (version ~1.2)",
                "ocramius/proxy-manager": "Install it if you want to use lazy injection (version ~2.0)"
            },
            "type": "library",
            "autoload": {
                "files": [
                    "src/functions.php"
                ],
                "psr-4": {
                    "DI\\": "src/"
                }
            },
            "notification-url": "https://packagist.org/downloads/",
            "license": [
                "MIT"
            ],
            "description": "The dependency injection container for humans",
            "homepage": "https://php-di.org/",
            "keywords": [
                "PSR-11",
                "container",
                "container-interop",
                "dependency injection",
                "di",
                "ioc",
                "psr11"
            ],
            "support": {
                "issues": "https://github.com/PHP-DI/PHP-DI/issues",
                "source": "https://github.com/PHP-DI/PHP-DI/tree/6.4.0"
            },
            "funding": [
                {
                    "url": "https://github.com/mnapoli",
                    "type": "github"
                },
                {
                    "url": "https://tidelift.com/funding/github/packagist/php-di/php-di",
                    "type": "tidelift"
                }
            ],
            "time": "2022-04-09T16:46:38+00:00"
        },
        {
            "name": "php-di/phpdoc-reader",
            "version": "2.2.1",
            "source": {
                "type": "git",
                "url": "https://github.com/PHP-DI/PhpDocReader.git",
                "reference": "66daff34cbd2627740ffec9469ffbac9f8c8185c"
            },
            "dist": {
                "type": "zip",
                "url": "https://api.github.com/repos/PHP-DI/PhpDocReader/zipball/66daff34cbd2627740ffec9469ffbac9f8c8185c",
                "reference": "66daff34cbd2627740ffec9469ffbac9f8c8185c",
                "shasum": ""
            },
            "require": {
                "php": ">=7.2.0"
            },
            "require-dev": {
                "mnapoli/hard-mode": "~0.3.0",
                "phpunit/phpunit": "^8.5|^9.0"
            },
            "type": "library",
            "autoload": {
                "psr-4": {
                    "PhpDocReader\\": "src/PhpDocReader"
                }
            },
            "notification-url": "https://packagist.org/downloads/",
            "license": [
                "MIT"
            ],
            "description": "PhpDocReader parses @var and @param values in PHP docblocks (supports namespaced class names with the same resolution rules as PHP)",
            "keywords": [
                "phpdoc",
                "reflection"
            ],
            "support": {
                "issues": "https://github.com/PHP-DI/PhpDocReader/issues",
                "source": "https://github.com/PHP-DI/PhpDocReader/tree/2.2.1"
            },
            "time": "2020-10-12T12:39:22+00:00"
        },
        {
            "name": "phpfastcache/phpfastcache",
            "version": "8.1.3",
            "source": {
                "type": "git",
                "url": "https://github.com/PHPSocialNetwork/phpfastcache.git",
                "reference": "babf654c1618edeb4f9d592d6837b1da661b5107"
            },
            "dist": {
                "type": "zip",
                "url": "https://api.github.com/repos/PHPSocialNetwork/phpfastcache/zipball/babf654c1618edeb4f9d592d6837b1da661b5107",
                "reference": "babf654c1618edeb4f9d592d6837b1da661b5107",
                "shasum": ""
            },
            "require": {
                "ext-json": "*",
                "ext-mbstring": "*",
                "php": ">=7.3",
                "psr/cache": "~1.0.0",
                "psr/simple-cache": "~1.0.0"
            },
            "conflict": {
                "doctrine/couchdb": "*"
            },
            "require-dev": {
                "ext-gettext": "*",
                "league/climate": "^3.5"
            },
            "suggest": {
                "ext-apc": "*",
                "ext-couchbase": "*",
                "ext-couchbase_v3": "*",
                "ext-intl": "*",
                "ext-leveldb": "*",
                "ext-memcache": "*",
                "ext-memcached": "*",
                "ext-redis": "*",
                "ext-sqlite": "*",
                "ext-wincache": "*",
                "ext-xcache": "*",
                "mongodb/mongodb": "^1.9",
                "phpfastcache/couchdb": "~1.0.0",
                "phpfastcache/phpssdb": "~1.0.0",
                "predis/predis": "^1.1"
            },
            "type": "library",
            "autoload": {
                "psr-4": {
                    "Phpfastcache\\": "lib/Phpfastcache/",
                    "Phpfastcache\\Tests\\": "tests/lib/"
                }
            },
            "notification-url": "https://packagist.org/downloads/",
            "license": [
                "MIT"
            ],
            "authors": [
                {
                    "name": "Georges.L",
                    "email": "contact@geolim4.com",
                    "homepage": "https://github.com/Geolim4",
                    "role": "Actual Project Manager/Developer"
                },
                {
                    "name": "Khoa Bui",
                    "email": "khoaofgod@gmail.com",
                    "homepage": "https://www.phpfastcache.com",
                    "role": "Former Project Developer/Original Creator"
                }
            ],
            "description": "PHP Abstract Cache Class - Reduce your database call using cache system. PhpFastCache handles a lot of drivers such as Apc(u), Cassandra, CouchBase, Couchdb, Mongodb, Files, (P)redis, Leveldb, Memcache(d), Ssdb, Sqlite, Wincache, Xcache, Zend Data Cache.",
            "homepage": "https://www.phpfastcache.com",
            "keywords": [
                "LevelDb",
                "abstract",
                "apc",
                "apcu",
                "cache",
                "cache class",
                "caching",
                "cassandra",
                "cookie",
                "couchbase",
                "couchdb",
                "files cache",
                "memcache",
                "memcached",
                "mongodb",
                "mysql cache",
                "pdo cache",
                "php cache",
                "predis",
                "redis",
                "ssdb",
                "wincache",
                "xcache",
                "zend",
                "zend data cache",
                "zend disk cache",
                "zend memory cache",
                "zend server"
            ],
            "support": {
                "issues": "https://github.com/PHPSocialNetwork/phpfastcache/issues",
                "source": "https://github.com/PHPSocialNetwork/phpfastcache/tree/8.1.3"
            },
            "funding": [
                {
                    "url": "https://github.com/geolim4",
                    "type": "github"
                },
                {
                    "url": "https://www.patreon.com/geolim4",
                    "type": "patreon"
                }
            ],
            "time": "2022-05-25T11:52:43+00:00"
        },
        {
            "name": "psr/cache",
            "version": "1.0.1",
            "source": {
                "type": "git",
                "url": "https://github.com/php-fig/cache.git",
                "reference": "d11b50ad223250cf17b86e38383413f5a6764bf8"
            },
            "dist": {
                "type": "zip",
                "url": "https://api.github.com/repos/php-fig/cache/zipball/d11b50ad223250cf17b86e38383413f5a6764bf8",
                "reference": "d11b50ad223250cf17b86e38383413f5a6764bf8",
                "shasum": ""
            },
            "require": {
                "php": ">=5.3.0"
            },
            "type": "library",
            "extra": {
                "branch-alias": {
                    "dev-master": "1.0.x-dev"
                }
            },
            "autoload": {
                "psr-4": {
                    "Psr\\Cache\\": "src/"
                }
            },
            "notification-url": "https://packagist.org/downloads/",
            "license": [
                "MIT"
            ],
            "authors": [
                {
                    "name": "PHP-FIG",
                    "homepage": "http://www.php-fig.org/"
                }
            ],
            "description": "Common interface for caching libraries",
            "keywords": [
                "cache",
                "psr",
                "psr-6"
            ],
            "support": {
                "source": "https://github.com/php-fig/cache/tree/master"
            },
            "time": "2016-08-06T20:24:11+00:00"
        },
        {
            "name": "psr/container",
            "version": "1.1.2",
            "source": {
                "type": "git",
                "url": "https://github.com/php-fig/container.git",
                "reference": "513e0666f7216c7459170d56df27dfcefe1689ea"
            },
            "dist": {
                "type": "zip",
                "url": "https://api.github.com/repos/php-fig/container/zipball/513e0666f7216c7459170d56df27dfcefe1689ea",
                "reference": "513e0666f7216c7459170d56df27dfcefe1689ea",
                "shasum": ""
            },
            "require": {
                "php": ">=7.4.0"
            },
            "type": "library",
            "autoload": {
                "psr-4": {
                    "Psr\\Container\\": "src/"
                }
            },
            "notification-url": "https://packagist.org/downloads/",
            "license": [
                "MIT"
            ],
            "authors": [
                {
                    "name": "PHP-FIG",
                    "homepage": "https://www.php-fig.org/"
                }
            ],
            "description": "Common Container Interface (PHP FIG PSR-11)",
            "homepage": "https://github.com/php-fig/container",
            "keywords": [
                "PSR-11",
                "container",
                "container-interface",
                "container-interop",
                "psr"
            ],
            "support": {
                "issues": "https://github.com/php-fig/container/issues",
                "source": "https://github.com/php-fig/container/tree/1.1.2"
            },
            "time": "2021-11-05T16:50:12+00:00"
        },
        {
            "name": "psr/http-client",
            "version": "1.0.1",
            "source": {
                "type": "git",
                "url": "https://github.com/php-fig/http-client.git",
                "reference": "2dfb5f6c5eff0e91e20e913f8c5452ed95b86621"
            },
            "dist": {
                "type": "zip",
                "url": "https://api.github.com/repos/php-fig/http-client/zipball/2dfb5f6c5eff0e91e20e913f8c5452ed95b86621",
                "reference": "2dfb5f6c5eff0e91e20e913f8c5452ed95b86621",
                "shasum": ""
            },
            "require": {
                "php": "^7.0 || ^8.0",
                "psr/http-message": "^1.0"
            },
            "type": "library",
            "extra": {
                "branch-alias": {
                    "dev-master": "1.0.x-dev"
                }
            },
            "autoload": {
                "psr-4": {
                    "Psr\\Http\\Client\\": "src/"
                }
            },
            "notification-url": "https://packagist.org/downloads/",
            "license": [
                "MIT"
            ],
            "authors": [
                {
                    "name": "PHP-FIG",
                    "homepage": "http://www.php-fig.org/"
                }
            ],
            "description": "Common interface for HTTP clients",
            "homepage": "https://github.com/php-fig/http-client",
            "keywords": [
                "http",
                "http-client",
                "psr",
                "psr-18"
            ],
            "support": {
                "source": "https://github.com/php-fig/http-client/tree/master"
            },
            "time": "2020-06-29T06:28:15+00:00"
        },
        {
            "name": "psr/http-factory",
            "version": "1.0.1",
            "source": {
                "type": "git",
                "url": "https://github.com/php-fig/http-factory.git",
                "reference": "12ac7fcd07e5b077433f5f2bee95b3a771bf61be"
            },
            "dist": {
                "type": "zip",
                "url": "https://api.github.com/repos/php-fig/http-factory/zipball/12ac7fcd07e5b077433f5f2bee95b3a771bf61be",
                "reference": "12ac7fcd07e5b077433f5f2bee95b3a771bf61be",
                "shasum": ""
            },
            "require": {
                "php": ">=7.0.0",
                "psr/http-message": "^1.0"
            },
            "type": "library",
            "extra": {
                "branch-alias": {
                    "dev-master": "1.0.x-dev"
                }
            },
            "autoload": {
                "psr-4": {
                    "Psr\\Http\\Message\\": "src/"
                }
            },
            "notification-url": "https://packagist.org/downloads/",
            "license": [
                "MIT"
            ],
            "authors": [
                {
                    "name": "PHP-FIG",
                    "homepage": "http://www.php-fig.org/"
                }
            ],
            "description": "Common interfaces for PSR-7 HTTP message factories",
            "keywords": [
                "factory",
                "http",
                "message",
                "psr",
                "psr-17",
                "psr-7",
                "request",
                "response"
            ],
            "support": {
                "source": "https://github.com/php-fig/http-factory/tree/master"
            },
            "time": "2019-04-30T12:38:16+00:00"
        },
        {
            "name": "psr/http-message",
            "version": "1.0.1",
            "source": {
                "type": "git",
                "url": "https://github.com/php-fig/http-message.git",
                "reference": "f6561bf28d520154e4b0ec72be95418abe6d9363"
            },
            "dist": {
                "type": "zip",
                "url": "https://api.github.com/repos/php-fig/http-message/zipball/f6561bf28d520154e4b0ec72be95418abe6d9363",
                "reference": "f6561bf28d520154e4b0ec72be95418abe6d9363",
                "shasum": ""
            },
            "require": {
                "php": ">=5.3.0"
            },
            "type": "library",
            "extra": {
                "branch-alias": {
                    "dev-master": "1.0.x-dev"
                }
            },
            "autoload": {
                "psr-4": {
                    "Psr\\Http\\Message\\": "src/"
                }
            },
            "notification-url": "https://packagist.org/downloads/",
            "license": [
                "MIT"
            ],
            "authors": [
                {
                    "name": "PHP-FIG",
                    "homepage": "http://www.php-fig.org/"
                }
            ],
            "description": "Common interface for HTTP messages",
            "homepage": "https://github.com/php-fig/http-message",
            "keywords": [
                "http",
                "http-message",
                "psr",
                "psr-7",
                "request",
                "response"
            ],
            "support": {
                "source": "https://github.com/php-fig/http-message/tree/master"
            },
            "time": "2016-08-06T14:39:51+00:00"
        },
        {
            "name": "psr/log",
            "version": "2.0.0",
            "source": {
                "type": "git",
                "url": "https://github.com/php-fig/log.git",
                "reference": "ef29f6d262798707a9edd554e2b82517ef3a9376"
            },
            "dist": {
                "type": "zip",
                "url": "https://api.github.com/repos/php-fig/log/zipball/ef29f6d262798707a9edd554e2b82517ef3a9376",
                "reference": "ef29f6d262798707a9edd554e2b82517ef3a9376",
                "shasum": ""
            },
            "require": {
                "php": ">=8.0.0"
            },
            "type": "library",
            "extra": {
                "branch-alias": {
                    "dev-master": "2.0.x-dev"
                }
            },
            "autoload": {
                "psr-4": {
                    "Psr\\Log\\": "src"
                }
            },
            "notification-url": "https://packagist.org/downloads/",
            "license": [
                "MIT"
            ],
            "authors": [
                {
                    "name": "PHP-FIG",
                    "homepage": "https://www.php-fig.org/"
                }
            ],
            "description": "Common interface for logging libraries",
            "homepage": "https://github.com/php-fig/log",
            "keywords": [
                "log",
                "psr",
                "psr-3"
            ],
            "support": {
                "source": "https://github.com/php-fig/log/tree/2.0.0"
            },
            "time": "2021-07-14T16:41:46+00:00"
        },
        {
            "name": "psr/simple-cache",
            "version": "1.0.1",
            "source": {
                "type": "git",
                "url": "https://github.com/php-fig/simple-cache.git",
                "reference": "408d5eafb83c57f6365a3ca330ff23aa4a5fa39b"
            },
            "dist": {
                "type": "zip",
                "url": "https://api.github.com/repos/php-fig/simple-cache/zipball/408d5eafb83c57f6365a3ca330ff23aa4a5fa39b",
                "reference": "408d5eafb83c57f6365a3ca330ff23aa4a5fa39b",
                "shasum": ""
            },
            "require": {
                "php": ">=5.3.0"
            },
            "type": "library",
            "extra": {
                "branch-alias": {
                    "dev-master": "1.0.x-dev"
                }
            },
            "autoload": {
                "psr-4": {
                    "Psr\\SimpleCache\\": "src/"
                }
            },
            "notification-url": "https://packagist.org/downloads/",
            "license": [
                "MIT"
            ],
            "authors": [
                {
                    "name": "PHP-FIG",
                    "homepage": "http://www.php-fig.org/"
                }
            ],
            "description": "Common interfaces for simple caching",
            "keywords": [
                "cache",
                "caching",
                "psr",
                "psr-16",
                "simple-cache"
            ],
            "support": {
                "source": "https://github.com/php-fig/simple-cache/tree/master"
            },
            "time": "2017-10-23T01:57:42+00:00"
        },
        {
            "name": "ralouphie/getallheaders",
            "version": "3.0.3",
            "source": {
                "type": "git",
                "url": "https://github.com/ralouphie/getallheaders.git",
                "reference": "120b605dfeb996808c31b6477290a714d356e822"
            },
            "dist": {
                "type": "zip",
                "url": "https://api.github.com/repos/ralouphie/getallheaders/zipball/120b605dfeb996808c31b6477290a714d356e822",
                "reference": "120b605dfeb996808c31b6477290a714d356e822",
                "shasum": ""
            },
            "require": {
                "php": ">=5.6"
            },
            "require-dev": {
                "php-coveralls/php-coveralls": "^2.1",
                "phpunit/phpunit": "^5 || ^6.5"
            },
            "type": "library",
            "autoload": {
                "files": [
                    "src/getallheaders.php"
                ]
            },
            "notification-url": "https://packagist.org/downloads/",
            "license": [
                "MIT"
            ],
            "authors": [
                {
                    "name": "Ralph Khattar",
                    "email": "ralph.khattar@gmail.com"
                }
            ],
            "description": "A polyfill for getallheaders.",
            "support": {
                "issues": "https://github.com/ralouphie/getallheaders/issues",
                "source": "https://github.com/ralouphie/getallheaders/tree/develop"
            },
            "time": "2019-03-08T08:55:37+00:00"
        },
        {
            "name": "react/promise",
            "version": "v2.9.0",
            "source": {
                "type": "git",
                "url": "https://github.com/reactphp/promise.git",
                "reference": "234f8fd1023c9158e2314fa9d7d0e6a83db42910"
            },
            "dist": {
                "type": "zip",
                "url": "https://api.github.com/repos/reactphp/promise/zipball/234f8fd1023c9158e2314fa9d7d0e6a83db42910",
                "reference": "234f8fd1023c9158e2314fa9d7d0e6a83db42910",
                "shasum": ""
            },
            "require": {
                "php": ">=5.4.0"
            },
            "require-dev": {
                "phpunit/phpunit": "^9.3 || ^5.7 || ^4.8.36"
            },
            "type": "library",
            "autoload": {
                "files": [
                    "src/functions_include.php"
                ],
                "psr-4": {
                    "React\\Promise\\": "src/"
                }
            },
            "notification-url": "https://packagist.org/downloads/",
            "license": [
                "MIT"
            ],
            "authors": [
                {
                    "name": "Jan Sorgalla",
                    "email": "jsorgalla@gmail.com",
                    "homepage": "https://sorgalla.com/"
                },
                {
                    "name": "Christian Lück",
                    "email": "christian@clue.engineering",
                    "homepage": "https://clue.engineering/"
                },
                {
                    "name": "Cees-Jan Kiewiet",
                    "email": "reactphp@ceesjankiewiet.nl",
                    "homepage": "https://wyrihaximus.net/"
                },
                {
                    "name": "Chris Boden",
                    "email": "cboden@gmail.com",
                    "homepage": "https://cboden.dev/"
                }
            ],
            "description": "A lightweight implementation of CommonJS Promises/A for PHP",
            "keywords": [
                "promise",
                "promises"
            ],
            "support": {
                "issues": "https://github.com/reactphp/promise/issues",
                "source": "https://github.com/reactphp/promise/tree/v2.9.0"
            },
            "funding": [
                {
                    "url": "https://github.com/WyriHaximus",
                    "type": "github"
                },
                {
                    "url": "https://github.com/clue",
                    "type": "github"
                }
            ],
            "time": "2022-02-11T10:27:51+00:00"
        },
        {
            "name": "roave/security-advisories",
            "version": "dev-master",
            "source": {
                "type": "git",
                "url": "https://github.com/Roave/SecurityAdvisories.git",
                "reference": "6d260392fad173d6ee6e3a93c875d9327db1109b"
            },
            "dist": {
                "type": "zip",
                "url": "https://api.github.com/repos/Roave/SecurityAdvisories/zipball/6d260392fad173d6ee6e3a93c875d9327db1109b",
                "reference": "6d260392fad173d6ee6e3a93c875d9327db1109b",
                "shasum": ""
            },
            "conflict": {
                "3f/pygmentize": "<1.2",
                "admidio/admidio": "<4.1.9",
                "adodb/adodb-php": "<=5.20.20|>=5.21,<=5.21.3",
                "aheinze/cockpit": "<=2.2.1",
                "akaunting/akaunting": "<2.1.13",
                "alextselegidis/easyappointments": "<=1.4.3",
                "alterphp/easyadmin-extension-bundle": ">=1.2,<1.2.11|>=1.3,<1.3.1",
                "amazing/media2click": ">=1,<1.3.3",
                "amphp/artax": "<1.0.6|>=2,<2.0.6",
                "amphp/http": "<1.0.1",
                "amphp/http-client": ">=4,<4.4",
                "anchorcms/anchor-cms": "<=0.12.7",
                "andreapollastri/cipi": "<=3.1.15",
                "api-platform/core": ">=2.2,<2.2.10|>=2.3,<2.3.6",
                "appwrite/server-ce": "<0.11.1|>=0.12,<0.12.2",
                "area17/twill": "<1.2.5|>=2,<2.5.3",
                "asymmetricrypt/asymmetricrypt": ">=0,<9.9.99",
                "awesome-support/awesome-support": "<=6.0.7",
                "aws/aws-sdk-php": ">=3,<3.2.1",
                "bagisto/bagisto": "<0.1.5",
                "barrelstrength/sprout-base-email": "<1.2.7",
                "barrelstrength/sprout-forms": "<3.9",
                "barryvdh/laravel-translation-manager": "<0.6.2",
                "baserproject/basercms": "<4.5.4",
                "billz/raspap-webgui": "<=2.6.6",
                "bk2k/bootstrap-package": ">=7.1,<7.1.2|>=8,<8.0.8|>=9,<9.0.4|>=9.1,<9.1.3|>=10,<10.0.10|>=11,<11.0.3",
                "bmarshall511/wordpress_zero_spam": "<5.2.13",
                "bolt/bolt": "<3.7.2",
                "bolt/core": "<=4.2",
                "bottelet/flarepoint": "<2.2.1",
                "brightlocal/phpwhois": "<=4.2.5",
                "brotkrueml/codehighlight": "<2.7",
                "brotkrueml/schema": "<1.13.1|>=2,<2.5.1",
                "brotkrueml/typo3-matomo-integration": "<1.3.2",
                "buddypress/buddypress": "<7.2.1",
                "bugsnag/bugsnag-laravel": ">=2,<2.0.2",
                "bytefury/crater": "<6.0.2",
                "cachethq/cachet": "<2.5.1",
                "cakephp/cakephp": "<3.10.3|>=4,<4.0.6",
                "cardgate/magento2": "<2.0.33",
                "cart2quote/module-quotation": ">=4.1.6,<=4.4.5|>=5,<5.4.4",
                "cartalyst/sentry": "<=2.1.6",
                "catfan/medoo": "<1.7.5",
                "centreon/centreon": "<21.4.16|>=21.10,<21.10.8|>=22,<22.4.1",
                "cesnet/simplesamlphp-module-proxystatistics": "<3.1",
                "codeception/codeception": "<3.1.3|>=4,<4.1.22",
                "codeigniter/framework": "<=3.0.6",
                "codeigniter4/framework": "<4.2.7",
                "codeigniter4/shield": "= 1.0.0-beta",
                "codiad/codiad": "<=2.8.4",
                "composer/composer": "<1.10.26|>=2-alpha.1,<2.2.12|>=2.3,<2.3.5",
                "concrete5/concrete5": "<9",
                "concrete5/core": "<8.5.8|>=9,<9.1",
                "contao-components/mediaelement": ">=2.14.2,<2.21.1",
                "contao/contao": ">=4,<4.4.56|>=4.5,<4.9.18|>=4.10,<4.11.7|>=4.13,<4.13.3",
                "contao/core": ">=2,<3.5.39",
                "contao/core-bundle": "<4.9.18|>=4.10,<4.11.7|>=4.13,<4.13.3|= 4.10.0",
                "contao/listing-bundle": ">=4,<4.4.8",
                "contao/managed-edition": "<=1.5",
                "craftcms/cms": "<3.7.55.2|>= 4.0.0-RC1, < 4.2.1",
                "croogo/croogo": "<3.0.7",
                "cuyz/valinor": "<0.12",
                "czproject/git-php": "<4.0.3",
                "darylldoyle/safe-svg": "<1.9.10",
                "datadog/dd-trace": ">=0.30,<0.30.2",
                "david-garcia/phpwhois": "<=4.3.1",
                "derhansen/sf_event_mgt": "<4.3.1|>=5,<5.1.1",
                "directmailteam/direct-mail": "<5.2.4",
                "doctrine/annotations": ">=1,<1.2.7",
                "doctrine/cache": ">=1,<1.3.2|>=1.4,<1.4.2",
                "doctrine/common": ">=2,<2.4.3|>=2.5,<2.5.1",
                "doctrine/dbal": ">=2,<2.0.8|>=2.1,<2.1.2|>=3,<3.1.4",
                "doctrine/doctrine-bundle": "<1.5.2",
                "doctrine/doctrine-module": "<=0.7.1",
                "doctrine/mongodb-odm": ">=1,<1.0.2",
                "doctrine/mongodb-odm-bundle": ">=2,<3.0.1",
                "doctrine/orm": ">=2,<2.4.8|>=2.5,<2.5.1|>=2.8.3,<2.8.4",
                "dolibarr/dolibarr": "<16|= 12.0.5|>= 3.3.beta1, < 13.0.2",
                "dompdf/dompdf": "<2.0.1",
                "drupal/core": ">=7,<7.91|>=8,<9.3.19|>=9.4,<9.4.3",
                "drupal/drupal": ">=7,<7.80|>=8,<8.9.16|>=9,<9.1.12|>=9.2,<9.2.4",
                "dweeves/magmi": "<=0.7.24",
                "ecodev/newsletter": "<=4",
                "ectouch/ectouch": "<=2.7.2",
                "elefant/cms": "<1.3.13",
                "elgg/elgg": "<3.3.24|>=4,<4.0.5",
                "endroid/qr-code-bundle": "<3.4.2",
                "enshrined/svg-sanitize": "<0.15",
                "erusev/parsedown": "<1.7.2",
                "ether/logs": "<3.0.4",
                "exceedone/exment": "<4.4.3|>=5,<5.0.3",
                "exceedone/laravel-admin": "= 3.0.0|<2.2.3",
                "ezsystems/demobundle": ">=5.4,<5.4.6.1",
                "ezsystems/ez-support-tools": ">=2.2,<2.2.3",
                "ezsystems/ezdemo-ls-extension": ">=5.4,<5.4.2.1",
                "ezsystems/ezfind-ls": ">=5.3,<5.3.6.1|>=5.4,<5.4.11.1|>=2017.12,<2017.12.0.1",
                "ezsystems/ezplatform": "<=1.13.6|>=2,<=2.5.24",
                "ezsystems/ezplatform-admin-ui": ">=1.3,<1.3.5|>=1.4,<1.4.6|>=1.5,<1.5.27",
                "ezsystems/ezplatform-admin-ui-assets": ">=4,<4.2.1|>=5,<5.0.1|>=5.1,<5.1.1",
                "ezsystems/ezplatform-kernel": "<=1.2.5|>=1.3,<1.3.19",
                "ezsystems/ezplatform-rest": ">=1.2,<=1.2.2|>=1.3,<1.3.8",
                "ezsystems/ezplatform-richtext": ">=2.3,<=2.3.7",
                "ezsystems/ezplatform-user": ">=1,<1.0.1",
                "ezsystems/ezpublish-kernel": "<=6.13.8.1|>=7,<7.5.29",
                "ezsystems/ezpublish-legacy": "<=2017.12.7.3|>=2018.6,<=2019.3.5.1",
                "ezsystems/platform-ui-assets-bundle": ">=4.2,<4.2.3",
                "ezsystems/repository-forms": ">=2.3,<2.3.2.1",
                "ezyang/htmlpurifier": "<4.1.1",
                "facade/ignition": "<1.16.15|>=2,<2.4.2|>=2.5,<2.5.2",
                "facturascripts/facturascripts": "<=2022.8",
                "feehi/cms": "<=2.1.1",
                "feehi/feehicms": "<=2.0.1.1",
                "fenom/fenom": "<=2.12.1",
                "filegator/filegator": "<7.8",
                "firebase/php-jwt": "<2",
                "flarum/core": ">=1,<=1.0.1",
                "flarum/sticky": ">=0.1-beta.14,<=0.1-beta.15",
                "flarum/tags": "<=0.1-beta.13",
                "fluidtypo3/vhs": "<5.1.1",
                "fof/byobu": ">=0.3-beta.2,<1.1.7",
                "fof/upload": "<1.2.3",
                "fooman/tcpdf": "<6.2.22",
                "forkcms/forkcms": "<5.11.1",
                "fossar/tcpdf-parser": "<6.2.22",
                "francoisjacquet/rosariosis": "<10.1",
                "friendsofsymfony/oauth2-php": "<1.3",
                "friendsofsymfony/rest-bundle": ">=1.2,<1.2.2",
                "friendsofsymfony/user-bundle": ">=1.2,<1.3.5",
                "friendsoftypo3/mediace": ">=7.6.2,<7.6.5",
                "froala/wysiwyg-editor": "<3.2.7",
                "froxlor/froxlor": "<0.10.38",
                "fuel/core": "<1.8.1",
                "gaoming13/wechat-php-sdk": "<=1.10.2",
                "genix/cms": "<=1.1.11",
                "getgrav/grav": "<1.7.34",
                "getkirby/cms": "<3.5.8.1|>=3.6,<3.6.6.1|>=3.7,<3.7.4",
                "getkirby/panel": "<2.5.14",
                "getkirby/starterkit": "<=3.7.0.2",
                "gilacms/gila": "<=1.11.4",
                "globalpayments/php-sdk": "<2",
                "google/protobuf": "<3.15",
                "gos/web-socket-bundle": "<1.10.4|>=2,<2.6.1|>=3,<3.3",
                "gree/jose": "<=2.2",
                "gregwar/rst": "<1.0.3",
                "grumpydictator/firefly-iii": "<5.6.5",
                "guzzlehttp/guzzle": "<6.5.8|>=7,<7.4.5",
                "guzzlehttp/psr7": "<1.8.4|>=2,<2.1.1",
                "helloxz/imgurl": "= 2.31|<=2.31",
                "hillelcoren/invoice-ninja": "<5.3.35",
                "hjue/justwriting": "<=1",
                "hov/jobfair": "<1.0.13|>=2,<2.0.2",
                "hyn/multi-tenant": ">=5.6,<5.7.2",
                "ibexa/core": ">=4,<4.0.7|>=4.1,<4.1.4",
                "ibexa/post-install": "<=1.0.4",
                "icecoder/icecoder": "<=8.1",
                "idno/known": "<=1.3.1",
                "illuminate/auth": ">=4,<4.0.99|>=4.1,<=4.1.31|>=4.2,<=4.2.22|>=5,<=5.0.35|>=5.1,<=5.1.46|>=5.2,<=5.2.45|>=5.3,<=5.3.31|>=5.4,<=5.4.36|>=5.5,<5.5.10",
                "illuminate/cookie": ">=4,<=4.0.11|>=4.1,<=4.1.99999|>=4.2,<=4.2.99999|>=5,<=5.0.99999|>=5.1,<=5.1.99999|>=5.2,<=5.2.99999|>=5.3,<=5.3.99999|>=5.4,<=5.4.99999|>=5.5,<=5.5.49|>=5.6,<=5.6.99999|>=5.7,<=5.7.99999|>=5.8,<=5.8.99999|>=6,<6.18.31|>=7,<7.22.4",
                "illuminate/database": "<6.20.26|>=7,<7.30.5|>=8,<8.40",
                "illuminate/encryption": ">=4,<=4.0.11|>=4.1,<=4.1.31|>=4.2,<=4.2.22|>=5,<=5.0.35|>=5.1,<=5.1.46|>=5.2,<=5.2.45|>=5.3,<=5.3.31|>=5.4,<=5.4.36|>=5.5,<5.5.40|>=5.6,<5.6.15",
                "illuminate/view": "<6.20.42|>=7,<7.30.6|>=8,<8.75",
                "impresscms/impresscms": "<=1.4.3",
                "in2code/femanager": "<5.5.1|>=6,<6.3.1",
                "in2code/lux": "<17.6.1|>=18,<24.0.2",
                "intelliants/subrion": "<=4.2.1",
                "islandora/islandora": ">=2,<2.4.1",
                "ivankristianto/phpwhois": "<=4.3",
                "jackalope/jackalope-doctrine-dbal": "<1.7.4",
                "james-heinrich/getid3": "<1.9.21",
                "joomla/archive": "<1.1.12|>=2,<2.0.1",
                "joomla/filesystem": "<1.6.2|>=2,<2.0.1",
                "joomla/filter": "<1.4.4|>=2,<2.0.1",
                "joomla/input": ">=2,<2.0.2",
                "joomla/session": "<1.3.1",
                "jsdecena/laracom": "<2.0.9",
                "jsmitty12/phpwhois": "<5.1",
                "kazist/phpwhois": "<=4.2.6",
                "kevinpapst/kimai2": "<1.16.7",
                "kitodo/presentation": "<3.1.2",
                "klaviyo/magento2-extension": ">=1,<3",
                "krayin/laravel-crm": "<1.2.2",
                "kreait/firebase-php": ">=3.2,<3.8.1",
                "la-haute-societe/tcpdf": "<6.2.22",
                "laminas/laminas-diactoros": "<2.11.1",
                "laminas/laminas-form": "<2.17.1|>=3,<3.0.2|>=3.1,<3.1.1",
                "laminas/laminas-http": "<2.14.2",
                "laravel/fortify": "<1.11.1",
                "laravel/framework": "<6.20.42|>=7,<7.30.6|>=8,<8.75",
                "laravel/socialite": ">=1,<1.0.99|>=2,<2.0.10",
                "latte/latte": "<2.10.8",
                "lavalite/cms": "<=5.8",
                "lcobucci/jwt": ">=3.4,<3.4.6|>=4,<4.0.4|>=4.1,<4.1.5",
                "league/commonmark": "<0.18.3",
                "league/flysystem": "<1.1.4|>=2,<2.1.1",
                "lexik/jwt-authentication-bundle": "<2.10.7|>=2.11,<2.11.3",
                "librenms/librenms": "<=22.8",
                "limesurvey/limesurvey": "<3.27.19",
                "livehelperchat/livehelperchat": "<=3.91",
                "livewire/livewire": ">2.2.4,<2.2.6",
                "lms/routes": "<2.1.1",
                "localizationteam/l10nmgr": "<7.4|>=8,<8.7|>=9,<9.2",
                "luyadev/yii-helpers": "<1.2.1",
                "magento/community-edition": ">=2,<2.2.10|>=2.3,<2.3.3",
                "magento/magento1ce": "<1.9.4.3",
                "magento/magento1ee": ">=1,<1.14.4.3",
                "magento/product-community-edition": ">=2,<2.2.10|>=2.3,<2.3.2-p.2",
                "marcwillmann/turn": "<0.3.3",
                "matyhtf/framework": "<3.0.6",
                "mautic/core": "<4.3|= 2.13.1",
                "mediawiki/core": ">=1.27,<1.27.6|>=1.29,<1.29.3|>=1.30,<1.30.2|>=1.31,<1.31.9|>=1.32,<1.32.6|>=1.32.99,<1.33.3|>=1.33.99,<1.34.3|>=1.34.99,<1.35",
                "mezzio/mezzio-swoole": "<3.7|>=4,<4.3",
                "microweber/microweber": "<=1.3.1",
                "miniorange/miniorange-saml": "<1.4.3",
                "mittwald/typo3_forum": "<1.2.1",
                "modx/revolution": "<= 2.8.3-pl|<2.8",
                "mojo42/jirafeau": "<4.4",
                "monolog/monolog": ">=1.8,<1.12",
                "moodle/moodle": "<4.0.1",
                "mustache/mustache": ">=2,<2.14.1",
                "namshi/jose": "<2.2",
                "neoan3-apps/template": "<1.1.1",
                "neorazorx/facturascripts": "<2022.4",
                "neos/flow": ">=1,<1.0.4|>=1.1,<1.1.1|>=2,<2.0.1|>=2.3,<2.3.16|>=3,<3.0.12|>=3.1,<3.1.10|>=3.2,<3.2.13|>=3.3,<3.3.13|>=4,<4.0.6",
                "neos/form": ">=1.2,<4.3.3|>=5,<5.0.9|>=5.1,<5.1.3",
                "neos/neos": ">=1.1,<1.1.3|>=1.2,<1.2.13|>=2,<2.0.4|>=2.3,<2.9.99|>=3,<3.0.20|>=3.1,<3.1.18|>=3.2,<3.2.14|>=3.3,<5.3.10|>=7,<7.0.9|>=7.1,<7.1.7|>=7.2,<7.2.6|>=7.3,<7.3.4|>=8,<8.0.2",
                "neos/swiftmailer": ">=4.1,<4.1.99|>=5.4,<5.4.5",
                "netgen/tagsbundle": ">=3.4,<3.4.11|>=4,<4.0.15",
                "nette/application": ">=2,<2.0.19|>=2.1,<2.1.13|>=2.2,<2.2.10|>=2.3,<2.3.14|>=2.4,<2.4.16|>=3,<3.0.6",
                "nette/nette": ">=2,<2.0.19|>=2.1,<2.1.13",
                "nilsteampassnet/teampass": "<=2.1.27.36",
                "notrinos/notrinos-erp": "<=0.7",
                "noumo/easyii": "<=0.9",
                "nukeviet/nukeviet": "<4.5.2",
                "nystudio107/craft-seomatic": "<3.4.12",
                "nzo/url-encryptor-bundle": ">=4,<4.3.2|>=5,<5.0.1",
                "october/backend": "<1.1.2",
                "october/cms": "= 1.1.1|= 1.0.471|= 1.0.469|>=1.0.319,<1.0.469",
                "october/october": ">=1.0.319,<1.0.466|>=2.1,<2.1.12",
                "october/rain": "<1.0.472|>=1.1,<1.1.2",
                "october/system": "<1.0.476|>=1.1,<1.1.12|>=2,<2.2.15",
                "onelogin/php-saml": "<2.10.4",
                "oneup/uploader-bundle": "<1.9.3|>=2,<2.1.5",
                "open-web-analytics/open-web-analytics": "<1.7.4",
                "opencart/opencart": "<=3.0.3.2",
                "openid/php-openid": "<2.3",
                "openmage/magento-lts": "<19.4.15|>=20,<20.0.13",
                "orchid/platform": ">=9,<9.4.4",
                "oro/commerce": ">=5,<5.0.4",
                "oro/crm": ">=1.7,<1.7.4|>=3.1,<4.1.17|>=4.2,<4.2.7",
                "oro/platform": ">=1.7,<1.7.4|>=3.1,<3.1.29|>=4.1,<4.1.17|>=4.2,<4.2.8",
                "packbackbooks/lti-1-3-php-library": "<5",
                "padraic/humbug_get_contents": "<1.1.2",
                "pagarme/pagarme-php": ">=0,<3",
                "pagekit/pagekit": "<=1.0.18",
                "paragonie/random_compat": "<2",
                "passbolt/passbolt_api": "<2.11",
                "paypal/merchant-sdk-php": "<3.12",
                "pear/archive_tar": "<1.4.14",
                "pear/crypt_gpg": "<1.6.7",
                "pegasus/google-for-jobs": "<1.5.1|>=2,<2.1.1",
                "personnummer/personnummer": "<3.0.2",
                "phanan/koel": "<5.1.4",
                "phpfastcache/phpfastcache": "<6.1.5|>=7,<7.1.2|>=8,<8.0.7",
                "phpmailer/phpmailer": "<6.5",
                "phpmussel/phpmussel": ">=1,<1.6",
                "phpmyadmin/phpmyadmin": "<5.1.3",
                "phpoffice/phpexcel": "<1.8",
                "phpoffice/phpspreadsheet": "<1.16",
                "phpseclib/phpseclib": "<2.0.31|>=3,<3.0.7",
                "phpservermon/phpservermon": "<=3.5.2",
                "phpunit/phpunit": ">=4.8.19,<4.8.28|>=5,<5.6.3",
                "phpwhois/phpwhois": "<=4.2.5",
                "phpxmlrpc/extras": "<0.6.1",
                "pimcore/data-hub": "<1.2.4",
                "pimcore/pimcore": "<=10.5.6",
                "pocketmine/bedrock-protocol": "<8.0.2",
                "pocketmine/pocketmine-mp": "<4.7.2|>= 4.0.0-BETA5, < 4.4.2",
                "pressbooks/pressbooks": "<5.18",
                "prestashop/autoupgrade": ">=4,<4.10.1",
                "prestashop/blockwishlist": ">=2,<2.1.1",
                "prestashop/contactform": ">=1.0.1,<4.3",
                "prestashop/gamification": "<2.3.2",
                "prestashop/prestashop": ">=1.6.0.10,<1.7.8.7",
                "prestashop/productcomments": "<5.0.2",
                "prestashop/ps_emailsubscription": "<2.6.1",
                "prestashop/ps_facetedsearch": "<3.4.1",
                "prestashop/ps_linklist": "<3.1",
                "privatebin/privatebin": "<1.4",
                "propel/propel": ">=2-alpha.1,<=2-alpha.7",
                "propel/propel1": ">=1,<=1.7.1",
                "pterodactyl/panel": "<1.7",
                "ptrofimov/beanstalk_console": "<1.7.14",
                "pusher/pusher-php-server": "<2.2.1",
                "pwweb/laravel-core": "<=0.3.6-beta",
                "rainlab/debugbar-plugin": "<3.1",
                "rankmath/seo-by-rank-math": "<=1.0.95",
                "react/http": ">=0.7,<1.7",
                "remdex/livehelperchat": "<3.99",
                "rmccue/requests": ">=1.6,<1.8",
                "robrichards/xmlseclibs": "<3.0.4",
                "rudloff/alltube": "<3.0.3",
                "s-cart/core": "<6.9",
                "s-cart/s-cart": "<6.9",
                "sabberworm/php-css-parser": ">=1,<1.0.1|>=2,<2.0.1|>=3,<3.0.1|>=4,<4.0.1|>=5,<5.0.9|>=5.1,<5.1.3|>=5.2,<5.2.1|>=6,<6.0.2|>=7,<7.0.4|>=8,<8.0.1|>=8.1,<8.1.1|>=8.2,<8.2.1|>=8.3,<8.3.1",
                "sabre/dav": ">=1.6,<1.6.99|>=1.7,<1.7.11|>=1.8,<1.8.9",
                "scheb/two-factor-bundle": ">=0,<3.26|>=4,<4.11",
                "sensiolabs/connect": "<4.2.3",
                "serluck/phpwhois": "<=4.2.6",
                "shopware/core": "<=6.4.9",
                "shopware/platform": "<=6.4.9",
                "shopware/production": "<=6.3.5.2",
                "shopware/shopware": "<=5.7.14",
                "shopware/storefront": "<=6.4.8.1",
                "shopxo/shopxo": "<2.2.6",
                "showdoc/showdoc": "<2.10.4",
                "silverstripe/admin": ">=1,<1.8.1",
                "silverstripe/assets": ">=1,<1.10.1",
                "silverstripe/cms": "<4.3.6|>=4.4,<4.4.4",
                "silverstripe/comments": ">=1.3,<1.9.99|>=2,<2.9.99|>=3,<3.1.1",
                "silverstripe/forum": "<=0.6.1|>=0.7,<=0.7.3",
                "silverstripe/framework": "<4.10.9",
                "silverstripe/graphql": "<3.5.2|>=4-alpha.1,<4-alpha.2|= 4.0.0-alpha1",
                "silverstripe/hybridsessions": ">=1,<2.4.1|>=2.5,<2.5.1",
                "silverstripe/registry": ">=2.1,<2.1.2|>=2.2,<2.2.1",
                "silverstripe/restfulserver": ">=1,<1.0.9|>=2,<2.0.4",
                "silverstripe/silverstripe-omnipay": "<2.5.2|>=3,<3.0.2|>=3.1,<3.1.4|>=3.2,<3.2.1",
                "silverstripe/subsites": ">=2,<2.1.1",
                "silverstripe/taxonomy": ">=1.3,<1.3.1|>=2,<2.0.1",
                "silverstripe/userforms": "<3",
                "simple-updates/phpwhois": "<=1",
                "simplesamlphp/saml2": "<1.10.6|>=2,<2.3.8|>=3,<3.1.4",
                "simplesamlphp/simplesamlphp": "<1.18.6",
                "simplesamlphp/simplesamlphp-module-infocard": "<1.0.1",
                "simplito/elliptic-php": "<1.0.6",
                "slim/slim": "<2.6",
                "smarty/smarty": "<3.1.47|>=4,<4.2.1",
                "snipe/snipe-it": "<6.0.11|>= 6.0.0-RC-1, <= 6.0.0-RC-5",
                "socalnick/scn-social-auth": "<1.15.2",
                "socialiteproviders/steam": "<1.1",
                "spipu/html2pdf": "<5.2.4",
                "spoonity/tcpdf": "<6.2.22",
                "squizlabs/php_codesniffer": ">=1,<2.8.1|>=3,<3.0.1",
                "ssddanbrown/bookstack": "<22.2.3",
                "statamic/cms": "<3.2.39|>=3.3,<3.3.2",
                "stormpath/sdk": ">=0,<9.9.99",
                "studio-42/elfinder": "<2.1.59",
                "subrion/cms": "<=4.2.1",
                "sulu/sulu": "= 2.4.0-RC1|<1.6.44|>=2,<2.2.18|>=2.3,<2.3.8",
                "swiftmailer/swiftmailer": ">=4,<5.4.5",
                "sylius/admin-bundle": ">=1,<1.0.17|>=1.1,<1.1.9|>=1.2,<1.2.2",
                "sylius/grid": ">=1,<1.1.19|>=1.2,<1.2.18|>=1.3,<1.3.13|>=1.4,<1.4.5|>=1.5,<1.5.1",
                "sylius/grid-bundle": "<1.10.1",
                "sylius/paypal-plugin": ">=1,<1.2.4|>=1.3,<1.3.1",
                "sylius/resource-bundle": "<1.3.14|>=1.4,<1.4.7|>=1.5,<1.5.2|>=1.6,<1.6.4",
                "sylius/sylius": "<1.9.10|>=1.10,<1.10.11|>=1.11,<1.11.2",
                "symbiote/silverstripe-multivaluefield": ">=3,<3.0.99",
                "symbiote/silverstripe-queuedjobs": ">=3,<3.0.2|>=3.1,<3.1.4|>=4,<4.0.7|>=4.1,<4.1.2|>=4.2,<4.2.4|>=4.3,<4.3.3|>=4.4,<4.4.3|>=4.5,<4.5.1|>=4.6,<4.6.4",
                "symbiote/silverstripe-versionedfiles": "<=2.0.3",
                "symfont/process": ">=0,<4",
                "symfony/cache": ">=3.1,<3.4.35|>=4,<4.2.12|>=4.3,<4.3.8",
                "symfony/dependency-injection": ">=2,<2.0.17|>=2.7,<2.7.51|>=2.8,<2.8.50|>=3,<3.4.26|>=4,<4.1.12|>=4.2,<4.2.7",
                "symfony/error-handler": ">=4.4,<4.4.4|>=5,<5.0.4",
                "symfony/form": ">=2.3,<2.3.35|>=2.4,<2.6.12|>=2.7,<2.7.50|>=2.8,<2.8.49|>=3,<3.4.20|>=4,<4.0.15|>=4.1,<4.1.9|>=4.2,<4.2.1",
                "symfony/framework-bundle": ">=2,<2.3.18|>=2.4,<2.4.8|>=2.5,<2.5.2|>=2.7,<2.7.51|>=2.8,<2.8.50|>=3,<3.4.26|>=4,<4.1.12|>=4.2,<4.2.7|>=5.3.14,<=5.3.14|>=5.4.3,<=5.4.3|>=6.0.3,<=6.0.3|= 6.0.3|= 5.4.3|= 5.3.14",
                "symfony/http-foundation": ">=2,<2.8.52|>=3,<3.4.35|>=4,<4.2.12|>=4.3,<4.3.8|>=4.4,<4.4.7|>=5,<5.0.7",
                "symfony/http-kernel": ">=2,<2.8.52|>=3,<3.4.35|>=4,<4.2.12|>=4.3,<4.4.13|>=5,<5.1.5|>=5.2,<5.3.12",
                "symfony/intl": ">=2.7,<2.7.38|>=2.8,<2.8.31|>=3,<3.2.14|>=3.3,<3.3.13",
                "symfony/maker-bundle": ">=1.27,<1.29.2|>=1.30,<1.31.1",
                "symfony/mime": ">=4.3,<4.3.8",
                "symfony/phpunit-bridge": ">=2.8,<2.8.50|>=3,<3.4.26|>=4,<4.1.12|>=4.2,<4.2.7",
                "symfony/polyfill": ">=1,<1.10",
                "symfony/polyfill-php55": ">=1,<1.10",
                "symfony/proxy-manager-bridge": ">=2.7,<2.7.51|>=2.8,<2.8.50|>=3,<3.4.26|>=4,<4.1.12|>=4.2,<4.2.7",
                "symfony/routing": ">=2,<2.0.19",
                "symfony/security": ">=2,<2.7.51|>=2.8,<3.4.49|>=4,<4.4.24|>=5,<5.2.8",
                "symfony/security-bundle": ">=2,<2.7.48|>=2.8,<2.8.41|>=3,<3.3.17|>=3.4,<3.4.11|>=4,<4.0.11|>=5.3,<5.3.12",
                "symfony/security-core": ">=2.4,<2.6.13|>=2.7,<2.7.9|>=2.7.30,<2.7.32|>=2.8,<3.4.49|>=4,<4.4.24|>=5,<5.2.9",
                "symfony/security-csrf": ">=2.4,<2.7.48|>=2.8,<2.8.41|>=3,<3.3.17|>=3.4,<3.4.11|>=4,<4.0.11",
                "symfony/security-guard": ">=2.8,<3.4.48|>=4,<4.4.23|>=5,<5.2.8",
                "symfony/security-http": ">=2.3,<2.3.41|>=2.4,<2.7.51|>=2.8,<2.8.50|>=3,<3.4.26|>=4,<4.2.12|>=4.3,<4.3.8|>=4.4,<4.4.7|>=5,<5.0.7|>=5.1,<5.2.8|>=5.3,<5.3.2",
                "symfony/serializer": ">=2,<2.0.11|>=4.1,<4.4.35|>=5,<5.3.12",
                "symfony/symfony": ">=2,<3.4.49|>=4,<4.4.35|>=5,<5.3.12|>=5.3.14,<=5.3.14|>=5.4.3,<=5.4.3|>=6.0.3,<=6.0.3",
                "symfony/translation": ">=2,<2.0.17",
                "symfony/validator": ">=2,<2.0.24|>=2.1,<2.1.12|>=2.2,<2.2.5|>=2.3,<2.3.3",
                "symfony/var-exporter": ">=4.2,<4.2.12|>=4.3,<4.3.8",
                "symfony/web-profiler-bundle": ">=2,<2.3.19|>=2.4,<2.4.9|>=2.5,<2.5.4",
                "symfony/yaml": ">=2,<2.0.22|>=2.1,<2.1.7",
                "t3/dce": ">=2.2,<2.6.2",
                "t3g/svg-sanitizer": "<1.0.3",
                "tastyigniter/tastyigniter": "<3.3",
                "tecnickcom/tcpdf": "<6.2.22",
                "terminal42/contao-tablelookupwizard": "<3.3.5",
                "thelia/backoffice-default-template": ">=2.1,<2.1.2",
                "thelia/thelia": ">=2.1-beta.1,<2.1.3",
                "theonedemon/phpwhois": "<=4.2.5",
                "thinkcmf/thinkcmf": "<=5.1.7",
                "tinymce/tinymce": "<5.10",
                "titon/framework": ">=0,<9.9.99",
                "topthink/framework": "<=6.0.13",
                "topthink/think": "<=6.0.9",
                "topthink/thinkphp": "<=3.2.3",
                "tribalsystems/zenario": "<9.2.55826",
                "truckersmp/phpwhois": "<=4.3.1",
                "twig/twig": "<1.44.7|>=2,<2.15.3|>=3,<3.4.3",
                "typo3/cms": ">=6.2,<6.2.30|>=7,<7.6.32|>=8,<8.7.38|>=9,<9.5.29|>=10,<10.4.32|>=11,<11.5.16",
                "typo3/cms-backend": ">=7,<=7.6.50|>=8,<=8.7.39|>=9,<=9.5.24|>=10,<=10.4.13|>=11,<=11.1",
                "typo3/cms-core": ">=6.2,<=6.2.56|>=7,<7.6.58|>=8,<8.7.48|>=9,<9.5.37|>=10,<10.4.32|>=11,<11.5.16",
                "typo3/cms-form": ">=8,<=8.7.39|>=9,<=9.5.24|>=10,<=10.4.13|>=11,<=11.1",
                "typo3/flow": ">=1,<1.0.4|>=1.1,<1.1.1|>=2,<2.0.1|>=2.3,<2.3.16|>=3,<3.0.12|>=3.1,<3.1.10|>=3.2,<3.2.13|>=3.3,<3.3.13|>=4,<4.0.6",
                "typo3/html-sanitizer": ">=1,<1.0.7|>=2,<2.0.16",
                "typo3/neos": ">=1.1,<1.1.3|>=1.2,<1.2.13|>=2,<2.0.4|>=2.3,<2.3.99|>=3,<3.0.20|>=3.1,<3.1.18|>=3.2,<3.2.14|>=3.3,<3.3.23|>=4,<4.0.17|>=4.1,<4.1.16|>=4.2,<4.2.12|>=4.3,<4.3.3",
                "typo3/phar-stream-wrapper": ">=1,<2.1.1|>=3,<3.1.1",
                "typo3/swiftmailer": ">=4.1,<4.1.99|>=5.4,<5.4.5",
                "typo3fluid/fluid": ">=2,<2.0.8|>=2.1,<2.1.7|>=2.2,<2.2.4|>=2.3,<2.3.7|>=2.4,<2.4.4|>=2.5,<2.5.11|>=2.6,<2.6.10",
                "ua-parser/uap-php": "<3.8",
                "unisharp/laravel-filemanager": "<=2.5.1",
                "userfrosting/userfrosting": ">=0.3.1,<4.6.3",
                "usmanhalalit/pixie": "<1.0.3|>=2,<2.0.2",
                "vanilla/safecurl": "<0.9.2",
                "verot/class.upload.php": "<=1.0.3|>=2,<=2.0.4",
                "vrana/adminer": "<4.8.1",
                "wallabag/tcpdf": "<6.2.22",
                "wanglelecc/laracms": "<=1.0.3",
                "web-auth/webauthn-framework": ">=3.3,<3.3.4",
                "webcoast/deferred-image-processing": "<1.0.2",
                "wikimedia/parsoid": "<0.12.2",
                "willdurand/js-translation-bundle": "<2.1.1",
                "wintercms/winter": "<1.0.475|>=1.1,<1.1.9",
                "woocommerce/woocommerce": "<6.6",
                "wp-cli/wp-cli": "<2.5",
                "wp-graphql/wp-graphql": "<0.3.5",
                "wpanel/wpanel4-cms": "<=4.3.1",
                "wwbn/avideo": "<=11.6",
                "yeswiki/yeswiki": "<4.1",
                "yetiforce/yetiforce-crm": "<=6.4",
                "yidashi/yii2cmf": "<=2",
                "yii2mod/yii2-cms": "<1.9.2",
                "yiisoft/yii": ">=1.1.14,<1.1.15",
                "yiisoft/yii2": "<2.0.38",
                "yiisoft/yii2-bootstrap": "<2.0.4",
                "yiisoft/yii2-dev": "<2.0.43",
                "yiisoft/yii2-elasticsearch": "<2.0.5",
                "yiisoft/yii2-gii": "<2.0.4",
                "yiisoft/yii2-jui": "<2.0.4",
                "yiisoft/yii2-redis": "<2.0.8",
                "yoast-seo-for-typo3/yoast_seo": "<7.2.3",
                "yourls/yourls": "<=1.8.2",
                "zendesk/zendesk_api_client_php": "<2.2.11",
                "zendframework/zend-cache": ">=2.4,<2.4.8|>=2.5,<2.5.3",
                "zendframework/zend-captcha": ">=2,<2.4.9|>=2.5,<2.5.2",
                "zendframework/zend-crypt": ">=2,<2.4.9|>=2.5,<2.5.2",
                "zendframework/zend-db": ">=2,<2.0.99|>=2.1,<2.1.99|>=2.2,<2.2.10|>=2.3,<2.3.5",
                "zendframework/zend-developer-tools": ">=1.2.2,<1.2.3",
                "zendframework/zend-diactoros": "<1.8.4",
                "zendframework/zend-feed": "<2.10.3",
                "zendframework/zend-form": ">=2,<2.2.7|>=2.3,<2.3.1",
                "zendframework/zend-http": "<2.8.1",
                "zendframework/zend-json": ">=2.1,<2.1.6|>=2.2,<2.2.6",
                "zendframework/zend-ldap": ">=2,<2.0.99|>=2.1,<2.1.99|>=2.2,<2.2.8|>=2.3,<2.3.3",
                "zendframework/zend-mail": ">=2,<2.4.11|>=2.5,<2.7.2",
                "zendframework/zend-navigation": ">=2,<2.2.7|>=2.3,<2.3.1",
                "zendframework/zend-session": ">=2,<2.0.99|>=2.1,<2.1.99|>=2.2,<2.2.9|>=2.3,<2.3.4",
                "zendframework/zend-validator": ">=2.3,<2.3.6",
                "zendframework/zend-view": ">=2,<2.2.7|>=2.3,<2.3.1",
                "zendframework/zend-xmlrpc": ">=2.1,<2.1.6|>=2.2,<2.2.6",
                "zendframework/zendframework": "<=3",
                "zendframework/zendframework1": "<1.12.20",
                "zendframework/zendopenid": ">=2,<2.0.2",
                "zendframework/zendxml": ">=1,<1.0.1",
                "zetacomponents/mail": "<1.8.2",
                "zf-commons/zfc-user": "<1.2.2",
                "zfcampus/zf-apigility-doctrine": ">=1,<1.0.3",
                "zfr/zfr-oauth2-server-module": "<0.1.2",
                "zoujingli/thinkadmin": "<6.0.22"
            },
            "type": "metapackage",
            "notification-url": "https://packagist.org/downloads/",
            "license": [
                "MIT"
            ],
            "authors": [
                {
                    "name": "Marco Pivetta",
                    "email": "ocramius@gmail.com",
                    "role": "maintainer"
                },
                {
                    "name": "Ilya Tribusean",
                    "email": "slash3b@gmail.com",
                    "role": "maintainer"
                }
            ],
            "description": "Prevents installation of composer packages with known security vulnerabilities: no API, simply require it",
            "support": {
                "issues": "https://github.com/Roave/SecurityAdvisories/issues",
                "source": "https://github.com/Roave/SecurityAdvisories/tree/latest"
            },
            "funding": [
                {
                    "url": "https://github.com/Ocramius",
                    "type": "github"
                },
                {
                    "url": "https://tidelift.com/funding/github/packagist/roave/security-advisories",
                    "type": "tidelift"
                }
            ],
            "time": "2022-08-31T22:04:18+00:00"
        },
        {
            "name": "robmorgan/phinx",
            "version": "0.12.12",
            "source": {
                "type": "git",
                "url": "https://github.com/cakephp/phinx.git",
                "reference": "9a6ce1e7fdf0fa4e602ba5875b5bc9442ccaa115"
            },
            "dist": {
                "type": "zip",
                "url": "https://api.github.com/repos/cakephp/phinx/zipball/9a6ce1e7fdf0fa4e602ba5875b5bc9442ccaa115",
                "reference": "9a6ce1e7fdf0fa4e602ba5875b5bc9442ccaa115",
                "shasum": ""
            },
            "require": {
                "cakephp/database": "^4.0",
                "php": ">=7.2",
                "psr/container": "^1.0 || ^2.0",
                "symfony/config": "^3.4|^4.0|^5.0|^6.0",
                "symfony/console": "^3.4|^4.0|^5.0|^6.0"
            },
            "require-dev": {
                "cakephp/cakephp-codesniffer": "^4.0",
                "ext-json": "*",
                "ext-pdo": "*",
                "phpunit/phpunit": "^8.5|^9.3",
                "sebastian/comparator": ">=1.2.3",
                "symfony/yaml": "^3.4|^4.0|^5.0"
            },
            "suggest": {
                "ext-json": "Install if using JSON configuration format",
                "ext-pdo": "PDO extension is needed",
                "symfony/yaml": "Install if using YAML configuration format"
            },
            "bin": [
                "bin/phinx"
            ],
            "type": "library",
            "autoload": {
                "psr-4": {
                    "Phinx\\": "src/Phinx/"
                }
            },
            "notification-url": "https://packagist.org/downloads/",
            "license": [
                "MIT"
            ],
            "authors": [
                {
                    "name": "Rob Morgan",
                    "email": "robbym@gmail.com",
                    "homepage": "https://robmorgan.id.au",
                    "role": "Lead Developer"
                },
                {
                    "name": "Woody Gilk",
                    "email": "woody.gilk@gmail.com",
                    "homepage": "https://shadowhand.me",
                    "role": "Developer"
                },
                {
                    "name": "Richard Quadling",
                    "email": "rquadling@gmail.com",
                    "role": "Developer"
                },
                {
                    "name": "CakePHP Community",
                    "homepage": "https://github.com/cakephp/phinx/graphs/contributors",
                    "role": "Developer"
                }
            ],
            "description": "Phinx makes it ridiculously easy to manage the database migrations for your PHP app.",
            "homepage": "https://phinx.org",
            "keywords": [
                "database",
                "database migrations",
                "db",
                "migrations",
                "phinx"
            ],
            "support": {
                "issues": "https://github.com/cakephp/phinx/issues",
                "source": "https://github.com/cakephp/phinx/tree/0.12.12"
            },
            "time": "2022-07-09T18:53:51+00:00"
        },
        {
            "name": "sabberworm/php-css-parser",
            "version": "8.4.0",
            "source": {
                "type": "git",
                "url": "https://github.com/sabberworm/PHP-CSS-Parser.git",
                "reference": "e41d2140031d533348b2192a83f02d8dd8a71d30"
            },
            "dist": {
                "type": "zip",
                "url": "https://api.github.com/repos/sabberworm/PHP-CSS-Parser/zipball/e41d2140031d533348b2192a83f02d8dd8a71d30",
                "reference": "e41d2140031d533348b2192a83f02d8dd8a71d30",
                "shasum": ""
            },
            "require": {
                "ext-iconv": "*",
                "php": ">=5.6.20"
            },
            "require-dev": {
                "codacy/coverage": "^1.4",
                "phpunit/phpunit": "^4.8.36"
            },
            "suggest": {
                "ext-mbstring": "for parsing UTF-8 CSS"
            },
            "type": "library",
            "autoload": {
                "psr-4": {
                    "Sabberworm\\CSS\\": "src/"
                }
            },
            "notification-url": "https://packagist.org/downloads/",
            "license": [
                "MIT"
            ],
            "authors": [
                {
                    "name": "Raphael Schweikert"
                }
            ],
            "description": "Parser for CSS Files written in PHP",
            "homepage": "https://www.sabberworm.com/blog/2010/6/10/php-css-parser",
            "keywords": [
                "css",
                "parser",
                "stylesheet"
            ],
            "support": {
                "issues": "https://github.com/sabberworm/PHP-CSS-Parser/issues",
                "source": "https://github.com/sabberworm/PHP-CSS-Parser/tree/8.4.0"
            },
            "time": "2021-12-11T13:40:54+00:00"
        },
        {
            "name": "symfony/config",
            "version": "v5.4.11",
            "source": {
                "type": "git",
                "url": "https://github.com/symfony/config.git",
                "reference": "ec79e03125c1d2477e43dde8528535d90cc78379"
            },
            "dist": {
                "type": "zip",
                "url": "https://api.github.com/repos/symfony/config/zipball/ec79e03125c1d2477e43dde8528535d90cc78379",
                "reference": "ec79e03125c1d2477e43dde8528535d90cc78379",
                "shasum": ""
            },
            "require": {
                "php": ">=7.2.5",
                "symfony/deprecation-contracts": "^2.1|^3",
                "symfony/filesystem": "^4.4|^5.0|^6.0",
                "symfony/polyfill-ctype": "~1.8",
                "symfony/polyfill-php80": "^1.16",
                "symfony/polyfill-php81": "^1.22"
            },
            "conflict": {
                "symfony/finder": "<4.4"
            },
            "require-dev": {
                "symfony/event-dispatcher": "^4.4|^5.0|^6.0",
                "symfony/finder": "^4.4|^5.0|^6.0",
                "symfony/messenger": "^4.4|^5.0|^6.0",
                "symfony/service-contracts": "^1.1|^2|^3",
                "symfony/yaml": "^4.4|^5.0|^6.0"
            },
            "suggest": {
                "symfony/yaml": "To use the yaml reference dumper"
            },
            "type": "library",
            "autoload": {
                "psr-4": {
                    "Symfony\\Component\\Config\\": ""
                },
                "exclude-from-classmap": [
                    "/Tests/"
                ]
            },
            "notification-url": "https://packagist.org/downloads/",
            "license": [
                "MIT"
            ],
            "authors": [
                {
                    "name": "Fabien Potencier",
                    "email": "fabien@symfony.com"
                },
                {
                    "name": "Symfony Community",
                    "homepage": "https://symfony.com/contributors"
                }
            ],
            "description": "Helps you find, load, combine, autofill and validate configuration values of any kind",
            "homepage": "https://symfony.com",
            "support": {
                "source": "https://github.com/symfony/config/tree/v5.4.11"
            },
            "funding": [
                {
                    "url": "https://symfony.com/sponsor",
                    "type": "custom"
                },
                {
                    "url": "https://github.com/fabpot",
                    "type": "github"
                },
                {
                    "url": "https://tidelift.com/funding/github/packagist/symfony/symfony",
                    "type": "tidelift"
                }
            ],
            "time": "2022-07-20T13:00:38+00:00"
        },
        {
            "name": "symfony/console",
            "version": "v5.4.12",
            "source": {
                "type": "git",
                "url": "https://github.com/symfony/console.git",
                "reference": "c072aa8f724c3af64e2c7a96b796a4863d24dba1"
            },
            "dist": {
                "type": "zip",
                "url": "https://api.github.com/repos/symfony/console/zipball/c072aa8f724c3af64e2c7a96b796a4863d24dba1",
                "reference": "c072aa8f724c3af64e2c7a96b796a4863d24dba1",
                "shasum": ""
            },
            "require": {
                "php": ">=7.2.5",
                "symfony/deprecation-contracts": "^2.1|^3",
                "symfony/polyfill-mbstring": "~1.0",
                "symfony/polyfill-php73": "^1.9",
                "symfony/polyfill-php80": "^1.16",
                "symfony/service-contracts": "^1.1|^2|^3",
                "symfony/string": "^5.1|^6.0"
            },
            "conflict": {
                "psr/log": ">=3",
                "symfony/dependency-injection": "<4.4",
                "symfony/dotenv": "<5.1",
                "symfony/event-dispatcher": "<4.4",
                "symfony/lock": "<4.4",
                "symfony/process": "<4.4"
            },
            "provide": {
                "psr/log-implementation": "1.0|2.0"
            },
            "require-dev": {
                "psr/log": "^1|^2",
                "symfony/config": "^4.4|^5.0|^6.0",
                "symfony/dependency-injection": "^4.4|^5.0|^6.0",
                "symfony/event-dispatcher": "^4.4|^5.0|^6.0",
                "symfony/lock": "^4.4|^5.0|^6.0",
                "symfony/process": "^4.4|^5.0|^6.0",
                "symfony/var-dumper": "^4.4|^5.0|^6.0"
            },
            "suggest": {
                "psr/log": "For using the console logger",
                "symfony/event-dispatcher": "",
                "symfony/lock": "",
                "symfony/process": ""
            },
            "type": "library",
            "autoload": {
                "psr-4": {
                    "Symfony\\Component\\Console\\": ""
                },
                "exclude-from-classmap": [
                    "/Tests/"
                ]
            },
            "notification-url": "https://packagist.org/downloads/",
            "license": [
                "MIT"
            ],
            "authors": [
                {
                    "name": "Fabien Potencier",
                    "email": "fabien@symfony.com"
                },
                {
                    "name": "Symfony Community",
                    "homepage": "https://symfony.com/contributors"
                }
            ],
            "description": "Eases the creation of beautiful and testable command line interfaces",
            "homepage": "https://symfony.com",
            "keywords": [
                "cli",
                "command line",
                "console",
                "terminal"
            ],
            "support": {
                "source": "https://github.com/symfony/console/tree/v5.4.12"
            },
            "funding": [
                {
                    "url": "https://symfony.com/sponsor",
                    "type": "custom"
                },
                {
                    "url": "https://github.com/fabpot",
                    "type": "github"
                },
                {
                    "url": "https://tidelift.com/funding/github/packagist/symfony/symfony",
                    "type": "tidelift"
                }
            ],
            "time": "2022-08-17T13:18:05+00:00"
        },
        {
            "name": "symfony/css-selector",
            "version": "v5.4.11",
            "source": {
                "type": "git",
                "url": "https://github.com/symfony/css-selector.git",
                "reference": "c1681789f059ab756001052164726ae88512ae3d"
            },
            "dist": {
                "type": "zip",
                "url": "https://api.github.com/repos/symfony/css-selector/zipball/c1681789f059ab756001052164726ae88512ae3d",
                "reference": "c1681789f059ab756001052164726ae88512ae3d",
                "shasum": ""
            },
            "require": {
                "php": ">=7.2.5",
                "symfony/polyfill-php80": "^1.16"
            },
            "type": "library",
            "autoload": {
                "psr-4": {
                    "Symfony\\Component\\CssSelector\\": ""
                },
                "exclude-from-classmap": [
                    "/Tests/"
                ]
            },
            "notification-url": "https://packagist.org/downloads/",
            "license": [
                "MIT"
            ],
            "authors": [
                {
                    "name": "Fabien Potencier",
                    "email": "fabien@symfony.com"
                },
                {
                    "name": "Jean-François Simon",
                    "email": "jeanfrancois.simon@sensiolabs.com"
                },
                {
                    "name": "Symfony Community",
                    "homepage": "https://symfony.com/contributors"
                }
            ],
            "description": "Converts CSS selectors to XPath expressions",
            "homepage": "https://symfony.com",
            "support": {
                "source": "https://github.com/symfony/css-selector/tree/v5.4.11"
            },
            "funding": [
                {
                    "url": "https://symfony.com/sponsor",
                    "type": "custom"
                },
                {
                    "url": "https://github.com/fabpot",
                    "type": "github"
                },
                {
                    "url": "https://tidelift.com/funding/github/packagist/symfony/symfony",
                    "type": "tidelift"
                }
            ],
            "time": "2022-06-27T16:58:25+00:00"
        },
        {
            "name": "symfony/deprecation-contracts",
            "version": "v2.5.2",
            "source": {
                "type": "git",
                "url": "https://github.com/symfony/deprecation-contracts.git",
                "reference": "e8b495ea28c1d97b5e0c121748d6f9b53d075c66"
            },
            "dist": {
                "type": "zip",
                "url": "https://api.github.com/repos/symfony/deprecation-contracts/zipball/e8b495ea28c1d97b5e0c121748d6f9b53d075c66",
                "reference": "e8b495ea28c1d97b5e0c121748d6f9b53d075c66",
                "shasum": ""
            },
            "require": {
                "php": ">=7.1"
            },
            "type": "library",
            "extra": {
                "branch-alias": {
                    "dev-main": "2.5-dev"
                },
                "thanks": {
                    "name": "symfony/contracts",
                    "url": "https://github.com/symfony/contracts"
                }
            },
            "autoload": {
                "files": [
                    "function.php"
                ]
            },
            "notification-url": "https://packagist.org/downloads/",
            "license": [
                "MIT"
            ],
            "authors": [
                {
                    "name": "Nicolas Grekas",
                    "email": "p@tchwork.com"
                },
                {
                    "name": "Symfony Community",
                    "homepage": "https://symfony.com/contributors"
                }
            ],
            "description": "A generic function and convention to trigger deprecation notices",
            "homepage": "https://symfony.com",
            "support": {
                "source": "https://github.com/symfony/deprecation-contracts/tree/v2.5.2"
            },
            "funding": [
                {
                    "url": "https://symfony.com/sponsor",
                    "type": "custom"
                },
                {
                    "url": "https://github.com/fabpot",
                    "type": "github"
                },
                {
                    "url": "https://tidelift.com/funding/github/packagist/symfony/symfony",
                    "type": "tidelift"
                }
            ],
            "time": "2022-01-02T09:53:40+00:00"
        },
        {
            "name": "symfony/filesystem",
            "version": "v5.4.12",
            "source": {
                "type": "git",
                "url": "https://github.com/symfony/filesystem.git",
                "reference": "2d67c1f9a1937406a9be3171b4b22250c0a11447"
            },
            "dist": {
                "type": "zip",
                "url": "https://api.github.com/repos/symfony/filesystem/zipball/2d67c1f9a1937406a9be3171b4b22250c0a11447",
                "reference": "2d67c1f9a1937406a9be3171b4b22250c0a11447",
                "shasum": ""
            },
            "require": {
                "php": ">=7.2.5",
                "symfony/polyfill-ctype": "~1.8",
                "symfony/polyfill-mbstring": "~1.8",
                "symfony/polyfill-php80": "^1.16"
            },
            "type": "library",
            "autoload": {
                "psr-4": {
                    "Symfony\\Component\\Filesystem\\": ""
                },
                "exclude-from-classmap": [
                    "/Tests/"
                ]
            },
            "notification-url": "https://packagist.org/downloads/",
            "license": [
                "MIT"
            ],
            "authors": [
                {
                    "name": "Fabien Potencier",
                    "email": "fabien@symfony.com"
                },
                {
                    "name": "Symfony Community",
                    "homepage": "https://symfony.com/contributors"
                }
            ],
            "description": "Provides basic utilities for the filesystem",
            "homepage": "https://symfony.com",
            "support": {
                "source": "https://github.com/symfony/filesystem/tree/v5.4.12"
            },
            "funding": [
                {
                    "url": "https://symfony.com/sponsor",
                    "type": "custom"
                },
                {
                    "url": "https://github.com/fabpot",
                    "type": "github"
                },
                {
                    "url": "https://tidelift.com/funding/github/packagist/symfony/symfony",
                    "type": "tidelift"
                }
            ],
            "time": "2022-08-02T13:48:16+00:00"
        },
        {
            "name": "symfony/http-foundation",
            "version": "v5.4.12",
            "source": {
                "type": "git",
                "url": "https://github.com/symfony/http-foundation.git",
                "reference": "f4bfe9611b113b15d98a43da68ec9b5a00d56791"
            },
            "dist": {
                "type": "zip",
                "url": "https://api.github.com/repos/symfony/http-foundation/zipball/f4bfe9611b113b15d98a43da68ec9b5a00d56791",
                "reference": "f4bfe9611b113b15d98a43da68ec9b5a00d56791",
                "shasum": ""
            },
            "require": {
                "php": ">=7.2.5",
                "symfony/deprecation-contracts": "^2.1|^3",
                "symfony/polyfill-mbstring": "~1.1",
                "symfony/polyfill-php80": "^1.16"
            },
            "require-dev": {
                "predis/predis": "~1.0",
                "symfony/cache": "^4.4|^5.0|^6.0",
                "symfony/dependency-injection": "^5.4|^6.0",
                "symfony/expression-language": "^4.4|^5.0|^6.0",
                "symfony/http-kernel": "^5.4.12|^6.0.12|^6.1.4",
                "symfony/mime": "^4.4|^5.0|^6.0",
                "symfony/rate-limiter": "^5.2|^6.0"
            },
            "suggest": {
                "symfony/mime": "To use the file extension guesser"
            },
            "type": "library",
            "autoload": {
                "psr-4": {
                    "Symfony\\Component\\HttpFoundation\\": ""
                },
                "exclude-from-classmap": [
                    "/Tests/"
                ]
            },
            "notification-url": "https://packagist.org/downloads/",
            "license": [
                "MIT"
            ],
            "authors": [
                {
                    "name": "Fabien Potencier",
                    "email": "fabien@symfony.com"
                },
                {
                    "name": "Symfony Community",
                    "homepage": "https://symfony.com/contributors"
                }
            ],
            "description": "Defines an object-oriented layer for the HTTP specification",
            "homepage": "https://symfony.com",
            "support": {
                "source": "https://github.com/symfony/http-foundation/tree/v5.4.12"
            },
            "funding": [
                {
                    "url": "https://symfony.com/sponsor",
                    "type": "custom"
                },
                {
                    "url": "https://github.com/fabpot",
                    "type": "github"
                },
                {
                    "url": "https://tidelift.com/funding/github/packagist/symfony/symfony",
                    "type": "tidelift"
                }
            ],
            "time": "2022-08-19T07:33:17+00:00"
        },
        {
            "name": "symfony/mime",
            "version": "v5.4.12",
            "source": {
                "type": "git",
                "url": "https://github.com/symfony/mime.git",
                "reference": "03876e9c5a36f5b45e7d9a381edda5421eff8a90"
            },
            "dist": {
                "type": "zip",
                "url": "https://api.github.com/repos/symfony/mime/zipball/03876e9c5a36f5b45e7d9a381edda5421eff8a90",
                "reference": "03876e9c5a36f5b45e7d9a381edda5421eff8a90",
                "shasum": ""
            },
            "require": {
                "php": ">=7.2.5",
                "symfony/deprecation-contracts": "^2.1|^3",
                "symfony/polyfill-intl-idn": "^1.10",
                "symfony/polyfill-mbstring": "^1.0",
                "symfony/polyfill-php80": "^1.16"
            },
            "conflict": {
                "egulias/email-validator": "~3.0.0",
                "phpdocumentor/reflection-docblock": "<3.2.2",
                "phpdocumentor/type-resolver": "<1.4.0",
                "symfony/mailer": "<4.4"
            },
            "require-dev": {
                "egulias/email-validator": "^2.1.10|^3.1",
                "phpdocumentor/reflection-docblock": "^3.0|^4.0|^5.0",
                "symfony/dependency-injection": "^4.4|^5.0|^6.0",
                "symfony/property-access": "^4.4|^5.1|^6.0",
                "symfony/property-info": "^4.4|^5.1|^6.0",
                "symfony/serializer": "^5.2|^6.0"
            },
            "type": "library",
            "autoload": {
                "psr-4": {
                    "Symfony\\Component\\Mime\\": ""
                },
                "exclude-from-classmap": [
                    "/Tests/"
                ]
            },
            "notification-url": "https://packagist.org/downloads/",
            "license": [
                "MIT"
            ],
            "authors": [
                {
                    "name": "Fabien Potencier",
                    "email": "fabien@symfony.com"
                },
                {
                    "name": "Symfony Community",
                    "homepage": "https://symfony.com/contributors"
                }
            ],
            "description": "Allows manipulating MIME messages",
            "homepage": "https://symfony.com",
            "keywords": [
                "mime",
                "mime-type"
            ],
            "support": {
                "source": "https://github.com/symfony/mime/tree/v5.4.12"
            },
            "funding": [
                {
                    "url": "https://symfony.com/sponsor",
                    "type": "custom"
                },
                {
                    "url": "https://github.com/fabpot",
                    "type": "github"
                },
                {
                    "url": "https://tidelift.com/funding/github/packagist/symfony/symfony",
                    "type": "tidelift"
                }
            ],
            "time": "2022-08-19T14:24:03+00:00"
        },
        {
            "name": "symfony/polyfill-ctype",
            "version": "v1.26.0",
            "source": {
                "type": "git",
                "url": "https://github.com/symfony/polyfill-ctype.git",
                "reference": "6fd1b9a79f6e3cf65f9e679b23af304cd9e010d4"
            },
            "dist": {
                "type": "zip",
                "url": "https://api.github.com/repos/symfony/polyfill-ctype/zipball/6fd1b9a79f6e3cf65f9e679b23af304cd9e010d4",
                "reference": "6fd1b9a79f6e3cf65f9e679b23af304cd9e010d4",
                "shasum": ""
            },
            "require": {
                "php": ">=7.1"
            },
            "provide": {
                "ext-ctype": "*"
            },
            "suggest": {
                "ext-ctype": "For best performance"
            },
            "type": "library",
            "extra": {
                "branch-alias": {
                    "dev-main": "1.26-dev"
                },
                "thanks": {
                    "name": "symfony/polyfill",
                    "url": "https://github.com/symfony/polyfill"
                }
            },
            "autoload": {
                "files": [
                    "bootstrap.php"
                ],
                "psr-4": {
                    "Symfony\\Polyfill\\Ctype\\": ""
                }
            },
            "notification-url": "https://packagist.org/downloads/",
            "license": [
                "MIT"
            ],
            "authors": [
                {
                    "name": "Gert de Pagter",
                    "email": "BackEndTea@gmail.com"
                },
                {
                    "name": "Symfony Community",
                    "homepage": "https://symfony.com/contributors"
                }
            ],
            "description": "Symfony polyfill for ctype functions",
            "homepage": "https://symfony.com",
            "keywords": [
                "compatibility",
                "ctype",
                "polyfill",
                "portable"
            ],
            "support": {
                "source": "https://github.com/symfony/polyfill-ctype/tree/v1.26.0"
            },
            "funding": [
                {
                    "url": "https://symfony.com/sponsor",
                    "type": "custom"
                },
                {
                    "url": "https://github.com/fabpot",
                    "type": "github"
                },
                {
                    "url": "https://tidelift.com/funding/github/packagist/symfony/symfony",
                    "type": "tidelift"
                }
            ],
            "time": "2022-05-24T11:49:31+00:00"
        },
        {
            "name": "symfony/polyfill-intl-grapheme",
            "version": "v1.26.0",
            "source": {
                "type": "git",
                "url": "https://github.com/symfony/polyfill-intl-grapheme.git",
                "reference": "433d05519ce6990bf3530fba6957499d327395c2"
            },
            "dist": {
                "type": "zip",
                "url": "https://api.github.com/repos/symfony/polyfill-intl-grapheme/zipball/433d05519ce6990bf3530fba6957499d327395c2",
                "reference": "433d05519ce6990bf3530fba6957499d327395c2",
                "shasum": ""
            },
            "require": {
                "php": ">=7.1"
            },
            "suggest": {
                "ext-intl": "For best performance"
            },
            "type": "library",
            "extra": {
                "branch-alias": {
                    "dev-main": "1.26-dev"
                },
                "thanks": {
                    "name": "symfony/polyfill",
                    "url": "https://github.com/symfony/polyfill"
                }
            },
            "autoload": {
                "files": [
                    "bootstrap.php"
                ],
                "psr-4": {
                    "Symfony\\Polyfill\\Intl\\Grapheme\\": ""
                }
            },
            "notification-url": "https://packagist.org/downloads/",
            "license": [
                "MIT"
            ],
            "authors": [
                {
                    "name": "Nicolas Grekas",
                    "email": "p@tchwork.com"
                },
                {
                    "name": "Symfony Community",
                    "homepage": "https://symfony.com/contributors"
                }
            ],
            "description": "Symfony polyfill for intl's grapheme_* functions",
            "homepage": "https://symfony.com",
            "keywords": [
                "compatibility",
                "grapheme",
                "intl",
                "polyfill",
                "portable",
                "shim"
            ],
            "support": {
                "source": "https://github.com/symfony/polyfill-intl-grapheme/tree/v1.26.0"
            },
            "funding": [
                {
                    "url": "https://symfony.com/sponsor",
                    "type": "custom"
                },
                {
                    "url": "https://github.com/fabpot",
                    "type": "github"
                },
                {
                    "url": "https://tidelift.com/funding/github/packagist/symfony/symfony",
                    "type": "tidelift"
                }
            ],
            "time": "2022-05-24T11:49:31+00:00"
        },
        {
            "name": "symfony/polyfill-intl-idn",
            "version": "v1.26.0",
            "source": {
                "type": "git",
                "url": "https://github.com/symfony/polyfill-intl-idn.git",
                "reference": "59a8d271f00dd0e4c2e518104cc7963f655a1aa8"
            },
            "dist": {
                "type": "zip",
                "url": "https://api.github.com/repos/symfony/polyfill-intl-idn/zipball/59a8d271f00dd0e4c2e518104cc7963f655a1aa8",
                "reference": "59a8d271f00dd0e4c2e518104cc7963f655a1aa8",
                "shasum": ""
            },
            "require": {
                "php": ">=7.1",
                "symfony/polyfill-intl-normalizer": "^1.10",
                "symfony/polyfill-php72": "^1.10"
            },
            "suggest": {
                "ext-intl": "For best performance"
            },
            "type": "library",
            "extra": {
                "branch-alias": {
                    "dev-main": "1.26-dev"
                },
                "thanks": {
                    "name": "symfony/polyfill",
                    "url": "https://github.com/symfony/polyfill"
                }
            },
            "autoload": {
                "files": [
                    "bootstrap.php"
                ],
                "psr-4": {
                    "Symfony\\Polyfill\\Intl\\Idn\\": ""
                }
            },
            "notification-url": "https://packagist.org/downloads/",
            "license": [
                "MIT"
            ],
            "authors": [
                {
                    "name": "Laurent Bassin",
                    "email": "laurent@bassin.info"
                },
                {
                    "name": "Trevor Rowbotham",
                    "email": "trevor.rowbotham@pm.me"
                },
                {
                    "name": "Symfony Community",
                    "homepage": "https://symfony.com/contributors"
                }
            ],
            "description": "Symfony polyfill for intl's idn_to_ascii and idn_to_utf8 functions",
            "homepage": "https://symfony.com",
            "keywords": [
                "compatibility",
                "idn",
                "intl",
                "polyfill",
                "portable",
                "shim"
            ],
            "support": {
                "source": "https://github.com/symfony/polyfill-intl-idn/tree/v1.26.0"
            },
            "funding": [
                {
                    "url": "https://symfony.com/sponsor",
                    "type": "custom"
                },
                {
                    "url": "https://github.com/fabpot",
                    "type": "github"
                },
                {
                    "url": "https://tidelift.com/funding/github/packagist/symfony/symfony",
                    "type": "tidelift"
                }
            ],
            "time": "2022-05-24T11:49:31+00:00"
        },
        {
            "name": "symfony/polyfill-intl-normalizer",
            "version": "v1.26.0",
            "source": {
                "type": "git",
                "url": "https://github.com/symfony/polyfill-intl-normalizer.git",
                "reference": "219aa369ceff116e673852dce47c3a41794c14bd"
            },
            "dist": {
                "type": "zip",
                "url": "https://api.github.com/repos/symfony/polyfill-intl-normalizer/zipball/219aa369ceff116e673852dce47c3a41794c14bd",
                "reference": "219aa369ceff116e673852dce47c3a41794c14bd",
                "shasum": ""
            },
            "require": {
                "php": ">=7.1"
            },
            "suggest": {
                "ext-intl": "For best performance"
            },
            "type": "library",
            "extra": {
                "branch-alias": {
                    "dev-main": "1.26-dev"
                },
                "thanks": {
                    "name": "symfony/polyfill",
                    "url": "https://github.com/symfony/polyfill"
                }
            },
            "autoload": {
                "files": [
                    "bootstrap.php"
                ],
                "psr-4": {
                    "Symfony\\Polyfill\\Intl\\Normalizer\\": ""
                },
                "classmap": [
                    "Resources/stubs"
                ]
            },
            "notification-url": "https://packagist.org/downloads/",
            "license": [
                "MIT"
            ],
            "authors": [
                {
                    "name": "Nicolas Grekas",
                    "email": "p@tchwork.com"
                },
                {
                    "name": "Symfony Community",
                    "homepage": "https://symfony.com/contributors"
                }
            ],
            "description": "Symfony polyfill for intl's Normalizer class and related functions",
            "homepage": "https://symfony.com",
            "keywords": [
                "compatibility",
                "intl",
                "normalizer",
                "polyfill",
                "portable",
                "shim"
            ],
            "support": {
                "source": "https://github.com/symfony/polyfill-intl-normalizer/tree/v1.26.0"
            },
            "funding": [
                {
                    "url": "https://symfony.com/sponsor",
                    "type": "custom"
                },
                {
                    "url": "https://github.com/fabpot",
                    "type": "github"
                },
                {
                    "url": "https://tidelift.com/funding/github/packagist/symfony/symfony",
                    "type": "tidelift"
                }
            ],
            "time": "2022-05-24T11:49:31+00:00"
        },
        {
            "name": "symfony/polyfill-mbstring",
            "version": "v1.26.0",
            "source": {
                "type": "git",
                "url": "https://github.com/symfony/polyfill-mbstring.git",
                "reference": "9344f9cb97f3b19424af1a21a3b0e75b0a7d8d7e"
            },
            "dist": {
                "type": "zip",
                "url": "https://api.github.com/repos/symfony/polyfill-mbstring/zipball/9344f9cb97f3b19424af1a21a3b0e75b0a7d8d7e",
                "reference": "9344f9cb97f3b19424af1a21a3b0e75b0a7d8d7e",
                "shasum": ""
            },
            "require": {
                "php": ">=7.1"
            },
            "provide": {
                "ext-mbstring": "*"
            },
            "suggest": {
                "ext-mbstring": "For best performance"
            },
            "type": "library",
            "extra": {
                "branch-alias": {
                    "dev-main": "1.26-dev"
                },
                "thanks": {
                    "name": "symfony/polyfill",
                    "url": "https://github.com/symfony/polyfill"
                }
            },
            "autoload": {
                "files": [
                    "bootstrap.php"
                ],
                "psr-4": {
                    "Symfony\\Polyfill\\Mbstring\\": ""
                }
            },
            "notification-url": "https://packagist.org/downloads/",
            "license": [
                "MIT"
            ],
            "authors": [
                {
                    "name": "Nicolas Grekas",
                    "email": "p@tchwork.com"
                },
                {
                    "name": "Symfony Community",
                    "homepage": "https://symfony.com/contributors"
                }
            ],
            "description": "Symfony polyfill for the Mbstring extension",
            "homepage": "https://symfony.com",
            "keywords": [
                "compatibility",
                "mbstring",
                "polyfill",
                "portable",
                "shim"
            ],
            "support": {
                "source": "https://github.com/symfony/polyfill-mbstring/tree/v1.26.0"
            },
            "funding": [
                {
                    "url": "https://symfony.com/sponsor",
                    "type": "custom"
                },
                {
                    "url": "https://github.com/fabpot",
                    "type": "github"
                },
                {
                    "url": "https://tidelift.com/funding/github/packagist/symfony/symfony",
                    "type": "tidelift"
                }
            ],
            "time": "2022-05-24T11:49:31+00:00"
        },
        {
            "name": "symfony/polyfill-php72",
            "version": "v1.26.0",
            "source": {
                "type": "git",
                "url": "https://github.com/symfony/polyfill-php72.git",
                "reference": "bf44a9fd41feaac72b074de600314a93e2ae78e2"
            },
            "dist": {
                "type": "zip",
                "url": "https://api.github.com/repos/symfony/polyfill-php72/zipball/bf44a9fd41feaac72b074de600314a93e2ae78e2",
                "reference": "bf44a9fd41feaac72b074de600314a93e2ae78e2",
                "shasum": ""
            },
            "require": {
                "php": ">=7.1"
            },
            "type": "library",
            "extra": {
                "branch-alias": {
                    "dev-main": "1.26-dev"
                },
                "thanks": {
                    "name": "symfony/polyfill",
                    "url": "https://github.com/symfony/polyfill"
                }
            },
            "autoload": {
                "files": [
                    "bootstrap.php"
                ],
                "psr-4": {
                    "Symfony\\Polyfill\\Php72\\": ""
                }
            },
            "notification-url": "https://packagist.org/downloads/",
            "license": [
                "MIT"
            ],
            "authors": [
                {
                    "name": "Nicolas Grekas",
                    "email": "p@tchwork.com"
                },
                {
                    "name": "Symfony Community",
                    "homepage": "https://symfony.com/contributors"
                }
            ],
            "description": "Symfony polyfill backporting some PHP 7.2+ features to lower PHP versions",
            "homepage": "https://symfony.com",
            "keywords": [
                "compatibility",
                "polyfill",
                "portable",
                "shim"
            ],
            "support": {
                "source": "https://github.com/symfony/polyfill-php72/tree/v1.26.0"
            },
            "funding": [
                {
                    "url": "https://symfony.com/sponsor",
                    "type": "custom"
                },
                {
                    "url": "https://github.com/fabpot",
                    "type": "github"
                },
                {
                    "url": "https://tidelift.com/funding/github/packagist/symfony/symfony",
                    "type": "tidelift"
                }
            ],
            "time": "2022-05-24T11:49:31+00:00"
        },
        {
            "name": "symfony/polyfill-php73",
            "version": "v1.26.0",
            "source": {
                "type": "git",
                "url": "https://github.com/symfony/polyfill-php73.git",
                "reference": "e440d35fa0286f77fb45b79a03fedbeda9307e85"
            },
            "dist": {
                "type": "zip",
                "url": "https://api.github.com/repos/symfony/polyfill-php73/zipball/e440d35fa0286f77fb45b79a03fedbeda9307e85",
                "reference": "e440d35fa0286f77fb45b79a03fedbeda9307e85",
                "shasum": ""
            },
            "require": {
                "php": ">=7.1"
            },
            "type": "library",
            "extra": {
                "branch-alias": {
                    "dev-main": "1.26-dev"
                },
                "thanks": {
                    "name": "symfony/polyfill",
                    "url": "https://github.com/symfony/polyfill"
                }
            },
            "autoload": {
                "files": [
                    "bootstrap.php"
                ],
                "psr-4": {
                    "Symfony\\Polyfill\\Php73\\": ""
                },
                "classmap": [
                    "Resources/stubs"
                ]
            },
            "notification-url": "https://packagist.org/downloads/",
            "license": [
                "MIT"
            ],
            "authors": [
                {
                    "name": "Nicolas Grekas",
                    "email": "p@tchwork.com"
                },
                {
                    "name": "Symfony Community",
                    "homepage": "https://symfony.com/contributors"
                }
            ],
            "description": "Symfony polyfill backporting some PHP 7.3+ features to lower PHP versions",
            "homepage": "https://symfony.com",
            "keywords": [
                "compatibility",
                "polyfill",
                "portable",
                "shim"
            ],
            "support": {
                "source": "https://github.com/symfony/polyfill-php73/tree/v1.26.0"
            },
            "funding": [
                {
                    "url": "https://symfony.com/sponsor",
                    "type": "custom"
                },
                {
                    "url": "https://github.com/fabpot",
                    "type": "github"
                },
                {
                    "url": "https://tidelift.com/funding/github/packagist/symfony/symfony",
                    "type": "tidelift"
                }
            ],
            "time": "2022-05-24T11:49:31+00:00"
        },
        {
            "name": "symfony/polyfill-php80",
            "version": "v1.26.0",
            "source": {
                "type": "git",
                "url": "https://github.com/symfony/polyfill-php80.git",
                "reference": "cfa0ae98841b9e461207c13ab093d76b0fa7bace"
            },
            "dist": {
                "type": "zip",
                "url": "https://api.github.com/repos/symfony/polyfill-php80/zipball/cfa0ae98841b9e461207c13ab093d76b0fa7bace",
                "reference": "cfa0ae98841b9e461207c13ab093d76b0fa7bace",
                "shasum": ""
            },
            "require": {
                "php": ">=7.1"
            },
            "type": "library",
            "extra": {
                "branch-alias": {
                    "dev-main": "1.26-dev"
                },
                "thanks": {
                    "name": "symfony/polyfill",
                    "url": "https://github.com/symfony/polyfill"
                }
            },
            "autoload": {
                "files": [
                    "bootstrap.php"
                ],
                "psr-4": {
                    "Symfony\\Polyfill\\Php80\\": ""
                },
                "classmap": [
                    "Resources/stubs"
                ]
            },
            "notification-url": "https://packagist.org/downloads/",
            "license": [
                "MIT"
            ],
            "authors": [
                {
                    "name": "Ion Bazan",
                    "email": "ion.bazan@gmail.com"
                },
                {
                    "name": "Nicolas Grekas",
                    "email": "p@tchwork.com"
                },
                {
                    "name": "Symfony Community",
                    "homepage": "https://symfony.com/contributors"
                }
            ],
            "description": "Symfony polyfill backporting some PHP 8.0+ features to lower PHP versions",
            "homepage": "https://symfony.com",
            "keywords": [
                "compatibility",
                "polyfill",
                "portable",
                "shim"
            ],
            "support": {
                "source": "https://github.com/symfony/polyfill-php80/tree/v1.26.0"
            },
            "funding": [
                {
                    "url": "https://symfony.com/sponsor",
                    "type": "custom"
                },
                {
                    "url": "https://github.com/fabpot",
                    "type": "github"
                },
                {
                    "url": "https://tidelift.com/funding/github/packagist/symfony/symfony",
                    "type": "tidelift"
                }
            ],
            "time": "2022-05-10T07:21:04+00:00"
        },
        {
            "name": "symfony/polyfill-php81",
            "version": "v1.26.0",
            "source": {
                "type": "git",
                "url": "https://github.com/symfony/polyfill-php81.git",
                "reference": "13f6d1271c663dc5ae9fb843a8f16521db7687a1"
            },
            "dist": {
                "type": "zip",
                "url": "https://api.github.com/repos/symfony/polyfill-php81/zipball/13f6d1271c663dc5ae9fb843a8f16521db7687a1",
                "reference": "13f6d1271c663dc5ae9fb843a8f16521db7687a1",
                "shasum": ""
            },
            "require": {
                "php": ">=7.1"
            },
            "type": "library",
            "extra": {
                "branch-alias": {
                    "dev-main": "1.26-dev"
                },
                "thanks": {
                    "name": "symfony/polyfill",
                    "url": "https://github.com/symfony/polyfill"
                }
            },
            "autoload": {
                "files": [
                    "bootstrap.php"
                ],
                "psr-4": {
                    "Symfony\\Polyfill\\Php81\\": ""
                },
                "classmap": [
                    "Resources/stubs"
                ]
            },
            "notification-url": "https://packagist.org/downloads/",
            "license": [
                "MIT"
            ],
            "authors": [
                {
                    "name": "Nicolas Grekas",
                    "email": "p@tchwork.com"
                },
                {
                    "name": "Symfony Community",
                    "homepage": "https://symfony.com/contributors"
                }
            ],
            "description": "Symfony polyfill backporting some PHP 8.1+ features to lower PHP versions",
            "homepage": "https://symfony.com",
            "keywords": [
                "compatibility",
                "polyfill",
                "portable",
                "shim"
            ],
            "support": {
                "source": "https://github.com/symfony/polyfill-php81/tree/v1.26.0"
            },
            "funding": [
                {
                    "url": "https://symfony.com/sponsor",
                    "type": "custom"
                },
                {
                    "url": "https://github.com/fabpot",
                    "type": "github"
                },
                {
                    "url": "https://tidelift.com/funding/github/packagist/symfony/symfony",
                    "type": "tidelift"
                }
            ],
            "time": "2022-05-24T11:49:31+00:00"
        },
        {
            "name": "symfony/routing",
            "version": "v5.4.11",
            "source": {
                "type": "git",
                "url": "https://github.com/symfony/routing.git",
                "reference": "3e01ccd9b2a3a4167ba2b3c53612762300300226"
            },
            "dist": {
                "type": "zip",
                "url": "https://api.github.com/repos/symfony/routing/zipball/3e01ccd9b2a3a4167ba2b3c53612762300300226",
                "reference": "3e01ccd9b2a3a4167ba2b3c53612762300300226",
                "shasum": ""
            },
            "require": {
                "php": ">=7.2.5",
                "symfony/deprecation-contracts": "^2.1|^3",
                "symfony/polyfill-php80": "^1.16"
            },
            "conflict": {
                "doctrine/annotations": "<1.12",
                "symfony/config": "<5.3",
                "symfony/dependency-injection": "<4.4",
                "symfony/yaml": "<4.4"
            },
            "require-dev": {
                "doctrine/annotations": "^1.12",
                "psr/log": "^1|^2|^3",
                "symfony/config": "^5.3|^6.0",
                "symfony/dependency-injection": "^4.4|^5.0|^6.0",
                "symfony/expression-language": "^4.4|^5.0|^6.0",
                "symfony/http-foundation": "^4.4|^5.0|^6.0",
                "symfony/yaml": "^4.4|^5.0|^6.0"
            },
            "suggest": {
                "symfony/config": "For using the all-in-one router or any loader",
                "symfony/expression-language": "For using expression matching",
                "symfony/http-foundation": "For using a Symfony Request object",
                "symfony/yaml": "For using the YAML loader"
            },
            "type": "library",
            "autoload": {
                "psr-4": {
                    "Symfony\\Component\\Routing\\": ""
                },
                "exclude-from-classmap": [
                    "/Tests/"
                ]
            },
            "notification-url": "https://packagist.org/downloads/",
            "license": [
                "MIT"
            ],
            "authors": [
                {
                    "name": "Fabien Potencier",
                    "email": "fabien@symfony.com"
                },
                {
                    "name": "Symfony Community",
                    "homepage": "https://symfony.com/contributors"
                }
            ],
            "description": "Maps an HTTP request to a set of configuration variables",
            "homepage": "https://symfony.com",
            "keywords": [
                "router",
                "routing",
                "uri",
                "url"
            ],
            "support": {
                "source": "https://github.com/symfony/routing/tree/v5.4.11"
            },
            "funding": [
                {
                    "url": "https://symfony.com/sponsor",
                    "type": "custom"
                },
                {
                    "url": "https://github.com/fabpot",
                    "type": "github"
                },
                {
                    "url": "https://tidelift.com/funding/github/packagist/symfony/symfony",
                    "type": "tidelift"
                }
            ],
            "time": "2022-07-20T13:00:38+00:00"
        },
        {
            "name": "symfony/service-contracts",
            "version": "v2.5.2",
            "source": {
                "type": "git",
                "url": "https://github.com/symfony/service-contracts.git",
                "reference": "4b426aac47d6427cc1a1d0f7e2ac724627f5966c"
            },
            "dist": {
                "type": "zip",
                "url": "https://api.github.com/repos/symfony/service-contracts/zipball/4b426aac47d6427cc1a1d0f7e2ac724627f5966c",
                "reference": "4b426aac47d6427cc1a1d0f7e2ac724627f5966c",
                "shasum": ""
            },
            "require": {
                "php": ">=7.2.5",
                "psr/container": "^1.1",
                "symfony/deprecation-contracts": "^2.1|^3"
            },
            "conflict": {
                "ext-psr": "<1.1|>=2"
            },
            "suggest": {
                "symfony/service-implementation": ""
            },
            "type": "library",
            "extra": {
                "branch-alias": {
                    "dev-main": "2.5-dev"
                },
                "thanks": {
                    "name": "symfony/contracts",
                    "url": "https://github.com/symfony/contracts"
                }
            },
            "autoload": {
                "psr-4": {
                    "Symfony\\Contracts\\Service\\": ""
                }
            },
            "notification-url": "https://packagist.org/downloads/",
            "license": [
                "MIT"
            ],
            "authors": [
                {
                    "name": "Nicolas Grekas",
                    "email": "p@tchwork.com"
                },
                {
                    "name": "Symfony Community",
                    "homepage": "https://symfony.com/contributors"
                }
            ],
            "description": "Generic abstractions related to writing services",
            "homepage": "https://symfony.com",
            "keywords": [
                "abstractions",
                "contracts",
                "decoupling",
                "interfaces",
                "interoperability",
                "standards"
            ],
            "support": {
                "source": "https://github.com/symfony/service-contracts/tree/v2.5.2"
            },
            "funding": [
                {
                    "url": "https://symfony.com/sponsor",
                    "type": "custom"
                },
                {
                    "url": "https://github.com/fabpot",
                    "type": "github"
                },
                {
                    "url": "https://tidelift.com/funding/github/packagist/symfony/symfony",
                    "type": "tidelift"
                }
            ],
            "time": "2022-05-30T19:17:29+00:00"
        },
        {
            "name": "symfony/string",
            "version": "v5.4.12",
            "source": {
                "type": "git",
                "url": "https://github.com/symfony/string.git",
                "reference": "2fc515e512d721bf31ea76bd02fe23ada4640058"
            },
            "dist": {
                "type": "zip",
                "url": "https://api.github.com/repos/symfony/string/zipball/2fc515e512d721bf31ea76bd02fe23ada4640058",
                "reference": "2fc515e512d721bf31ea76bd02fe23ada4640058",
                "shasum": ""
            },
            "require": {
                "php": ">=7.2.5",
                "symfony/polyfill-ctype": "~1.8",
                "symfony/polyfill-intl-grapheme": "~1.0",
                "symfony/polyfill-intl-normalizer": "~1.0",
                "symfony/polyfill-mbstring": "~1.0",
                "symfony/polyfill-php80": "~1.15"
            },
            "conflict": {
                "symfony/translation-contracts": ">=3.0"
            },
            "require-dev": {
                "symfony/error-handler": "^4.4|^5.0|^6.0",
                "symfony/http-client": "^4.4|^5.0|^6.0",
                "symfony/translation-contracts": "^1.1|^2",
                "symfony/var-exporter": "^4.4|^5.0|^6.0"
            },
            "type": "library",
            "autoload": {
                "files": [
                    "Resources/functions.php"
                ],
                "psr-4": {
                    "Symfony\\Component\\String\\": ""
                },
                "exclude-from-classmap": [
                    "/Tests/"
                ]
            },
            "notification-url": "https://packagist.org/downloads/",
            "license": [
                "MIT"
            ],
            "authors": [
                {
                    "name": "Nicolas Grekas",
                    "email": "p@tchwork.com"
                },
                {
                    "name": "Symfony Community",
                    "homepage": "https://symfony.com/contributors"
                }
            ],
            "description": "Provides an object-oriented API to strings and deals with bytes, UTF-8 code points and grapheme clusters in a unified way",
            "homepage": "https://symfony.com",
            "keywords": [
                "grapheme",
                "i18n",
                "string",
                "unicode",
                "utf-8",
                "utf8"
            ],
            "support": {
                "source": "https://github.com/symfony/string/tree/v5.4.12"
            },
            "funding": [
                {
                    "url": "https://symfony.com/sponsor",
                    "type": "custom"
                },
                {
                    "url": "https://github.com/fabpot",
                    "type": "github"
                },
                {
                    "url": "https://tidelift.com/funding/github/packagist/symfony/symfony",
                    "type": "tidelift"
                }
            ],
            "time": "2022-08-12T17:03:11+00:00"
        },
        {
            "name": "symfony/var-dumper",
            "version": "v5.4.11",
            "source": {
                "type": "git",
                "url": "https://github.com/symfony/var-dumper.git",
                "reference": "b8f306d7b8ef34fb3db3305be97ba8e088fb4861"
            },
            "dist": {
                "type": "zip",
                "url": "https://api.github.com/repos/symfony/var-dumper/zipball/b8f306d7b8ef34fb3db3305be97ba8e088fb4861",
                "reference": "b8f306d7b8ef34fb3db3305be97ba8e088fb4861",
                "shasum": ""
            },
            "require": {
                "php": ">=7.2.5",
                "symfony/polyfill-mbstring": "~1.0",
                "symfony/polyfill-php80": "^1.16"
            },
            "conflict": {
                "phpunit/phpunit": "<5.4.3",
                "symfony/console": "<4.4"
            },
            "require-dev": {
                "ext-iconv": "*",
                "symfony/console": "^4.4|^5.0|^6.0",
                "symfony/process": "^4.4|^5.0|^6.0",
                "symfony/uid": "^5.1|^6.0",
                "twig/twig": "^2.13|^3.0.4"
            },
            "suggest": {
                "ext-iconv": "To convert non-UTF-8 strings to UTF-8 (or symfony/polyfill-iconv in case ext-iconv cannot be used).",
                "ext-intl": "To show region name in time zone dump",
                "symfony/console": "To use the ServerDumpCommand and/or the bin/var-dump-server script"
            },
            "bin": [
                "Resources/bin/var-dump-server"
            ],
            "type": "library",
            "autoload": {
                "files": [
                    "Resources/functions/dump.php"
                ],
                "psr-4": {
                    "Symfony\\Component\\VarDumper\\": ""
                },
                "exclude-from-classmap": [
                    "/Tests/"
                ]
            },
            "notification-url": "https://packagist.org/downloads/",
            "license": [
                "MIT"
            ],
            "authors": [
                {
                    "name": "Nicolas Grekas",
                    "email": "p@tchwork.com"
                },
                {
                    "name": "Symfony Community",
                    "homepage": "https://symfony.com/contributors"
                }
            ],
            "description": "Provides mechanisms for walking through any arbitrary PHP variable",
            "homepage": "https://symfony.com",
            "keywords": [
                "debug",
                "dump"
            ],
            "support": {
                "source": "https://github.com/symfony/var-dumper/tree/v5.4.11"
            },
            "funding": [
                {
                    "url": "https://symfony.com/sponsor",
                    "type": "custom"
                },
                {
                    "url": "https://github.com/fabpot",
                    "type": "github"
                },
                {
                    "url": "https://tidelift.com/funding/github/packagist/symfony/symfony",
                    "type": "tidelift"
                }
            ],
            "time": "2022-07-20T13:00:38+00:00"
        },
        {
            "name": "vanilla/htmlawed",
            "version": "v2.2.5",
            "source": {
                "type": "git",
                "url": "https://github.com/vanilla/htmlawed.git",
                "reference": "b1fc7b3990796112387c08a132f85b7333022ec2"
            },
            "dist": {
                "type": "zip",
                "url": "https://api.github.com/repos/vanilla/htmlawed/zipball/b1fc7b3990796112387c08a132f85b7333022ec2",
                "reference": "b1fc7b3990796112387c08a132f85b7333022ec2",
                "shasum": ""
            },
            "require": {
                "php": ">=5.4.0"
            },
            "require-dev": {
                "tburry/pquery": "~1.0.1"
            },
            "type": "library",
            "autoload": {
                "classmap": [
                    "src/Htmlawed.php"
                ]
            },
            "notification-url": "https://packagist.org/downloads/",
            "license": [
                "LGPL-3.0"
            ],
            "authors": [
                {
                    "name": "Todd Burry",
                    "email": "todd@vanillaforums.com"
                }
            ],
            "description": "A composer wrapper for the htmLawed library to purify & filter HTML. Tested with PHPUnit and PhantomJS!",
            "support": {
                "issues": "https://github.com/vanilla/htmlawed/issues",
                "source": "https://github.com/vanilla/htmlawed/tree/master"
            },
            "time": "2019-10-16T15:36:02+00:00"
        },
        {
            "name": "webmozart/assert",
            "version": "1.11.0",
            "source": {
                "type": "git",
                "url": "https://github.com/webmozarts/assert.git",
                "reference": "11cb2199493b2f8a3b53e7f19068fc6aac760991"
            },
            "dist": {
                "type": "zip",
                "url": "https://api.github.com/repos/webmozarts/assert/zipball/11cb2199493b2f8a3b53e7f19068fc6aac760991",
                "reference": "11cb2199493b2f8a3b53e7f19068fc6aac760991",
                "shasum": ""
            },
            "require": {
                "ext-ctype": "*",
                "php": "^7.2 || ^8.0"
            },
            "conflict": {
                "phpstan/phpstan": "<0.12.20",
                "vimeo/psalm": "<4.6.1 || 4.6.2"
            },
            "require-dev": {
                "phpunit/phpunit": "^8.5.13"
            },
            "type": "library",
            "extra": {
                "branch-alias": {
                    "dev-master": "1.10-dev"
                }
            },
            "autoload": {
                "psr-4": {
                    "Webmozart\\Assert\\": "src/"
                }
            },
            "notification-url": "https://packagist.org/downloads/",
            "license": [
                "MIT"
            ],
            "authors": [
                {
                    "name": "Bernhard Schussek",
                    "email": "bschussek@gmail.com"
                }
            ],
            "description": "Assertions to validate method input/output with nice error messages.",
            "keywords": [
                "assert",
                "check",
                "validate"
            ],
            "support": {
                "issues": "https://github.com/webmozarts/assert/issues",
                "source": "https://github.com/webmozarts/assert/tree/1.11.0"
            },
            "time": "2022-06-03T18:03:27+00:00"
        }
    ],
    "packages-dev": [
        {
            "name": "doctrine/instantiator",
            "version": "1.4.1",
            "source": {
                "type": "git",
                "url": "https://github.com/doctrine/instantiator.git",
                "reference": "10dcfce151b967d20fde1b34ae6640712c3891bc"
            },
            "dist": {
                "type": "zip",
                "url": "https://api.github.com/repos/doctrine/instantiator/zipball/10dcfce151b967d20fde1b34ae6640712c3891bc",
                "reference": "10dcfce151b967d20fde1b34ae6640712c3891bc",
                "shasum": ""
            },
            "require": {
                "php": "^7.1 || ^8.0"
            },
            "require-dev": {
                "doctrine/coding-standard": "^9",
                "ext-pdo": "*",
                "ext-phar": "*",
                "phpbench/phpbench": "^0.16 || ^1",
                "phpstan/phpstan": "^1.4",
                "phpstan/phpstan-phpunit": "^1",
                "phpunit/phpunit": "^7.5 || ^8.5 || ^9.5",
                "vimeo/psalm": "^4.22"
            },
            "type": "library",
            "autoload": {
                "psr-4": {
                    "Doctrine\\Instantiator\\": "src/Doctrine/Instantiator/"
                }
            },
            "notification-url": "https://packagist.org/downloads/",
            "license": [
                "MIT"
            ],
            "authors": [
                {
                    "name": "Marco Pivetta",
                    "email": "ocramius@gmail.com",
                    "homepage": "https://ocramius.github.io/"
                }
            ],
            "description": "A small, lightweight utility to instantiate objects in PHP without invoking their constructors",
            "homepage": "https://www.doctrine-project.org/projects/instantiator.html",
            "keywords": [
                "constructor",
                "instantiate"
            ],
            "support": {
                "issues": "https://github.com/doctrine/instantiator/issues",
                "source": "https://github.com/doctrine/instantiator/tree/1.4.1"
            },
            "funding": [
                {
                    "url": "https://www.doctrine-project.org/sponsorship.html",
                    "type": "custom"
                },
                {
                    "url": "https://www.patreon.com/phpdoctrine",
                    "type": "patreon"
                },
                {
                    "url": "https://tidelift.com/funding/github/packagist/doctrine%2Finstantiator",
                    "type": "tidelift"
                }
            ],
            "time": "2022-03-03T08:28:38+00:00"
        },
        {
            "name": "elgg/sniffs",
            "version": "4.x-dev",
            "source": {
                "type": "git",
                "url": "https://github.com/Elgg/elgg-coding-standards.git",
                "reference": "f0214119318906abe27ca9a7e0b16c17b62b3caa"
            },
            "dist": {
                "type": "zip",
                "url": "https://api.github.com/repos/Elgg/elgg-coding-standards/zipball/f0214119318906abe27ca9a7e0b16c17b62b3caa",
                "reference": "f0214119318906abe27ca9a7e0b16c17b62b3caa",
                "shasum": ""
            },
            "require": {
                "squizlabs/php_codesniffer": "^3.5.4"
            },
            "type": "library",
            "autoload": {
                "psr-0": {
                    "Elgg_Sniffs_": "src/"
                }
            },
            "notification-url": "https://packagist.org/downloads/",
            "license": [
                "GPL-2.0-only"
            ],
            "description": "Elgg coding standards",
            "support": {
                "issues": "https://github.com/Elgg/elgg-coding-standards/issues",
                "source": "https://github.com/Elgg/elgg-coding-standards/tree/4.x"
            },
            "time": "2020-02-26T15:26:16+00:00"
        },
        {
            "name": "myclabs/deep-copy",
            "version": "1.11.0",
            "source": {
                "type": "git",
                "url": "https://github.com/myclabs/DeepCopy.git",
                "reference": "14daed4296fae74d9e3201d2c4925d1acb7aa614"
            },
            "dist": {
                "type": "zip",
                "url": "https://api.github.com/repos/myclabs/DeepCopy/zipball/14daed4296fae74d9e3201d2c4925d1acb7aa614",
                "reference": "14daed4296fae74d9e3201d2c4925d1acb7aa614",
                "shasum": ""
            },
            "require": {
                "php": "^7.1 || ^8.0"
            },
            "conflict": {
                "doctrine/collections": "<1.6.8",
                "doctrine/common": "<2.13.3 || >=3,<3.2.2"
            },
            "require-dev": {
                "doctrine/collections": "^1.6.8",
                "doctrine/common": "^2.13.3 || ^3.2.2",
                "phpunit/phpunit": "^7.5.20 || ^8.5.23 || ^9.5.13"
            },
            "type": "library",
            "autoload": {
                "files": [
                    "src/DeepCopy/deep_copy.php"
                ],
                "psr-4": {
                    "DeepCopy\\": "src/DeepCopy/"
                }
            },
            "notification-url": "https://packagist.org/downloads/",
            "license": [
                "MIT"
            ],
            "description": "Create deep copies (clones) of your objects",
            "keywords": [
                "clone",
                "copy",
                "duplicate",
                "object",
                "object graph"
            ],
            "support": {
                "issues": "https://github.com/myclabs/DeepCopy/issues",
                "source": "https://github.com/myclabs/DeepCopy/tree/1.11.0"
            },
            "funding": [
                {
                    "url": "https://tidelift.com/funding/github/packagist/myclabs/deep-copy",
                    "type": "tidelift"
                }
            ],
            "time": "2022-03-03T13:19:32+00:00"
        },
        {
            "name": "nikic/php-parser",
            "version": "v4.15.1",
            "source": {
                "type": "git",
                "url": "https://github.com/nikic/PHP-Parser.git",
                "reference": "0ef6c55a3f47f89d7a374e6f835197a0b5fcf900"
            },
            "dist": {
                "type": "zip",
                "url": "https://api.github.com/repos/nikic/PHP-Parser/zipball/0ef6c55a3f47f89d7a374e6f835197a0b5fcf900",
                "reference": "0ef6c55a3f47f89d7a374e6f835197a0b5fcf900",
                "shasum": ""
            },
            "require": {
                "ext-tokenizer": "*",
                "php": ">=7.0"
            },
            "require-dev": {
                "ircmaxell/php-yacc": "^0.0.7",
                "phpunit/phpunit": "^6.5 || ^7.0 || ^8.0 || ^9.0"
            },
            "bin": [
                "bin/php-parse"
            ],
            "type": "library",
            "extra": {
                "branch-alias": {
                    "dev-master": "4.9-dev"
                }
            },
            "autoload": {
                "psr-4": {
                    "PhpParser\\": "lib/PhpParser"
                }
            },
            "notification-url": "https://packagist.org/downloads/",
            "license": [
                "BSD-3-Clause"
            ],
            "authors": [
                {
                    "name": "Nikita Popov"
                }
            ],
            "description": "A PHP parser written in PHP",
            "keywords": [
                "parser",
                "php"
            ],
            "support": {
                "issues": "https://github.com/nikic/PHP-Parser/issues",
                "source": "https://github.com/nikic/PHP-Parser/tree/v4.15.1"
            },
            "time": "2022-09-04T07:30:47+00:00"
        },
        {
            "name": "phar-io/manifest",
            "version": "2.0.3",
            "source": {
                "type": "git",
                "url": "https://github.com/phar-io/manifest.git",
                "reference": "97803eca37d319dfa7826cc2437fc020857acb53"
            },
            "dist": {
                "type": "zip",
                "url": "https://api.github.com/repos/phar-io/manifest/zipball/97803eca37d319dfa7826cc2437fc020857acb53",
                "reference": "97803eca37d319dfa7826cc2437fc020857acb53",
                "shasum": ""
            },
            "require": {
                "ext-dom": "*",
                "ext-phar": "*",
                "ext-xmlwriter": "*",
                "phar-io/version": "^3.0.1",
                "php": "^7.2 || ^8.0"
            },
            "type": "library",
            "extra": {
                "branch-alias": {
                    "dev-master": "2.0.x-dev"
                }
            },
            "autoload": {
                "classmap": [
                    "src/"
                ]
            },
            "notification-url": "https://packagist.org/downloads/",
            "license": [
                "BSD-3-Clause"
            ],
            "authors": [
                {
                    "name": "Arne Blankerts",
                    "email": "arne@blankerts.de",
                    "role": "Developer"
                },
                {
                    "name": "Sebastian Heuer",
                    "email": "sebastian@phpeople.de",
                    "role": "Developer"
                },
                {
                    "name": "Sebastian Bergmann",
                    "email": "sebastian@phpunit.de",
                    "role": "Developer"
                }
            ],
            "description": "Component for reading phar.io manifest information from a PHP Archive (PHAR)",
            "support": {
                "issues": "https://github.com/phar-io/manifest/issues",
                "source": "https://github.com/phar-io/manifest/tree/2.0.3"
            },
            "time": "2021-07-20T11:28:43+00:00"
        },
        {
            "name": "phar-io/version",
            "version": "3.2.1",
            "source": {
                "type": "git",
                "url": "https://github.com/phar-io/version.git",
                "reference": "4f7fd7836c6f332bb2933569e566a0d6c4cbed74"
            },
            "dist": {
                "type": "zip",
                "url": "https://api.github.com/repos/phar-io/version/zipball/4f7fd7836c6f332bb2933569e566a0d6c4cbed74",
                "reference": "4f7fd7836c6f332bb2933569e566a0d6c4cbed74",
                "shasum": ""
            },
            "require": {
                "php": "^7.2 || ^8.0"
            },
            "type": "library",
            "autoload": {
                "classmap": [
                    "src/"
                ]
            },
            "notification-url": "https://packagist.org/downloads/",
            "license": [
                "BSD-3-Clause"
            ],
            "authors": [
                {
                    "name": "Arne Blankerts",
                    "email": "arne@blankerts.de",
                    "role": "Developer"
                },
                {
                    "name": "Sebastian Heuer",
                    "email": "sebastian@phpeople.de",
                    "role": "Developer"
                },
                {
                    "name": "Sebastian Bergmann",
                    "email": "sebastian@phpunit.de",
                    "role": "Developer"
                }
            ],
            "description": "Library for handling version information and constraints",
            "support": {
                "issues": "https://github.com/phar-io/version/issues",
                "source": "https://github.com/phar-io/version/tree/3.2.1"
            },
            "time": "2022-02-21T01:04:05+00:00"
        },
        {
            "name": "phpdocumentor/reflection-common",
            "version": "2.2.0",
            "source": {
                "type": "git",
                "url": "https://github.com/phpDocumentor/ReflectionCommon.git",
                "reference": "1d01c49d4ed62f25aa84a747ad35d5a16924662b"
            },
            "dist": {
                "type": "zip",
                "url": "https://api.github.com/repos/phpDocumentor/ReflectionCommon/zipball/1d01c49d4ed62f25aa84a747ad35d5a16924662b",
                "reference": "1d01c49d4ed62f25aa84a747ad35d5a16924662b",
                "shasum": ""
            },
            "require": {
                "php": "^7.2 || ^8.0"
            },
            "type": "library",
            "extra": {
                "branch-alias": {
                    "dev-2.x": "2.x-dev"
                }
            },
            "autoload": {
                "psr-4": {
                    "phpDocumentor\\Reflection\\": "src/"
                }
            },
            "notification-url": "https://packagist.org/downloads/",
            "license": [
                "MIT"
            ],
            "authors": [
                {
                    "name": "Jaap van Otterdijk",
                    "email": "opensource@ijaap.nl"
                }
            ],
            "description": "Common reflection classes used by phpdocumentor to reflect the code structure",
            "homepage": "http://www.phpdoc.org",
            "keywords": [
                "FQSEN",
                "phpDocumentor",
                "phpdoc",
                "reflection",
                "static analysis"
            ],
            "support": {
                "issues": "https://github.com/phpDocumentor/ReflectionCommon/issues",
                "source": "https://github.com/phpDocumentor/ReflectionCommon/tree/2.x"
            },
            "time": "2020-06-27T09:03:43+00:00"
        },
        {
            "name": "phpdocumentor/reflection-docblock",
            "version": "5.3.0",
            "source": {
                "type": "git",
                "url": "https://github.com/phpDocumentor/ReflectionDocBlock.git",
                "reference": "622548b623e81ca6d78b721c5e029f4ce664f170"
            },
            "dist": {
                "type": "zip",
                "url": "https://api.github.com/repos/phpDocumentor/ReflectionDocBlock/zipball/622548b623e81ca6d78b721c5e029f4ce664f170",
                "reference": "622548b623e81ca6d78b721c5e029f4ce664f170",
                "shasum": ""
            },
            "require": {
                "ext-filter": "*",
                "php": "^7.2 || ^8.0",
                "phpdocumentor/reflection-common": "^2.2",
                "phpdocumentor/type-resolver": "^1.3",
                "webmozart/assert": "^1.9.1"
            },
            "require-dev": {
                "mockery/mockery": "~1.3.2",
                "psalm/phar": "^4.8"
            },
            "type": "library",
            "extra": {
                "branch-alias": {
                    "dev-master": "5.x-dev"
                }
            },
            "autoload": {
                "psr-4": {
                    "phpDocumentor\\Reflection\\": "src"
                }
            },
            "notification-url": "https://packagist.org/downloads/",
            "license": [
                "MIT"
            ],
            "authors": [
                {
                    "name": "Mike van Riel",
                    "email": "me@mikevanriel.com"
                },
                {
                    "name": "Jaap van Otterdijk",
                    "email": "account@ijaap.nl"
                }
            ],
            "description": "With this component, a library can provide support for annotations via DocBlocks or otherwise retrieve information that is embedded in a DocBlock.",
            "support": {
                "issues": "https://github.com/phpDocumentor/ReflectionDocBlock/issues",
                "source": "https://github.com/phpDocumentor/ReflectionDocBlock/tree/5.3.0"
            },
            "time": "2021-10-19T17:43:47+00:00"
        },
        {
            "name": "phpdocumentor/type-resolver",
            "version": "1.6.1",
            "source": {
                "type": "git",
                "url": "https://github.com/phpDocumentor/TypeResolver.git",
                "reference": "77a32518733312af16a44300404e945338981de3"
            },
            "dist": {
                "type": "zip",
                "url": "https://api.github.com/repos/phpDocumentor/TypeResolver/zipball/77a32518733312af16a44300404e945338981de3",
                "reference": "77a32518733312af16a44300404e945338981de3",
                "shasum": ""
            },
            "require": {
                "php": "^7.2 || ^8.0",
                "phpdocumentor/reflection-common": "^2.0"
            },
            "require-dev": {
                "ext-tokenizer": "*",
                "psalm/phar": "^4.8"
            },
            "type": "library",
            "extra": {
                "branch-alias": {
                    "dev-1.x": "1.x-dev"
                }
            },
            "autoload": {
                "psr-4": {
                    "phpDocumentor\\Reflection\\": "src"
                }
            },
            "notification-url": "https://packagist.org/downloads/",
            "license": [
                "MIT"
            ],
            "authors": [
                {
                    "name": "Mike van Riel",
                    "email": "me@mikevanriel.com"
                }
            ],
            "description": "A PSR-5 based resolver of Class names, Types and Structural Element Names",
            "support": {
                "issues": "https://github.com/phpDocumentor/TypeResolver/issues",
                "source": "https://github.com/phpDocumentor/TypeResolver/tree/1.6.1"
            },
            "time": "2022-03-15T21:29:03+00:00"
        },
        {
            "name": "phpunit/php-code-coverage",
            "version": "9.2.17",
            "source": {
                "type": "git",
                "url": "https://github.com/sebastianbergmann/php-code-coverage.git",
                "reference": "aa94dc41e8661fe90c7316849907cba3007b10d8"
            },
            "dist": {
                "type": "zip",
                "url": "https://api.github.com/repos/sebastianbergmann/php-code-coverage/zipball/aa94dc41e8661fe90c7316849907cba3007b10d8",
                "reference": "aa94dc41e8661fe90c7316849907cba3007b10d8",
                "shasum": ""
            },
            "require": {
                "ext-dom": "*",
                "ext-libxml": "*",
                "ext-xmlwriter": "*",
                "nikic/php-parser": "^4.14",
                "php": ">=7.3",
                "phpunit/php-file-iterator": "^3.0.3",
                "phpunit/php-text-template": "^2.0.2",
                "sebastian/code-unit-reverse-lookup": "^2.0.2",
                "sebastian/complexity": "^2.0",
                "sebastian/environment": "^5.1.2",
                "sebastian/lines-of-code": "^1.0.3",
                "sebastian/version": "^3.0.1",
                "theseer/tokenizer": "^1.2.0"
            },
            "require-dev": {
                "phpunit/phpunit": "^9.3"
            },
            "suggest": {
                "ext-pcov": "*",
                "ext-xdebug": "*"
            },
            "type": "library",
            "extra": {
                "branch-alias": {
                    "dev-master": "9.2-dev"
                }
            },
            "autoload": {
                "classmap": [
                    "src/"
                ]
            },
            "notification-url": "https://packagist.org/downloads/",
            "license": [
                "BSD-3-Clause"
            ],
            "authors": [
                {
                    "name": "Sebastian Bergmann",
                    "email": "sebastian@phpunit.de",
                    "role": "lead"
                }
            ],
            "description": "Library that provides collection, processing, and rendering functionality for PHP code coverage information.",
            "homepage": "https://github.com/sebastianbergmann/php-code-coverage",
            "keywords": [
                "coverage",
                "testing",
                "xunit"
            ],
            "support": {
                "issues": "https://github.com/sebastianbergmann/php-code-coverage/issues",
                "source": "https://github.com/sebastianbergmann/php-code-coverage/tree/9.2.17"
            },
            "funding": [
                {
                    "url": "https://github.com/sebastianbergmann",
                    "type": "github"
                }
            ],
            "time": "2022-08-30T12:24:04+00:00"
        },
        {
            "name": "phpunit/php-file-iterator",
            "version": "3.0.6",
            "source": {
                "type": "git",
                "url": "https://github.com/sebastianbergmann/php-file-iterator.git",
                "reference": "cf1c2e7c203ac650e352f4cc675a7021e7d1b3cf"
            },
            "dist": {
                "type": "zip",
                "url": "https://api.github.com/repos/sebastianbergmann/php-file-iterator/zipball/cf1c2e7c203ac650e352f4cc675a7021e7d1b3cf",
                "reference": "cf1c2e7c203ac650e352f4cc675a7021e7d1b3cf",
                "shasum": ""
            },
            "require": {
                "php": ">=7.3"
            },
            "require-dev": {
                "phpunit/phpunit": "^9.3"
            },
            "type": "library",
            "extra": {
                "branch-alias": {
                    "dev-master": "3.0-dev"
                }
            },
            "autoload": {
                "classmap": [
                    "src/"
                ]
            },
            "notification-url": "https://packagist.org/downloads/",
            "license": [
                "BSD-3-Clause"
            ],
            "authors": [
                {
                    "name": "Sebastian Bergmann",
                    "email": "sebastian@phpunit.de",
                    "role": "lead"
                }
            ],
            "description": "FilterIterator implementation that filters files based on a list of suffixes.",
            "homepage": "https://github.com/sebastianbergmann/php-file-iterator/",
            "keywords": [
                "filesystem",
                "iterator"
            ],
            "support": {
                "issues": "https://github.com/sebastianbergmann/php-file-iterator/issues",
                "source": "https://github.com/sebastianbergmann/php-file-iterator/tree/3.0.6"
            },
            "funding": [
                {
                    "url": "https://github.com/sebastianbergmann",
                    "type": "github"
                }
            ],
            "time": "2021-12-02T12:48:52+00:00"
        },
        {
            "name": "phpunit/php-invoker",
            "version": "3.1.1",
            "source": {
                "type": "git",
                "url": "https://github.com/sebastianbergmann/php-invoker.git",
                "reference": "5a10147d0aaf65b58940a0b72f71c9ac0423cc67"
            },
            "dist": {
                "type": "zip",
                "url": "https://api.github.com/repos/sebastianbergmann/php-invoker/zipball/5a10147d0aaf65b58940a0b72f71c9ac0423cc67",
                "reference": "5a10147d0aaf65b58940a0b72f71c9ac0423cc67",
                "shasum": ""
            },
            "require": {
                "php": ">=7.3"
            },
            "require-dev": {
                "ext-pcntl": "*",
                "phpunit/phpunit": "^9.3"
            },
            "suggest": {
                "ext-pcntl": "*"
            },
            "type": "library",
            "extra": {
                "branch-alias": {
                    "dev-master": "3.1-dev"
                }
            },
            "autoload": {
                "classmap": [
                    "src/"
                ]
            },
            "notification-url": "https://packagist.org/downloads/",
            "license": [
                "BSD-3-Clause"
            ],
            "authors": [
                {
                    "name": "Sebastian Bergmann",
                    "email": "sebastian@phpunit.de",
                    "role": "lead"
                }
            ],
            "description": "Invoke callables with a timeout",
            "homepage": "https://github.com/sebastianbergmann/php-invoker/",
            "keywords": [
                "process"
            ],
            "support": {
                "issues": "https://github.com/sebastianbergmann/php-invoker/issues",
                "source": "https://github.com/sebastianbergmann/php-invoker/tree/3.1.1"
            },
            "funding": [
                {
                    "url": "https://github.com/sebastianbergmann",
                    "type": "github"
                }
            ],
            "time": "2020-09-28T05:58:55+00:00"
        },
        {
            "name": "phpunit/php-text-template",
            "version": "2.0.4",
            "source": {
                "type": "git",
                "url": "https://github.com/sebastianbergmann/php-text-template.git",
                "reference": "5da5f67fc95621df9ff4c4e5a84d6a8a2acf7c28"
            },
            "dist": {
                "type": "zip",
                "url": "https://api.github.com/repos/sebastianbergmann/php-text-template/zipball/5da5f67fc95621df9ff4c4e5a84d6a8a2acf7c28",
                "reference": "5da5f67fc95621df9ff4c4e5a84d6a8a2acf7c28",
                "shasum": ""
            },
            "require": {
                "php": ">=7.3"
            },
            "require-dev": {
                "phpunit/phpunit": "^9.3"
            },
            "type": "library",
            "extra": {
                "branch-alias": {
                    "dev-master": "2.0-dev"
                }
            },
            "autoload": {
                "classmap": [
                    "src/"
                ]
            },
            "notification-url": "https://packagist.org/downloads/",
            "license": [
                "BSD-3-Clause"
            ],
            "authors": [
                {
                    "name": "Sebastian Bergmann",
                    "email": "sebastian@phpunit.de",
                    "role": "lead"
                }
            ],
            "description": "Simple template engine.",
            "homepage": "https://github.com/sebastianbergmann/php-text-template/",
            "keywords": [
                "template"
            ],
            "support": {
                "issues": "https://github.com/sebastianbergmann/php-text-template/issues",
                "source": "https://github.com/sebastianbergmann/php-text-template/tree/2.0.4"
            },
            "funding": [
                {
                    "url": "https://github.com/sebastianbergmann",
                    "type": "github"
                }
            ],
            "time": "2020-10-26T05:33:50+00:00"
        },
        {
            "name": "phpunit/php-timer",
            "version": "5.0.3",
            "source": {
                "type": "git",
                "url": "https://github.com/sebastianbergmann/php-timer.git",
                "reference": "5a63ce20ed1b5bf577850e2c4e87f4aa902afbd2"
            },
            "dist": {
                "type": "zip",
                "url": "https://api.github.com/repos/sebastianbergmann/php-timer/zipball/5a63ce20ed1b5bf577850e2c4e87f4aa902afbd2",
                "reference": "5a63ce20ed1b5bf577850e2c4e87f4aa902afbd2",
                "shasum": ""
            },
            "require": {
                "php": ">=7.3"
            },
            "require-dev": {
                "phpunit/phpunit": "^9.3"
            },
            "type": "library",
            "extra": {
                "branch-alias": {
                    "dev-master": "5.0-dev"
                }
            },
            "autoload": {
                "classmap": [
                    "src/"
                ]
            },
            "notification-url": "https://packagist.org/downloads/",
            "license": [
                "BSD-3-Clause"
            ],
            "authors": [
                {
                    "name": "Sebastian Bergmann",
                    "email": "sebastian@phpunit.de",
                    "role": "lead"
                }
            ],
            "description": "Utility class for timing",
            "homepage": "https://github.com/sebastianbergmann/php-timer/",
            "keywords": [
                "timer"
            ],
            "support": {
                "issues": "https://github.com/sebastianbergmann/php-timer/issues",
                "source": "https://github.com/sebastianbergmann/php-timer/tree/5.0.3"
            },
            "funding": [
                {
                    "url": "https://github.com/sebastianbergmann",
                    "type": "github"
                }
            ],
            "time": "2020-10-26T13:16:10+00:00"
        },
        {
            "name": "phpunit/phpunit",
            "version": "9.5.24",
            "source": {
                "type": "git",
                "url": "https://github.com/sebastianbergmann/phpunit.git",
                "reference": "d0aa6097bef9fd42458a9b3c49da32c6ce6129c5"
            },
            "dist": {
                "type": "zip",
                "url": "https://api.github.com/repos/sebastianbergmann/phpunit/zipball/d0aa6097bef9fd42458a9b3c49da32c6ce6129c5",
                "reference": "d0aa6097bef9fd42458a9b3c49da32c6ce6129c5",
                "shasum": ""
            },
            "require": {
                "doctrine/instantiator": "^1.3.1",
                "ext-dom": "*",
                "ext-json": "*",
                "ext-libxml": "*",
                "ext-mbstring": "*",
                "ext-xml": "*",
                "ext-xmlwriter": "*",
                "myclabs/deep-copy": "^1.10.1",
                "phar-io/manifest": "^2.0.3",
                "phar-io/version": "^3.0.2",
                "php": ">=7.3",
                "phpunit/php-code-coverage": "^9.2.13",
                "phpunit/php-file-iterator": "^3.0.5",
                "phpunit/php-invoker": "^3.1.1",
                "phpunit/php-text-template": "^2.0.3",
                "phpunit/php-timer": "^5.0.2",
                "sebastian/cli-parser": "^1.0.1",
                "sebastian/code-unit": "^1.0.6",
                "sebastian/comparator": "^4.0.5",
                "sebastian/diff": "^4.0.3",
                "sebastian/environment": "^5.1.3",
                "sebastian/exporter": "^4.0.3",
                "sebastian/global-state": "^5.0.1",
                "sebastian/object-enumerator": "^4.0.3",
                "sebastian/resource-operations": "^3.0.3",
                "sebastian/type": "^3.1",
                "sebastian/version": "^3.0.2"
            },
            "suggest": {
                "ext-soap": "*",
                "ext-xdebug": "*"
            },
            "bin": [
                "phpunit"
            ],
            "type": "library",
            "extra": {
                "branch-alias": {
                    "dev-master": "9.5-dev"
                }
            },
            "autoload": {
                "files": [
                    "src/Framework/Assert/Functions.php"
                ],
                "classmap": [
                    "src/"
                ]
            },
            "notification-url": "https://packagist.org/downloads/",
            "license": [
                "BSD-3-Clause"
            ],
            "authors": [
                {
                    "name": "Sebastian Bergmann",
                    "email": "sebastian@phpunit.de",
                    "role": "lead"
                }
            ],
            "description": "The PHP Unit Testing framework.",
            "homepage": "https://phpunit.de/",
            "keywords": [
                "phpunit",
                "testing",
                "xunit"
            ],
            "support": {
                "issues": "https://github.com/sebastianbergmann/phpunit/issues",
                "source": "https://github.com/sebastianbergmann/phpunit/tree/9.5.24"
            },
            "funding": [
                {
                    "url": "https://phpunit.de/sponsors.html",
                    "type": "custom"
                },
                {
                    "url": "https://github.com/sebastianbergmann",
                    "type": "github"
                }
            ],
            "time": "2022-08-30T07:42:16+00:00"
        },
        {
            "name": "sebastian/cli-parser",
            "version": "1.0.1",
            "source": {
                "type": "git",
                "url": "https://github.com/sebastianbergmann/cli-parser.git",
                "reference": "442e7c7e687e42adc03470c7b668bc4b2402c0b2"
            },
            "dist": {
                "type": "zip",
                "url": "https://api.github.com/repos/sebastianbergmann/cli-parser/zipball/442e7c7e687e42adc03470c7b668bc4b2402c0b2",
                "reference": "442e7c7e687e42adc03470c7b668bc4b2402c0b2",
                "shasum": ""
            },
            "require": {
                "php": ">=7.3"
            },
            "require-dev": {
                "phpunit/phpunit": "^9.3"
            },
            "type": "library",
            "extra": {
                "branch-alias": {
                    "dev-master": "1.0-dev"
                }
            },
            "autoload": {
                "classmap": [
                    "src/"
                ]
            },
            "notification-url": "https://packagist.org/downloads/",
            "license": [
                "BSD-3-Clause"
            ],
            "authors": [
                {
                    "name": "Sebastian Bergmann",
                    "email": "sebastian@phpunit.de",
                    "role": "lead"
                }
            ],
            "description": "Library for parsing CLI options",
            "homepage": "https://github.com/sebastianbergmann/cli-parser",
            "support": {
                "issues": "https://github.com/sebastianbergmann/cli-parser/issues",
                "source": "https://github.com/sebastianbergmann/cli-parser/tree/1.0.1"
            },
            "funding": [
                {
                    "url": "https://github.com/sebastianbergmann",
                    "type": "github"
                }
            ],
            "time": "2020-09-28T06:08:49+00:00"
        },
        {
            "name": "sebastian/code-unit",
            "version": "1.0.8",
            "source": {
                "type": "git",
                "url": "https://github.com/sebastianbergmann/code-unit.git",
                "reference": "1fc9f64c0927627ef78ba436c9b17d967e68e120"
            },
            "dist": {
                "type": "zip",
                "url": "https://api.github.com/repos/sebastianbergmann/code-unit/zipball/1fc9f64c0927627ef78ba436c9b17d967e68e120",
                "reference": "1fc9f64c0927627ef78ba436c9b17d967e68e120",
                "shasum": ""
            },
            "require": {
                "php": ">=7.3"
            },
            "require-dev": {
                "phpunit/phpunit": "^9.3"
            },
            "type": "library",
            "extra": {
                "branch-alias": {
                    "dev-master": "1.0-dev"
                }
            },
            "autoload": {
                "classmap": [
                    "src/"
                ]
            },
            "notification-url": "https://packagist.org/downloads/",
            "license": [
                "BSD-3-Clause"
            ],
            "authors": [
                {
                    "name": "Sebastian Bergmann",
                    "email": "sebastian@phpunit.de",
                    "role": "lead"
                }
            ],
            "description": "Collection of value objects that represent the PHP code units",
            "homepage": "https://github.com/sebastianbergmann/code-unit",
            "support": {
                "issues": "https://github.com/sebastianbergmann/code-unit/issues",
                "source": "https://github.com/sebastianbergmann/code-unit/tree/1.0.8"
            },
            "funding": [
                {
                    "url": "https://github.com/sebastianbergmann",
                    "type": "github"
                }
            ],
            "time": "2020-10-26T13:08:54+00:00"
        },
        {
            "name": "sebastian/code-unit-reverse-lookup",
            "version": "2.0.3",
            "source": {
                "type": "git",
                "url": "https://github.com/sebastianbergmann/code-unit-reverse-lookup.git",
                "reference": "ac91f01ccec49fb77bdc6fd1e548bc70f7faa3e5"
            },
            "dist": {
                "type": "zip",
                "url": "https://api.github.com/repos/sebastianbergmann/code-unit-reverse-lookup/zipball/ac91f01ccec49fb77bdc6fd1e548bc70f7faa3e5",
                "reference": "ac91f01ccec49fb77bdc6fd1e548bc70f7faa3e5",
                "shasum": ""
            },
            "require": {
                "php": ">=7.3"
            },
            "require-dev": {
                "phpunit/phpunit": "^9.3"
            },
            "type": "library",
            "extra": {
                "branch-alias": {
                    "dev-master": "2.0-dev"
                }
            },
            "autoload": {
                "classmap": [
                    "src/"
                ]
            },
            "notification-url": "https://packagist.org/downloads/",
            "license": [
                "BSD-3-Clause"
            ],
            "authors": [
                {
                    "name": "Sebastian Bergmann",
                    "email": "sebastian@phpunit.de"
                }
            ],
            "description": "Looks up which function or method a line of code belongs to",
            "homepage": "https://github.com/sebastianbergmann/code-unit-reverse-lookup/",
            "support": {
                "issues": "https://github.com/sebastianbergmann/code-unit-reverse-lookup/issues",
                "source": "https://github.com/sebastianbergmann/code-unit-reverse-lookup/tree/2.0.3"
            },
            "funding": [
                {
                    "url": "https://github.com/sebastianbergmann",
                    "type": "github"
                }
            ],
            "time": "2020-09-28T05:30:19+00:00"
        },
        {
            "name": "sebastian/comparator",
            "version": "4.0.6",
            "source": {
                "type": "git",
                "url": "https://github.com/sebastianbergmann/comparator.git",
                "reference": "55f4261989e546dc112258c7a75935a81a7ce382"
            },
            "dist": {
                "type": "zip",
                "url": "https://api.github.com/repos/sebastianbergmann/comparator/zipball/55f4261989e546dc112258c7a75935a81a7ce382",
                "reference": "55f4261989e546dc112258c7a75935a81a7ce382",
                "shasum": ""
            },
            "require": {
                "php": ">=7.3",
                "sebastian/diff": "^4.0",
                "sebastian/exporter": "^4.0"
            },
            "require-dev": {
                "phpunit/phpunit": "^9.3"
            },
            "type": "library",
            "extra": {
                "branch-alias": {
                    "dev-master": "4.0-dev"
                }
            },
            "autoload": {
                "classmap": [
                    "src/"
                ]
            },
            "notification-url": "https://packagist.org/downloads/",
            "license": [
                "BSD-3-Clause"
            ],
            "authors": [
                {
                    "name": "Sebastian Bergmann",
                    "email": "sebastian@phpunit.de"
                },
                {
                    "name": "Jeff Welch",
                    "email": "whatthejeff@gmail.com"
                },
                {
                    "name": "Volker Dusch",
                    "email": "github@wallbash.com"
                },
                {
                    "name": "Bernhard Schussek",
                    "email": "bschussek@2bepublished.at"
                }
            ],
            "description": "Provides the functionality to compare PHP values for equality",
            "homepage": "https://github.com/sebastianbergmann/comparator",
            "keywords": [
                "comparator",
                "compare",
                "equality"
            ],
            "support": {
                "issues": "https://github.com/sebastianbergmann/comparator/issues",
                "source": "https://github.com/sebastianbergmann/comparator/tree/4.0.6"
            },
            "funding": [
                {
                    "url": "https://github.com/sebastianbergmann",
                    "type": "github"
                }
            ],
            "time": "2020-10-26T15:49:45+00:00"
        },
        {
            "name": "sebastian/complexity",
            "version": "2.0.2",
            "source": {
                "type": "git",
                "url": "https://github.com/sebastianbergmann/complexity.git",
                "reference": "739b35e53379900cc9ac327b2147867b8b6efd88"
            },
            "dist": {
                "type": "zip",
                "url": "https://api.github.com/repos/sebastianbergmann/complexity/zipball/739b35e53379900cc9ac327b2147867b8b6efd88",
                "reference": "739b35e53379900cc9ac327b2147867b8b6efd88",
                "shasum": ""
            },
            "require": {
                "nikic/php-parser": "^4.7",
                "php": ">=7.3"
            },
            "require-dev": {
                "phpunit/phpunit": "^9.3"
            },
            "type": "library",
            "extra": {
                "branch-alias": {
                    "dev-master": "2.0-dev"
                }
            },
            "autoload": {
                "classmap": [
                    "src/"
                ]
            },
            "notification-url": "https://packagist.org/downloads/",
            "license": [
                "BSD-3-Clause"
            ],
            "authors": [
                {
                    "name": "Sebastian Bergmann",
                    "email": "sebastian@phpunit.de",
                    "role": "lead"
                }
            ],
            "description": "Library for calculating the complexity of PHP code units",
            "homepage": "https://github.com/sebastianbergmann/complexity",
            "support": {
                "issues": "https://github.com/sebastianbergmann/complexity/issues",
                "source": "https://github.com/sebastianbergmann/complexity/tree/2.0.2"
            },
            "funding": [
                {
                    "url": "https://github.com/sebastianbergmann",
                    "type": "github"
                }
            ],
            "time": "2020-10-26T15:52:27+00:00"
        },
        {
            "name": "sebastian/diff",
            "version": "4.0.4",
            "source": {
                "type": "git",
                "url": "https://github.com/sebastianbergmann/diff.git",
                "reference": "3461e3fccc7cfdfc2720be910d3bd73c69be590d"
            },
            "dist": {
                "type": "zip",
                "url": "https://api.github.com/repos/sebastianbergmann/diff/zipball/3461e3fccc7cfdfc2720be910d3bd73c69be590d",
                "reference": "3461e3fccc7cfdfc2720be910d3bd73c69be590d",
                "shasum": ""
            },
            "require": {
                "php": ">=7.3"
            },
            "require-dev": {
                "phpunit/phpunit": "^9.3",
                "symfony/process": "^4.2 || ^5"
            },
            "type": "library",
            "extra": {
                "branch-alias": {
                    "dev-master": "4.0-dev"
                }
            },
            "autoload": {
                "classmap": [
                    "src/"
                ]
            },
            "notification-url": "https://packagist.org/downloads/",
            "license": [
                "BSD-3-Clause"
            ],
            "authors": [
                {
                    "name": "Sebastian Bergmann",
                    "email": "sebastian@phpunit.de"
                },
                {
                    "name": "Kore Nordmann",
                    "email": "mail@kore-nordmann.de"
                }
            ],
            "description": "Diff implementation",
            "homepage": "https://github.com/sebastianbergmann/diff",
            "keywords": [
                "diff",
                "udiff",
                "unidiff",
                "unified diff"
            ],
            "support": {
                "issues": "https://github.com/sebastianbergmann/diff/issues",
                "source": "https://github.com/sebastianbergmann/diff/tree/4.0.4"
            },
            "funding": [
                {
                    "url": "https://github.com/sebastianbergmann",
                    "type": "github"
                }
            ],
            "time": "2020-10-26T13:10:38+00:00"
        },
        {
            "name": "sebastian/environment",
            "version": "5.1.4",
            "source": {
                "type": "git",
                "url": "https://github.com/sebastianbergmann/environment.git",
                "reference": "1b5dff7bb151a4db11d49d90e5408e4e938270f7"
            },
            "dist": {
                "type": "zip",
                "url": "https://api.github.com/repos/sebastianbergmann/environment/zipball/1b5dff7bb151a4db11d49d90e5408e4e938270f7",
                "reference": "1b5dff7bb151a4db11d49d90e5408e4e938270f7",
                "shasum": ""
            },
            "require": {
                "php": ">=7.3"
            },
            "require-dev": {
                "phpunit/phpunit": "^9.3"
            },
            "suggest": {
                "ext-posix": "*"
            },
            "type": "library",
            "extra": {
                "branch-alias": {
                    "dev-master": "5.1-dev"
                }
            },
            "autoload": {
                "classmap": [
                    "src/"
                ]
            },
            "notification-url": "https://packagist.org/downloads/",
            "license": [
                "BSD-3-Clause"
            ],
            "authors": [
                {
                    "name": "Sebastian Bergmann",
                    "email": "sebastian@phpunit.de"
                }
            ],
            "description": "Provides functionality to handle HHVM/PHP environments",
            "homepage": "http://www.github.com/sebastianbergmann/environment",
            "keywords": [
                "Xdebug",
                "environment",
                "hhvm"
            ],
            "support": {
                "issues": "https://github.com/sebastianbergmann/environment/issues",
                "source": "https://github.com/sebastianbergmann/environment/tree/5.1.4"
            },
            "funding": [
                {
                    "url": "https://github.com/sebastianbergmann",
                    "type": "github"
                }
            ],
            "time": "2022-04-03T09:37:03+00:00"
        },
        {
            "name": "sebastian/exporter",
            "version": "4.0.4",
            "source": {
                "type": "git",
                "url": "https://github.com/sebastianbergmann/exporter.git",
                "reference": "65e8b7db476c5dd267e65eea9cab77584d3cfff9"
            },
            "dist": {
                "type": "zip",
                "url": "https://api.github.com/repos/sebastianbergmann/exporter/zipball/65e8b7db476c5dd267e65eea9cab77584d3cfff9",
                "reference": "65e8b7db476c5dd267e65eea9cab77584d3cfff9",
                "shasum": ""
            },
            "require": {
                "php": ">=7.3",
                "sebastian/recursion-context": "^4.0"
            },
            "require-dev": {
                "ext-mbstring": "*",
                "phpunit/phpunit": "^9.3"
            },
            "type": "library",
            "extra": {
                "branch-alias": {
                    "dev-master": "4.0-dev"
                }
            },
            "autoload": {
                "classmap": [
                    "src/"
                ]
            },
            "notification-url": "https://packagist.org/downloads/",
            "license": [
                "BSD-3-Clause"
            ],
            "authors": [
                {
                    "name": "Sebastian Bergmann",
                    "email": "sebastian@phpunit.de"
                },
                {
                    "name": "Jeff Welch",
                    "email": "whatthejeff@gmail.com"
                },
                {
                    "name": "Volker Dusch",
                    "email": "github@wallbash.com"
                },
                {
                    "name": "Adam Harvey",
                    "email": "aharvey@php.net"
                },
                {
                    "name": "Bernhard Schussek",
                    "email": "bschussek@gmail.com"
                }
            ],
            "description": "Provides the functionality to export PHP variables for visualization",
            "homepage": "https://www.github.com/sebastianbergmann/exporter",
            "keywords": [
                "export",
                "exporter"
            ],
            "support": {
                "issues": "https://github.com/sebastianbergmann/exporter/issues",
                "source": "https://github.com/sebastianbergmann/exporter/tree/4.0.4"
            },
            "funding": [
                {
                    "url": "https://github.com/sebastianbergmann",
                    "type": "github"
                }
            ],
            "time": "2021-11-11T14:18:36+00:00"
        },
        {
            "name": "sebastian/global-state",
            "version": "5.0.5",
            "source": {
                "type": "git",
                "url": "https://github.com/sebastianbergmann/global-state.git",
                "reference": "0ca8db5a5fc9c8646244e629625ac486fa286bf2"
            },
            "dist": {
                "type": "zip",
                "url": "https://api.github.com/repos/sebastianbergmann/global-state/zipball/0ca8db5a5fc9c8646244e629625ac486fa286bf2",
                "reference": "0ca8db5a5fc9c8646244e629625ac486fa286bf2",
                "shasum": ""
            },
            "require": {
                "php": ">=7.3",
                "sebastian/object-reflector": "^2.0",
                "sebastian/recursion-context": "^4.0"
            },
            "require-dev": {
                "ext-dom": "*",
                "phpunit/phpunit": "^9.3"
            },
            "suggest": {
                "ext-uopz": "*"
            },
            "type": "library",
            "extra": {
                "branch-alias": {
                    "dev-master": "5.0-dev"
                }
            },
            "autoload": {
                "classmap": [
                    "src/"
                ]
            },
            "notification-url": "https://packagist.org/downloads/",
            "license": [
                "BSD-3-Clause"
            ],
            "authors": [
                {
                    "name": "Sebastian Bergmann",
                    "email": "sebastian@phpunit.de"
                }
            ],
            "description": "Snapshotting of global state",
            "homepage": "http://www.github.com/sebastianbergmann/global-state",
            "keywords": [
                "global state"
            ],
            "support": {
                "issues": "https://github.com/sebastianbergmann/global-state/issues",
                "source": "https://github.com/sebastianbergmann/global-state/tree/5.0.5"
            },
            "funding": [
                {
                    "url": "https://github.com/sebastianbergmann",
                    "type": "github"
                }
            ],
            "time": "2022-02-14T08:28:10+00:00"
        },
        {
            "name": "sebastian/lines-of-code",
            "version": "1.0.3",
            "source": {
                "type": "git",
                "url": "https://github.com/sebastianbergmann/lines-of-code.git",
                "reference": "c1c2e997aa3146983ed888ad08b15470a2e22ecc"
            },
            "dist": {
                "type": "zip",
                "url": "https://api.github.com/repos/sebastianbergmann/lines-of-code/zipball/c1c2e997aa3146983ed888ad08b15470a2e22ecc",
                "reference": "c1c2e997aa3146983ed888ad08b15470a2e22ecc",
                "shasum": ""
            },
            "require": {
                "nikic/php-parser": "^4.6",
                "php": ">=7.3"
            },
            "require-dev": {
                "phpunit/phpunit": "^9.3"
            },
            "type": "library",
            "extra": {
                "branch-alias": {
                    "dev-master": "1.0-dev"
                }
            },
            "autoload": {
                "classmap": [
                    "src/"
                ]
            },
            "notification-url": "https://packagist.org/downloads/",
            "license": [
                "BSD-3-Clause"
            ],
            "authors": [
                {
                    "name": "Sebastian Bergmann",
                    "email": "sebastian@phpunit.de",
                    "role": "lead"
                }
            ],
            "description": "Library for counting the lines of code in PHP source code",
            "homepage": "https://github.com/sebastianbergmann/lines-of-code",
            "support": {
                "issues": "https://github.com/sebastianbergmann/lines-of-code/issues",
                "source": "https://github.com/sebastianbergmann/lines-of-code/tree/1.0.3"
            },
            "funding": [
                {
                    "url": "https://github.com/sebastianbergmann",
                    "type": "github"
                }
            ],
            "time": "2020-11-28T06:42:11+00:00"
        },
        {
            "name": "sebastian/object-enumerator",
            "version": "4.0.4",
            "source": {
                "type": "git",
                "url": "https://github.com/sebastianbergmann/object-enumerator.git",
                "reference": "5c9eeac41b290a3712d88851518825ad78f45c71"
            },
            "dist": {
                "type": "zip",
                "url": "https://api.github.com/repos/sebastianbergmann/object-enumerator/zipball/5c9eeac41b290a3712d88851518825ad78f45c71",
                "reference": "5c9eeac41b290a3712d88851518825ad78f45c71",
                "shasum": ""
            },
            "require": {
                "php": ">=7.3",
                "sebastian/object-reflector": "^2.0",
                "sebastian/recursion-context": "^4.0"
            },
            "require-dev": {
                "phpunit/phpunit": "^9.3"
            },
            "type": "library",
            "extra": {
                "branch-alias": {
                    "dev-master": "4.0-dev"
                }
            },
            "autoload": {
                "classmap": [
                    "src/"
                ]
            },
            "notification-url": "https://packagist.org/downloads/",
            "license": [
                "BSD-3-Clause"
            ],
            "authors": [
                {
                    "name": "Sebastian Bergmann",
                    "email": "sebastian@phpunit.de"
                }
            ],
            "description": "Traverses array structures and object graphs to enumerate all referenced objects",
            "homepage": "https://github.com/sebastianbergmann/object-enumerator/",
            "support": {
                "issues": "https://github.com/sebastianbergmann/object-enumerator/issues",
                "source": "https://github.com/sebastianbergmann/object-enumerator/tree/4.0.4"
            },
            "funding": [
                {
                    "url": "https://github.com/sebastianbergmann",
                    "type": "github"
                }
            ],
            "time": "2020-10-26T13:12:34+00:00"
        },
        {
            "name": "sebastian/object-reflector",
            "version": "2.0.4",
            "source": {
                "type": "git",
                "url": "https://github.com/sebastianbergmann/object-reflector.git",
                "reference": "b4f479ebdbf63ac605d183ece17d8d7fe49c15c7"
            },
            "dist": {
                "type": "zip",
                "url": "https://api.github.com/repos/sebastianbergmann/object-reflector/zipball/b4f479ebdbf63ac605d183ece17d8d7fe49c15c7",
                "reference": "b4f479ebdbf63ac605d183ece17d8d7fe49c15c7",
                "shasum": ""
            },
            "require": {
                "php": ">=7.3"
            },
            "require-dev": {
                "phpunit/phpunit": "^9.3"
            },
            "type": "library",
            "extra": {
                "branch-alias": {
                    "dev-master": "2.0-dev"
                }
            },
            "autoload": {
                "classmap": [
                    "src/"
                ]
            },
            "notification-url": "https://packagist.org/downloads/",
            "license": [
                "BSD-3-Clause"
            ],
            "authors": [
                {
                    "name": "Sebastian Bergmann",
                    "email": "sebastian@phpunit.de"
                }
            ],
            "description": "Allows reflection of object attributes, including inherited and non-public ones",
            "homepage": "https://github.com/sebastianbergmann/object-reflector/",
            "support": {
                "issues": "https://github.com/sebastianbergmann/object-reflector/issues",
                "source": "https://github.com/sebastianbergmann/object-reflector/tree/2.0.4"
            },
            "funding": [
                {
                    "url": "https://github.com/sebastianbergmann",
                    "type": "github"
                }
            ],
            "time": "2020-10-26T13:14:26+00:00"
        },
        {
            "name": "sebastian/recursion-context",
            "version": "4.0.4",
            "source": {
                "type": "git",
                "url": "https://github.com/sebastianbergmann/recursion-context.git",
                "reference": "cd9d8cf3c5804de4341c283ed787f099f5506172"
            },
            "dist": {
                "type": "zip",
                "url": "https://api.github.com/repos/sebastianbergmann/recursion-context/zipball/cd9d8cf3c5804de4341c283ed787f099f5506172",
                "reference": "cd9d8cf3c5804de4341c283ed787f099f5506172",
                "shasum": ""
            },
            "require": {
                "php": ">=7.3"
            },
            "require-dev": {
                "phpunit/phpunit": "^9.3"
            },
            "type": "library",
            "extra": {
                "branch-alias": {
                    "dev-master": "4.0-dev"
                }
            },
            "autoload": {
                "classmap": [
                    "src/"
                ]
            },
            "notification-url": "https://packagist.org/downloads/",
            "license": [
                "BSD-3-Clause"
            ],
            "authors": [
                {
                    "name": "Sebastian Bergmann",
                    "email": "sebastian@phpunit.de"
                },
                {
                    "name": "Jeff Welch",
                    "email": "whatthejeff@gmail.com"
                },
                {
                    "name": "Adam Harvey",
                    "email": "aharvey@php.net"
                }
            ],
            "description": "Provides functionality to recursively process PHP variables",
            "homepage": "http://www.github.com/sebastianbergmann/recursion-context",
            "support": {
                "issues": "https://github.com/sebastianbergmann/recursion-context/issues",
                "source": "https://github.com/sebastianbergmann/recursion-context/tree/4.0.4"
            },
            "funding": [
                {
                    "url": "https://github.com/sebastianbergmann",
                    "type": "github"
                }
            ],
            "time": "2020-10-26T13:17:30+00:00"
        },
        {
            "name": "sebastian/resource-operations",
            "version": "3.0.3",
            "source": {
                "type": "git",
                "url": "https://github.com/sebastianbergmann/resource-operations.git",
                "reference": "0f4443cb3a1d92ce809899753bc0d5d5a8dd19a8"
            },
            "dist": {
                "type": "zip",
                "url": "https://api.github.com/repos/sebastianbergmann/resource-operations/zipball/0f4443cb3a1d92ce809899753bc0d5d5a8dd19a8",
                "reference": "0f4443cb3a1d92ce809899753bc0d5d5a8dd19a8",
                "shasum": ""
            },
            "require": {
                "php": ">=7.3"
            },
            "require-dev": {
                "phpunit/phpunit": "^9.0"
            },
            "type": "library",
            "extra": {
                "branch-alias": {
                    "dev-master": "3.0-dev"
                }
            },
            "autoload": {
                "classmap": [
                    "src/"
                ]
            },
            "notification-url": "https://packagist.org/downloads/",
            "license": [
                "BSD-3-Clause"
            ],
            "authors": [
                {
                    "name": "Sebastian Bergmann",
                    "email": "sebastian@phpunit.de"
                }
            ],
            "description": "Provides a list of PHP built-in functions that operate on resources",
            "homepage": "https://www.github.com/sebastianbergmann/resource-operations",
            "support": {
                "issues": "https://github.com/sebastianbergmann/resource-operations/issues",
                "source": "https://github.com/sebastianbergmann/resource-operations/tree/3.0.3"
            },
            "funding": [
                {
                    "url": "https://github.com/sebastianbergmann",
                    "type": "github"
                }
            ],
            "time": "2020-09-28T06:45:17+00:00"
        },
        {
            "name": "sebastian/type",
            "version": "3.1.0",
            "source": {
                "type": "git",
                "url": "https://github.com/sebastianbergmann/type.git",
                "reference": "fb44e1cc6e557418387ad815780360057e40753e"
            },
            "dist": {
                "type": "zip",
                "url": "https://api.github.com/repos/sebastianbergmann/type/zipball/fb44e1cc6e557418387ad815780360057e40753e",
                "reference": "fb44e1cc6e557418387ad815780360057e40753e",
                "shasum": ""
            },
            "require": {
                "php": ">=7.3"
            },
            "require-dev": {
                "phpunit/phpunit": "^9.5"
            },
            "type": "library",
            "extra": {
                "branch-alias": {
                    "dev-master": "3.1-dev"
                }
            },
            "autoload": {
                "classmap": [
                    "src/"
                ]
            },
            "notification-url": "https://packagist.org/downloads/",
            "license": [
                "BSD-3-Clause"
            ],
            "authors": [
                {
                    "name": "Sebastian Bergmann",
                    "email": "sebastian@phpunit.de",
                    "role": "lead"
                }
            ],
            "description": "Collection of value objects that represent the types of the PHP type system",
            "homepage": "https://github.com/sebastianbergmann/type",
            "support": {
                "issues": "https://github.com/sebastianbergmann/type/issues",
                "source": "https://github.com/sebastianbergmann/type/tree/3.1.0"
            },
            "funding": [
                {
                    "url": "https://github.com/sebastianbergmann",
                    "type": "github"
                }
            ],
            "time": "2022-08-29T06:55:37+00:00"
        },
        {
            "name": "sebastian/version",
            "version": "3.0.2",
            "source": {
                "type": "git",
                "url": "https://github.com/sebastianbergmann/version.git",
                "reference": "c6c1022351a901512170118436c764e473f6de8c"
            },
            "dist": {
                "type": "zip",
                "url": "https://api.github.com/repos/sebastianbergmann/version/zipball/c6c1022351a901512170118436c764e473f6de8c",
                "reference": "c6c1022351a901512170118436c764e473f6de8c",
                "shasum": ""
            },
            "require": {
                "php": ">=7.3"
            },
            "type": "library",
            "extra": {
                "branch-alias": {
                    "dev-master": "3.0-dev"
                }
            },
            "autoload": {
                "classmap": [
                    "src/"
                ]
            },
            "notification-url": "https://packagist.org/downloads/",
            "license": [
                "BSD-3-Clause"
            ],
            "authors": [
                {
                    "name": "Sebastian Bergmann",
                    "email": "sebastian@phpunit.de",
                    "role": "lead"
                }
            ],
            "description": "Library that helps with managing the version number of Git-hosted PHP projects",
            "homepage": "https://github.com/sebastianbergmann/version",
            "support": {
                "issues": "https://github.com/sebastianbergmann/version/issues",
                "source": "https://github.com/sebastianbergmann/version/tree/3.0.2"
            },
            "funding": [
                {
                    "url": "https://github.com/sebastianbergmann",
                    "type": "github"
                }
            ],
            "time": "2020-09-28T06:39:44+00:00"
        },
        {
            "name": "squizlabs/php_codesniffer",
            "version": "3.7.1",
            "source": {
                "type": "git",
                "url": "https://github.com/squizlabs/PHP_CodeSniffer.git",
                "reference": "1359e176e9307e906dc3d890bcc9603ff6d90619"
            },
            "dist": {
                "type": "zip",
                "url": "https://api.github.com/repos/squizlabs/PHP_CodeSniffer/zipball/1359e176e9307e906dc3d890bcc9603ff6d90619",
                "reference": "1359e176e9307e906dc3d890bcc9603ff6d90619",
                "shasum": ""
            },
            "require": {
                "ext-simplexml": "*",
                "ext-tokenizer": "*",
                "ext-xmlwriter": "*",
                "php": ">=5.4.0"
            },
            "require-dev": {
                "phpunit/phpunit": "^4.0 || ^5.0 || ^6.0 || ^7.0"
            },
            "bin": [
                "bin/phpcs",
                "bin/phpcbf"
            ],
            "type": "library",
            "extra": {
                "branch-alias": {
                    "dev-master": "3.x-dev"
                }
            },
            "notification-url": "https://packagist.org/downloads/",
            "license": [
                "BSD-3-Clause"
            ],
            "authors": [
                {
                    "name": "Greg Sherwood",
                    "role": "lead"
                }
            ],
            "description": "PHP_CodeSniffer tokenizes PHP, JavaScript and CSS files and detects violations of a defined set of coding standards.",
            "homepage": "https://github.com/squizlabs/PHP_CodeSniffer",
            "keywords": [
                "phpcs",
                "standards"
            ],
            "support": {
                "issues": "https://github.com/squizlabs/PHP_CodeSniffer/issues",
                "source": "https://github.com/squizlabs/PHP_CodeSniffer",
                "wiki": "https://github.com/squizlabs/PHP_CodeSniffer/wiki"
            },
            "time": "2022-06-18T07:21:10+00:00"
        },
        {
            "name": "theseer/tokenizer",
            "version": "1.2.1",
            "source": {
                "type": "git",
                "url": "https://github.com/theseer/tokenizer.git",
                "reference": "34a41e998c2183e22995f158c581e7b5e755ab9e"
            },
            "dist": {
                "type": "zip",
                "url": "https://api.github.com/repos/theseer/tokenizer/zipball/34a41e998c2183e22995f158c581e7b5e755ab9e",
                "reference": "34a41e998c2183e22995f158c581e7b5e755ab9e",
                "shasum": ""
            },
            "require": {
                "ext-dom": "*",
                "ext-tokenizer": "*",
                "ext-xmlwriter": "*",
                "php": "^7.2 || ^8.0"
            },
            "type": "library",
            "autoload": {
                "classmap": [
                    "src/"
                ]
            },
            "notification-url": "https://packagist.org/downloads/",
            "license": [
                "BSD-3-Clause"
            ],
            "authors": [
                {
                    "name": "Arne Blankerts",
                    "email": "arne@blankerts.de",
                    "role": "Developer"
                }
            ],
            "description": "A small library for converting tokenized PHP source code into XML and potentially other formats",
            "support": {
                "issues": "https://github.com/theseer/tokenizer/issues",
                "source": "https://github.com/theseer/tokenizer/tree/1.2.1"
            },
            "funding": [
                {
                    "url": "https://github.com/theseer",
                    "type": "github"
                }
            ],
            "time": "2021-07-28T10:34:58+00:00"
        }
    ],
    "aliases": [],
    "minimum-stability": "dev",
    "stability-flags": {
        "roave/security-advisories": 20,
        "elgg/sniffs": 20
    },
    "prefer-stable": true,
    "prefer-lowest": false,
    "platform": {
        "php": ">=8.0",
        "ext-pdo": "*",
        "ext-gd": "*",
        "ext-json": "*",
        "ext-xml": "*"
    },
    "platform-dev": [],
    "platform-overrides": {
        "php": "8.0"
    },
    "plugin-api-version": "2.3.0"
}<|MERGE_RESOLUTION|>--- conflicted
+++ resolved
@@ -4,11 +4,7 @@
         "Read more about it at https://getcomposer.org/doc/01-basic-usage.md#installing-dependencies",
         "This file is @generated automatically"
     ],
-<<<<<<< HEAD
-    "content-hash": "a60854f394679c65287111d8e60b7f7f",
-=======
-    "content-hash": "1903be63c90716c825b9a42d3477da2e",
->>>>>>> bd754c63
+    "content-hash": "2f5c641c5ce508fbb2c785d56e2f864a",
     "packages": [
         {
             "name": "cakephp/core",
