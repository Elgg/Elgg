--- conflicted
+++ resolved
@@ -55,15 +55,9 @@
 elgg.ui.toggles = function(event) {
 	event.preventDefault();
 	var $this = $(this),
-<<<<<<< HEAD
 		selector = $this.data().toggleSelector;
 	
 	if (!selector) {
-=======
-		target = $this.data().toggleSelector;
-
-	if (!target) {
->>>>>>> d785997c
 		// @todo we can switch to elgg.getSelectorFromUrlFragment() in 1.x if
 		// we also extend it to support href=".some-class"
 		selector = $this.attr('href');
