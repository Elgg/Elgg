/**
 * Hold security-related data here
 */
elgg.provide('elgg.security.token');

elgg.security.tokenRefreshTimer = null;

/**
 * Updates in-page CSRF tokens that were validated on the server. Only validated __elgg_token values
 * are replaced.
 *
 * @param {Object} token_object Value to replace elgg.security.token
 * @param {Object} valid_tokens Map of valid tokens (as keys) in the current page
 * @return {Void}
 *
 * @private
 */
elgg.security.setToken = function(token_object, valid_tokens) {
	// update the convenience object
	elgg.security.token = token_object;

	// also update all forms
	$('[name=__elgg_ts]').val(token_object.__elgg_ts);
	$('[name=__elgg_token]').each(function () {
		if (valid_tokens[$(this).val()]) {
			$(this).val(token_object.__elgg_token);
		}
	});

	// also update all links that contain tokens and time stamps
	$('[href*="__elgg_ts"][href*="__elgg_token"]').each(function() {
<<<<<<< HEAD
		this.href = this.href
			.replace(/__elgg_ts=\d*/i, '__elgg_ts=' + json.__elgg_ts)
			.replace(/__elgg_token=[0-9a-z_-]*/i, '__elgg_token=' + json.__elgg_token);
=======
		var token = this.href.match(/__elgg_token=([0-9a-z_-]+)/i)[1];
		if (valid_tokens[token]) {
			this.href = this.href
				.replace(/__elgg_ts=\d+/i, '__elgg_ts=' + token_object.__elgg_ts)
				.replace(/__elgg_token=[0-9a-z_-]+/i, '__elgg_token=' + token_object.__elgg_token);
		}
>>>>>>> f92ac5f8
	});
};

/**
 * Security tokens time out so we refresh those every so often.
 *
 * We don't want to update invalid tokens, so we collect all tokens in the page and send them to
 * the server to be validated. Those that were valid are replaced in setToken().
 * 
 * @private
 */
elgg.security.refreshToken = function() {
<<<<<<< HEAD
	elgg.getJSON('refresh_token', {
		success: function(data) {
			if (data && data.__elgg_ts && data.__elgg_token) {
				elgg.security.setToken(data);
				if (elgg.is_logged_in() && data.logged_in === false) {
					elgg.session.user = null;
					elgg.register_error(elgg.echo('session_expired'));
				}
			}
		},
		error: function() {},
=======
	// round up token pairs present
	var pairs = {};

	pairs[elgg.security.token.__elgg_ts + ',' + elgg.security.token.__elgg_token] = 1;

	$('form').each(function () {
		// we need consider only the last ts/token inputs, as those will be submitted
		var ts = $('[name=__elgg_ts]:last', this).val();
		var token = $('[name=__elgg_token]:last', this).val();
		// some forms won't have tokens
		if (token) {
			pairs[ts + ',' + token] = 1;
		}
>>>>>>> f92ac5f8
	});

	$('[href*="__elgg_ts"][href*="__elgg_token"]').each(function() {
		var ts = this.href.match(/__elgg_ts=(\d+)/i)[1];
		var token = this.href.match(/__elgg_token=([0-9a-z_-]+)/i)[1];
		pairs[ts + ',' + token] = 1;
	});

	pairs = $.map(pairs, function(val, key) {
		return key;
	});

	elgg.ajax('refresh_token', {
		data: {
			pairs: pairs,
			session_token: elgg.session.token
		},
		dataType: 'json',
		method: 'POST',
		success: function(data) {
			if (data) {
				elgg.session.token = data.session_token;
				elgg.security.setToken(data.token, data.valid_tokens);

				if (elgg.get_logged_in_user_guid() != data.user_guid) {
					elgg.session.user = null;
					if (data.user_guid) {
						elgg.register_error(elgg.echo('session_changed_user'));
					} else {
						elgg.register_error(elgg.echo('session_expired'));
					}
				}
			}
		},
		error: function() {}
	});
};

/**
 * Add elgg action tokens to an object, URL, or query string (with a ?).
 *
 * @param {Object|string} data
 * @return {Object} The new data object including action tokens
 * @private
 */
elgg.security.addToken = function(data) {

	// 'http://example.com?data=sofar'
	if (elgg.isString(data)) {
		// is this a full URL, relative URL, or just the query string?
		var parts = elgg.parse_url(data),
			args = {},
			base = '';
		
		if (parts['host'] === undefined) {
			if (data.indexOf('?') === 0) {
				// query string
				base = '?';
				args = elgg.parse_str(parts['query']);
			}
		} else {
			// full or relative URL

			if (parts['query'] !== undefined) {
				// with query string
				args = elgg.parse_str(parts['query']);
			}
			var split = data.split('?');
			base = split[0] + '?';
		}
		args["__elgg_ts"] = elgg.security.token.__elgg_ts;
		args["__elgg_token"] = elgg.security.token.__elgg_token;

		return base + jQuery.param(args);
	}

	// no input!  acts like a getter
	if (elgg.isUndefined(data)) {
		return elgg.security.token;
	}

	// {...}
	if (elgg.isPlainObject(data)) {
		return elgg.extend(data, elgg.security.token);
	}

	// oops, don't recognize that!
	throw new TypeError("elgg.security.addToken not implemented for " + (typeof data) + "s");
};

/**
 * @private
 */
elgg.security.init = function() {
	// elgg.security.interval is set in the js/elgg PHP view.
	elgg.security.tokenRefreshTimer = setInterval(elgg.security.refreshToken, elgg.security.interval);
};

elgg.register_hook_handler('boot', 'system', elgg.security.init);<|MERGE_RESOLUTION|>--- conflicted
+++ resolved
@@ -29,18 +29,12 @@
 
 	// also update all links that contain tokens and time stamps
 	$('[href*="__elgg_ts"][href*="__elgg_token"]').each(function() {
-<<<<<<< HEAD
-		this.href = this.href
-			.replace(/__elgg_ts=\d*/i, '__elgg_ts=' + json.__elgg_ts)
-			.replace(/__elgg_token=[0-9a-z_-]*/i, '__elgg_token=' + json.__elgg_token);
-=======
 		var token = this.href.match(/__elgg_token=([0-9a-z_-]+)/i)[1];
 		if (valid_tokens[token]) {
 			this.href = this.href
 				.replace(/__elgg_ts=\d+/i, '__elgg_ts=' + token_object.__elgg_ts)
 				.replace(/__elgg_token=[0-9a-z_-]+/i, '__elgg_token=' + token_object.__elgg_token);
 		}
->>>>>>> f92ac5f8
 	});
 };
 
@@ -53,19 +47,6 @@
  * @private
  */
 elgg.security.refreshToken = function() {
-<<<<<<< HEAD
-	elgg.getJSON('refresh_token', {
-		success: function(data) {
-			if (data && data.__elgg_ts && data.__elgg_token) {
-				elgg.security.setToken(data);
-				if (elgg.is_logged_in() && data.logged_in === false) {
-					elgg.session.user = null;
-					elgg.register_error(elgg.echo('session_expired'));
-				}
-			}
-		},
-		error: function() {},
-=======
 	// round up token pairs present
 	var pairs = {};
 
@@ -79,7 +60,6 @@
 		if (token) {
 			pairs[ts + ',' + token] = 1;
 		}
->>>>>>> f92ac5f8
 	});
 
 	$('[href*="__elgg_ts"][href*="__elgg_token"]').each(function() {
