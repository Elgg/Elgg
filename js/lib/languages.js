/*globals vsprintf*/
/**
 * Provides language-related functionality
 */
elgg.provide('elgg.config.translations');

// default language - required by unit tests
elgg.config.language = 'en';

/**
 * Analagous to the php version.  Merges translations for a
 * given language into the current translations map.
 */
elgg.add_translation = function(lang, translations) {
	elgg.provide('elgg.config.translations.' + lang);

	elgg.extend(elgg.config.translations[lang], translations);
};

/**
 * Load the translations for the given language.
 *
 * If no language is specified, the default language is used.
 * @param {string} language
 * @return {XMLHttpRequest}
 */
elgg.reload_all_translations = function(language) {
	var lang = language || elgg.get_language();

	var url, options;
<<<<<<< HEAD
	if (elgg.config.simplecache_enabled) {
		url = 'cache/' + elgg.config.lastcache + '/default/js/languages/' + lang;
		options = {};
	} else {
		url = 'ajax/view/js/languages';
		options = {data: {language: lang}};
	}
=======
	url = 'ajax/view/js/languages';
	options = {data: {language: lang}};
>>>>>>> 05dd511d

	options['success'] = function(json) {
		elgg.add_translation(lang, json);
		elgg.config.languageReady = true;
		elgg.initWhenReady();
	};

	elgg.getJSON(url, options);
};

/**
 * Get the current language
 * @return {String}
 */
elgg.get_language = function() {
	var user = elgg.get_logged_in_user_entity();

	if (user && user.language) {
		return user.language;
	}

	return elgg.config.language;
};

/**
 * Translates a string
 *
 * @param {String} key      The string to translate
 * @param {Array}  argv     vsprintf support
 * @param {String} language The language to display it in
 *
 * @return {String} The translation
 */
elgg.echo = function(key, argv, language) {
	//elgg.echo('str', 'en')
	if (elgg.isString(argv)) {
		language = argv;
		argv = [];
	}

	//elgg.echo('str', [...], 'en')
	var translations = elgg.config.translations,
		dlang = elgg.get_language(),
		map;

	language = language || dlang;
	argv = argv || [];

	map = translations[language] || translations[dlang];
	if (map && map[key]) {
		return vsprintf(map[key], argv);
	}

	return key;
};

elgg.config.translations.init = function() {
	elgg.reload_all_translations();
};

elgg.register_hook_handler('boot', 'system', elgg.config.translations.init);<|MERGE_RESOLUTION|>--- conflicted
+++ resolved
@@ -28,18 +28,8 @@
 	var lang = language || elgg.get_language();
 
 	var url, options;
-<<<<<<< HEAD
-	if (elgg.config.simplecache_enabled) {
-		url = 'cache/' + elgg.config.lastcache + '/default/js/languages/' + lang;
-		options = {};
-	} else {
-		url = 'ajax/view/js/languages';
-		options = {data: {language: lang}};
-	}
-=======
 	url = 'ajax/view/js/languages';
 	options = {data: {language: lang}};
->>>>>>> 05dd511d
 
 	options['success'] = function(json) {
 		elgg.add_translation(lang, json);
