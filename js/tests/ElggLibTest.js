define(function(require) {
	
	var elgg = require('elgg');
	
	describe("Elgg", function() {
	
		it("gives access to window via elgg.global", function() {
			expect(elgg.global).toBe(window);
		});
		
		describe("elgg.parse_url()", function() {
			it("break urls down into component parts", function() {
				[
					["http://www.elgg.org/test/", {'scheme': 'http', 'host': 'www.elgg.org', 'path': '/test/'}],
					["https://www.elgg.org/test/", {'scheme': 'https', 'host': 'www.elgg.org', 'path': '/test/'}],
					["ftp://www.elgg.org/test/", {'scheme': 'ftp', 'host': 'www.elgg.org', 'path': '/test/'}],
					["http://elgg.org/test?val1=one&val2=two", {'scheme': 'http', 'host': 'elgg.org', 'path': '/test', 'query': 'val1=one&val2=two'}],
					["http://elgg.org:8080/", {'scheme': 'http', 'host': 'elgg.org', 'port': '8080', 'path': '/'}],
					["http://elgg.org/test#there", {'scheme': 'http', 'host': 'elgg.org', 'path': '/test', 'fragment': 'there'}],
					
					["test?val=one", {'host': 'test', 'query': 'val=one'}],
					["?val=one", {'query': 'val=one'}],
			
					["mailto:joe@elgg.org", {'scheme': 'mailto', 'path': 'joe@elgg.org'}],
					["javascript:load()", {'scheme': 'javascript', 'path': 'load()'}]
			
				].forEach(function(args) {
					expect(elgg.parse_url(args[0])).toEqual(args[1]);
				});		
			});		
		});
		
		describe("elgg.assertTypeOf()", function() {
			it("is a noop when the value is of the given type", function() {
				expect(function() {
				    elgg.assertTypeOf('string', '');
				    elgg.assertTypeOf('object', {});
				    elgg.assertTypeOf('boolean', true);
				    elgg.assertTypeOf('boolean', false);
				    elgg.assertTypeOf('undefined', undefined);
				    elgg.assertTypeOf('number', 1);
				    elgg.assertTypeOf('function', elgg.nullFunction);
				}).not.toThrow();
			});
			
			it("throws an exception when the value is not of the given type", function() {
				expect(function() { elgg.assertTypeOf('function', {}); }).toThrow();
				expect(function() { elgg.assertTypeOf('object', elgg.nullFunction); }).toThrow();
			});
		});
		
		describe("elgg.provide()", function() {
			it("generates a global namespace", function() {
				expect(window.foo).toBe(undefined);
				
				elgg.provide('foo.bar.baz');
				
				expect(window.foo.bar.baz).not.toBe(undefined);
				
				window.foo = undefined; // cleanup
			});
			
			it("plays nice with existing namespaces", function() {
				elgg.provide('foo.bar.baz');
			
				window.foo.bar.baz.oof = "test";
			
				elgg.provide('foo.bar.baz');
			
				expect(window.foo.bar.baz.oof).toBe("test");
				
				window.foo = undefined; // cleanup
			});
		});
		
		describe("elgg.require()", function() {
			it("is a noop if the namespace exists", function() {
				expect(function(){
					elgg.require('jQuery');
					elgg.require('elgg');
					elgg.require('elgg.config');
					elgg.require('elgg.security');
				}).not.toThrow();
			});
			
			it("throws an exception when then the namespace does not exist", function() {
				expect(function(){ elgg.require(''); }).toThrow();
				expect(function(){ elgg.require('garbage'); }).toThrow();
				expect(function(){ elgg.require('gar.ba.ge'); }).toThrow();			
			});
		});
		
		describe("elgg.inherit()", function() {
			function Base() {}
			
			function Child() {}	
			elgg.inherit(Child, Base);
	
			it("establishes an inheritance relationship between classes", function() {
				expect(new Child() instanceof Base).toBe(true);
			});
			
			it("preserves the constructor prototype property", function() {
				expect(Child.prototype.constructor).toBe(Child);
			});
		});
		
		describe("elgg.normalize_url()", function() {
			var wwwroot;
			
			beforeEach(function() {
				wwwroot = elgg.config.wwwroot;
				elgg.config.wwwroot = 'http://elgg.org/';
			});
			
			afterEach(function() {
				elgg.config.wwwroot = wwwroot;
			})
			
			it("prepends elgg.config.wwroot to relative URLs", function() {
				[
					['', elgg.config.wwwroot],
					['test', elgg.config.wwwroot + 'test'],
					['mod/my_plugin/graphics/image.jpg', elgg.config.wwwroot + 'mod/my_plugin/graphics/image.jpg'],
			
					['page/handler', elgg.config.wwwroot + 'page/handler'],
					['page/handler?p=v&p2=v2', elgg.config.wwwroot + 'page/handler?p=v&p2=v2'],
					['mod/plugin/file.php', elgg.config.wwwroot + 'mod/plugin/file.php'],
					['mod/plugin/file.php?p=v&p2=v2', elgg.config.wwwroot + 'mod/plugin/file.php?p=v&p2=v2'],
					['rootfile.php', elgg.config.wwwroot + 'rootfile.php'],
					['rootfile.php?p=v&p2=v2', elgg.config.wwwroot + 'rootfile.php?p=v&p2=v2'],
	
					['/page/handler', elgg.config.wwwroot + 'page/handler'],
					['/page/handler?p=v&p2=v2', elgg.config.wwwroot + 'page/handler?p=v&p2=v2'],
					['/mod/plugin/file.php', elgg.config.wwwroot + 'mod/plugin/file.php'],
					['/mod/plugin/file.php?p=v&p2=v2', elgg.config.wwwroot + 'mod/plugin/file.php?p=v&p2=v2'],
					['/rootfile.php', elgg.config.wwwroot + 'rootfile.php'],
					['/rootfile.php?p=v&p2=v2', elgg.config.wwwroot + 'rootfile.php?p=v&p2=v2']
				].forEach(function(args) {
					expect(elgg.normalize_url(args[0])).toBe(args[1]);
				});
			});
			
			it("leaves absolute and scheme-relative URLs alone", function() {
				[
					['http://example.com', 'http://example.com'],
					['https://example.com', 'https://example.com'],
					['http://example-time.com', 'http://example-time.com'],
					['//example.com', '//example.com'],
			
					['ftp://example.com/file', 'ftp://example.com/file'],
					['mailto:brett@elgg.org', 'mailto:brett@elgg.org'],
					['javascript:alert("test")', 'javascript:alert("test")'],
					['app://endpoint', 'app://endpoint'],
				].forEach(function(args) {
					expect(elgg.normalize_url(args[0])).toBe(args[1]);
				});
			});
			
			it("prepends scheme to domains that lack it", function() {
				[
					['example.com', 'http://example.com'],
					['example.com/subpage', 'http://example.com/subpage'],
				].forEach(function(args) {
					expect(elgg.normalize_url(args[0])).toBe(args[1]);
				});
			});
		});
	});
<<<<<<< HEAD
});
=======
};

ElggLibTest.prototype.testParseStr = function() {

	[
		["A+%2B+B=A+%2B+B", {"A + B": "A + B"}]

	].forEach(function(args) {
		assertEquals(args[1], elgg.parse_str(args[0]));
	});
};
>>>>>>> c9d1dd21
<|MERGE_RESOLUTION|>--- conflicted
+++ resolved
@@ -166,19 +166,15 @@
 				});
 			});
 		});
+
+		describe("elgg.parse_str()", function () {
+			it("parses values like PHP's urldecode()", function () {
+				[
+					["A+%2B+B=A+%2B+B", {"A + B": "A + B"}]
+				].forEach(function(args) {
+					expect(elgg.parse_str(args[0])).toEqual(args[1]);
+				});
+			});
+		});
 	});
-<<<<<<< HEAD
-});
-=======
-};
-
-ElggLibTest.prototype.testParseStr = function() {
-
-	[
-		["A+%2B+B=A+%2B+B", {"A + B": "A + B"}]
-
-	].forEach(function(args) {
-		assertEquals(args[1], elgg.parse_str(args[0]));
-	});
-};
->>>>>>> c9d1dd21
+});