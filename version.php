<?php
/**
 * Elgg version number.
 * This file defines the current version of the core Elgg code being used.
 * This is compared against the values stored in the database to determine
 * whether upgrades should be performed.
 *
 * @package    Elgg
 * @subpackage Core
 */

// YYYYMMDD = Elgg Date
// XX = Interim incrementer
$version = 2013030600;

// Human-friendly version name
<<<<<<< HEAD
$release = '1.8.14';

/**
 * Coopfunding version number. 
 */
$coopfunding_release = '0.1-beta';
=======
$release = '1.8.15';
>>>>>>> 11c8b773
<|MERGE_RESOLUTION|>--- conflicted
+++ resolved
@@ -14,13 +14,9 @@
 $version = 2013030600;
 
 // Human-friendly version name
-<<<<<<< HEAD
-$release = '1.8.14';
+$release = '1.8.15';
 
 /**
  * Coopfunding version number. 
  */
-$coopfunding_release = '0.1-beta';
-=======
-$release = '1.8.15';
->>>>>>> 11c8b773
+$coopfunding_release = '0.1-beta';