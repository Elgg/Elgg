--- conflicted
+++ resolved
@@ -1456,15 +1456,11 @@
 
 	// convert INI setting when shorthand notation is used
 	$last = strtolower($val[strlen($val) - 1]);
-<<<<<<< HEAD
-	switch ($last) {
-=======
 	if (in_array($last, ['g', 'm', 'k'])) {
 		$val = substr($val, 0, -1);
 	}
 	$val = (int) $val;
-	switch($last) {
->>>>>>> aeeb8f2b
+	switch ($last) {
 		case 'g':
 			$val *= 1024;
 			// fallthrough intentional
