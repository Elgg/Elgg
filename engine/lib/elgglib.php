--- conflicted
+++ resolved
@@ -788,38 +788,7 @@
  * @since 1.8.0
  */
 function elgg_register_plugin_hook_handler($hook, $type, $callback, $priority = 500) {
-<<<<<<< HEAD
 	return ElggPluginHookService::getInstance()->registerHandler($hook, $type, $callback, $priority);
-=======
-	global $CONFIG;
-
-	if (empty($hook) || empty($type)) {
-		return FALSE;
-	}
-
-	if (!isset($CONFIG->hooks)) {
-		$CONFIG->hooks = array();
-	}
-	if (!isset($CONFIG->hooks[$hook])) {
-		$CONFIG->hooks[$hook] = array();
-	}
-	if (!isset($CONFIG->hooks[$hook][$type])) {
-		$CONFIG->hooks[$hook][$type] = array();
-	}
-
-	if (!is_callable($callback, true)) {
-		return FALSE;
-	}
-
-	$priority = max((int) $priority, 0);
-
-	while (isset($CONFIG->hooks[$hook][$type][$priority])) {
-		$priority++;
-	}
-	$CONFIG->hooks[$hook][$type][$priority] = $callback;
-	ksort($CONFIG->hooks[$hook][$type]);
-	return TRUE;
->>>>>>> 3048db0f
 }
 
 /**
@@ -885,47 +854,7 @@
  * @since 1.8.0
  */
 function elgg_trigger_plugin_hook($hook, $type, $params = null, $returnvalue = null) {
-<<<<<<< HEAD
 	return ElggPluginHookService::getInstance()->trigger($hook, $type, $params, $returnvalue);
-=======
-	global $CONFIG;
-
-	$hooks = array();
-	if (isset($CONFIG->hooks[$hook][$type])) {
-		if ($hook != 'all' && $type != 'all') {
-			$hooks[] = $CONFIG->hooks[$hook][$type];
-		}
-	}
-	if (isset($CONFIG->hooks['all'][$type])) {
-		if ($type != 'all') {
-			$hooks[] = $CONFIG->hooks['all'][$type];
-		}
-	}
-	if (isset($CONFIG->hooks[$hook]['all'])) {
-		if ($hook != 'all') {
-			$hooks[] = $CONFIG->hooks[$hook]['all'];
-		}
-	}
-	if (isset($CONFIG->hooks['all']['all'])) {
-		$hooks[] = $CONFIG->hooks['all']['all'];
-	}
-
-	foreach ($hooks as $callback_list) {
-		if (is_array($callback_list)) {
-			foreach ($callback_list as $hookcallback) {
-				if (is_callable($hookcallback)) {
-					$args = array($hook, $type, $returnvalue, $params);
-					$temp_return_value = call_user_func_array($hookcallback, $args);
-					if (!is_null($temp_return_value)) {
-						$returnvalue = $temp_return_value;
-					}
-				}
-			}
-		}
-	}
-
-	return $returnvalue;
->>>>>>> 3048db0f
 }
 
 /**
