--- conflicted
+++ resolved
@@ -1455,7 +1455,7 @@
  *
  * @see http://www.php.net/register-shutdown-function
  *
- * @internal This is registered in engine/start.php
+ * @internal This is registered in \Elgg\Application::create()
  *
  * @return void
  * @see register_shutdown_hook()
@@ -1939,39 +1939,6 @@
 
 		return $result;
 	});
-
-<<<<<<< HEAD
-	// Trigger the shutdown:system event upon PHP shutdown.
-	register_shutdown_function('_elgg_shutdown_hook');
-=======
-	elgg_register_js('elgg.autocomplete', 'js/lib/ui.autocomplete.js');
-	elgg_register_js('jquery.ui.autocomplete.html', 'vendors/jquery/jquery.ui.autocomplete.html.js');
-
-	elgg_define_js('jquery.ui.autocomplete.html', array(
-		'src' => '/vendors/jquery/jquery.ui.autocomplete.html.js',
-		'deps' => array('jquery.ui')
-	));
-	
-	elgg_register_external_view('js/elgg/UserPicker.js', true);
-
-	elgg_register_js('elgg.friendspicker', 'js/lib/ui.friends_picker.js');
-	elgg_register_js('elgg.avatar_cropper', 'js/lib/ui.avatar_cropper.js');
-	elgg_register_js('jquery.imgareaselect', 'vendors/jquery/jquery.imgareaselect/scripts/jquery.imgareaselect.min.js');
-	elgg_register_js('elgg.ui.river', 'js/lib/ui.river.js');
-
-	elgg_register_css('jquery.imgareaselect', 'vendors/jquery/jquery.imgareaselect/css/imgareaselect-deprecated.css');
-
-	// Sets a blacklist of words in the current language.
-	// This is a comma separated list in word:blacklist.
-	// @todo possibly deprecate
-	$CONFIG->wordblacklist = array();
-	$list = explode(',', elgg_echo('word:blacklist'));
-	if ($list) {
-		foreach ($list as $l) {
-			$CONFIG->wordblacklist[] = trim($l);
-		}
-	}
->>>>>>> e60a27d3
 }
 
 /**
