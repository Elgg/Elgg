--- conflicted
+++ resolved
@@ -79,11 +79,7 @@
  *
  * @param int $guid The guid
  *
-<<<<<<< HEAD
- * @return ElggEntity|bool
-=======
  * @return ElggEntity|bool false if entity not cached, or not fully loaded
->>>>>>> 693e6f29
  * @see cache_entity()
  * @see invalidate_cache_for_entity()
  * @access private
@@ -843,36 +839,25 @@
 
 		$dt = get_data($query, $options['callback']);
 		if ($dt) {
-<<<<<<< HEAD
-			// populate metadata cache for entities (but plugins usually have only settings)
+			// populate entity and metadata caches
 			$guids = array();
 			foreach ($dt as $item) {
-				if (($item instanceof ElggEntity) && (!$item instanceof ElggPlugin)) {
-					$guids[] = $item->guid;
-				}
-			}
-
-			// @todo Without this, recursive delete fails! It means someone is assuming
-			// that they're getting an array with a read pointer on the first element.
-			reset($dt);
-
-			if ($guids) {
-				elgg_get_metadata_cache()->populateFromEntities($guids);
-			}
-		}
-=======
-			foreach ($dt as $entity) {
-				// If a custom callback is provided, it could return something other than ElggEntity,
-				// so we have to do an explicit check here.
-				if ($entity instanceof ElggEntity) {
-					cache_entity($entity);
+				// A custom callback could result in items that aren't ElggEntity's, so check for them
+				if ($item instanceof ElggEntity) {
+					cache_entity($item);
+					// plugins usually have only settings
+					if (!$item instanceof ElggPlugin) {
+						$guids[] = $item->guid;
+					}
 				}
 			}
 			// @todo Without this, recursive delete fails. See #4568
 			reset($dt);
-		}
-
->>>>>>> 693e6f29
+
+			if ($guids) {
+				elgg_get_metadata_cache()->populateFromEntities($guids);
+			}
+		}
 		return $dt;
 	} else {
 		$total = get_data_row($query);
@@ -1286,256 +1271,6 @@
 	return false;
 }
 
-<<<<<<< HEAD
-=======
-/**
- * Disable an entity.
- *
- * Disabled entities do not show up in list or elgg_get_entity()
- * calls, but still exist in the database.
- *
- * Entities are disabled by setting disabled = yes in the
- * entities table.
- *
- * You can ignore the disabled field by using {@link access_show_hidden_entities()}.
- *
- * @note Use ElggEntity::disable() instead.
- *
- * @param int    $guid      The guid
- * @param string $reason    Optional reason
- * @param bool   $recursive Recursively disable all entities owned or contained by $guid?
- *
- * @return bool
- * @see access_show_hidden_entities()
- * @link http://docs.elgg.org/Entities
- * @access private
- */
-function disable_entity($guid, $reason = "", $recursive = true) {
-	global $CONFIG;
-
-	$guid = (int)$guid;
-	$reason = sanitise_string($reason);
-
-	if ($entity = get_entity($guid)) {
-		if (elgg_trigger_event('disable', $entity->type, $entity)) {
-			if ($entity->canEdit()) {
-				if ($reason) {
-					create_metadata($guid, 'disable_reason', $reason, '', 0, ACCESS_PUBLIC);
-				}
-
-				if ($recursive) {
-					$hidden = access_get_show_hidden_status();
-					access_show_hidden_entities(true);
-					$ia = elgg_set_ignore_access(true);
-					
-					$sub_entities = get_data("SELECT * FROM {$CONFIG->dbprefix}entities
-						WHERE (
-						container_guid = $guid
-						OR owner_guid = $guid
-						OR site_guid = $guid
-						) AND enabled='yes'", 'entity_row_to_elggstar');
-
-					if ($sub_entities) {
-						foreach ($sub_entities as $e) {
-							add_entity_relationship($e->guid, 'disabled_with', $entity->guid);
-							$e->disable($reason);
-						}
-					}
-					access_show_hidden_entities($hidden);
-					elgg_set_ignore_access($ia);
-				}
-
-				$entity->disableMetadata();
-				$entity->disableAnnotations();
-				invalidate_cache_for_entity($guid);
-
-				$res = update_data("UPDATE {$CONFIG->dbprefix}entities
-					SET enabled = 'no'
-					WHERE guid = $guid");
-
-				return $res;
-			}
-		}
-	}
-	return false;
-}
-
-/**
- * Enable an entity.
- *
- * @warning In order to enable an entity using ElggEntity::enable(),
- * you must first use {@link access_show_hidden_entities()}.
- *
- * @param int  $guid      GUID of entity to enable
- * @param bool $recursive Recursively enable all entities disabled with the entity?
- *
- * @return bool
- */
-function enable_entity($guid, $recursive = true) {
-	global $CONFIG;
-
-	$guid = (int)$guid;
-
-	// Override access only visible entities
-	$old_access_status = access_get_show_hidden_status();
-	access_show_hidden_entities(true);
-
-	$result = false;
-	if ($entity = get_entity($guid)) {
-		if (elgg_trigger_event('enable', $entity->type, $entity)) {
-			if ($entity->canEdit()) {
-
-				$result = update_data("UPDATE {$CONFIG->dbprefix}entities
-					SET enabled = 'yes'
-					WHERE guid = $guid");
-
-				$entity->deleteMetadata('disable_reason');
-				$entity->enableMetadata();
-				$entity->enableAnnotations();
-
-				if ($recursive) {
-					$disabled_with_it = elgg_get_entities_from_relationship(array(
-						'relationship' => 'disabled_with',
-						'relationship_guid' => $entity->guid,
-						'inverse_relationship' => true,
-						'limit' => 0,
-					));
-
-					foreach ($disabled_with_it as $e) {
-						$e->enable();
-						remove_entity_relationship($e->guid, 'disabled_with', $entity->guid);
-					}
-				}
-			}
-		}
-	}
-
-	access_show_hidden_entities($old_access_status);
-	return $result;
-}
-
-/**
- * Delete an entity.
- *
- * Removes an entity and its metadata, annotations, relationships, river entries,
- * and private data.
- *
- * Optionally can remove entities contained and owned by $guid.
- *
- * @tip Use ElggEntity::delete() instead.
- *
- * @warning If deleting recursively, this bypasses ownership of items contained by
- * the entity.  That means that if the container_guid = $guid, the item will be deleted
- * regardless of who owns it.
- *
- * @param int  $guid      The guid of the entity to delete
- * @param bool $recursive If true (default) then all entities which are
- *                        owned or contained by $guid will also be deleted.
- *
- * @return bool
- * @access private
- */
-function delete_entity($guid, $recursive = true) {
-	global $CONFIG, $ENTITY_CACHE;
-
-	$guid = (int)$guid;
-	if ($entity = get_entity($guid)) {
-		if (elgg_trigger_event('delete', $entity->type, $entity)) {
-			if ($entity->canEdit()) {
-
-				// delete cache
-				if (isset($ENTITY_CACHE[$guid])) {
-					invalidate_cache_for_entity($guid);
-				}
-				
-				// If memcache is available then delete this entry from the cache
-				static $newentity_cache;
-				if ((!$newentity_cache) && (is_memcache_available())) {
-					$newentity_cache = new ElggMemcache('new_entity_cache');
-				}
-				if ($newentity_cache) {
-					$newentity_cache->delete($guid);
-				}
-
-				// Delete contained owned and otherwise releated objects (depth first)
-				if ($recursive) {
-					// Temporary token overriding access controls
-					// @todo Do this better.
-					static $__RECURSIVE_DELETE_TOKEN;
-					// Make it slightly harder to guess
-					$__RECURSIVE_DELETE_TOKEN = md5(elgg_get_logged_in_user_guid());
-
-					$entity_disable_override = access_get_show_hidden_status();
-					access_show_hidden_entities(true);
-					$ia = elgg_set_ignore_access(true);
-
-					// @todo there was logic in the original code that ignored
-					// entities with owner or container guids of themselves.
-					// this should probably be prevented in ElggEntity instead of checked for here
-					$options = array(
-						'wheres' => array(
-							"((container_guid = $guid OR owner_guid = $guid OR site_guid = $guid)"
-							. " AND guid != $guid)"
-							),
-						'limit' => 0
-					);
-
-					$batch = new ElggBatch('elgg_get_entities', $options);
-					$batch->setIncrementOffset(false);
-
-					foreach ($batch as $e) {
-						$e->delete(true);
-					}
-
-					access_show_hidden_entities($entity_disable_override);
-					$__RECURSIVE_DELETE_TOKEN = null;
-					elgg_set_ignore_access($ia);
-				}
-
-				// Now delete the entity itself
-				$entity->deleteMetadata();
-				$entity->deleteOwnedMetadata();
-				$entity->deleteAnnotations();
-				$entity->deleteOwnedAnnotations();
-				$entity->deleteRelationships();
-
-				elgg_delete_river(array('subject_guid' => $guid));
-				elgg_delete_river(array('object_guid' => $guid));
-				remove_all_private_settings($guid);
-
-				$res = delete_data("DELETE from {$CONFIG->dbprefix}entities where guid={$guid}");
-				if ($res) {
-					$sub_table = "";
-
-					// Where appropriate delete the sub table
-					switch ($entity->type) {
-						case 'object' :
-							$sub_table = $CONFIG->dbprefix . 'objects_entity';
-							break;
-						case 'user' :
-							$sub_table = $CONFIG->dbprefix . 'users_entity';
-							break;
-						case 'group' :
-							$sub_table = $CONFIG->dbprefix . 'groups_entity';
-							break;
-						case 'site' :
-							$sub_table = $CONFIG->dbprefix . 'sites_entity';
-							break;
-					}
-
-					if ($sub_table) {
-						delete_data("DELETE from $sub_table where guid={$guid}");
-					}
-				}
-
-				return (bool)$res;
-			}
-		}
-	}
-	return false;
-
-}
->>>>>>> 693e6f29
 
 /**
  * Exports attributes generated on the fly (volatile) about an entity.
