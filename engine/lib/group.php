--- conflicted
+++ resolved
@@ -67,25 +67,6 @@
 }
 
 /**
-<<<<<<< HEAD
-=======
- * Runs unit tests for the group entities.
- *
- * @param string $hook  Hook name
- * @param string $type  Hook type
- * @param array  $value Array of unit test locations
- *
- * @return array
- * @internal
- * @codeCoverageIgnore
- */
-function _elgg_groups_test($hook, $type, $value) {
-	$value[] = ElggCoreGroupTest::class;
-	return $value;
-}
-
-/**
->>>>>>> 3e8953ff
  * init the groups library
  *
  * @return void
