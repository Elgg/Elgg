--- conflicted
+++ resolved
@@ -112,10 +112,13 @@
 		}
 	}
 
-<<<<<<< HEAD
-	$uri = $_SERVER['REQUEST_URI'];
-	// ignore the query
-	$parts = parse_url($uri);
+	// ignore root and query
+	$uri = current_page_url();
+	$path = str_replace(elgg_get_site_url(), '', $uri);
+	$path = trim($path, "/");
+	if (strpos($path, "?")) {
+		$path = substr($path, 0, strpos($path, "?"));
+	}
 
 	if ($parts && isset($parts['path'])) {
 		$path = $parts['path'];
@@ -124,17 +127,6 @@
 	}
 
 	if (get_input('page', FALSE)) {
-=======
-	// ignore root and query
-    $uri = current_page_url();
-    $path = str_replace(elgg_get_site_url(), '', $uri);
-    $path = trim($path, "/");
-    if (strpos($path, "?")) {
-        $path = substr($path, 0, strpos($path, "?"));
-    }
-
-	if (strpos($path, 'pg') === 0) {
->>>>>>> 9925507b
 		$segments = explode('/', $path);
 		if (isset($segments[2]) && isset($segments[3])) {
 			switch ($segments[2]) {
