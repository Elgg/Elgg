--- conflicted
+++ resolved
@@ -30,13 +30,8 @@
 );
 
 if (elgg_get_annotations($options)) {
-<<<<<<< HEAD
-	$url = "admin/upgrades/comments";
+	$path = "admin/upgrades/comments";
 	$upgrade = new \ElggUpgrade();
-=======
-	$path = "admin/upgrades/comments";
-	$upgrade = new ElggUpgrade();
->>>>>>> 2e972091
 
 	// Create the upgrade if one with the same URL doesn't already exist
 	if (!$upgrade->getUpgradeFromPath($path)) {
