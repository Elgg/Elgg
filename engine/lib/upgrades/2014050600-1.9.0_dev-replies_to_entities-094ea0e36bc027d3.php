--- conflicted
+++ resolved
@@ -32,13 +32,8 @@
 
 // Notify administrator only if there are existing discussion replies
 if ($discussion_replies) {
-<<<<<<< HEAD
-	$url = "admin/upgrades/discussion_replies";
+	$path = "admin/upgrades/discussion_replies";
 	$upgrade = new \ElggUpgrade();
-=======
-	$path = "admin/upgrades/discussion_replies";
-	$upgrade = new ElggUpgrade();
->>>>>>> 2e972091
 
 	// Create the upgrade if one with the same URL doesn't already exist
 	if (!$upgrade->getUpgradeFromPath($path)) {
