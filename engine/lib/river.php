--- conflicted
+++ resolved
@@ -501,11 +501,7 @@
 
 	$options['count'] = $count;
 	$options['items'] = $items;
-<<<<<<< HEAD
-
-=======
-	
->>>>>>> 3a68d33d
+
 	return elgg_view('page/components/list', $options);
 }
 
