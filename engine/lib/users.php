<?php
/**
 * Elgg users
 * Functions to manage multiple or single users in an Elgg install
 *
 * @package Elgg.Core
 * @subpackage DataModel.User
 */

/// Map a username to a cached GUID
$USERNAME_TO_GUID_MAP_CACHE = array();

/// Map a user code to a cached GUID
$CODE_TO_GUID_MAP_CACHE = array();

/**
 * Return the user specific details of a user by a row.
 *
 * @param int $guid The ElggUser guid
 *
 * @return mixed
 */
function get_user_entity_as_row($guid) {
	global $CONFIG;

	$guid = (int)$guid;
	return get_data_row("SELECT * from {$CONFIG->dbprefix}users_entity where guid=$guid");
}

/**
 * Create or update the extras table for a given user.
 * Call create_entity first.
 *
 * @param int    $guid     The user's GUID
 * @param string $name     The user's display name
 * @param string $username The username
 * @param string $password The password
 * @param string $salt     A salt for the password
 * @param string $email    The user's email address
 * @param string $language The user's default language
 * @param string $code     A code
 *
 * @return bool
 */
function create_user_entity($guid, $name, $username, $password, $salt, $email, $language, $code) {
	global $CONFIG;

	$guid = (int)$guid;
	$name = sanitise_string($name);
	$username = sanitise_string($username);
	$password = sanitise_string($password);
	$salt = sanitise_string($salt);
	$email = sanitise_string($email);
	$language = sanitise_string($language);
	$code = sanitise_string($code);

	$row = get_entity_as_row($guid);
	if ($row) {
		// Exists and you have access to it

		$query = "SELECT guid from {$CONFIG->dbprefix}users_entity where guid = {$guid}";
		if ($exists = get_data_row($query)) {
			$query = "UPDATE {$CONFIG->dbprefix}users_entity
				set name='$name', username='$username', password='$password', salt='$salt',
				email='$email', language='$language', code='$code', last_action = "
				. time() . " where guid = {$guid}";

			$result = update_data($query);
			if ($result != false) {
				// Update succeeded, continue
				$entity = get_entity($guid);
				if (elgg_trigger_event('update', $entity->type, $entity)) {
					return $guid;
				} else {
					$entity->delete();
				}
			}
		} else {
			// Update failed, attempt an insert.
			$query = "INSERT into {$CONFIG->dbprefix}users_entity
				(guid, name, username, password, salt, email, language, code)
				values ($guid, '$name', '$username', '$password', '$salt', '$email', '$language', '$code')";

			$result = insert_data($query);
			if ($result !== false) {
				$entity = get_entity($guid);
				if (elgg_trigger_event('create', $entity->type, $entity)) {
					return $guid;
				} else {
					$entity->delete(); //delete_entity($guid);
				}
			}
		}
	}

	return false;
}

/**
 * Disables all of a user's entities
 *
 * @param int $owner_guid The owner GUID
 *
 * @return bool Depending on success
 */
function disable_user_entities($owner_guid) {
	global $CONFIG;
	$owner_guid = (int) $owner_guid;
	if ($entity = get_entity($owner_guid)) {
		if (elgg_trigger_event('disable', $entity->type, $entity)) {
			if ($entity->canEdit()) {
				$query = "UPDATE {$CONFIG->dbprefix}entities
					set enabled='no' where owner_guid={$owner_guid}
					or container_guid = {$owner_guid}";

				$res = update_data($query);
				return $res;
			}
		}
	}

	return false;
}

/**
 * Ban a user
 *
 * @param int    $user_guid The user guid
 * @param string $reason    A reason
 *
 * @return bool
 */
function ban_user($user_guid, $reason = "") {
	global $CONFIG;

	$user_guid = (int)$user_guid;
	$reason = sanitise_string($reason);

	$user = get_entity($user_guid);

	if (($user) && ($user->canEdit()) && ($user instanceof ElggUser)) {
		if (elgg_trigger_event('ban', 'user', $user)) {
			// Add reason
			if ($reason) {
				create_metadata($user_guid, 'ban_reason', $reason, '', 0, ACCESS_PUBLIC);
			}

			// clear "remember me" cookie code so user cannot login in using it
			$user->code = "";
			$user->save();

			// invalidate memcache for this user
			static $newentity_cache;
			if ((!$newentity_cache) && (is_memcache_available())) {
				$newentity_cache = new ElggMemcache('new_entity_cache');
			}

			if ($newentity_cache) {
				$newentity_cache->delete($user_guid);
			}

			// Set ban flag
			$query = "UPDATE {$CONFIG->dbprefix}users_entity set banned='yes' where guid=$user_guid";
			return update_data($query);
		}

		return FALSE;
	}

	return FALSE;
}

/**
 * Unban a user.
 *
 * @param int $user_guid Unban a user.
 *
 * @return bool
 */
function unban_user($user_guid) {
	global $CONFIG;

	$user_guid = (int)$user_guid;

	$user = get_entity($user_guid);

	if (($user) && ($user->canEdit()) && ($user instanceof ElggUser)) {
		if (elgg_trigger_event('unban', 'user', $user)) {
			create_metadata($user_guid, 'ban_reason', '', '', 0, ACCESS_PUBLIC);

			// invalidate memcache for this user
			static $newentity_cache;
			if ((!$newentity_cache) && (is_memcache_available())) {
				$newentity_cache = new ElggMemcache('new_entity_cache');
			}

			if ($newentity_cache) {
				$newentity_cache->delete($user_guid);
			}


			$query = "UPDATE {$CONFIG->dbprefix}users_entity set banned='no' where guid=$user_guid";
			return update_data($query);
		}

		return FALSE;
	}

	return FALSE;
}

/**
 * Makes user $guid an admin.
 *
 * @param int $user_guid User guid
 *
 * @return bool
 */
function make_user_admin($user_guid) {
	global $CONFIG;

	$user = get_entity((int)$user_guid);

	if (($user) && ($user instanceof ElggUser) && ($user->canEdit())) {
		if (elgg_trigger_event('make_admin', 'user', $user)) {

			// invalidate memcache for this user
			static $newentity_cache;
			if ((!$newentity_cache) && (is_memcache_available())) {
				$newentity_cache = new ElggMemcache('new_entity_cache');
			}

			if ($newentity_cache) {
				$newentity_cache->delete($user_guid);
			}

			$r = update_data("UPDATE {$CONFIG->dbprefix}users_entity set admin='yes' where guid=$user_guid");
			invalidate_cache_for_entity($user_guid);
			return $r;
		}

		return FALSE;
	}

	return FALSE;
}

/**
 * Removes user $guid's admin flag.
 *
 * @param int $user_guid User GUID
 *
 * @return bool
 */
function remove_user_admin($user_guid) {
	global $CONFIG;

	$user = get_entity((int)$user_guid);

	if (($user) && ($user instanceof ElggUser) && ($user->canEdit())) {
		if (elgg_trigger_event('remove_admin', 'user', $user)) {

			// invalidate memcache for this user
			static $newentity_cache;
			if ((!$newentity_cache) && (is_memcache_available())) {
				$newentity_cache = new ElggMemcache('new_entity_cache');
			}

			if ($newentity_cache) {
				$newentity_cache->delete($user_guid);
			}

			$r = update_data("UPDATE {$CONFIG->dbprefix}users_entity set admin='no' where guid=$user_guid");
			invalidate_cache_for_entity($user_guid);
			return $r;
		}

		return FALSE;
	}

	return FALSE;
}

/**
 * THIS FUNCTION IS DEPRECATED.
 *
 * Delete a user's extra data.
 *
 * @todo remove
 *
 * @param int $guid User GUID
 *
 * @return 1
 */
function delete_user_entity($guid) {
	system_message(elgg_echo('deprecatedfunction', array('delete_user_entity')));

	return 1; // Always return that we have deleted one row in order to not break existing code.
}

/**
 * Get the sites this user is part of
 *
 * @param int $user_guid The user's GUID
 * @param int $limit     Number of results to return
 * @param int $offset    Any indexing offset
 *
 * @return false|array On success, an array of ElggSites
 */
function get_user_sites($user_guid, $limit = 10, $offset = 0) {
	$user_guid = (int)$user_guid;
	$limit = (int)$limit;
	$offset = (int)$offset;

	return elgg_get_entities_from_relationship(array(
		'relationship' => 'member_of_site',
		'relationship_guid' => $user_guid,
		'inverse_relationship' => FALSE,
		'types' => 'site',
		'limit' => $limit,
		'offset' => $offset)
	);
}

/**
 * Adds a user to another user's friends list.
 *
 * @param int $user_guid   The GUID of the friending user
 * @param int $friend_guid The GUID of the user to friend
 *
 * @return bool Depending on success
 */
function user_add_friend($user_guid, $friend_guid) {
	$user_guid = (int) $user_guid;
	$friend_guid = (int) $friend_guid;
	if ($user_guid == $friend_guid) {
		return false;
	}
	if (!$friend = get_entity($friend_guid)) {
		return false;
	}
	if (!$user = get_entity($user_guid)) {
		return false;
	}
	if ((!($user instanceof ElggUser)) || (!($friend instanceof ElggUser))) {
		return false;
	}
	return add_entity_relationship($user_guid, "friend", $friend_guid);
}

/**
 * Removes a user from another user's friends list.
 *
 * @param int $user_guid   The GUID of the friending user
 * @param int $friend_guid The GUID of the user on the friends list
 *
 * @return bool Depending on success
 */
function user_remove_friend($user_guid, $friend_guid) {
	global $CONFIG;

	$user_guid = (int) $user_guid;
	$friend_guid = (int) $friend_guid;

	// perform cleanup for access lists.
	$collections = get_user_access_collections($user_guid);
	if ($collections) {
		foreach ($collections as $collection) {
			remove_user_from_access_collection($friend_guid, $collection->id);
		}
	}

	return remove_entity_relationship($user_guid, "friend", $friend_guid);
}

/**
 * Determines whether or not a user is another user's friend.
 *
 * @param int $user_guid   The GUID of the user
 * @param int $friend_guid The GUID of the friend
 *
 * @return bool
 */
function user_is_friend($user_guid, $friend_guid) {
	return check_entity_relationship($user_guid, "friend", $friend_guid);
}

/**
 * Obtains a given user's friends
 *
 * @param int    $user_guid The user's GUID
 * @param string $subtype   The subtype of users, if any
 * @param int    $limit     Number of results to return (default 10)
 * @param int    $offset    Indexing offset, if any
 *
 * @return false|array Either an array of ElggUsers or false, depending on success
 */
function get_user_friends($user_guid, $subtype = ELGG_ENTITIES_ANY_VALUE, $limit = 10,
$offset = 0) {

	return elgg_get_entities_from_relationship(array(
		'relationship' => 'friend',
		'relationship_guid' => $user_guid,
		'types' => 'user',
		'subtypes' => $subtype,
		'limit' => $limit,
		'offset' => $offset
	));
}

/**
 * Obtains the people who have made a given user a friend
 *
 * @param int    $user_guid The user's GUID
 * @param string $subtype   The subtype of users, if any
 * @param int    $limit     Number of results to return (default 10)
 * @param int    $offset    Indexing offset, if any
 *
 * @return false|array Either an array of ElggUsers or false, depending on success
 */
function get_user_friends_of($user_guid, $subtype = ELGG_ENTITIES_ANY_VALUE, $limit = 10,
$offset = 0) {

	return elgg_get_entities_from_relationship(array(
		'relationship' => 'friend',
		'relationship_guid' => $user_guid,
		'inverse_relationship' => TRUE,
		'types' => 'user',
		'subtypes' => $subtype,
		'limit' => $limit,
		'offset' => $offset
	));
}

/**
 * Obtains a list of objects owned by a user
 *
 * @param int    $user_guid The GUID of the owning user
 * @param string $subtype   Optionally, the subtype of objects
 * @param int    $limit     The number of results to return (default 10)
 * @param int    $offset    Indexing offset, if any
 * @param int    $timelower The earliest time the entity can have been created. Default: all
 * @param int    $timeupper The latest time the entity can have been created. Default: all
 *
 * @return false|array An array of ElggObjects or false, depending on success
 * @deprecated 1.8 Use elgg_get_entities() instead
 */
function get_user_objects($user_guid, $subtype = ELGG_ENTITIES_ANY_VALUE, $limit = 10,
$offset = 0, $timelower = 0, $timeupper = 0) {
	elgg_deprecated_notice("get_user_objects() was deprecated in favor of elgg_get_entities()", 1.8);
	$ntt = elgg_get_entities(array(
		'type' => 'object',
		'subtype' => $subtype,
		'owner_guid' => $user_guid,
		'limit' => $limit,
		'offset' => $offset,
		'container_guid' => $user_guid,
		'created_time_lower' => $timelower,
		'created_time_upper' => $timeupper
	));
	return $ntt;
}

/**
 * Counts the objects (optionally of a particular subtype) owned by a user
 *
 * @param int    $user_guid The GUID of the owning user
 * @param string $subtype   Optionally, the subtype of objects
 * @param int    $timelower The earliest time the entity can have been created. Default: all
 * @param int    $timeupper The latest time the entity can have been created. Default: all
 *
 * @return int The number of objects the user owns (of this subtype)
 * @deprecated 1.8 Use elgg_get_entities() instead
 */
function count_user_objects($user_guid, $subtype = ELGG_ENTITIES_ANY_VALUE, $timelower = 0,
$timeupper = 0) {
	elgg_deprecated_notice("count_user_objects() was deprecated in favor of elgg_get_entities()", 1.8);
	$total = elgg_get_entities(array(
		'type' => 'object',
		'subtype' => $subtype,
		'owner_guid' => $user_guid,
		'count' => TRUE,
		'container_guid' => $user_guid,
		'created_time_lower' => $timelower,
		'created_time_upper' => $timeupper
	));
	return $total;
}

/**
 * Displays a list of user objects of a particular subtype, with navigation.
 *
 * @see elgg_view_entity_list
 *
 * @param int    $user_guid      The GUID of the user
 * @param string $subtype        The object subtype
 * @param int    $limit          The number of entities to display on a page
 * @param bool   $fullview       Whether or not to display the full view (default: true)
 * @param bool   $viewtypetoggle Whether or not to allow gallery view (default: true)
 * @param bool   $pagination     Whether to display pagination (default: true)
 * @param int    $timelower      The earliest time the entity can have been created. Default: all
 * @param int    $timeupper      The latest time the entity can have been created. Default: all
 *
 * @return string The list in a form suitable to display
 * @deprecated 1.8 Use elgg_list_entities() instead
 */
function list_user_objects($user_guid, $subtype = ELGG_ENTITIES_ANY_VALUE, $limit = 10,
$fullview = true, $viewtypetoggle = true, $pagination = true, $timelower = 0, $timeupper = 0) {
	elgg_deprecated_notice("list_user_objects() was deprecated in favor of elgg_list_entities()", 1.8);

	$offset = (int) get_input('offset');
	$limit = (int) $limit;
	$count = (int) count_user_objects($user_guid, $subtype, $timelower, $timeupper);
	$entities = get_user_objects($user_guid, $subtype, $limit, $offset, $timelower, $timeupper);

	return elgg_view_entity_list($entities, $count, $offset, $limit, $fullview, $viewtypetoggle,
		$pagination);
}

/**
 * Obtains a list of objects owned by a user's friends
 *
 * @param int    $user_guid The GUID of the user to get the friends of
 * @param string $subtype   Optionally, the subtype of objects
 * @param int    $limit     The number of results to return (default 10)
 * @param int    $offset    Indexing offset, if any
 * @param int    $timelower The earliest time the entity can have been created. Default: all
 * @param int    $timeupper The latest time the entity can have been created. Default: all
 *
 * @return false|array An array of ElggObjects or false, depending on success
 */
function get_user_friends_objects($user_guid, $subtype = ELGG_ENTITIES_ANY_VALUE, $limit = 10,
$offset = 0, $timelower = 0, $timeupper = 0) {

	if ($friends = get_user_friends($user_guid, "", 999999, 0)) {
		$friendguids = array();
		foreach ($friends as $friend) {
			$friendguids[] = $friend->getGUID();
		}
		return elgg_get_entities(array(
			'type' => 'object',
			'subtype' => $subtype,
			'owner_guids' => $friendguids,
			'limit' => $limit,
			'offset' => $offset,
			'container_guids' => $friendguids,
			'created_time_lower' => $timelower,
			'created_time_upper' => $timeupper
		));
	}
	return FALSE;
}

/**
 * Counts the number of objects owned by a user's friends
 *
 * @param int    $user_guid The GUID of the user to get the friends of
 * @param string $subtype   Optionally, the subtype of objects
 * @param int    $timelower The earliest time the entity can have been created. Default: all
 * @param int    $timeupper The latest time the entity can have been created. Default: all
 *
 * @return int The number of objects
 */
function count_user_friends_objects($user_guid, $subtype = ELGG_ENTITIES_ANY_VALUE,
$timelower = 0, $timeupper = 0) {

	if ($friends = get_user_friends($user_guid, "", 999999, 0)) {
		$friendguids = array();
		foreach ($friends as $friend) {
			$friendguids[] = $friend->getGUID();
		}
		return elgg_get_entities(array(
			'type' => 'object',
			'subtype' => $subtype,
			'owner_guids' => $friendguids,
			'count' => TRUE,
			'container_guids' => $friendguids,
			'created_time_lower' => $timelower,
			'created_time_upper' => $timeupper
		));
	}
	return 0;
}

/**
 * Displays a list of a user's friends' objects of a particular subtype, with navigation.
 *
 * @see elgg_view_entity_list
 *
 * @param int    $user_guid      The GUID of the user
 * @param string $subtype        The object subtype
 * @param int    $limit          The number of entities to display on a page
 * @param bool   $fullview       Whether or not to display the full view (default: true)
 * @param bool   $viewtypetoggle Whether or not to allow you to flip to gallery mode (default: true)
 * @param bool   $pagination     Whether to display pagination (default: true)
 * @param int    $timelower      The earliest time the entity can have been created. Default: all
 * @param int    $timeupper      The latest time the entity can have been created. Default: all
 *
 * @return string The list in a form suitable to display
 */
function list_user_friends_objects($user_guid, $subtype = "", $limit = 10, $fullview = true,
$viewtypetoggle = true, $pagination = true, $timelower = 0, $timeupper = 0) {

	$offset = (int) get_input('offset');
	$limit = (int) $limit;
	$count = (int) count_user_friends_objects($user_guid, $subtype, $timelower, $timeupper);

	$entities = get_user_friends_objects($user_guid, $subtype, $limit, $offset,
		$timelower, $timeupper);

	return elgg_view_entity_list($entities, $count, $offset, $limit, $fullview,
		$viewtypetoggle, $pagination);
}

/**
 * Get user objects by an array of metadata
 *
 * @param int    $user_guid The GUID of the owning user
 * @param string $subtype   Optionally, the subtype of objects
 * @param array  $metadata  An array of metadata
 * @param int    $limit     The number of results to return (default 10)
 * @param int    $offset    Indexing offset, if any
 *
 * @return false|array An array of ElggObjects or false, depending on success
 * @deprecated 1.8 Use elgg_get_entities_from_metadata() instead
 */
function get_user_objects_by_metadata($user_guid, $subtype = "", $metadata = array(),
$limit = 0, $offset = 0) {
	elgg_deprecated_notice("get_user_objects_by_metadata() was deprecated in favor of elgg_get_entities_from_metadata()", 1.8);
	return get_entities_from_metadata_multi($metadata, "object", $subtype, $user_guid,
		$limit, $offset);
}

/**
 * Get a user object from a GUID.
 *
 * This function returns an ElggUser from a given GUID.
 *
 * @param int $guid The GUID
 *
 * @return ElggUser|false
 */
function get_user($guid) {
	// Fixes "Exception thrown without stack frame" when db_select fails
	if (!empty($guid)) {
		$result = get_entity($guid);
	}

	if ((!empty($result)) && (!($result instanceof ElggUser))) {
		return false;
	}

	if (!empty($result)) {
		return $result;
	}

	return false;
}

/**
 * Get user by username
 *
 * @param string $username The user's username
 *
 * @return ElggUser|false Depending on success
 */
function get_user_by_username($username) {
	global $CONFIG, $USERNAME_TO_GUID_MAP_CACHE;

	$username = sanitise_string($username);
	$access = get_access_sql_suffix('e');

	// Caching
	if ((isset($USERNAME_TO_GUID_MAP_CACHE[$username]))
	&& (retrieve_cached_entity($USERNAME_TO_GUID_MAP_CACHE[$username]))) {
		return retrieve_cached_entity($USERNAME_TO_GUID_MAP_CACHE[$username]);
	}

	$query = "SELECT e.* from {$CONFIG->dbprefix}users_entity u
		join {$CONFIG->dbprefix}entities e on e.guid=u.guid
		where u.username='$username' and $access ";

	$row = get_data_row($query);
	if ($row) {
		$USERNAME_TO_GUID_MAP_CACHE[$username] = $row->guid;
		return new ElggUser($row);
	}

	return false;
}

/**
 * Get user by session code
 *
 * @param string $code The session code
 *
 * @return ElggUser|false Depending on success
 */
function get_user_by_code($code) {
	global $CONFIG, $CODE_TO_GUID_MAP_CACHE;

	$code = sanitise_string($code);

	$access = get_access_sql_suffix('e');

	// Caching
	if ((isset($CODE_TO_GUID_MAP_CACHE[$code]))
	&& (retrieve_cached_entity($CODE_TO_GUID_MAP_CACHE[$code]))) {

		return retrieve_cached_entity($CODE_TO_GUID_MAP_CACHE[$code]);
	}

	$query = "SELECT e.* from {$CONFIG->dbprefix}users_entity u
		join {$CONFIG->dbprefix}entities e on e.guid=u.guid
		where u.code='$code' and $access";

	$row = get_data_row($query);
	if ($row) {
		$CODE_TO_GUID_MAP_CACHE[$code] = $row->guid;
		return new ElggUser($row);
	}

	return false;
}

/**
 * Get an array of users from their
 *
 * @param string $email Email address.
 *
 * @return Array of users
 */
function get_user_by_email($email) {
	global $CONFIG;

	$email = sanitise_string($email);

	$access = get_access_sql_suffix('e');

	$query = "SELECT e.* from {$CONFIG->dbprefix}entities e
		join {$CONFIG->dbprefix}users_entity u on e.guid=u.guid
		where email='$email' and $access";

	return get_data($query, 'entity_row_to_elggstar');
}

/**
 * Searches for a user based on a complete or partial name or username.
 *
 * @param string  $criteria The partial or full name or username.
 * @param int     $limit    Limit of the search.
 * @param int     $offset   Offset.
 * @param string  $order_by The order.
 * @param boolean $count    Whether to return the count of results or just the results.
 *
 * @return mixed
 * @deprecated 1.7
 */
function search_for_user($criteria, $limit = 10, $offset = 0, $order_by = "", $count = false) {
	elgg_deprecated_notice('search_for_user() was deprecated by new search.', 1.7);
	global $CONFIG;

	$criteria = sanitise_string($criteria);
	$limit = (int)$limit;
	$offset = (int)$offset;
	$order_by = sanitise_string($order_by);

	$access = get_access_sql_suffix("e");

	if ($order_by == "") {
		$order_by = "e.time_created desc";
	}

	if ($count) {
		$query = "SELECT count(e.guid) as total ";
	} else {
		$query = "SELECT e.* ";
	}
	$query .= "from {$CONFIG->dbprefix}entities e
		join {$CONFIG->dbprefix}users_entity u on e.guid=u.guid where ";

	$query .= "(u.name like \"%{$criteria}%\" or u.username like \"%{$criteria}%\")";
	$query .= " and $access";

	if (!$count) {
		$query .= " order by $order_by limit $offset, $limit";
		return get_data($query, "entity_row_to_elggstar");
	} else {
		if ($count = get_data_row($query)) {
			return $count->total;
		}
	}
	return false;
}

/**
 * Displays a list of user objects that have been searched for.
 *
 * @see elgg_view_entity_list
 *
 * @param string $tag   Search criteria
 * @param int    $limit The number of entities to display on a page
 *
 * @return string The list in a form suitable to display
 *
 * @deprecated 1.7
 */
function list_user_search($tag, $limit = 10) {
	elgg_deprecated_notice('list_user_search() deprecated by new search', 1.7);
	$offset = (int) get_input('offset');
	$limit = (int) $limit;
	$count = (int) search_for_user($tag, 10, 0, '', true);
	$entities = search_for_user($tag, $limit, $offset);

	return elgg_view_entity_list($entities, $count, $offset, $limit, $fullview, false);
}

/**
 * A function that returns a maximum of $limit users who have done something within the last
 * $seconds seconds.
 *
 * @param int $seconds Number of seconds (default 600 = 10min)
 * @param int $limit   Limit, default 10.
 * @param int $offset  Offset, defualt 0.
 *
 * @return mixed
 */
function find_active_users($seconds = 600, $limit = 10, $offset = 0) {
	global $CONFIG;

	$seconds = (int)$seconds;
	$limit = (int)$limit;
	$offset = (int)$offset;

	$time = time() - $seconds;

	$access = get_access_sql_suffix("e");

	$query = "SELECT distinct e.* from {$CONFIG->dbprefix}entities e
		join {$CONFIG->dbprefix}users_entity u on e.guid = u.guid
		where u.last_action >= {$time} and $access
		order by u.last_action desc limit {$offset}, {$limit}";

	return get_data($query, "entity_row_to_elggstar");
}

/**
 * Generate and send a password request email to a given user's registered email address.
 *
 * @param int $user_guid User GUID
 *
 * @return bool
 */
function send_new_password_request($user_guid) {
	global $CONFIG;

	$user_guid = (int)$user_guid;

	$user = get_entity($user_guid);
	if ($user) {
		// generate code
		$code = generate_random_cleartext_password();
		//create_metadata($user_guid, 'conf_code', $code, '', 0, ACCESS_PRIVATE);
		set_private_setting($user_guid, 'passwd_conf_code', $code);

		// generate link
		$link = $CONFIG->site->url . "pg/resetpassword?u=$user_guid&c=$code";

		// generate email
		$email = elgg_echo('email:resetreq:body', array($user->name, $_SERVER['REMOTE_ADDR'], $link));

		return notify_user($user->guid, $CONFIG->site->guid,
			elgg_echo('email:resetreq:subject'), $email, NULL, 'email');
	}

	return false;
}

/**
 * Low level function to reset a given user's password.
 *
 * This can only be called from execute_new_password_request().
 *
 * @param int    $user_guid The user.
 * @param string $password  Text (which will then be converted into a hash and stored)
 *
 * @return bool
 */
function force_user_password_reset($user_guid, $password) {
	global $CONFIG;

	if (call_gatekeeper('execute_new_password_request', __FILE__)) {
		$user = get_entity($user_guid);

		if ($user) {
			$salt = generate_random_cleartext_password(); // Reset the salt
			$user->salt = $salt;

			$hash = generate_user_password($user, $password);

			$query = "UPDATE {$CONFIG->dbprefix}users_entity
				set password='$hash', salt='$salt' where guid=$user_guid";
			return update_data($query);
		}
	}

	return false;
}

/**
 * Validate and execute a password reset for a user.
 *
 * @param int    $user_guid The user id
 * @param string $conf_code Confirmation code as sent in the request email.
 *
 * @return mixed
 */
function execute_new_password_request($user_guid, $conf_code) {
	global $CONFIG;

	$user_guid = (int)$user_guid;
	$user = get_entity($user_guid);

	$saved_code = get_private_setting($user_guid, 'passwd_conf_code');

	if ($user && $saved_code && $saved_code == $conf_code) {
		$password = generate_random_cleartext_password();

		if (force_user_password_reset($user_guid, $password)) {
			remove_private_setting($user_guid, 'passwd_conf_code');

			$email = elgg_echo('email:resetpassword:body', array($user->name, $password));

			return notify_user($user->guid, $CONFIG->site->guid,
				elgg_echo('email:resetpassword:subject'), $email, NULL, 'email');
		}
	}

	return FALSE;
}

/**
 * Handles pages for password reset requests.
 *
 * @param array $page Pages array
 *
 * @return void
 */
function elgg_user_resetpassword_page_handler($page) {
	global $CONFIG;

	$user_guid = get_input('u');
	$code = get_input('c');

	$user = get_entity($user_guid);

	// don't check code here to avoid automated attacks
	if (!$user instanceof ElggUser) {
		register_error(elgg_echo('user:passwordreset:unknown_user'));
		forward();
	}

	$form_body = elgg_echo('user:resetpassword:reset_password_confirm') . "<br />";

	$form_body .= elgg_view('input/hidden', array(
		'internalname' => 'u',
		'value' => $user_guid
	));

	$form_body .= elgg_view('input/hidden', array(
		'internalname' => 'c',
		'value' => $code
	));

	$form_body .= elgg_view('input/submit', array(
		'value' => elgg_echo('resetpassword')
	));

	$form .= elgg_view('input/form', array(
		'body' => $form_body,
		'action' => 'action/user/passwordreset'
	));

	$title = elgg_echo('resetpassword');
	$content = elgg_view_title(elgg_echo('resetpassword')) . $form;

	echo elgg_view_page($title, elgg_view_layout('one_column', array('content' => $content)));
}

/**
 * Simple function that will generate a random clear text password
 * suitable for feeding into generate_user_password().
 *
 * @see generate_user_password
 *
 * @return string
 */
function generate_random_cleartext_password() {
	return substr(md5(microtime() . rand()), 0, 8);
}

/**
 * Generate a password for a user, currently uses MD5.
 *
 * @param ElggUser $user     The user this is being generated for.
 * @param string   $password Password in clear text
 *
 * @return string
 */
function generate_user_password(ElggUser $user, $password) {
	return md5($password . $user->salt);
}

/**
 * Simple function which ensures that a username contains only valid characters.
 *
 * This should only permit chars that are valid on the file system as well.
 *
 * @param string $username Username
 *
 * @return bool
 * @throws RegistrationException on invalid
 */
function validate_username($username) {
	global $CONFIG;

	// Basic, check length
	if (!isset($CONFIG->minusername)) {
		$CONFIG->minusername = 4;
	}

	if (strlen($username) < $CONFIG->minusername) {
		throw new RegistrationException(elgg_echo('registration:usernametooshort'));
	}

	// Blacklist for bad characters (partially nicked from mediawiki)
	$blacklist = '/[' .
		'\x{0080}-\x{009f}' . // iso-8859-1 control chars
		'\x{00a0}' .          // non-breaking space
		'\x{2000}-\x{200f}' . // various whitespace
		'\x{2028}-\x{202f}' . // breaks and control chars
		'\x{3000}' .          // ideographic space
		'\x{e000}-\x{f8ff}' . // private use
		']/u';

	if (
		preg_match($blacklist, $username)
	) {
		throw new RegistrationException(elgg_echo('registration:invalidchars'));
	}

	// Belts and braces
	// @todo Tidy into main unicode
	$blacklist2 = '\'/\\"*& ?#%^(){}[]~?<>;|¬`@-+=';

	for ($n = 0; $n < strlen($blacklist2); $n++) {
		if (strpos($username, $blacklist2[$n]) !== false) {
			$msg = elgg_echo('registration:invalidchars', array($blacklist2[$n], $blacklist2));
			throw new RegistrationException($msg);
		}
	}

	$result = true;
	return elgg_trigger_plugin_hook('registeruser:validate:username', 'all',
		array('username' => $username), $result);
}

/**
 * Simple validation of a password.
 *
 * @param string $password Clear text password
 *
 * @return bool
 * @throws RegistrationException on invalid
 */
function validate_password($password) {
	global $CONFIG;

	if (strlen($password) < $CONFIG->min_password_length) {
		throw new RegistrationException(elgg_echo('registration:passwordtooshort'));
	}

	$result = true;
	return elgg_trigger_plugin_hook('registeruser:validate:password', 'all',
		array('password' => $password), $result);
}

/**
 * Simple validation of a email.
 *
 * @param string $address Email address
 *
 * @throws RegistrationException on invalid
 * @return bool
 */
function validate_email_address($address) {
	if (!is_email_address($address)) {
		throw new RegistrationException(elgg_echo('registration:notemail'));
	}

	// Got here, so lets try a hook (defaulting to ok)
	$result = true;
	return elgg_trigger_plugin_hook('registeruser:validate:email', 'all',
		array('email' => $address), $result);
}

/**
 * Registers a user, returning false if the username already exists
 *
 * @param string $username              The username of the new user
 * @param string $password              The password
 * @param string $name                  The user's display name
 * @param string $email                 Their email address
 * @param bool   $allow_multiple_emails Allow the same email address to be
 *                                      registered multiple times?
 * @param int    $friend_guid           GUID of a user to friend once fully registered
 * @param string $invitecode            An invite code from a friend
 *
 * @return int|false The new user's GUID; false on failure
 */
function register_user($username, $password, $name, $email,
$allow_multiple_emails = false, $friend_guid = 0, $invitecode = '') {

	// Load the configuration
	global $CONFIG;

	// no need to trim password.
	$username = trim($username);
	$name = trim(strip_tags($name));
	$email = trim($email);

	// A little sanity checking
	if (empty($username)
	|| empty($password)
	|| empty($name)
	|| empty($email)) {
		return false;
	}

	// Make sure a user with conflicting details hasn't registered and been disabled
	$access_status = access_get_show_hidden_status();
	access_show_hidden_entities(true);

	if (!validate_email_address($email)) {
		throw new RegistrationException(elgg_echo('registration:emailnotvalid'));
	}

	if (!validate_password($password)) {
		throw new RegistrationException(elgg_echo('registration:passwordnotvalid'));
	}

	if (!validate_username($username)) {
		throw new RegistrationException(elgg_echo('registration:usernamenotvalid'));
	}

	if ($user = get_user_by_username($username)) {
		throw new RegistrationException(elgg_echo('registration:userexists'));
	}

	if ((!$allow_multiple_emails) && (get_user_by_email($email))) {
		throw new RegistrationException(elgg_echo('registration:dupeemail'));
	}

	access_show_hidden_entities($access_status);

	// Create user
	$user = new ElggUser();
	$user->username = $username;
	$user->email = $email;
	$user->name = $name;
	$user->access_id = ACCESS_PUBLIC;
	$user->salt = generate_random_cleartext_password(); // Note salt generated before password!
	$user->password = generate_user_password($user, $password);
	$user->owner_guid = 0; // Users aren't owned by anyone, even if they are admin created.
	$user->container_guid = 0; // Users aren't contained by anyone, even if they are admin created.
	$user->save();

	// If $friend_guid has been set, make mutual friends
	if ($friend_guid) {
		if ($friend_user = get_user($friend_guid)) {
			if ($invitecode == generate_invite_code($friend_user->username)) {
				$user->addFriend($friend_guid);
				$friend_user->addFriend($user->guid);

				// @todo Should this be in addFriend?
				add_to_river('friends/river/create', 'friend', $user->getGUID(), $friend_guid);
				add_to_river('friends/river/create', 'friend', $friend_guid, $user->getGUID());
			}
		}
	}

	// Check to see if we've registered the first admin yet.
	// If not, this is the first admin user!
	$have_admin = datalist_get('admin_registered');

	if (!$have_admin) {
		// makeAdmin() calls ElggUser::canEdit().
		// right now no one is logged in and so canEdit() returns false.
		// instead of making an override for this one instance that is called on every
		// canEdit() call, just override the access system to set the first admin user.
		// @todo remove this when Cash merges in the new installer
		$ia = elgg_set_ignore_access(TRUE);
		$user->makeAdmin();
		datalist_set('admin_registered', 1);
		elgg_set_ignore_access($ia);
	}

	// Turn on email notifications by default
	set_user_notification_setting($user->getGUID(), 'email', true);

	return $user->getGUID();
}

/**
 * Generates a unique invite code for a user
 *
 * @param string $username The username of the user sending the invitation
 *
 * @return string Invite code
 */
function generate_invite_code($username) {
	$secret = datalist_get('__site_secret__');
	return md5($username . $secret);
}

/**
 * Adds collection submenu items
 *
 * @return void
 */
function collections_submenu_items() {
	global $CONFIG;
	$user = get_loggedin_user();

	add_submenu_item(elgg_echo('friends:collections'),
		$CONFIG->wwwroot . "pg/collections/" . $user->username);

	add_submenu_item(elgg_echo('friends:collections:add'), $CONFIG->wwwroot . "pg/collections/add");
}

/**
 * Page handler for friends
 *
 * @param array $page_elements Page elements
 *
 * @return void
 */
function friends_page_handler($page_elements) {
	if (isset($page_elements[0]) && $user = get_user_by_username($page_elements[0])) {
		set_page_owner($user->getGUID());
	}
	if (get_loggedin_userid() == elgg_get_page_owner_guid()) {
		// disabled for now as we no longer use friends collections (replaced by shared access)
		// collections_submenu_items();
	}
	require_once(dirname(dirname(dirname(__FILE__))) . "/pages/friends/index.php");
}

/**
 * Page handler for friends of
 *
 * @param array $page_elements Page elements
 *
 * @return void
 */
function friends_of_page_handler($page_elements) {
	if (isset($page_elements[0]) && $user = get_user_by_username($page_elements[0])) {
		set_page_owner($user->getGUID());
	}
	if (get_loggedin_userid() == elgg_get_page_owner_guid()) {
		// disabled for now as we no longer use friends collections (replaced by shared access)
		// collections_submenu_items();
	}
	require_once(dirname(dirname(dirname(__FILE__))) . "/pages/friends/of.php");
}

/**
 * Page handler for friends collections
 *
 * @param array $page_elements Page elements
 *
 * @return void
 */
function collections_page_handler($page_elements) {
	if (isset($page_elements[0])) {
		if ($page_elements[0] == "add") {
			set_page_owner(get_loggedin_userid());
			collections_submenu_items();
			require_once(dirname(dirname(dirname(__FILE__))) . "/pages/friends/add.php");
		} else {
			if ($user = get_user_by_username($page_elements[0])) {
				set_page_owner($user->getGUID());
				if (get_loggedin_userid() == elgg_get_page_owner_guid()) {
					collections_submenu_items();
				}
				require_once(dirname(dirname(dirname(__FILE__))) . "/pages/friends/collections.php");
			}
		}
	}
}

/**
 * Page handler for dashboard
 *
 * @param array $page_elements Page elements
 *
 * @return void
 */
function dashboard_page_handler($page_elements) {
	require_once(dirname(dirname(dirname(__FILE__))) . "/pages/dashboard/index.php");
}


/**
 * Page handler for registration
 *
 * @param array $page_elements Page elements
 *
 * @return void
 */
function registration_page_handler($page_elements) {
	require_once(dirname(dirname(dirname(__FILE__))) . "/pages/account/register.php");
}

/**
 * Display a login box.
 *
 * This is a fallback for non-JS users who click on the
 * dropdown login link.
 *
 * @return void
 * @todo finish
 */
function elgg_user_login_page_handler() {
<<<<<<< HEAD
	$content = elgg_view_layout('one_column', elgg_view('account/login_box'));
	$content = '
	<div id="elgg_content" class="clearfix">
	' .	elgg_view('account/login_box') . '
	</div>
	';
	echo elgg_view_page('test', $content);
=======
	$login_box = elgg_view('account/login_box');
	$content = elgg_view_layout('one_column', array('content' => $login_box));
	echo elgg_view_page(elgg_echo('login'), $content);
>>>>>>> b95f2377
}

/**
 * Sets the last action time of the given user to right now.
 *
 * @param int $user_guid The user GUID
 *
 * @return void
 */
function set_last_action($user_guid) {
	$user_guid = (int) $user_guid;
	global $CONFIG;
	$time = time();

	$query = "UPDATE {$CONFIG->dbprefix}users_entity
		set prev_last_action = last_action,
		last_action = {$time} where guid = {$user_guid}";

	execute_delayed_write_query($query);
}

/**
 * Sets the last logon time of the given user to right now.
 *
 * @param int $user_guid The user GUID
 *
 * @return boid
 */
function set_last_login($user_guid) {
	$user_guid = (int) $user_guid;
	global $CONFIG;
	$time = time();

	$query = "UPDATE {$CONFIG->dbprefix}users_entity
		set prev_last_login = last_login, last_login = {$time} where guid = {$user_guid}";

	execute_delayed_write_query($query);
}

/**
 * Creates a relationship between this site and the user.
 *
 * @param string   $event       create
 * @param string   $object_type user
 * @param ElggUser $object      User object
 *
 * @return bool
 */
function user_create_hook_add_site_relationship($event, $object_type, $object) {
	global $CONFIG;

	add_entity_relationship($object->getGUID(), 'member_of_site', $CONFIG->site->getGUID());
}

/**
 * Sets up user-related menu items
 *
 * @return void
 */
function users_pagesetup() {
	// Load config
	global $CONFIG;

	//add submenu options
	if (elgg_get_context() == "friends" || elgg_get_context() == "friendsof") {
		// || elgg_get_context() == "collections") { - disabled as we no longer use collections

		add_submenu_item(elgg_echo('friends'), $CONFIG->wwwroot . "pg/friends/"
			. elgg_get_page_owner()->username);

		add_submenu_item(elgg_echo('friends:of'), $CONFIG->wwwroot . "pg/friendsof/"
			. elgg_get_page_owner()->username);

		if (is_plugin_enabled('members')) {
			add_submenu_item(elgg_echo('members:browse'), $CONFIG->wwwroot . "mod/members/index.php");
		}
	}
}

/**
 * Users initialisation function, which establishes the page handler
 *
 * @return void
 */
function users_init() {
	// Load config
	global $CONFIG;

	// add Friends to tools menu - if profile mod is running
	// now added to toolbar
	/*
	if ( isloggedin() && is_plugin_enabled('profile') ) {
		$user = get_loggedin_user();
		add_menu(elgg_echo('friends'), $CONFIG->wwwroot .
			"pg/friends/" . $user->username, array(), 'core:friends');
	}
	*/

	register_page_handler('friends', 'friends_page_handler');
	register_page_handler('friendsof', 'friends_of_page_handler');
	register_page_handler('dashboard', 'dashboard_page_handler');
	register_page_handler('register', 'registration_page_handler');
	register_page_handler('resetpassword', 'elgg_user_resetpassword_page_handler');
	register_page_handler('login', 'elgg_user_login_page_handler');

	register_action("register", true);
	register_action("useradd", true);
	register_action("friends/add");
	register_action("friends/remove");
	//register_action('friends/addcollection');
	//register_action('friends/deletecollection');
	//register_action('friends/editcollection');
	//register_action("user/spotlight");

	register_action("usersettings/save");

	register_action("user/passwordreset", TRUE);
	register_action("user/requestnewpassword", TRUE);

	// User name change
	extend_elgg_settings_page('user/settings/name', 'usersettings/user', 1);
	//register_action("user/name");

	// User password change
	extend_elgg_settings_page('user/settings/password', 'usersettings/user', 1);
	//register_action("user/password");

	// Add email settings
	extend_elgg_settings_page('user/settings/email', 'usersettings/user', 1);
	//register_action("email/save");

	// Add language settings
	extend_elgg_settings_page('user/settings/language', 'usersettings/user', 1);

	// Add default access settings
	extend_elgg_settings_page('user/settings/default_access', 'usersettings/user', 1);

	//register_action("user/language");

	// Register the user type
	register_entity_type('user', '');

	elgg_register_plugin_hook_handler('usersettings:save', 'user', 'users_settings_save');

	elgg_register_event_handler('create', 'user', 'user_create_hook_add_site_relationship');
}

/**
 * Returns a formatted list of users suitable for injecting into search.
 *
 * @deprecated 1.7
 *
 * @param string $hook        Hook name
 * @param string $user        User?
 * @param mixed  $returnvalue Previous hook's return value
 * @param mixed  $tag         Tag to search against
 *
 * @return void
 */
function search_list_users_by_name($hook, $user, $returnvalue, $tag) {
	elgg_deprecated_notice('search_list_users_by_name() was deprecated by new search', 1.7);
	// Change this to set the number of users that display on the search page
	$threshold = 4;

	$object = get_input('object');

	if (!get_input('offset') && (empty($object) || $object == 'user')) {
		if ($users = search_for_user($tag, $threshold)) {
			$countusers = search_for_user($tag, 0, 0, "", true);

			$return = elgg_view('user/search/startblurb', array('count' => $countusers, 'tag' => $tag));
			foreach ($users as $user) {
				$return .= elgg_view_entity($user);
			}

			$vars = array('count' => $countusers, 'threshold' => $threshold, 'tag' => $tag);
			$return .= elgg_view('user/search/finishblurb', $vars);
			return $return;

		}
	}
}

/**
 * Saves user settings by directly including actions.
 *
 * @todo this is dirty.
 *
 * @return void
 */
function users_settings_save() {
	global $CONFIG;
	include($CONFIG->path . "actions/user/name.php");
	include($CONFIG->path . "actions/user/password.php");
	include($CONFIG->path . "actions/email/save.php");
	include($CONFIG->path . "actions/user/language.php");
	include($CONFIG->path . "actions/user/default_access.php");
}

/**
 * Runs unit tests for ElggObject
 *
 * @param sting  $hook   unit_test
 * @param string $type   system
 * @param mixed  $value  Array of tests
 * @param mixed  $params Params
 *
 * @return array
 */
function users_test($hook, $type, $value, $params) {
	global $CONFIG;
	$value[] = "{$CONFIG->path}engine/tests/objects/users.php";
	return $value;
}

elgg_register_event_handler('init', 'system', 'users_init', 0);
elgg_register_event_handler('pagesetup', 'system', 'users_pagesetup', 0);
elgg_register_plugin_hook_handler('unit_test', 'system', 'users_test');<|MERGE_RESOLUTION|>--- conflicted
+++ resolved
@@ -1332,7 +1332,6 @@
  * @todo finish
  */
 function elgg_user_login_page_handler() {
-<<<<<<< HEAD
 	$content = elgg_view_layout('one_column', elgg_view('account/login_box'));
 	$content = '
 	<div id="elgg_content" class="clearfix">
@@ -1340,11 +1339,6 @@
 	</div>
 	';
 	echo elgg_view_page('test', $content);
-=======
-	$login_box = elgg_view('account/login_box');
-	$content = elgg_view_layout('one_column', array('content' => $login_box));
-	echo elgg_view_page(elgg_echo('login'), $content);
->>>>>>> b95f2377
 }
 
 /**
