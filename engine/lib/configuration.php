--- conflicted
+++ resolved
@@ -171,26 +171,6 @@
 }
 
 /**
-<<<<<<< HEAD
-=======
- * Register unit tests
- *
- * @param string $hook  'unit_test'
- * @param string $type  'system'
- * @param array  $tests current return value
- *
- * @return array
- *
- * @internal
- * @codeCoverageIgnore
- */
-function _elgg_config_test($hook, $type, $tests) {
-	$tests[] = ElggCoreConfigTest::class;
-	return $tests;
-}
-
-/**
->>>>>>> 3e8953ff
  * Returns a configuration array of icon sizes
  *
  * @param string $entity_type    Entity type
