<?php
/**
 * Parameter input functions.
 * This file contains functions for getting input from get/post variables.
 */

/**
 * Get some input from variables passed submitted through GET or POST.
 *
 * If using any data obtained from get_input() in a web page, please be aware that
 * it is a possible vector for a reflected XSS attack. If you are expecting an
 * integer, cast it to an int. If it is a string, escape quotes.
 *
 * @param string $variable      The variable name we want.
 * @param mixed  $default       A default value for the variable if it is not found.
 * @param bool   $filter_result If true, then the result is filtered for bad tags.
 *
 * @return mixed
 */
function get_input(string $variable, $default = null, bool $filter_result = true) {
	return _elgg_services()->request->getParam($variable, $default, $filter_result);
}

/**
 * Sets an input value that may later be retrieved by get_input
 *
 * Note: this function does not handle nested arrays (ex: form input of param[m][n])
 *
 * @param string $variable The name of the variable
 * @param mixed  $value    The value of the variable
 *
 * @return void
 */
function set_input(string $variable, $value): void {
	_elgg_services()->request->setParam($variable, $value, true);
}

/**
 * Returns all values parsed from the current request, including $_GET and $_POST values,
 * as well as any values set with set_input()
 *
 * @see get_input()
 * @see set_input()
 *
 * @param bool $filter_result Sanitize input values
 *
 * @return array
 * @since 3.0
 */
function elgg_get_request_data(bool $filter_result = true): array {
	return _elgg_services()->request->getParams($filter_result);
}

/**
 * Get an HTML-escaped title from input. E.g. "How to use &lt;b&gt; tags"
 *
 * @param string $variable The desired variable name
 * @param string $default  The default if none given
 *
 * @return string
 * @since 3.0
 */
function elgg_get_title_input(string $variable = 'title', string $default = ''): string {
	$raw_input = get_input($variable, $default, false);
	return htmlspecialchars($raw_input ?? '', ENT_QUOTES | ENT_SUBSTITUTE, 'UTF-8');
}

/**
 * Filter input from a given string based on registered hooks.
 *
 * @param mixed $input Anything that does not include an object (strings, ints, arrays)
 *					   This includes multi-dimensional arrays.
 *
 * @return mixed The filtered result
 * @since 4.3
 */
function elgg_sanitize_input($input) {
	return elgg_trigger_plugin_hook('sanitize', 'input', null, $input);
}

/**
 * Validates an email address.
 *
 * @param string $address Email address.
 *
 * @return bool
 * @since 4.3
 */
function elgg_is_valid_email(string $address): bool {
	return _elgg_services()->accounts->isValidEmail($address);
}

/**
 * Save form submission data (all GET and POST vars) into a session cache
 *
 * Call this from an action when you want all your submitted variables
 * available if the submission fails validation and is sent back to the form
 *
 * @param string   $form_name           Name of the sticky form
 * @param string[] $ignored_field_names Field names which shouldn't be made sticky in this form
 *
 * @return void
 * @since 1.8.0
 */
function elgg_make_sticky_form(string $form_name, array $ignored_field_names = []): void {
	_elgg_services()->stickyForms->makeStickyForm($form_name, $ignored_field_names);
}

/**
 * Remove form submission data from the session
 *
 * Call this if validation is successful in the action handler or
 * when they sticky values have been used to repopulate the form
 * after a validation error.
 *
 * @param string $form_name Form namespace
 *
 * @return void
 * @since 1.8.0
 */
function elgg_clear_sticky_form(string $form_name): void {
	_elgg_services()->stickyForms->clearStickyForm($form_name);
}

/**
 * Does form submission data exist for this form?
 *
 * @param string $form_name Form namespace
 *
 * @return boolean
 * @since 1.8.0
 */
function elgg_is_sticky_form(string $form_name): bool {
	return _elgg_services()->stickyForms->isStickyForm($form_name);
}

/**
 * Get a specific value from cached form submission data
 *
 * @param string  $form_name     The name of the form
 * @param string  $variable      The name of the variable
 * @param mixed   $default       Default value if the variable does not exist in sticky cache
 * @param boolean $filter_result Filter for bad input if true
 *
 * @return mixed
 * @since 1.8.0
 */
function elgg_get_sticky_value(string $form_name, string $variable = '', $default = null, bool $filter_result = true) {
	return _elgg_services()->stickyForms->getStickyValue($form_name, $variable, $default, $filter_result);
}

/**
 * Get all submission data cached for a form
 *
 * @param string $form_name     The name of the form
 * @param bool   $filter_result Filter for bad input if true
 *
 * @return array
 * @since 1.8.0
 */
function elgg_get_sticky_values(string $form_name, bool $filter_result = true): array {
	return _elgg_services()->stickyForms->getStickyValues($form_name, $filter_result);
}

/**
 * Check if a value isn't empty, but allow 0 and '0'
 *
 * @param mixed $value the value to check
 *
 * @see empty()
 * @see Elgg\Values::isEmpty()
 *
 * @return bool
 * @since 3.0.0
 */
function elgg_is_empty($value): bool {
	return Elgg\Values::isEmpty($value);
}

/**
 * Post processor for tags in htmlawed
 *
 * This runs after htmlawed has filtered. It runs for each tag and filters out
 * style attributes we don't want.
 *
 * This function triggers the 'allowed_styles', 'htmlawed' plugin hook.
 *
 * @param string $element    The tag element name
 * @param array  $attributes An array of attributes
 *
 * @return string
 * @internal
 */
function _elgg_htmlawed_tag_post_processor($element, $attributes = false) {
	if ($attributes === false) {
		// This is a closing tag. Prevent further processing to avoid inserting a duplicate tag
		return "</{$element}>";
	}

	// this list should be coordinated with the WYSIWYG editor used (tinymce, ckeditor, etc.)
	$allowed_styles = [
		'color', 'cursor', 'text-align', 'vertical-align', 'font-size',
		'font-weight', 'font-style', 'border', 'border-top', 'background-color',
		'border-bottom', 'border-left', 'border-right',
		'margin', 'margin-top', 'margin-bottom', 'margin-left',
		'margin-right',	'padding', 'float', 'text-decoration'
	];

	$params = ['tag' => $element];
	$allowed_styles = elgg_trigger_plugin_hook('allowed_styles', 'htmlawed', $params, $allowed_styles);

	// must return something.
	$string = '';

	foreach ($attributes as $attr => $value) {
		if ($attr == 'style') {
			$styles = explode(';', $value);

			$style_str = '';
			foreach ($styles as $style) {
				if (!trim($style) || strpos($style, ':') === false) {
					continue;
				}
				list($style_attr, $style_value) = explode(':', trim($style));
				$style_attr = trim($style_attr);
				$style_value = trim($style_value);

				if (in_array($style_attr, $allowed_styles)) {
					$style_str .= "{$style_attr}: {$style_value}; ";
				}
			}

			if ($style_str) {
				$style_str = trim($style_str);
				$string .= " style=\"{$style_str}\"";
			}
		} else {
			$string .= " {$attr}=\"{$value}\"";
		}
	}

	// Some WYSIWYG editors do not like tags like <p > so only add a space if needed.
	if ($string = trim($string)) {
		$string = " {$string}";
	}

<<<<<<< HEAD
	return "<{$element}{$string}>";
=======
	$r = "<{$element}{$string}>";
	return $r;
>>>>>>> 261c20a4
}

/**
 * Takes in a comma-separated string and returns an array of uniquely trimmed and stripped strings
 *
 * @param string $string Comma-separated string
 *
 * @return array
 * @since 4.3
 */
function elgg_string_to_array(string $string): array {
	$ar = explode(',', $string);
	$ar = array_map('trim', $ar);
	$ar = array_map('strip_tags', $ar);
	
	$ar = array_filter($ar, function($string) {
		return !elgg_is_empty($string);
	});
	
	$ar = array_unique($ar);
	
	// reset keys
	return array_values($ar);
}<|MERGE_RESOLUTION|>--- conflicted
+++ resolved
@@ -244,12 +244,7 @@
 		$string = " {$string}";
 	}
 
-<<<<<<< HEAD
 	return "<{$element}{$string}>";
-=======
-	$r = "<{$element}{$string}>";
-	return $r;
->>>>>>> 261c20a4
 }
 
 /**
