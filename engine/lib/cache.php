<?php
/**
 * Elgg cache
 * Cache file interface for caching data.
 *
 * @package    Elgg.Core
 * @subpackage Cache
 */

/**
 * Returns an \ElggCache object suitable for caching system information
 *
 * @return ElggCache
 */
function elgg_get_system_cache() {
	return _elgg_services()->fileCache;
}

/**
 * Reset the system cache by deleting the caches
 *
 * @return void
 */
function elgg_reset_system_cache() {
	_elgg_services()->systemCache->reset();
}

/**
 * Saves a system cache.
 *
 * @param string $type The type or identifier of the cache
 * @param mixed  $data The data to be saved
 *
 * @return bool
 */
function elgg_save_system_cache($type, $data) {
	return _elgg_services()->systemCache->save($type, $data);
}

/**
 * Retrieve the contents of a system cache.
 *
 * @param string $type The type of cache to load
 *
 * @return mixed null if key not found in cache
 */
function elgg_load_system_cache($type) {
	return _elgg_services()->systemCache->load($type);
}

/**
 * Deletes the contents of a system cache.
 *
 * @param string $type The type of cache to delete
 * @return bool
 * @since 3.0
 */
function elgg_delete_system_cache($type) {
	return _elgg_services()->systemCache->delete($type);
}

/**
 * Is system cache enabled
 *
 * @return bool
 * @since 2.2.0
 */
function elgg_is_system_cache_enabled() {
	return _elgg_services()->systemCache->isEnabled();
}

/**
 * Enables the system disk cache.
 *
 * Uses the 'system_cache_enabled' config with a boolean value.
 * Resets the system cache.
 *
 * @return void
 */
function elgg_enable_system_cache() {
	_elgg_services()->systemCache->enable();
}

/**
 * Disables the system disk cache.
 *
 * Uses the 'system_cache_enabled' config with a boolean value.
 * Resets the system cache.
 *
 * @return void
 */
function elgg_disable_system_cache() {
	_elgg_services()->systemCache->disable();
}

/* Simplecache */

/**
 * Registers a view to simple cache.
 *
 * Simple cache is a caching mechanism that saves the output of
 * a view and its extensions into a file.
 *
 * @warning Simple cached views must take no parameters and return
 * the same content no matter who is logged in.
 *
 * @param string $view_name View name
 *
 * @return void
 * @see elgg_get_simplecache_url()
 * @since 1.8.0
 */
function elgg_register_simplecache_view($view_name) {
	_elgg_services()->views->registerCacheableView($view_name);
}

/**
 * Get the URL for the cached view.
 *
 * Recommended usage is to just pass the entire view name as the first and only arg:
 *
 * ```
 * $blog_js = elgg_get_simplecache_url('elgg/blog/save_draft.js');
 * $favicon = elgg_get_simplecache_url('favicon.ico');
 * ```
 *
 * For backwards compatibility with older versions of Elgg, this function supports
 * "js" or "css" as the first arg, with the rest of the view name as the second arg:
 *
 * ```
 * $blog_js = elgg_get_simplecache_url('js', 'elgg/blog/save_draft.js');
 * ```
 *
 * This automatically registers the view with Elgg's simplecache.
 *
 * @param string $view    The full view name
 * @param string $subview If the first arg is "css" or "js", the rest of the view name
 * @return string
 * @since 1.8.0
 */
function elgg_get_simplecache_url($view, $subview = '') {
	return _elgg_services()->simpleCache->getUrl($view, $subview);
}

/**
 * Is simple cache enabled
 *
 * @return bool
 * @since 1.8.0
 */
function elgg_is_simplecache_enabled() {
	return _elgg_services()->simpleCache->isEnabled();
}

/**
 * Enables the simple cache.
 *
 * @see elgg_register_simplecache_view()
 * @return void
 * @since 1.8.0
 */
function elgg_enable_simplecache() {
	_elgg_services()->simpleCache->enable();
}

/**
 * Disables the simple cache.
 *
 * @warning Simplecache is also purged when disabled.
 *
 * @see elgg_register_simplecache_view()
 * @return void
 * @since 1.8.0
 */
function elgg_disable_simplecache() {
	_elgg_services()->simpleCache->disable();
}

/**
<<<<<<< HEAD
=======
 * Recursively deletes a directory, including all hidden files.
 *
 * TODO(ewinslow): Move to filesystem package
 *
 * @param string $dir   The directory
 * @param bool   $empty If true, we just empty the directory
 *
 * @return boolean Whether the dir was successfully deleted.
 * @internal
 */
function _elgg_rmdir($dir, $empty = false) {
	if (empty($dir)) {
		// realpath can return false
		_elgg_services()->logger->warning(__FUNCTION__ . ' called with empty $dir');
		return true;
	}
	if (!is_dir($dir)) {
		return true;
	}

	$files = array_diff(scandir($dir), ['.', '..']);
	
	foreach ($files as $file) {
		if (is_dir("$dir/$file")) {
			_elgg_rmdir("$dir/$file");
		} else {
			unlink("$dir/$file");
		}
	}

	if ($empty) {
		return true;
	}
	
	return rmdir($dir);
}

/**
>>>>>>> 3e8953ff
 * Deletes all cached views in the simplecache and sets the lastcache and
 * lastupdate time to 0 for every valid viewtype.
 *
 * @return bool
 * @since 1.7.4
 */
function elgg_invalidate_simplecache() {
	_elgg_services()->simpleCache->invalidate();
}

/**
 * Flush all the registered caches
 *
 * @return void
 * @since 1.11
 */
function elgg_flush_caches() {
	_elgg_services()->events->triggerSequence('cache:flush', 'system');
}

/**
 * Checks if /cache directory has been symlinked to views simplecache directory
 *
 * @return bool
 * @internal
 */
function _elgg_is_cache_symlinked() {
	$root_path = elgg_get_root_path();

	$simplecache_path = elgg_get_asset_path();
	$symlink_path = "{$root_path}cache";

	if (!is_dir($simplecache_path)) {
		return false;
	}
	return is_dir($symlink_path) && realpath($simplecache_path) == realpath($symlink_path);
}

/**
 * Symlinks /cache directory to views simplecache directory
 *
 * @return bool
 * @internal
 */
function _elgg_symlink_cache() {

	if (_elgg_is_cache_symlinked()) {
		// Symlink exists, no need to proceed
		return true;
	}

	$root_path = elgg_get_root_path();
	$simplecache_path = rtrim(elgg_get_asset_path(), '/');
	$symlink_path = "{$root_path}cache";

	if (is_dir($symlink_path)) {
		// Cache directory already exists
		// We can not proceed without overwriting files
		return false;
	}

	if (!is_dir($simplecache_path)) {
		// Views simplecache directory has not yet been created
		mkdir($simplecache_path, 0755, true);
	}

	symlink($simplecache_path, $symlink_path);

	if (_elgg_is_cache_symlinked()) {
		return true;
	}

	if (is_dir($symlink_path)) {
		unlink($symlink_path);
	}
	
	return false;
}

/**
 * Initializes the simplecache lastcache variable and creates system cache files
 * when appropriate.
 *
 * @return void
 * @internal
 */
function _elgg_cache_init() {
	_elgg_services()->systemCache->init();
}

/**
 * Disable all caches
 *
 * @return void
 * @internal
 */
function _elgg_disable_caches() {
	_elgg_services()->boot->getCache()->disable();
	_elgg_services()->plugins->getCache()->disable();
	_elgg_services()->sessionCache->disable();
	_elgg_services()->dataCache->disable();
	_elgg_services()->dic_cache->getCache()->disable();
	_elgg_services()->autoloadManager->getCache()->disable();
	_elgg_services()->systemCache->getCache()->disable();
}

/**
 * Clear all caches
 *
 * @return void
 * @internal
 */
function _elgg_clear_caches() {
	_elgg_services()->boot->invalidateCache();
	_elgg_services()->plugins->clear();
	_elgg_services()->sessionCache->clear();
	_elgg_services()->dataCache->clear();
	_elgg_services()->dic_cache->flushAll();
	_elgg_services()->simpleCache->invalidate();
	_elgg_services()->autoloadManager->deleteCache();
	_elgg_services()->fileCache->clear();
}

/**
 * Resets OPcache
 *
 * @return void
 * @internal
 */
function _elgg_reset_opcache() {
	if (!function_exists('opcache_reset')) {
		return;
	}
	
	opcache_reset();
}

/**
 * Enable all caches
 *
 * @return void
 * @internal
 */
function _elgg_enable_caches() {
	_elgg_services()->boot->getCache()->enable();
	_elgg_services()->plugins->getCache()->enable();
	_elgg_services()->sessionCache->enable();
	_elgg_services()->dataCache->enable();
	_elgg_services()->dic_cache->getCache()->enable();
	_elgg_services()->autoloadManager->getCache()->enable();
	_elgg_services()->systemCache->getCache()->enable();
}

/**
 * Rebuild public service container
 *
 * @return void
 * @internal
 */
function _elgg_rebuild_public_container() {
	$services = _elgg_services();

	$dic_builder = new \DI\ContainerBuilder(\Elgg\Di\PublicContainer::class);
	$dic_builder->useAnnotations(false);
	$dic_builder->setDefinitionCache($services->dic_cache);

	$definitions = $services->dic_loader->getDefinitions();
	foreach ($definitions as $definition) {
		$dic_builder->addDefinitions($definition);
	}

	$dic = $dic_builder->build();

	_elgg_services()->setValue('dic_builder', $dic_builder);
	_elgg_services()->setValue('dic', $dic);
}

/**
 * @see \Elgg\Application::loadCore Do not do work here. Just register for events.
 */
return function(\Elgg\EventsService $events, \Elgg\HooksRegistrationService $hooks) {
	$events->registerHandler('ready', 'system', '_elgg_cache_init');

	$events->registerHandler('cache:flush:before', 'system', '_elgg_disable_caches');
	$events->registerHandler('cache:flush', 'system', '_elgg_clear_caches');
	$events->registerHandler('cache:flush', 'system', '_elgg_reset_opcache');
	$events->registerHandler('cache:flush:after', 'system', '_elgg_enable_caches');
	$events->registerHandler('cache:flush:after', 'system', '_elgg_rebuild_public_container');
};<|MERGE_RESOLUTION|>--- conflicted
+++ resolved
@@ -177,47 +177,6 @@
 }
 
 /**
-<<<<<<< HEAD
-=======
- * Recursively deletes a directory, including all hidden files.
- *
- * TODO(ewinslow): Move to filesystem package
- *
- * @param string $dir   The directory
- * @param bool   $empty If true, we just empty the directory
- *
- * @return boolean Whether the dir was successfully deleted.
- * @internal
- */
-function _elgg_rmdir($dir, $empty = false) {
-	if (empty($dir)) {
-		// realpath can return false
-		_elgg_services()->logger->warning(__FUNCTION__ . ' called with empty $dir');
-		return true;
-	}
-	if (!is_dir($dir)) {
-		return true;
-	}
-
-	$files = array_diff(scandir($dir), ['.', '..']);
-	
-	foreach ($files as $file) {
-		if (is_dir("$dir/$file")) {
-			_elgg_rmdir("$dir/$file");
-		} else {
-			unlink("$dir/$file");
-		}
-	}
-
-	if ($empty) {
-		return true;
-	}
-	
-	return rmdir($dir);
-}
-
-/**
->>>>>>> 3e8953ff
  * Deletes all cached views in the simplecache and sets the lastcache and
  * lastupdate time to 0 for every valid viewtype.
  *
