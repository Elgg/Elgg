<?php
/**
 * Elgg cache
 * Cache file interface for caching data.
 *
 * @package    Elgg.Core
 * @subpackage Cache
 */

/* Filepath Cache */

/**
 * Returns an ElggCache object suitable for caching system information
 *
 * @todo Can this be done in a cleaner way?
 * @todo Swap to memcache etc?
 *
 * @return ElggFileCache
 */
function elgg_get_system_cache() {
	global $CONFIG;

	/**
	 * A default filestore cache using the dataroot.
	 */
	static $FILE_PATH_CACHE;

	if (!$FILE_PATH_CACHE) {
		$FILE_PATH_CACHE = new ElggFileCache($CONFIG->dataroot . 'system_cache/');
	}

	return $FILE_PATH_CACHE;
}

/**
 * Reset the system cache by deleting the caches
 *
 * @return void
 */
function elgg_reset_system_cache() {
	$cache = elgg_get_system_cache();
<<<<<<< HEAD

	$result = true;
	$cache_types = array('view_locations', 'view_types');
	foreach ($cache_types as $type) {
		$result = $result && $cache->delete($type);
	}
	return $result;
=======
	$cache->clear();
>>>>>>> 06ba6ccf
}

/**
 * Saves a system cache.
 *
 * @param string $type The type or identifier of the cache
 * @param string $data The data to be saved
 * @return bool
 */
function elgg_save_system_cache($type, $data) {
	global $CONFIG;

	if ($CONFIG->system_cache_enabled) {
		$cache = elgg_get_system_cache();
		return $cache->save($type, $data);
	}

	return false;
}

/**
 * Retrieve the contents of a system cache.
 *
 * @param string $type The type of cache to load
 * @return string
 */
function elgg_load_system_cache($type) {
	global $CONFIG;

	if ($CONFIG->system_cache_enabled) {
		$cache = elgg_get_system_cache();
		$cached_data = $cache->load($type);

		if ($cached_data) {
			return $cached_data;
		}
	}

	return NULL;
}

/**
 * Enables the system disk cache.
 *
 * Uses the 'system_cache_enabled' datalist with a boolean value.
 * Resets the system cache.
 *
 * @return void
 */
function elgg_enable_system_cache() {
	global $CONFIG;

	datalist_set('system_cache_enabled', 1);
	$CONFIG->system_cache_enabled = 1;
	elgg_reset_system_cache();
}

/**
 * Disables the system disk cache.
 *
 * Uses the 'system_cache_enabled' datalist with a boolean value.
 * Resets the system cache.
 *
 * @return void
 */
function elgg_disable_system_cache() {
	global $CONFIG;

	datalist_set('system_cache_enabled', 0);
	$CONFIG->system_cache_enabled = 0;
	elgg_reset_system_cache();
}

/** @todo deprecate in Elgg 1.9 **/

/**
 * @access private
 */
function elgg_get_filepath_cache() {
	return elgg_get_system_cache();
}
/**
 * @access private
 */
function elgg_filepath_cache_reset() {
	return elgg_reset_system_cache();
}
/**
 * @access private
 */
function elgg_filepath_cache_save($type, $data) {
	return elgg_save_system_cache($type, $data);
}
/**
 * @access private
 */
function elgg_filepath_cache_load($type) {
	return elgg_load_system_cache($type);
}
/**
 * @access private
 */
function elgg_enable_filepath_cache() {
	return elgg_enable_system_cache();
}
/**
 * @access private
 */
function elgg_disable_filepath_cache() {
	return elgg_disable_system_cache();
}

/* Simplecache */

/**
 * Registers a view to simple cache.
 *
 * Simple cache is a caching mechanism that saves the output of
 * views and its extensions into a file.  If the view is called
 * by the {@link simplecache/view.php} file, the Elgg framework will
 * not be loaded and the contents of the view will returned
 * from file.
 *
 * @warning Simple cached views must take no parameters and return
 * the same content no matter who is logged in.
 *
 * @example
 * 		$blog_js = elgg_get_simplecache_url('js', 'blog/save_draft');
 *		elgg_register_simplecache_view('js/blog/save_draft');
 *		elgg_register_js('elgg.blog', $blog_js);
 *		elgg_load_js('elgg.blog');
 *
 * @param string $viewname View name
 *
 * @return void
 * @link http://docs.elgg.org/Views/Simplecache
 * @see elgg_regenerate_simplecache()
 * @since 1.8.0
 */
function elgg_register_simplecache_view($viewname) {
	global $CONFIG;

	if (!isset($CONFIG->views)) {
		$CONFIG->views = new stdClass;
	}

	if (!isset($CONFIG->views->simplecache)) {
		$CONFIG->views->simplecache = array();
	}

	$CONFIG->views->simplecache[] = $viewname;
}

/**
 * Get the URL for the cached file
 *
 * @warning You must register the view with elgg_register_simplecache_view()
 * for caching to work. See elgg_register_simplecache_view() for a full example.
 *
 * @param string $type The file type: css or js
 * @param string $view The view name
 * @return string
 * @since 1.8.0
 */
function elgg_get_simplecache_url($type, $view) {
	global $CONFIG;
	$lastcache = (int)$CONFIG->lastcache;
	$viewtype = elgg_get_viewtype();
	if (elgg_is_simplecache_enabled()) {
		$url = elgg_get_site_url() . "cache/$type/$viewtype/$view.$lastcache.$type";
	} else {
		$url = elgg_get_site_url() . "$type/$view.$lastcache.$type";
		$elements = array("view" => $viewtype);
		$url = elgg_http_add_url_query_elements($url, $elements);
	}
	
	return $url;
}

/**
 * Regenerates the simple cache.
 *
 * @warning This does not invalidate the cache, but actively resets it.
 *
 * @param string $viewtype Optional viewtype to regenerate. Defaults to all valid viewtypes.
 *
 * @return void
 * @see elgg_register_simplecache_view()
 * @since 1.8.0
 */
function elgg_regenerate_simplecache($viewtype = NULL) {
	global $CONFIG;

	if (!isset($CONFIG->views->simplecache) || !is_array($CONFIG->views->simplecache)) {
		return;
	}

	$lastcached = time();

	// @todo elgg_view() checks if the page set is done (isset($CONFIG->pagesetupdone)) and
	// triggers an event if it's not. Calling elgg_view() here breaks submenus
	// (at least) because the page setup hook is called before any
	// contexts can be correctly set (since this is called before page_handler()).
	// To avoid this, lie about $CONFIG->pagehandlerdone to force
	// the trigger correctly when the first view is actually being output.
	$CONFIG->pagesetupdone = TRUE;

	if (!file_exists($CONFIG->dataroot . 'views_simplecache')) {
		mkdir($CONFIG->dataroot . 'views_simplecache');
	}

	if (isset($viewtype)) {
		$viewtypes = array($viewtype);
	} else {
		$viewtypes = $CONFIG->view_types;
	}

	$original_viewtype = elgg_get_viewtype();

	// disable error reporting so we don't cache problems
	$old_debug = elgg_get_config('debug');
	elgg_set_config('debug', null);

	foreach ($viewtypes as $viewtype) {
		elgg_set_viewtype($viewtype);
		foreach ($CONFIG->views->simplecache as $view) {
			$viewcontents = elgg_view($view);
			$viewname = md5(elgg_get_viewtype() . $view);
			if ($handle = fopen($CONFIG->dataroot . 'views_simplecache/' . $viewname, 'w')) {
				fwrite($handle, $viewcontents);
				fclose($handle);
			}
		}

		datalist_set("simplecache_lastupdate_$viewtype", $lastcached);
		datalist_set("simplecache_lastcached_$viewtype", $lastcached);
	}

	elgg_set_config('debug', $old_debug);
	elgg_set_viewtype($original_viewtype);

	// needs to be set for links in html head
	$CONFIG->lastcache = $lastcached;

	unset($CONFIG->pagesetupdone);
}

/**
 * Is simple cache enabled
 *
 * @return bool
 * @since 1.8.0
 */
function elgg_is_simplecache_enabled() {
	if (elgg_get_config('simplecache_enabled')) {
		return true;
	}

	return false;
}

/**
 * Enables the simple cache.
 *
 * @access private
 * @see elgg_register_simplecache_view()
 * @return void
 * @since 1.8.0
 */
function elgg_enable_simplecache() {
	global $CONFIG;

	datalist_set('simplecache_enabled', 1);
	$CONFIG->simplecache_enabled = 1;
	elgg_regenerate_simplecache();
}

/**
 * Disables the simple cache.
 *
 * @warning Simplecache is also purged when disabled.
 *
 * @access private
 * @see elgg_register_simplecache_view()
 * @return void
 * @since 1.8.0
 */
function elgg_disable_simplecache() {
	global $CONFIG;
	if ($CONFIG->simplecache_enabled) {
		datalist_set('simplecache_enabled', 0);
		$CONFIG->simplecache_enabled = 0;

		// purge simple cache
		if ($handle = opendir($CONFIG->dataroot . 'views_simplecache')) {
			while (false !== ($file = readdir($handle))) {
				if ($file != "." && $file != "..") {
					unlink($CONFIG->dataroot . 'views_simplecache/' . $file);
				}
			}
			closedir($handle);
		}
	}
}

/**
 * Deletes all cached views in the simplecache and sets the lastcache and
 * lastupdate time to 0 for every valid viewtype.
 *
 * @return bool
 * @since 1.7.4
 */
function elgg_invalidate_simplecache() {
	global $CONFIG;

	if (!isset($CONFIG->views->simplecache) || !is_array($CONFIG->views->simplecache)) {
		return false;
	}

	$handle = opendir($CONFIG->dataroot . 'views_simplecache');

	if (!$handle) {
		return false;
	}

	// remove files.
	$return = true;
	while (false !== ($file = readdir($handle))) {
		if ($file != "." && $file != "..") {
			$return &= unlink($CONFIG->dataroot . 'views_simplecache/' . $file);
		}
	}
	closedir($handle);

	// reset cache times
	$viewtypes = $CONFIG->view_types;

	if (!is_array($viewtypes)) {
		return false;
	}

	foreach ($viewtypes as $viewtype) {
		$return &= datalist_set("simplecache_lastupdate_$viewtype", 0);
		$return &= datalist_set("simplecache_lastcached_$viewtype", 0);
	}

	return $return;
}

/**
 * @see elgg_reset_system_cache()
 * @access private
 */
function _elgg_load_cache() {
	global $CONFIG;

	$CONFIG->system_cache_loaded = false;

	$CONFIG->views = new stdClass();
	$data = elgg_load_system_cache('view_locations');
	if (!is_string($data)) {
		return;
	}
	$CONFIG->views->locations = unserialize($data);
	
	$data = elgg_load_system_cache('view_types');
	if (!is_string($data)) {
		return;
	}
	$CONFIG->view_types = unserialize($data);

	$CONFIG->system_cache_loaded = true;
}

/**
 * @access private
 */
function _elgg_cache_init() {
	global $CONFIG;

	$viewtype = elgg_get_viewtype();

	// Regenerate the simple cache if expired.
	// Don't do it on upgrade because upgrade does it itself.
	// @todo - move into function and perhaps run off init system event
	if (!defined('UPGRADING')) {
		$lastupdate = datalist_get("simplecache_lastupdate_$viewtype");
		$lastcached = datalist_get("simplecache_lastcached_$viewtype");
		if ($lastupdate == 0 || $lastcached < $lastupdate) {
			elgg_regenerate_simplecache($viewtype);
			$lastcached = datalist_get("simplecache_lastcached_$viewtype");
		}
		$CONFIG->lastcache = $lastcached;
	}

	// cache system data if enabled and not loaded
	if ($CONFIG->system_cache_enabled && !$CONFIG->system_cache_loaded) {
		elgg_save_system_cache('view_locations', serialize($CONFIG->views->locations));
		elgg_save_system_cache('view_types', serialize($CONFIG->view_types));
	}

	if ($CONFIG->system_cache_enabled && !$CONFIG->i18n_loaded_from_cache) {
		foreach ($CONFIG->translations as $lang => $map) {
			elgg_save_system_cache("$lang.php", serialize($map));
		}
	}
}

elgg_register_event_handler('ready', 'system', '_elgg_cache_init');<|MERGE_RESOLUTION|>--- conflicted
+++ resolved
@@ -39,17 +39,7 @@
  */
 function elgg_reset_system_cache() {
 	$cache = elgg_get_system_cache();
-<<<<<<< HEAD
-
-	$result = true;
-	$cache_types = array('view_locations', 'view_types');
-	foreach ($cache_types as $type) {
-		$result = $result && $cache->delete($type);
-	}
-	return $result;
-=======
 	$cache->clear();
->>>>>>> 06ba6ccf
 }
 
 /**
