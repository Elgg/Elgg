--- conflicted
+++ resolved
@@ -12,58 +12,6 @@
 use Elgg\Http\ResponseBuilder;
 
 /**
-<<<<<<< HEAD
-=======
- * Handle a request for an action
- *
- * @param array $segments URL segments that make up action name
- *
- * @return ResponseBuilder|null
- * @access private
- */
-function _elgg_action_handler(array $segments) {
-	return _elgg_services()->actions->execute(implode('/', $segments));
-}
-
-/**
- * Perform an action.
- *
- * This function executes the action with name $action as registered
- * by {@link elgg_register_action()}.
- *
- * The plugin hook 'action', $action_name will be triggered before the action
- * is executed.  If a handler returns false, it will prevent the action script
- * from being called.
- *
- * @note If an action isn't registered in the system or is registered
- * to an unavailable file the user will be forwarded to the site front
- * page and an error will be emitted via {@link register_error()}.
- *
- * @warning All actions require CSRF tokens.
- *
- * @param string $action    The requested action
- *                          Name of the registered action
- * @param string $forwarder The location to forward to
- *                          Forwarding to this location will only take place if
- *                          action script file is not calling forward()
- *                          Defaults to index URL
- *                          Use REFERRER to forward to the referring page
- * @see elgg_register_action()
- *
- * @return void
- * @access private
- */
-function action($action, $forwarder = "") {
-	$response = _elgg_services()->actions->execute($action, $forwarder);
-	if ($response instanceof ResponseBuilder) {
-		// in case forward() wasn't called in the action
-		_elgg_services()->responseFactory->respond($response);
-	}
-	_elgg_services()->responseFactory->redirect(REFERRER, 'csrf');
-}
-
-/**
->>>>>>> 7664e11b
  * Registers an action.
  *
  * Actions are registered to a script in the system and are executed
@@ -112,49 +60,7 @@
  * @since 1.11
  */
 function elgg_build_hmac($data) {
-<<<<<<< HEAD
 	return _elgg_services()->hmac->getHmac($data);
-=======
-	return _elgg_services()->crypto->getHmac($data);
-}
-
-/**
- * Validate an action token.
- *
- * Calls to actions will automatically validate tokens. If tokens are not
- * present or invalid, the action will be denied and the user will be redirected.
- *
- * Plugin authors should never have to manually validate action tokens.
- *
- * @param bool  $visible_errors Emit {@link register_error()} errors on failure?
- * @param mixed $token          The token to test against. Default: $_REQUEST['__elgg_token']
- * @param mixed $ts             The time stamp to test against. Default: $_REQUEST['__elgg_ts']
- *
- * @return bool
- * @see generate_action_token()
- * @access private
- */
-function validate_action_token($visible_errors = true, $token = null, $ts = null) {
-	return _elgg_services()->actions->validateActionToken($visible_errors, $token, $ts);
-}
-
-/**
- * Validates the presence of action tokens.
- *
- * This function is called for all actions.  If action tokens are missing,
- * the user will be forwarded to the site front page and an error emitted.
- *
- * This function verifies form input for security features (like a generated token),
- * and forwards if they are invalid.
- *
- * @param string $action The action being performed
- *
- * @return mixed True if valid or redirects.
- * @access private
- */
-function action_gatekeeper($action) {
-	return _elgg_services()->actions->gatekeeper($action);
->>>>>>> 7664e11b
 }
 
 /**
@@ -220,76 +126,4 @@
  */
 function elgg_is_xhr() {
 	return _elgg_services()->request->isXmlHttpRequest();
-<<<<<<< HEAD
-}
-=======
-}
-
-/**
- * Catch calls to forward() in ajax request and force an exit.
- *
- * Forces response is json of the following form:
- * <pre>
- * {
- *     "current_url": "the.url.we/were/coming/from",
- *     "forward_url": "the.url.we/were/going/to",
- *     "system_messages": {
- *         "messages": ["msg1", "msg2", ...],
- *         "errors": ["err1", "err2", ...]
- *     },
- *     "status": -1 //or 0 for success if there are no error messages present
- * }
- * </pre>
- * where "system_messages" is all message registers at the point of forwarding
- *
- * @internal registered for the 'forward', 'all' plugin hook
- *
- * @param string $hook
- * @param string $type
- * @param string $reason
- * @param array  $params
- * @return void
- * @access private
- * @deprecated 2.3
- */
-function ajax_forward_hook($hook, $type, $reason, $params) {
-	elgg_deprecated_notice(__FUNCTION__ . ' is deprecated and is no longer used as a plugin hook handler', '2.3');
-	_elgg_services()->actions->ajaxForwardHook($hook, $type, $reason, $params);
-}
-
-/**
- * Buffer all output echo'd directly in the action for inclusion in the returned JSON.
- * @return void
- * @access private
- * @deprecated 2.3
- */
-function ajax_action_hook() {
-	elgg_deprecated_notice(__FUNCTION__ . ' is deprecated and is no longer used as a plugin hook handler', '2.3');
-	_elgg_services()->actions->ajaxActionHook();
-}
-
-/**
- * Send an updated CSRF token, provided the page's current tokens were not fake.
- *
- * @return ResponseBuilder
- * @access private
- */
-function _elgg_csrf_token_refresh() {
-	return _elgg_services()->actions->handleTokenRefreshRequest();
-}
-
-/**
- * Initialize some ajaxy actions features
- * @access private
- */
-function actions_init() {
-	elgg_register_page_handler('action', '_elgg_action_handler');
-	elgg_register_page_handler('refresh_token', '_elgg_csrf_token_refresh');
-
-	elgg_register_simplecache_view('languages/en.js');
-}
-
-return function(\Elgg\EventsService $events, \Elgg\HooksRegistrationService $hooks) {
-	$events->registerHandler('init', 'system', 'actions_init');
-};
->>>>>>> 7664e11b
+}