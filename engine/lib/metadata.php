--- conflicted
+++ resolved
@@ -30,11 +30,7 @@
  *
  * @param int $id The id of the metadata object being retrieved.
  *
-<<<<<<< HEAD
- * @return ElggMetadata|bool  FALSE if not found
-=======
  * @return ElggMetadata|false  FALSE if not found
->>>>>>> 7239da3f
  */
 function elgg_get_metadata_from_id($id) {
 	return elgg_get_metastring_based_object_from_id($id, 'metadata');
@@ -68,11 +64,7 @@
  * @param int    $access_id      Default is ACCESS_PRIVATE
  * @param bool   $allow_multiple Allow multiple values for one key. Default is FALSE
  *
-<<<<<<< HEAD
- * @return int|bool id of metadata or FALSE if failure
-=======
  * @return int|false id of metadata or FALSE if failure
->>>>>>> 7239da3f
  */
 function create_metadata($entity_guid, $name, $value, $value_type = '', $owner_guid = 0,
 	$access_id = ACCESS_PRIVATE, $allow_multiple = false) {
@@ -193,12 +185,6 @@
 
 	$access_id = (int)$access_id;
 
-<<<<<<< HEAD
-	// @todo this is unused, can we remove?
-	$access = get_access_sql_suffix();
-
-=======
->>>>>>> 7239da3f
 	// Support boolean types (as integers)
 	if (is_bool($value)) {
 		$value = (int) $value;
@@ -970,12 +956,7 @@
  */
 function metadata_test($hook, $type, $value, $params) {
 	global $CONFIG;
-<<<<<<< HEAD
 	$value[] = $CONFIG->path . 'engine/tests/ElggCoreMetadataAPITest.php';
 	$value[] = $CONFIG->path . 'engine/tests/ElggCoreMetadataCacheTest.php';
-=======
-	$value[] = $CONFIG->path . 'engine/tests/api/metadata.php';
-	$value[] = $CONFIG->path . 'engine/tests/api/metadata_cache.php';
->>>>>>> 7239da3f
 	return $value;
 }