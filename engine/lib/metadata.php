--- conflicted
+++ resolved
@@ -30,11 +30,7 @@
  *
  * @param int $id The id of the metadata object being retrieved.
  *
-<<<<<<< HEAD
  * @return ElggMetadata|bool  FALSE if not found
-=======
- * @return ElggMetadata|false  FALSE if not found
->>>>>>> b2232139
  */
 function elgg_get_metadata_from_id($id) {
 	return elgg_get_metastring_based_object_from_id($id, 'metadata');
@@ -68,11 +64,7 @@
  * @param int    $access_id      Default is ACCESS_PRIVATE
  * @param bool   $allow_multiple Allow multiple values for one key. Default is FALSE
  *
-<<<<<<< HEAD
  * @return int|bool id of metadata or FALSE if failure
-=======
- * @return int|false id of metadata or FALSE if failure
->>>>>>> b2232139
  */
 function create_metadata($entity_guid, $name, $value, $value_type = '', $owner_guid = 0,
 	$access_id = ACCESS_PRIVATE, $allow_multiple = false) {
@@ -193,12 +185,6 @@
 
 	$access_id = (int)$access_id;
 
-<<<<<<< HEAD
-	// @todo this is unused, can we remove?
-	$access = get_access_sql_suffix();
-
-=======
->>>>>>> b2232139
 	// Support boolean types (as integers)
 	if (is_bool($value)) {
 		$value = (int) $value;
@@ -475,7 +461,7 @@
  * @param array|null $order_by_metadata Array of names / direction
  * @param array|null $owner_guids       Array of owner GUIDs
  *
- * @return FALSE|array False on fail, array('joins', 'wheres')
+ * @return false|array False on fail, array('joins', 'wheres')
  * @since 1.7.0
  * @access private
  */
@@ -970,12 +956,7 @@
  */
 function metadata_test($hook, $type, $value, $params) {
 	global $CONFIG;
-<<<<<<< HEAD
 	$value[] = $CONFIG->path . 'engine/tests/ElggCoreMetadataAPITest.php';
 	$value[] = $CONFIG->path . 'engine/tests/ElggCoreMetadataCacheTest.php';
-=======
-	$value[] = $CONFIG->path . 'engine/tests/api/metadata.php';
-	$value[] = $CONFIG->path . 'engine/tests/api/metadata_cache.php';
->>>>>>> b2232139
 	return $value;
 }