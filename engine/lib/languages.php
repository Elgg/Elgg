--- conflicted
+++ resolved
@@ -261,14 +261,9 @@
 			continue;
 		}
 
-<<<<<<< HEAD
 		if ($load_all || in_array($language, $load_language_files)) {
-			if (!include_once($path . $language)) {
-=======
-		if (in_array($language, $load_language_files) || $load_all) {
 			$result = include_once($path . $language);
 			if (!$result) {
->>>>>>> 521b90d1
 				$return = false;
 				continue;
 			} elseif (is_array($result)) {
