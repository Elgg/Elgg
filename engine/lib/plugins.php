<?php
/**
 * Elgg plugins library
 * Contains functions for managing plugins
 */

/**
 * Discovers plugins in the plugins_path setting and creates \ElggPlugin
 * entities for them if they don't exist.  If there are plugins with entities
 * but not actual files, will disable the \ElggPlugin entities and mark as inactive.
 * The \ElggPlugin object holds config data, so don't delete.
 *
 * @return bool
 * @since 1.8.0
 * @internal
 */
function _elgg_generate_plugin_entities() {
	return _elgg_services()->plugins->generateEntities();
}

/**
 * Returns an \ElggPlugin object with the path $path.
 *
 * @param string $plugin_id The id (dir name) of the plugin. NOT the guid.
 * @return \ElggPlugin|null
 * @since 1.8.0
 */
function elgg_get_plugin_from_id($plugin_id) {
	return _elgg_services()->plugins->get($plugin_id);
}

/**
 * Returns if a plugin exists in the system.
 *
 * @warning This checks only plugins that are registered in the system!
 * If the plugin cache is outdated, be sure to regenerate it with
 * {@link _elgg_generate_plugin_objects()} first.
 *
 * @param string $id The plugin ID.
 * @since 1.8.0
 * @return bool
 */
function elgg_plugin_exists($id) {
	return _elgg_services()->plugins->exists($id);
}

/**
 * Returns the highest priority of the plugins
 *
 * @return int
 * @since 1.8.0
 * @internal
 */
function _elgg_get_max_plugin_priority() {
	return _elgg_services()->plugins->getMaxPriority();
}

/**
 * Returns if a plugin is active for a current site.
 *
 * @param string $plugin_id The plugin ID
 * @since 1.8.0
 * @return bool
 */
function elgg_is_active_plugin($plugin_id) {
	return _elgg_services()->plugins->isActive($plugin_id);
}

/**
 * Returns an ordered list of plugins
 *
 * @param string $status The status of the plugins. active, inactive, or all.
 * @return \ElggPlugin[]
 * @since 1.8.0
 */
function elgg_get_plugins($status = 'active') {
	return _elgg_services()->plugins->find($status);
}

/**
 * Returns an array of all plugin user settings for a user.
 *
 * @param int    $user_guid  The user GUID or 0 for the currently logged in user.
 * @param string $plugin_id  The plugin ID (Required)
 * @param bool   $return_obj Return settings as an object? This can be used to in reusable
 *                           views where the settings are passed as $vars['entity'].
 *
 * @return array|object
 * @since 1.8.0
 * @see   \ElggPlugin::getAllUserSettings()
 */
function elgg_get_all_plugin_user_settings($user_guid = 0, $plugin_id = null, $return_obj = false) {
	$plugin = elgg_get_plugin_from_id($plugin_id);
	if (!$plugin) {
		return [];
	}

	$settings = $plugin->getAllUserSettings($user_guid);

	return $return_obj ? (object) $settings : $settings;
}

/**
 * Set a user specific setting for a plugin.
 *
 * @param string $name      The name. Note: cannot be "title".
 * @param mixed  $value     The value.
 * @param int    $user_guid The user GUID or 0 for the currently logged in user.
 * @param string $plugin_id The plugin ID (Required)
 *
 * @return bool
 * @since 1.8.0
 * @see \ElggPlugin::setUserSetting()
 */
function elgg_set_plugin_user_setting($name, $value, $user_guid = 0, $plugin_id = null) {
	return _elgg_services()->plugins->setUserSetting($name, $value, $user_guid, $plugin_id);
}

/**
 * Unsets a user-specific plugin setting
 *
 * @param string $name      Name of the setting
 * @param int    $user_guid The user GUID or 0 for the currently logged in user.
 * @param string $plugin_id The plugin ID (Required)
 *
 * @return bool
 * @since 1.8.0
 * @see \ElggPlugin::unsetUserSetting()
 */
function elgg_unset_plugin_user_setting($name, $user_guid = 0, $plugin_id = null) {
	return _elgg_services()->plugins->unsetUserSetting($name, $user_guid, $plugin_id);
}

/**
 * Get a user specific setting for a plugin.
 *
 * @param string $name      The name of the setting.
 * @param int    $user_guid The user GUID or 0 for the currently logged in user.
 * @param string $plugin_id The plugin ID (Required)
 * @param mixed  $default   The default value to return if none is set
 *
 * @return mixed
 * @since 1.8.0
 * @see \ElggPlugin::getUserSetting()
 */
function elgg_get_plugin_user_setting($name, $user_guid = 0, $plugin_id = null, $default = null) {
	return _elgg_services()->plugins->getUserSetting($name, $user_guid, $plugin_id, $default);
}

/**
 * Set a setting for a plugin.
 *
 * @param string $name      The name of the setting - note, can't be "title".
 * @param mixed  $value     The value.
 * @param string $plugin_id The plugin ID (Required)
 *
 * @return bool
 * @since 1.8.0
 * @see \ElggPlugin::setSetting()
 */
function elgg_set_plugin_setting($name, $value, $plugin_id) {
	return _elgg_services()->plugins->setSetting($name, $value, $plugin_id);
}

/**
 * Get setting for a plugin.
 *
 * @param string $name      The name of the setting.
 * @param string $plugin_id The plugin ID (Required)
 * @param mixed  $default   The default value to return if none is set
 *
 * @return mixed
 * @since 1.8.0
 * @see \ElggPlugin::getSetting()
 */
function elgg_get_plugin_setting($name, $plugin_id, $default = null) {
	return _elgg_services()->plugins->getSetting($name, $plugin_id, $default);
}

/**
 * Unsets a plugin setting.
 *
 * @param string $name      The name of the setting.
 * @param string $plugin_id The plugin ID (Required)
 *
 * @return bool
 * @since 1.8.0
 * @see \ElggPlugin::unsetSetting()
 */
function elgg_unset_plugin_setting($name, $plugin_id) {
	return _elgg_services()->plugins->unsetSetting($name, $plugin_id);
}

/**
 * Unsets all plugin settings for a plugin.
 *
 * @param string $plugin_id The plugin ID (Required)
 *
 * @return bool
 * @since 1.8.0
 * @see \ElggPlugin::unsetAllSettings()
 */
function elgg_unset_all_plugin_settings($plugin_id) {
	return _elgg_services()->plugins->unsetAllSettings($plugin_id);
}

/**
 * Returns entities based upon plugin user settings.
 * Takes all the options for {@link elgg_get_entities_from_private_settings()}
 * in addition to the ones below.
 *
 * @param array $options Array in the format:
 *
 * 	plugin_id => STR The plugin id. Required.
 *
 * 	plugin_user_setting_names => null|ARR private setting names
 *
 * 	plugin_user_setting_values => null|ARR metadata values
 *
 * 	plugin_user_setting_name_value_pairs => null|ARR (
 *                                         name => 'name',
 *                                         value => 'value',
 *                                         'operand' => '=',
 *                                        )
 * 	                             Currently if multiple values are sent via
 *                               an array (value => array('value1', 'value2')
 *                               the pair's operand will be forced to "IN".
 *
 * 	plugin_user_setting_name_value_pairs_operator => null|STR The operator to use for combining
 *                                        (name = value) OPERATOR (name = value); default AND
 *
 * @return mixed int If count, int. If not count, array. false on errors.
 * @since 1.8.0
 */
function elgg_get_entities_from_plugin_user_settings(array $options = []) {
	return _elgg_services()->plugins->getEntitiesFromUserSettings($options);
}

/**
<<<<<<< HEAD
=======
 * Runs unit tests for plugin API.
 *
 * @param string $hook   unit_test
 * @param string $type   system
 * @param mixed  $value  Array of tests
 * @param mixed  $params Params
 *
 * @return array
 * @internal
 * @codeCoverageIgnore
 */
function _elgg_plugins_test($hook, $type, $value, $params) {
	$value[] = ElggCorePluginsAPITest::class;
	return $value;
}

/**
>>>>>>> 3e8953ff
 * Initialize the plugin system
 *
 * @return void
 * @internal
 */
function _elgg_plugins_init() {

	if (elgg_is_admin_logged_in()) {
		elgg_register_ajax_view('object/plugin/full');
		elgg_register_ajax_view('object/plugin/details');
	}
}

/**
 * @see \Elgg\Application::loadCore Do not do work here. Just register for events.
 */
return function(\Elgg\EventsService $events, \Elgg\HooksRegistrationService $hooks) {
	$events->registerHandler('init', 'system', '_elgg_plugins_init');
};<|MERGE_RESOLUTION|>--- conflicted
+++ resolved
@@ -237,26 +237,6 @@
 }
 
 /**
-<<<<<<< HEAD
-=======
- * Runs unit tests for plugin API.
- *
- * @param string $hook   unit_test
- * @param string $type   system
- * @param mixed  $value  Array of tests
- * @param mixed  $params Params
- *
- * @return array
- * @internal
- * @codeCoverageIgnore
- */
-function _elgg_plugins_test($hook, $type, $value, $params) {
-	$value[] = ElggCorePluginsAPITest::class;
-	return $value;
-}
-
-/**
->>>>>>> 3e8953ff
  * Initialize the plugin system
  *
  * @return void
