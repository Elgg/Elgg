<?php
/**
 * Elgg's view system.
 *
 * The view system is the primary templating engine in Elgg and renders
 * all output.  Views are short, parameterised PHP scripts for displaying
 * output that can be regsitered, overridden, or extended.  The view type
 * determines the output format and location of the files that renders the view.
 *
 * Elgg uses a two step process to render full output: first
 * content-specific elements are rendered, then the resulting
 * content is inserted into a layout and displayed.  This makes it
 * easy to maintain a consistent look on all pages.
 *
 * A view corresponds to a single file on the filesystem and the views
 * name is its directory structure.  A file in
 * <code>mod/plugins/views/default/myplugin/example.php</code>
 * is called by saying (with the default viewtype):
 * <code>echo elgg_view('myplugin/example');</code>
 *
 * View names that are registered later override those that are
 * registered earlier.  For plugins this corresponds directly
 * to their load order: views in plugins lower in the list override
 * those higher in the list.
 *
 * Plugin views belong in the views/ directory under an appropriate
 * viewtype.  Views are automatically registered.
 *
 * Views can be embedded-you can call a view from within a view.
 * Views can also be prepended or extended by any other view.
 *
 * Any view can extend any other view if registered with
 * {@link elgg_extend_view()}.
 *
 * Viewtypes are set by passing $_REQUEST['view'].  The viewtype
 * 'default' is a standard HTML view.  Types can be defined on the fly
 * and you can get the current viewtype with {@link elgg_get_viewtype()}.
 *
 * @internal Plugin views are autoregistered before their init functions
 * are called, so the init order doesn't affect views.
 *
 * @internal The file that determines the output of the view is the last
 * registered by {@link elgg_set_view_location()}.
 *
 * @package Elgg.Core
 * @subpackage Views
 */

/**
 * The viewtype override.
 *
 * @global string $CURRENT_SYSTEM_VIEWTYPE
 * @see elgg_set_viewtype()
 */
global $CURRENT_SYSTEM_VIEWTYPE;
$CURRENT_SYSTEM_VIEWTYPE = "";

/**
 * Manually set the viewtype.
 *
 * View types are detected automatically.  This function allows
 * you to force subsequent views to use a different viewtype.
 *
 * @tip Call elgg_set_viewtype() with no parameter to reset.
 *
 * @param string $viewtype The view type, e.g. 'rss', or 'default'.
 *
 * @return bool
 */
function elgg_set_viewtype($viewtype = "") {
	global $CURRENT_SYSTEM_VIEWTYPE;

	$CURRENT_SYSTEM_VIEWTYPE = $viewtype;

	return true;
}

/**
 * Return the current view type.
 *
 * Viewtypes are automatically detected and can be set with $_REQUEST['view']
 * or {@link elgg_set_viewtype()}.
 *
 * @internal Viewtype is determined in this order:
 *  - $CURRENT_SYSTEM_VIEWTYPE Any overrides by {@link elgg_set_viewtype()}
 *  - $CONFIG->view  The default view as saved in the DB.
 *
 * @return string The view.
 * @see elgg_set_viewtype()
 */
function elgg_get_viewtype() {
	global $CURRENT_SYSTEM_VIEWTYPE, $CONFIG;

	if ($CURRENT_SYSTEM_VIEWTYPE != "") {
		return $CURRENT_SYSTEM_VIEWTYPE;
	}

	$viewtype = get_input('view', '', false);
	if (_elgg_is_valid_viewtype($viewtype)) {
		return $viewtype;
	}

	if (isset($CONFIG->view) && _elgg_is_valid_viewtype($CONFIG->view)) {
		return $CONFIG->view;
	}

	return 'default';
}

/**
 * Register a viewtype.
 *
 * @param string $viewtype The view type to register
 * @return bool
 */
function elgg_register_viewtype($viewtype) {
	global $CONFIG;

	if (!isset($CONFIG->view_types) || !is_array($CONFIG->view_types)) {
		$CONFIG->view_types = array();
	}

	if (!in_array($viewtype, $CONFIG->view_types)) {
		$CONFIG->view_types[] = $viewtype;
	}

	return true;
}

/**
 * Checks if $viewtype is registered.
 *
 * @param string $viewtype The viewtype name
 *
 * @return bool
 * @since 1.9.0
 */
function elgg_is_registered_viewtype($viewtype) {
	global $CONFIG;

	if (!isset($CONFIG->view_types) || !is_array($CONFIG->view_types)) {
		return false;
	}

	return in_array($viewtype, $CONFIG->view_types);
}


/**
 * Checks if $viewtype is a string suitable for use as a viewtype name
 *
 * @param string $viewtype Potential viewtype name. Alphanumeric chars plus _ allowed.
 *
 * @return bool
 * @access private
 * @since 1.9
 */
function _elgg_is_valid_viewtype($viewtype) {
	if (!is_string($viewtype) || $viewtype === '') {
		return false;
	}

	if (preg_match('/\W/', $viewtype)) {
		return false;
	}

	return true;
}

/**
 * Register a viewtype to fall back to a default view if a view isn't
 * found for that viewtype.
 *
 * @tip This is useful for alternate html viewtypes (such as for mobile devices).
 *
 * @param string $viewtype The viewtype to register
 *
 * @return void
 * @since 1.7.2
 */
function elgg_register_viewtype_fallback($viewtype) {
	_elgg_services()->views->registerViewtypeFallback($viewtype);
}

/**
 * Checks if a viewtype falls back to default.
 *
 * @param string $viewtype Viewtype
 *
 * @return boolean
 * @since 1.7.2
 */
function elgg_does_viewtype_fallback($viewtype) {
	return _elgg_services()->views->doesViewtypeFallback($viewtype);
}

/**
 * Register a view to be available for ajax calls
 *
 * @warning Only views that begin with 'js/' and 'css/' have their content
 * type set to 'text/javascript' and 'text/css'. Other views are served as
 * 'text/html'.
 *
 * @param string $view The view name
 * @return void
 * @since 1.8.3
 */
function elgg_register_ajax_view($view) {
	elgg_register_external_view($view, false);
}

/**
 * Unregister a view for ajax calls
 *
 * @param string $view The view name
 * @return void
 * @since 1.8.3
 */
function elgg_unregister_ajax_view($view) {
	elgg_unregister_external_view($view);
}

/**
 * Registers a view as being available externally (i.e. via URL).
 *
 * @param string  $view      The name of the view.
 * @param boolean $cacheable Whether this view can be cached.
 * @return void
 * @since 1.9.0
 */
function elgg_register_external_view($view, $cacheable = false) {
	global $CONFIG;

	if (!isset($CONFIG->allowed_ajax_views)) {
		$CONFIG->allowed_ajax_views = array();
	}

	$CONFIG->allowed_ajax_views[$view] = true;

	if ($cacheable) {
		_elgg_services()->views->registerCacheableView($view);
	}
}

/**
 * Check whether a view is registered as cacheable.
 *
 * @param string $view The name of the view.
 * @return boolean
 * @access private
 * @since 1.9.0
 */
function _elgg_is_view_cacheable($view) {
	return _elgg_services()->views->isCacheableView($view);
}

/**
 * Unregister a view for ajax calls
 *
 * @param string $view The view name
 * @return void
 * @since 1.9.0
 */
function elgg_unregister_external_view($view) {
	global $CONFIG;

	if (isset($CONFIG->allowed_ajax_views[$view])) {
		unset($CONFIG->allowed_ajax_views[$view]);
	}
}

/**
 * Returns the file location for a view.
 *
 * @warning This doesn't check if the file exists, but only
 * constructs (or extracts) the path and returns it.
 *
 * @param string $view     The view.
 * @param string $viewtype The viewtype
 *
 * @return string
 */
function elgg_get_view_location($view, $viewtype = '') {
	return _elgg_services()->views->getViewLocation($view, $viewtype);
}

/**
 * Set an alternative base location for a view.
 *
 * Views are expected to be in plugin_name/views/.  This function can
 * be used to change that location.
 *
 * @internal Core view locations are stored in $CONFIG->viewpath.
 *
 * @tip This is useful to optionally register views in a plugin.
 *
 * @param string $view     The name of the view
 * @param string $location The base location path
 * @param string $viewtype The view type
 *
 * @return void
 */
function elgg_set_view_location($view, $location, $viewtype = '') {
	_elgg_services()->views->setViewLocation($view, $location, $viewtype);
}

/**
 * Returns whether the specified view exists
 *
 * @note If $recurse is true, also checks if a view exists only as an extension.
 *
 * @param string $view     The view name
 * @param string $viewtype If set, forces the viewtype
 * @param bool   $recurse  If false, do not check extensions
 *
 * @return bool
 */
function elgg_view_exists($view, $viewtype = '', $recurse = true) {
	return _elgg_services()->views->viewExists($view, $viewtype, $recurse);
}

/**
 * Return a parsed view.
 *
 * Views are rendered by a template handler and returned as strings.
 *
 * Views are called with a special $vars variable set,
 * which includes any variables passed as the second parameter.
 * For backward compatbility, the following variables are also set but we
 * recommend that you do not use them:
 *  - $vars['config'] The $CONFIG global. (Use {@link elgg_get_config()} instead).
 *  - $vars['url'] The site URL. (use {@link elgg_get_site_url()} instead).
 *  - $vars['user'] The logged in user. (use {@link elgg_get_logged_in_user_entity()} instead).
 *
 * Custom template handlers can be set with {@link set_template_handler()}.
 *
 * The output of views can be intercepted by registering for the
 * view, $view_name plugin hook.
 *
 * @warning Any variables in $_SESSION will override passed vars
 * upon name collision.  See https://github.com/Elgg/Elgg/issues/2124
 *
 * @param string  $view     The name and location of the view to use
 * @param array   $vars     Variables to pass to the view.
 * @param boolean $bypass   If set to true, elgg_view will bypass any specified
 *                          alternative template handler; by default, it will
 *                          hand off to this if requested (see set_template_handler)
 * @param boolean $ignored  This argument is ignored and will be removed eventually
 * @param string  $viewtype If set, forces the viewtype for the elgg_view call to be
 *                          this value (default: standard detection)
 *
 * @return string The parsed view
 */
function elgg_view($view, $vars = array(), $bypass = false, $ignored = false, $viewtype = '') {
	return _elgg_services()->views->renderView($view, $vars, $bypass, $viewtype);
}

/**
 * Display a view with a deprecation notice. No missing view NOTICE is logged
 *
 * @see elgg_view()
 *
 * @param string  $view       The name and location of the view to use
 * @param array   $vars       Variables to pass to the view
 * @param string  $suggestion Suggestion with the deprecation message
 * @param string  $version    Human-readable *release* version: 1.7, 1.8, ...
 *
 * @return string The parsed view
 * @access private
 */
function elgg_view_deprecated($view, array $vars, $suggestion, $version) {
	return _elgg_services()->views->renderDeprecatedView($view, $vars, $suggestion, $version);
}

/**
 * Extends a view with another view.
 *
 * The output of any view can be prepended or appended to any other view.
 *
 * The default action is to append a view.  If the priority is less than 500,
 * the output of the extended view will be appended to the original view.
 *
 * Priority can be specified and affects the order in which extensions
 * are appended or prepended.
 *
 * @internal View extensions are stored in
 * $CONFIG->views->extensions[$view][$priority] = $view_extension
 *
 * @param string $view           The view to extend.
 * @param string $view_extension This view is added to $view
 * @param int    $priority       The priority, from 0 to 1000,
 *                               to add at (lowest numbers displayed first)
 * @param string $viewtype       I'm not sure why this is here @todo
 *
 * @return void
 * @since 1.7.0
 */
function elgg_extend_view($view, $view_extension, $priority = 501, $viewtype = '') {
	_elgg_services()->views->extendView($view, $view_extension, $priority, $viewtype);
}

/**
 * Unextends a view.
 *
 * @param string $view           The view that was extended.
 * @param string $view_extension This view that was added to $view
 *
 * @return bool
 * @since 1.7.2
 */
function elgg_unextend_view($view, $view_extension) {
	return _elgg_services()->views->unextendView($view, $view_extension);
}

/**
 * Assembles and outputs a full page.
 *
 * A "page" in Elgg is determined by the current view type and
 * can be HTML for a browser, RSS for a feed reader, or
 * Javascript, PHP and a number of other formats.
 *
 * For HTML pages, use the 'head', 'page' plugin hook for setting meta elements
 * and links.
 *
 * @param string $title      Title
 * @param string $body       Body
 * @param string $page_shell Optional page shell to use. See page/shells view directory
 * @param array  $vars       Optional vars array to pass to the page
 *                           shell. Automatically adds title, body, head, and sysmessages
 *
 * @return string The contents of the page
 * @since  1.8
 */
function elgg_view_page($title, $body, $page_shell = 'default', $vars = array()) {

	$params = array();
	$params['identifier'] = _elgg_services()->request->getFirstUrlSegment();
	$params['segments'] = _elgg_services()->request->getUrlSegments();
	array_shift($params['segments']);
	$page_shell = elgg_trigger_plugin_hook('shell', 'page', $params, $page_shell);

	$messages = null;
	if (count_messages()) {
		// get messages - try for errors first
		$messages = system_messages(null, "error");
		if (count($messages["error"]) == 0) {
			// no errors so grab rest of messages
			$messages = system_messages(null, "");
		} else {
			// we have errors - clear out remaining messages
			system_messages(null, "");
		}
	}

	$vars['title'] = $title;
	$vars['body'] = $body;
	$vars['sysmessages'] = $messages;

	// head has keys 'title', 'metas', 'links'
	$head_params = _elgg_views_prepare_head($title);
	$vars['head'] = elgg_trigger_plugin_hook('head', 'page', $vars, $head_params);

	$vars = elgg_trigger_plugin_hook('output:before', 'page', null, $vars);
	
	// check for deprecated view
	if ($page_shell == 'default' && elgg_view_exists('pageshells/pageshell')) {
		elgg_deprecated_notice("pageshells/pageshell is deprecated by page/$page_shell", 1.8);
		$output = elgg_view('pageshells/pageshell', $vars);
	} else {
		$output = elgg_view("page/$page_shell", $vars);
	}

	$vars['page_shell'] = $page_shell;

	// Allow plugins to modify the output
	return elgg_trigger_plugin_hook('output', 'page', $vars, $output);
}

/**
 * Prepare the variables for the html head
 *
 * @param string $title Page title for <head>
 * @return array
 * @access private
 */
function _elgg_views_prepare_head($title) {
	$params = array(
		'links' => array(),
		'metas' => array(),
	);

	if (empty($title)) {
		$params['title'] = elgg_get_config('sitename');
	} else {
		$params['title'] = $title . ' : ' . elgg_get_config('sitename');
	}

	$params['metas'][] = array(
		'http-equiv' => 'Content-Type',
		'content' => 'text/html; charset=utf-8',
	);

	$params['metas'][] = array(
		'name' => 'description',
		'content' => elgg_get_config('sitedescription')
	);

	// favicons
	$params['links'][] = array(
		'rel' => 'icon',
		'href' => elgg_normalize_url('_graphics/favicon.ico'),
	);
	$params['links'][] = array(
		'rel' => 'icon',
		'sizes' => '16x16 32x32 48x48 64x64 128x128',
		'type' => 'image/svg+xml',
		'href' => elgg_normalize_url('_graphics/favicon.svg'),
	);
	$params['links'][] = array(
		'rel' => 'icon',
		'sizes' => '16x16',
		'type' => 'image/png',
		'href' => elgg_normalize_url('_graphics/favicon-16.png'),
	);
	$params['links'][] = array(
		'rel' => 'icon',
		'sizes' => '32x32',
		'type' => 'image/png',
		'href' => elgg_normalize_url('_graphics/favicon-32.png'),
	);
	$params['links'][] = array(
		'rel' => 'icon',
		'sizes' => '64x64',
		'type' => 'image/png',
		'href' => elgg_normalize_url('_graphics/favicon-64.png'),
	);
	$params['links'][] = array(
		'rel' => 'icon',
		'sizes' => '128x128',
		'type' => 'image/png',
		'href' => elgg_normalize_url('_graphics/favicon-128.png'),
	);

	// RSS feed link
	global $autofeed;
	if (isset($autofeed) && $autofeed == true) {
		$url = current_page_url();
		if (substr_count($url,'?')) {
			$url .= "&view=rss";
		} else {
			$url .= "?view=rss";
		}
		$params['links'][] = array(
			'rel' => 'alternative',
			'type' => 'application/rss+xml',
			'title' => 'RSS',
			'href' => elgg_format_url($url),
		);
	}

	return $params;
}

/**
 * Displays a layout with optional parameters.
 *
 * Layouts provide consistent organization of pages and other blocks of content.
 * There are a few default layouts in core:
 *  - admin                   A special layout for the admin area.
 *  - one_column              A single content column.
 *  - one_sidebar             A content column with sidebar.
 *  - two_sidebar             A content column with two sidebars.
 *  - widgets                 A widget canvas.
 *
 * The layout views take the form page/layouts/$layout_name
 * See the individual layouts for what options are supported. The three most
 * common layouts have these parameters:
 * one_column
 *     content => string
 * one_sidebar
 *     content => string
 *     sidebar => string (optional)
 * content
 *     content => string
 *     sidebar => string (optional)
 *     buttons => string (override the default add button)
 *     title   => string (override the default title)
 *     filter_context => string (selected content filter)
 *     See the content layout view for more parameters
 *
 * @param string $layout_name The name of the view in page/layouts/.
 * @param array  $vars        Associative array of parameters for the layout view
 *
 * @return string The layout
 */
function elgg_view_layout($layout_name, $vars = array()) {

	$params = array();
	$params['identifier'] = _elgg_services()->request->getFirstUrlSegment();
	$params['segments'] = _elgg_services()->request->getUrlSegments();
	array_shift($params['segments']);
	$layout_name = elgg_trigger_plugin_hook('layout', 'page', $params, $layout_name);

	if (is_string($vars) || $vars === null) {
		elgg_deprecated_notice("The use of unlimited optional string arguments in elgg_view_layout() was deprecated in favor of an options array", 1.8);
		$arg = 1;
		$param_array = array();
		while ($arg < func_num_args()) {
			$param_array['area' . $arg] = func_get_arg($arg);
			$arg++;
		}
	} else {
		$param_array = $vars;
	}
	$param_array['layout'] = $layout_name;

	$params = elgg_trigger_plugin_hook('output:before', 'layout', null, $param_array);

	// check deprecated location
	if (elgg_view_exists("canvas/layouts/$layout_name")) {
		elgg_deprecated_notice("canvas/layouts/$layout_name is deprecated by page/layouts/$layout_name", 1.8);
		$output = elgg_view("canvas/layouts/$layout_name", $params);
	} elseif (elgg_view_exists("page/layouts/$layout_name")) {
		$output = elgg_view("page/layouts/$layout_name", $params);
	} else {
		$output = elgg_view("page/layouts/default", $params);
	}

	return elgg_trigger_plugin_hook('output:after', 'layout', $params, $output);
}

/**
 * Render a menu
 *
 * @see elgg_register_menu_item() for documentation on adding menu items and
 * navigation.php for information on the different menus available.
 *
 * This function triggers a 'register', 'menu:<menu name>' plugin hook that enables
 * plugins to add menu items just before a menu is rendered. This is used by
 * dynamic menus (menus that change based on some input such as the user hover
 * menu). Using elgg_register_menu_item() in response to the hook can cause
 * incorrect links to show up. See the blog plugin's blog_owner_block_menu()
 * for an example of using this plugin hook.
 *
 * An additional hook is the 'prepare', 'menu:<menu name>' which enables plugins
 * to modify the structure of the menu (sort it, remove items, set variables on
 * the menu items).
 *
 * elgg_view_menu() uses views in navigation/menu
 *
 * @param string $menu_name The name of the menu
 * @param array  $vars      An associative array of display options for the menu.
 *                          Options include:
 *                              sort_by => string or php callback
 *                                  string options: 'name', 'priority', 'title' (default),
 *                                  'register' (registration order) or a
 *                                  php callback (a compare function for usort)
 *                              handler: string the page handler to build action URLs
 *                              entity: ElggEntity to use to build action URLs
 *                              class: string the class for the entire menu.
 *                              show_section_headers: bool show headers before menu sections.
 *
 * @return string
 * @since 1.8.0
 */
function elgg_view_menu($menu_name, array $vars = array()) {
	global $CONFIG;

	$vars['name'] = $menu_name;

	$sort_by = elgg_extract('sort_by', $vars, 'text');

	if (isset($CONFIG->menus[$menu_name])) {
		$menu = $CONFIG->menus[$menu_name];
	} else {
		$menu = array();
	}

	// Give plugins a chance to add menu items just before creation.
	// This supports dynamic menus (example: user_hover).
	$menu = elgg_trigger_plugin_hook('register', "menu:$menu_name", $vars, $menu);

	$builder = new ElggMenuBuilder($menu);
	$vars['menu'] = $builder->getMenu($sort_by);
	$vars['selected_item'] = $builder->getSelected();

	// Let plugins modify the menu
	$vars['menu'] = elgg_trigger_plugin_hook('prepare', "menu:$menu_name", $vars, $vars['menu']);

	if (elgg_view_exists("navigation/menu/$menu_name")) {
		return elgg_view("navigation/menu/$menu_name", $vars);
	} else {
		return elgg_view("navigation/menu/default", $vars);
	}
}

/**
 * Render a menu item (usually as a link)
 *
 * @param ElggMenuItem $item The menu item
 * @param array        $vars Options to pass to output/url if a link
 * @return string
 * @since 1.9.0
 */
function elgg_view_menu_item(ElggMenuItem $item, array $vars = array()) {
	if (!isset($vars['class'])) {
		$vars['class'] = 'elgg-menu-content';
	}

	$vars = array_merge($item->getValues(), $vars);

	if ($item->getLinkClass()) {
		$vars['class'] .= ' ' . $item->getLinkClass();
	}

	if ($item->getHref() === false) {
		$text = $item->getText();

		// if contains elements, don't wrap
		if (preg_match('~<[a-z]~', $text)) {
			return $text;
		} else {
			return elgg_format_element('span', array('class' => 'elgg-non-link'), $text);
		}
	}

	if (!isset($vars['rel']) && !isset($vars['is_trusted'])) {
		$vars['is_trusted'] = true;
	}

	if ($item->getConfirmText()) {
		$vars['confirm'] = $item->getConfirmText();
		return elgg_view('output/confirmlink', $vars);
	} else {
		unset($vars['confirm']);
	}

	return elgg_view('output/url', $vars);
}

/**
 * Returns a string of a rendered entity.
 *
 * Entity views are either determined by setting the view property on the entity
 * or by having a view named after the entity $type/$subtype.  Entities that have
 * neither a view property nor a defined $type/$subtype view will fall back to
 * using the $type/default view.
 *
 * The entity view is called with the following in $vars:
 *  - ElggEntity 'entity' The entity being viewed
 *
 * Other common view $vars paramters:
 *  - bool 'full_view' Whether to show a full or condensed view. (Default: true)
 *
 * @tip This function can automatically appends annotations to entities if in full
 * view and a handler is registered for the entity:annotate.  See https://github.com/Elgg/Elgg/issues/964 and
 * {@link elgg_view_entity_annotations()}.
 *
 * @param ElggEntity $entity The entity to display
 * @param array      $vars   Array of variables to pass to the entity view.
 *                           In Elgg 1.7 and earlier it was the boolean $full_view
 * @param boolean    $bypass If true, will not pass to a custom template handler.
 *                           {@see set_template_handler()}
 * @param boolean    $debug  Complain if views are missing
 *
 * @return string HTML to display or false
 * @todo The annotation hook might be better as a generic plugin hook to append content.
 */
function elgg_view_entity(ElggEntity $entity, $vars = array(), $bypass = false, $debug = false) {

	// No point continuing if entity is null
	if (!$entity || !($entity instanceof ElggEntity)) {
		return false;
	}

	global $autofeed;
	$autofeed = true;

	$defaults = array(
		'full_view' => true,
	);

	if (is_array($vars)) {
		$vars = array_merge($defaults, $vars);
	} else {
		elgg_deprecated_notice("Update your use of elgg_view_entity()", 1.8);
		$vars = array(
			'full_view' => $vars,
		);
	}

	$vars['entity'] = $entity;


	// if this entity has a view defined, use it
	$view = $entity->view;
	if (is_string($view)) {
		return elgg_view($view, $vars, $bypass, $debug);
	}

	$entity_type = $entity->getType();

	$subtype = $entity->getSubtype();
	if (empty($subtype)) {
		$subtype = 'default';
	}

	$contents = '';
	if (elgg_view_exists("$entity_type/$subtype")) {
		$contents = elgg_view("$entity_type/$subtype", $vars, $bypass, $debug);
	} else {
		$contents = elgg_view("$entity_type/default", $vars, $bypass, $debug);
	}

	// Marcus Povey 20090616 : Speculative and low impact approach for fixing #964
	if ($vars['full_view']) {
		$annotations = elgg_view_entity_annotations($entity, $vars['full_view']);

		if ($annotations) {
			$contents .= $annotations;
		}
	}
	return $contents;
}

/**
 * View the icon of an entity
 *
 * Entity views are determined by having a view named after the entity $type/$subtype.
 * Entities that do not have a defined icon/$type/$subtype view will fall back to using
 * the icon/$type/default view.
 *
 * @param ElggEntity $entity The entity to display
 * @param string     $size   The size: tiny, small, medium, large
 * @param array      $vars   An array of variables to pass to the view. Some possible
 *                           variables are img_class and link_class. See the
 *                           specific icon view for more parameters.
 *
 * @return string HTML to display or false
 */
function elgg_view_entity_icon(ElggEntity $entity, $size = 'medium', $vars = array()) {

	// No point continuing if entity is null
	if (!$entity || !($entity instanceof ElggEntity)) {
		return false;
	}

	$vars['entity'] = $entity;
	$vars['size'] = $size;

	$entity_type = $entity->getType();

	$subtype = $entity->getSubtype();
	if (empty($subtype)) {
		$subtype = 'default';
	}

	$contents = '';
	if (elgg_view_exists("icon/$entity_type/$subtype")) {
		$contents = elgg_view("icon/$entity_type/$subtype", $vars);
	}
	if (empty($contents)) {
		$contents = elgg_view("icon/$entity_type/default", $vars);
	}
	if (empty($contents)) {
		$contents = elgg_view("icon/default", $vars);
	}

	return $contents;
}

/**
 * Returns a string of a rendered annotation.
 *
 * Annotation views are expected to be in annotation/$annotation_name.
 * If a view is not found for $annotation_name, the default annotation/default
 * will be used.
 *
 * @warning annotation/default is not currently defined in core.
 *
 * The annotation view is called with the following in $vars:
 *  - ElggEntity 'annotation' The annotation being viewed.
 *
 * @param ElggAnnotation $annotation The annotation to display
 * @param array          $vars       Variable array for view.
 * @param bool           $bypass     If true, will not pass to a custom
 *                                   template handler. {@see set_template_handler()}
 * @param bool           $debug      Complain if views are missing
 *
 * @return string/false Rendered annotation
 */
function elgg_view_annotation(ElggAnnotation $annotation, array $vars = array(), $bypass = false, $debug = false) {
	global $autofeed;
	$autofeed = true;

	$defaults = array(
		'full_view' => true,
	);

	$vars = array_merge($defaults, $vars);
	$vars['annotation'] = $annotation;

	// @todo setting the view on an annotation is not advertised anywhere
	// do we want to keep this?
	$view = $annotation->view;
	if (is_string($view)) {
		return elgg_view($view, $vars, $bypass, $debug);
	}

	$name = $annotation->name;
	if (empty($name)) {
		return false;
	}

	if (elgg_view_exists("annotation/$name")) {
		return elgg_view("annotation/$name", $vars, $bypass, $debug);
	} else {
		return elgg_view("annotation/default", $vars, $bypass, $debug);
	}
}

/**
 * Returns a rendered list of entities with pagination. This function should be
 * called by wrapper functions.
 *
 * @see elgg_list_entities()
 * @see list_user_friends_objects()
 * @see elgg_list_entities_from_metadata()
 * @see elgg_list_entities_from_relationships()
 * @see elgg_list_entities_from_annotations()
 *
 * @param array $entities Array of entities
 * @param array $vars     Display variables
 *      'count'            The total number of entities across all pages
 *      'offset'           The current indexing offset
 *      'limit'            The number of entities to display per page
 *      'full_view'        Display the full view of the entities?
 *      'list_class'       CSS class applied to the list
 *      'item_class'       CSS class applied to the list items
 *      'pagination'       Display pagination?
 *      'list_type'        List type: 'list' (default), 'gallery'
 *      'list_type_toggle' Display the list type toggle?
 *      'no_results'       Message to display if no results
 *
 * @return string The rendered list of entities
 * @access private
 */
function elgg_view_entity_list($entities, $vars = array(), $offset = 0, $limit = 10, $full_view = true,
$list_type_toggle = true, $pagination = true) {

<<<<<<< HEAD
	if (!$vars["limit"] && !$vars["offset"]) {
		// no need for pagination if listing is unlimited
		$vars["pagination"] = false;
	}
		
=======
>>>>>>> 932abf2b
	if (!is_int($offset)) {
		$offset = (int)get_input('offset', 0);
	}

	// list type can be passed as request parameter
	$list_type = get_input('list_type', 'list');
	if (get_input('listtype')) {
		elgg_deprecated_notice("'listtype' has been deprecated by 'list_type' for lists", 1.8);
		$list_type = get_input('listtype');
	}

	if (is_array($vars)) {
		// new function
		$defaults = array(
			'items' => $entities,
			'list_class' => 'elgg-list-entity',
			'full_view' => true,
			'pagination' => true,
			'list_type' => $list_type,
			'list_type_toggle' => false,
			'offset' => $offset,
			'limit' => null,
		);

		$vars = array_merge($defaults, $vars);

	} else {
		// old function parameters
		elgg_deprecated_notice("Please update your use of elgg_view_entity_list()", 1.8);

		$vars = array(
			'items' => $entities,
			'count' => (int) $vars, // the old count parameter
			'offset' => $offset,
			'limit' => (int) $limit,
			'full_view' => $full_view,
			'pagination' => $pagination,
			'list_type' => $list_type,
			'list_type_toggle' => $list_type_toggle,
			'list_class' => 'elgg-list-entity',
		);
	}

	if (!$vars["limit"] && !$vars["offset"]) {
		// no need for pagination if listing is unlimited
		$vars["pagination"] = false;
	}

	if ($vars['list_type'] != 'list') {
		return elgg_view('page/components/gallery', $vars);
	} else {
		return elgg_view('page/components/list', $vars);
	}
}

/**
 * Returns a rendered list of annotations, plus pagination. This function
 * should be called by wrapper functions.
 *
 * @param array $annotations Array of annotations
 * @param array $vars        Display variables
 *      'count'      The total number of annotations across all pages
 *      'offset'     The current indexing offset
 *      'limit'      The number of annotations to display per page
 *      'full_view'  Display the full view of the annotation?
 *      'list_class' CSS Class applied to the list
 *      'offset_key' The url parameter key used for offset
 *      'no_results' Message to display if no results
 *
 * @return string The list of annotations
 * @access private
 */
function elgg_view_annotation_list($annotations, array $vars = array()) {
	$defaults = array(
		'items' => $annotations,
		'offset' => null,
		'limit' => null,
		'list_class' => 'elgg-list-annotation elgg-annotation-list', // @todo remove elgg-annotation-list in Elgg 1.9
		'full_view' => true,
		'offset_key' => 'annoff',
	);
	
	$vars = array_merge($defaults, $vars);
	
	if (!$vars["limit"] && !$vars["offset"]) {
		// no need for pagination if listing is unlimited
		$vars["pagination"] = false;
	}

	return elgg_view('page/components/list', $vars);
}

/**
 * Display a plugin-specified rendered list of annotations for an entity.
 *
 * This displays the output of functions registered to the entity:annotation,
 * $entity_type plugin hook.
 *
 * This is called automatically by the framework from {@link elgg_view_entity()}
 *
 * @param ElggEntity $entity    Entity
 * @param bool       $full_view Display full view?
 *
 * @return mixed string or false on failure
 * @todo Change the hook name.
 */
function elgg_view_entity_annotations(ElggEntity $entity, $full_view = true) {
	if (!($entity instanceof ElggEntity)) {
		return false;
	}

	$entity_type = $entity->getType();

	$annotations = elgg_trigger_plugin_hook('entity:annotate', $entity_type,
		array(
			'entity' => $entity,
			'full_view' => $full_view,
		)
	);

	return $annotations;
}

/**
 * Renders a title.
 *
 * This is a shortcut for {@elgg_view page/elements/title}.
 *
 * @param string $title The page title
 * @param array  $vars  View variables (was submenu be displayed? (deprecated))
 *
 * @return string The HTML (etc)
 */
function elgg_view_title($title, $vars = array()) {
	if (!is_array($vars)) {
		elgg_deprecated_notice('setting $submenu in elgg_view_title() is deprecated', 1.8);
		$vars = array('submenu' => $vars);
	}

	$vars['title'] = $title;

	return elgg_view('page/elements/title', $vars);
}

/**
 * Displays a UNIX timestamp in a friendly way
 *
 * @see elgg_get_friendly_time()
 *
 * @param int $time A UNIX epoch timestamp
 *
 * @return string The friendly time HTML
 * @since 1.7.2
 */
function elgg_view_friendly_time($time) {
	return elgg_view('output/friendlytime', array('time' => $time));
}


/**
 * Returns rendered comments and a comment form for an entity.
 *
 * @tip Plugins can override the output by registering a handler
 * for the comments, $entity_type hook.  The handler is responsible
 * for formatting the comments and the add comment form.
 *
 * @param ElggEntity $entity      The entity to view comments of
 * @param bool       $add_comment Include a form to add comments?
 * @param array      $vars        Variables to pass to comment view
 *
 * @return string|false Rendered comments or false on failure
 */
function elgg_view_comments($entity, $add_comment = true, array $vars = array()) {
	if (!($entity instanceof ElggEntity)) {
		return false;
	}

	$vars['entity'] = $entity;
	$vars['show_add_form'] = $add_comment;
	$vars['class'] = elgg_extract('class', $vars, "{$entity->getSubtype()}-comments");

	$output = elgg_trigger_plugin_hook('comments', $entity->getType(), $vars, false);
	if ($output) {
		return $output;
	} else {
		return elgg_view('page/elements/comments', $vars);
	}
}

/**
 * Wrapper function for the image block display pattern.
 *
 * Fixed width media on the side (image, icon, flash, etc.).
 * Descriptive content filling the rest of the column.
 *
 * This is a shortcut for {@elgg_view page/components/image_block}.
 *
 * @param string $image The icon and other information
 * @param string $body  Description content
 * @param array  $vars  Additional parameters for the view
 *
 * @return string
 * @since 1.8.0
 */
function elgg_view_image_block($image, $body, $vars = array()) {
	$vars['image'] = $image;
	$vars['body'] = $body;
	return elgg_view('page/components/image_block', $vars);
}

/**
 * Wrapper function for the module display pattern.
 *
 * Box with header, body, footer
 *
 * This is a shortcut for {@elgg_view page/components/module}.
 *
 * @param string $type  The type of module (main, info, popup, aside, etc.)
 * @param string $title A title to put in the header
 * @param string $body  Content of the module
 * @param array  $vars  Additional parameters for the module
 *
 * @return string
 * @since 1.8.0
 */
function elgg_view_module($type, $title, $body, array $vars = array()) {
	$vars['type'] = $type;
	$vars['class'] = elgg_extract('class', $vars, '');
	$vars['title'] = $title;
	$vars['body'] = $body;
	return elgg_view('page/components/module', $vars);
}

/**
 * Renders a human-readable representation of a river item
 *
 * @param ElggRiverItem $item A river item object
 * @param array         $vars An array of variables for the view
 *
 * @return string returns empty string if could not be rendered
 */
function elgg_view_river_item($item, array $vars = array()) {
	if (!($item instanceof ElggRiverItem)) {
		return '';
	}
	// checking default viewtype since some viewtypes do not have unique views per item (rss)
	$view = $item->getView();
	if (!$view || !elgg_view_exists($view, 'default')) {
		return '';
	}

	$subject = $item->getSubjectEntity();
	$object = $item->getObjectEntity();
	if (!$subject || !$object) {
		// subject is disabled or subject/object deleted
		return '';
	}

	// @todo this needs to be cleaned up
	// Don't hide objects in closed groups that a user can see.
	// see https://github.com/elgg/elgg/issues/4789
	//	else {
	//		// hide based on object's container
	//		$visibility = Elgg_GroupItemVisibility::factory($object->container_guid);
	//		if ($visibility->shouldHideItems) {
	//			return '';
	//		}
	//	}

	$vars['item'] = $item;

	return elgg_view('river/item', $vars);
}

/**
 * Convenience function for generating a form from a view in a standard location.
 *
 * This function assumes that the body of the form is located at "forms/$action" and
 * sets the action by default to "action/$action".  Automatically wraps the forms/$action
 * view with a <form> tag and inserts the anti-csrf security tokens.
 *
 * @tip This automatically appends elgg-form-action-name to the form's class. It replaces any
 * slashes with dashes (blog/save becomes elgg-form-blog-save)
 *
 * @example
 * <code>echo elgg_view_form('login');</code>
 *
 * This would assume a "login" form body to be at "forms/login" and would set the action
 * of the form to "http://yoursite.com/action/login".
 *
 * If elgg_view('forms/login') is:
 * <input type="text" name="username" />
 * <input type="password" name="password" />
 *
 * Then elgg_view_form('login') generates:
 * <form action="http://yoursite.com/action/login" method="post">
 *     ...security tokens...
 *     <input type="text" name="username" />
 *     <input type="password" name="password" />
 * </form>
 *
 * @param string $action    The name of the action. An action name does not include
 *                          the leading "action/". For example, "login" is an action name.
 * @param array  $form_vars $vars environment passed to the "input/form" view
 * @param array  $body_vars $vars environment passed to the "forms/$action" view
 *
 * @return string The complete form
 */
function elgg_view_form($action, $form_vars = array(), $body_vars = array()) {
	global $CONFIG;

	$defaults = array(
		'action' => $CONFIG->wwwroot . "action/$action",
		'body' => elgg_view("forms/$action", $body_vars)
	);

	$form_class = 'elgg-form-' . preg_replace('/[^a-z0-9]/i', '-', $action);

	// append elgg-form class to any class options set
	if (isset($form_vars['class'])) {
		$form_vars['class'] = $form_vars['class'] . " $form_class";
	} else {
		$form_vars['class'] = $form_class;
	}

	$form_vars = array_merge($defaults, $form_vars);
	$form_vars['action_name'] = $action;

	return elgg_view('input/form', $form_vars);
}

/**
 * Create a tagcloud for viewing
 *
 * @see elgg_get_tags
 *
 * @param array $options Any elgg_get_tags() options except:
 *
 * 	type => must be single entity type
 *
 * 	subtype => must be single entity subtype
 *
 * @return string
 * @since 1.7.1
 */
function elgg_view_tagcloud(array $options = array()) {

	$type = $subtype = '';
	if (isset($options['type'])) {
		$type = $options['type'];
	}
	if (isset($options['subtype'])) {
		$subtype = $options['subtype'];
	}

	$tag_data = elgg_get_tags($options);
	return elgg_view("output/tagcloud", array(
		'value' => $tag_data,
		'type' => $type,
		'subtype' => $subtype,
	));
}

/**
 * View an item in a list
 *
 * @param ElggEntity|ElggAnnotation $item
 * @param array  $vars Additional parameters for the rendering
 *
 * @return string
 * @since 1.8.0
 * @access private
 */
function elgg_view_list_item($item, array $vars = array()) {
	global $CONFIG;

	$type = $item->getType();
	if (in_array($type, $CONFIG->entity_types)) {
		return elgg_view_entity($item, $vars);
	} else if ($type == 'annotation') {
		return elgg_view_annotation($item, $vars);
	} else if ($type == 'river') {
		return elgg_view_river_item($item, $vars);
	}

	return '';
}

/**
 * View one of the elgg sprite icons
 *
 * Shorthand for <span class="elgg-icon elgg-icon-$name"></span>
 *
 * @param string $name  The specific icon to display
 * @param string $class Additional class: float, float-alt, or custom class
 *
 * @return string The html for displaying an icon
 */
function elgg_view_icon($name, $class = '') {
	if ($class === true) {
		elgg_deprecated_notice("Using a boolean to float the icon is deprecated. Use the class float.", 1.9);
		$class = 'float';
	}
	
	$icon_class = array("elgg-icon-$name" , $class);
	
	return elgg_view("output/icon", array("class" => $icon_class));
}

/**
 * Displays a user's access collections, using the core/friends/collections view
 *
 * @param int $owner_guid The GUID of the owning user
 *
 * @return string A formatted rendition of the collections
 * @todo Move to the friends/collection.php page.
 * @access private
 */
function elgg_view_access_collections($owner_guid) {
	if ($collections = get_user_access_collections($owner_guid)) {
		$user = get_user($owner_guid);
		if ($user) {
			$entities = $user->getFriends(array('limit' => 0));
		} else {
			$entities = array();
		}

		foreach ($collections as $key => $collection) {
			$collections[$key]->members = get_members_of_access_collection($collection->id, true);
			$collections[$key]->entities = $entities;
		}
	}

	return elgg_view('core/friends/collections', array('collections' => $collections));
}

/**
 * Registers a function to handle templates.
 *
 * Alternative template handlers can be registered to handle
 * all output functions.  By default, {@link elgg_view()} will
 * simply include the view file.  If an alternate template handler
 * is registered, the view name and passed $vars will be passed to the
 * registered function, which is then responsible for generating and returning
 * output.
 *
 * Template handlers need to accept two arguments: string $view_name and array
 * $vars.
 *
 * @warning This is experimental.
 *
 * @param string $function_name The name of the function to pass to.
 *
 * @return bool
 * @see elgg_view()
 */
function set_template_handler($function_name) {
	global $CONFIG;

	if (is_callable($function_name)) {
		$CONFIG->template_handler = $function_name;
		return true;
	}
	return false;
}

/**
 * Auto-registers views from a location.
 *
 * @note Views in plugin/views/ are automatically registered for active plugins.
 * Plugin authors would only need to call this if optionally including
 * an entire views structure.
 *
 * @param string $view_base          Optional The base of the view name without the view type.
 * @param string $folder             Required The folder to begin looking in
 * @param string $base_location_path The base views directory to use with elgg_set_view_location()
 * @param string $viewtype           The type of view we're looking at (default, rss, etc)
 *
 * @return bool returns false if folder can't be read
 * @since 1.7.0
 * @see elgg_set_view_location()
 * @access private
 */
function autoregister_views($view_base, $folder, $base_location_path, $viewtype) {
	return _elgg_services()->views->autoregisterViews($view_base, $folder, $base_location_path, $viewtype);
}

/**
 * Minifies simplecache CSS and JS views by handling the "simplecache:generate" hook
 *
 * @param string $hook    The name of the hook
 * @param string $type    View type (css, js, or unknown)
 * @param string $content Content of the view
 * @param array  $params  Array of parameters
 *
 * @return string|null View content minified (if css/js type)
 * @access private
 */
function _elgg_views_minify($hook, $type, $content, $params) {
	static $autoload_registered;
	if (!$autoload_registered) {
		$path = elgg_get_root_path() . 'vendors/minify/lib';
		elgg_get_class_loader()->addFallback($path);
		$autoload_registered = true;
	}

	if ($type == 'js') {
		if (elgg_get_config('simplecache_minify_js')) {
			return JSMin::minify($content);
		}
	} elseif ($type == 'css') {
		if (elgg_get_config('simplecache_minify_css')) {
			$cssmin = new CSSMin();
			return $cssmin->run($content);
		}
	}
}


/**
 * Inserts module names into anonymous modules by handling the "simplecache:generate" hook.
 *
 * @param string $hook    The name of the hook
 * @param string $type    View type (css, js, or unknown)
 * @param string $content Content of the view
 * @param array  $params  Array of parameters
 *
 * @return string|null View content minified (if css/js type)
 * @access private
 */
function _elgg_views_amd($hook, $type, $content, $params) {
	$filter = new Elgg_Amd_ViewFilter();
	return $filter->filter($params['view'], $content);
}

/**
 * Add the rss link to the extras when if needed
 *
 * @return void
 * @access private
 */
function elgg_views_add_rss_link() {
	global $autofeed;
	if (isset($autofeed) && $autofeed == true) {
		$url = current_page_url();
		if (substr_count($url, '?')) {
			$url .= "&view=rss";
		} else {
			$url .= "?view=rss";
		}

		$url = elgg_format_url($url);
		elgg_register_menu_item('extras', array(
			'name' => 'rss',
			'text' => elgg_view_icon('rss'),
			'href' => $url,
			'title' => elgg_echo('feed:rss'),
		));
	}
}

/**
 * Sends X-Frame-Options header on page requests
 *
 * @access private
 */
function _elgg_views_send_header_x_frame_options() {
	header('X-Frame-Options: SAMEORIGIN');
}

/**
 * Registers deprecated views to avoid making some pages from older plugins
 * completely empty.
 *
 * @access private
 */
function elgg_views_handle_deprecated_views() {
	$location = elgg_get_view_location('page_elements/contentwrapper');
	if ($location === "/var/www/views/") {
		elgg_extend_view('page_elements/contentwrapper', 'page/elements/wrapper');
	}
}

/**
 * Initialize viewtypes on system boot event
 * This ensures simplecache is cleared during upgrades. See #2252
 *
 * @return void
 * @access private
 * @elgg_event_handler boot system
 */
function elgg_views_boot() {
	global $CONFIG;

	elgg_register_simplecache_view('css/ie');
	elgg_register_simplecache_view('css/ie7');
	elgg_register_simplecache_view('css/ie8');

	elgg_register_simplecache_view('js/text.js');

	elgg_register_js('elgg.require_config', elgg_get_simplecache_url('js', 'elgg/require_config'), 'head');
	elgg_register_js('require', '/vendors/requirejs/require-1.2.10.min.js', 'head');
	elgg_register_js('jquery', '/vendors/jquery/jquery-1.11.0.min.js', 'head');
	elgg_register_js('jquery-migrate', '/vendors/jquery/jquery-migrate-1.2.1.min.js', 'head');
	elgg_register_js('jquery-ui', '/vendors/jquery/jquery-ui-1.10.4.min.js', 'head');
	elgg_register_js('jquery.form', array(
		'src' => '/vendors/jquery/jquery.form.js',
		'deps' => array('jquery'),
		'exports' => 'jQuery.fn.ajaxForm',
	));

	$elgg_js_url = elgg_get_simplecache_url('js', 'elgg');
	elgg_register_js('elgg', $elgg_js_url, 'head');

	elgg_load_js('elgg.require_config');
	elgg_load_js('require');
	elgg_load_js('jquery');
	elgg_load_js('jquery-migrate');
	elgg_load_js('jquery-ui');
	elgg_load_js('elgg');

	$lightbox_js_url = elgg_get_simplecache_url('js', 'lightbox');
	elgg_register_js('lightbox', $lightbox_js_url);

	elgg_register_css('lightbox', 'vendors/jquery/colorbox/theme/colorbox.css');

	$elgg_css_url = elgg_get_simplecache_url('css', 'elgg');
	elgg_register_css('elgg', $elgg_css_url);

	elgg_load_css('elgg');

	elgg_register_ajax_view('js/languages');

	elgg_register_plugin_hook_handler('simplecache:generate', 'js', '_elgg_views_amd');
	elgg_register_plugin_hook_handler('simplecache:generate', 'css', '_elgg_views_minify');
	elgg_register_plugin_hook_handler('simplecache:generate', 'js', '_elgg_views_minify');

	elgg_register_plugin_hook_handler('output:before', 'layout', 'elgg_views_add_rss_link');
	elgg_register_plugin_hook_handler('output:before', 'page', '_elgg_views_send_header_x_frame_options');

	// discover the core viewtypes
	// @todo the cache is loaded in load_plugins() but we need to know viewtypes earlier
	$view_path = $CONFIG->viewpath;
	$viewtype_dirs = scandir($view_path);
	foreach ($viewtype_dirs as $viewtype) {
		if (_elgg_is_valid_viewtype($viewtype) && is_dir($view_path . $viewtype)) {
			elgg_register_viewtype($viewtype);
		}
	}

	// set default icon sizes - can be overridden in settings.php or with plugin
	if (!isset($CONFIG->icon_sizes)) {
		$icon_sizes = array(
			'topbar' => array('w' => 16, 'h' => 16, 'square' => true, 'upscale' => true),
			'tiny' => array('w' => 25, 'h' => 25, 'square' => true, 'upscale' => true),
			'small' => array('w' => 40, 'h' => 40, 'square' => true, 'upscale' => true),
			'medium' => array('w' => 100, 'h' => 100, 'square' => true, 'upscale' => true),
			'large' => array('w' => 200, 'h' => 200, 'square' => false, 'upscale' => false),
			'master' => array('w' => 550, 'h' => 550, 'square' => false, 'upscale' => false),
		);
		elgg_set_config('icon_sizes', $icon_sizes);
	}
}

elgg_register_event_handler('boot', 'system', 'elgg_views_boot');
elgg_register_event_handler('init', 'system', 'elgg_views_handle_deprecated_views');<|MERGE_RESOLUTION|>--- conflicted
+++ resolved
@@ -948,14 +948,6 @@
 function elgg_view_entity_list($entities, $vars = array(), $offset = 0, $limit = 10, $full_view = true,
 $list_type_toggle = true, $pagination = true) {
 
-<<<<<<< HEAD
-	if (!$vars["limit"] && !$vars["offset"]) {
-		// no need for pagination if listing is unlimited
-		$vars["pagination"] = false;
-	}
-		
-=======
->>>>>>> 932abf2b
 	if (!is_int($offset)) {
 		$offset = (int)get_input('offset', 0);
 	}
