--- conflicted
+++ resolved
@@ -1600,30 +1600,6 @@
 }
 
 /**
-<<<<<<< HEAD
-=======
- * Auto-registers views from a location.
- *
- * @note Views in plugin/views/ are automatically registered for active plugins.
- * Plugin authors would only need to call this if optionally including
- * an entire views structure.
- *
- * @param string $view_base Optional The base of the view name without the view type.
- * @param string $folder    Required The folder to begin looking in
- * @param string $ignored   This argument is ignored
- * @param string $viewtype  The type of view we're looking at (default, rss, etc)
- *
- * @return bool returns false if folder can't be read
- * @since 1.7.0
- * @see elgg_set_view_location()
- * @internal
- */
-function autoregister_views($view_base, $folder, $ignored, $viewtype) {
-	return _elgg_services()->views->autoregisterViews($view_base, $folder, $viewtype);
-}
-
-/**
->>>>>>> 3e8953ff
  * Minifies simplecache CSS and JS views by handling the "simplecache:generate" hook
  *
  * @param string $hook    The name of the hook
