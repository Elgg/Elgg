<?php
/**
 * Elgg's view system.
 *
 * The view system is the primary templating engine in Elgg and renders
 * all output.  Views are short, parameterised PHP scripts for displaying
 * output that can be regsitered, overridden, or extended.  The view type
 * determines the output format and location of the files that renders the view.
 *
 * Elgg uses a two step process to render full output: first
 * content-specific elements are rendered, then the resulting
 * content is inserted into a layout and displayed.  This makes it
 * easy to maintain a consistent look on all pages.
 *
 * A view corresponds to a single file on the filesystem and the views
 * name is its directory structure.  A file in
 * <code>mod/plugins/views/default/myplugin/example.php</code>
 * is called by saying (with the default viewtype):
 * <code>echo elgg_view('myplugin/example');</code>
 *
 * View names that are registered later override those that are
 * registered earlier.  For plugins this corresponds directly
 * to their load order: views in plugins lower in the list override
 * those higher in the list.
 *
 * Plugin views belong in the views/ directory under an appropriate
 * viewtype.  Views are automatically registered.
 *
 * Views can be embedded-you can call a view from within a view.
 * Views can also be prepended or extended by any other view.
 *
 * Any view can extend any other view if registered with
 * {@link elgg_extend_view()}.
 *
 * Viewtypes are set by passing $_REQUEST['view'].  The viewtype
 * 'default' is a standard HTML view.  Types can be defined on the fly
 * and you can get the current viewtype with {@link elgg_get_viewtype()}.
 *
 * @note Internal: Plugin views are autoregistered before their init functions
 * are called, so the init order doesn't affect views.
 *
 * @note Internal: The file that determines the output of the view is the last
 * registered by {@link elgg_set_view_location()}.
 *
 * @package Elgg.Core
 * @subpackage Views
 */

use Elgg\Menu\Menu;
use Elgg\Menu\UnpreparedMenu;

/**
 * The viewtype override.
 *
 * @global string $CURRENT_SYSTEM_VIEWTYPE
 * @see elgg_set_viewtype()
 */
global $CURRENT_SYSTEM_VIEWTYPE;
$CURRENT_SYSTEM_VIEWTYPE = "";

/**
 * Manually set the viewtype.
 *
 * View types are detected automatically.  This function allows
 * you to force subsequent views to use a different viewtype.
 *
 * @tip Call elgg_set_viewtype() with no parameter to reset.
 *
 * @param string $viewtype The view type, e.g. 'rss', or 'default'.
 *
 * @return bool
 */
function elgg_set_viewtype($viewtype = "") {
	global $CURRENT_SYSTEM_VIEWTYPE;

	$CURRENT_SYSTEM_VIEWTYPE = $viewtype;

	return true;
}

/**
 * Return the current view type.
 *
 * Viewtypes are automatically detected and can be set with $_REQUEST['view']
 * or {@link elgg_set_viewtype()}.
 *
 * @note Internal: Viewtype is determined in this order:
 *  - $CURRENT_SYSTEM_VIEWTYPE Any overrides by {@link elgg_set_viewtype()}
 *  - $CONFIG->view  The default view as saved in the DB.
 *
 * @return string The view.
 * @see elgg_set_viewtype()
 */
function elgg_get_viewtype() {
	global $CURRENT_SYSTEM_VIEWTYPE;

	if (empty($CURRENT_SYSTEM_VIEWTYPE)) {
		$CURRENT_SYSTEM_VIEWTYPE = _elgg_get_initial_viewtype();
	}

	return $CURRENT_SYSTEM_VIEWTYPE;
}

/**
 * Get the initial viewtype
 *
 * @return string
 * @access private
 * @since 2.0.0
 */
function _elgg_get_initial_viewtype() {
	global $CONFIG;

	$viewtype = get_input('view', '', false);
	if (_elgg_is_valid_viewtype($viewtype)) {
		return $viewtype;
	}

	if (isset($CONFIG->view) && _elgg_is_valid_viewtype($CONFIG->view)) {
		return $CONFIG->view;
	}

	return 'default';
}

/**
 * Register a viewtype.
 *
 * @param string $viewtype The view type to register
 * @return bool
 */
function elgg_register_viewtype($viewtype) {
	if (!isset($GLOBALS['_ELGG']->view_types) || !is_array($GLOBALS['_ELGG']->view_types)) {
		$GLOBALS['_ELGG']->view_types = array();
	}

	if (!in_array($viewtype, $GLOBALS['_ELGG']->view_types)) {
		$GLOBALS['_ELGG']->view_types[] = $viewtype;
	}

	return true;
}

/**
 * Checks if $viewtype is registered.
 *
 * @param string $viewtype The viewtype name
 *
 * @return bool
 * @since 1.9.0
 */
function elgg_is_registered_viewtype($viewtype) {
	if (!isset($GLOBALS['_ELGG']->view_types) || !is_array($GLOBALS['_ELGG']->view_types)) {
		return false;
	}

	return in_array($viewtype, $GLOBALS['_ELGG']->view_types);
}


/**
 * Checks if $viewtype is a string suitable for use as a viewtype name
 *
 * @param string $viewtype Potential viewtype name. Alphanumeric chars plus _ allowed.
 *
 * @return bool
 * @access private
 * @since 1.9
 */
function _elgg_is_valid_viewtype($viewtype) {
	if (!is_string($viewtype) || $viewtype === '') {
		return false;
	}

	if (preg_match('/\W/', $viewtype)) {
		return false;
	}

	return true;
}

/**
 * Register a viewtype to fall back to a default view if a view isn't
 * found for that viewtype.
 *
 * @tip This is useful for alternate html viewtypes (such as for mobile devices).
 *
 * @param string $viewtype The viewtype to register
 *
 * @return void
 * @since 1.7.2
 */
function elgg_register_viewtype_fallback($viewtype) {
	_elgg_services()->views->registerViewtypeFallback($viewtype);
}

/**
 * Checks if a viewtype falls back to default.
 *
 * @param string $viewtype Viewtype
 *
 * @return boolean
 * @since 1.7.2
 */
function elgg_does_viewtype_fallback($viewtype) {
	return _elgg_services()->views->doesViewtypeFallback($viewtype);
}

/**
 * Register a view to be available for ajax calls
 *
 * @warning Only views that begin with 'js/' and 'css/' have their content
 * type set to 'text/javascript' and 'text/css'. Other views are served as
 * 'text/html'.
 *
 * @param string $view The view name
 * @return void
 * @since 1.8.3
 */
function elgg_register_ajax_view($view) {
	elgg_register_external_view($view, false);
}

/**
 * Unregister a view for ajax calls
 *
 * @param string $view The view name
 * @return void
 * @since 1.8.3
 */
function elgg_unregister_ajax_view($view) {
	elgg_unregister_external_view($view);
}

/**
 * Registers a view as being available externally (i.e. via URL).
 *
 * @param string  $view      The name of the view.
 * @param boolean $cacheable Whether this view can be cached.
 * @return void
 * @since 1.9.0
 */
function elgg_register_external_view($view, $cacheable = false) {
	if (!isset($GLOBALS['_ELGG']->allowed_ajax_views)) {
		$GLOBALS['_ELGG']->allowed_ajax_views = array();
	}

	$GLOBALS['_ELGG']->allowed_ajax_views[$view] = true;

	if ($cacheable) {
		_elgg_services()->views->registerCacheableView($view);
	}
}

/**
 * Unregister a view for ajax calls
 *
 * @param string $view The view name
 * @return void
 * @since 1.9.0
 */
function elgg_unregister_external_view($view) {
	if (isset($GLOBALS['_ELGG']->allowed_ajax_views[$view])) {
		unset($GLOBALS['_ELGG']->allowed_ajax_views[$view]);
	}
}

/**
 * Set an alternative base location for a view.
 *
 * Views are expected to be in plugin_name/views/.  This function can
 * be used to change that location.
 *
 * @note Internal: Core view locations are stored in $CONFIG->view_path.
 *
 * @tip This is useful to optionally register views in a plugin.
 *
 * @param string $view     The name of the view
 * @param string $location The full path to the view
 * @param string $viewtype The view type
 *
 * @return void
 */
function elgg_set_view_location($view, $location, $viewtype = '') {
	_elgg_services()->views->setViewDir($view, $location, $viewtype);
}

/**
 * Returns whether the specified view exists
 *
 * @note If $recurse is true, also checks if a view exists only as an extension.
 *
 * @param string $view     The view name
 * @param string $viewtype If set, forces the viewtype
 * @param bool   $recurse  If false, do not check extensions
 *
 * @return bool
 */
function elgg_view_exists($view, $viewtype = '', $recurse = true) {
	return _elgg_services()->views->viewExists($view, $viewtype, $recurse);
}

/**
 * List all views in a viewtype
 *
 * @param string $viewtype Viewtype
 *
 * @return string[]
 *
 * @since 2.0
 */
function elgg_list_views($viewtype = 'default') {
	return _elgg_services()->views->listViews($viewtype);
}

/**
 * Return a parsed view.
 *
 * Views are rendered by a template handler and returned as strings.
 *
 * Views are called with a special $vars variable set,
 * which includes any variables passed as the second parameter.
 *
 * The input of views can be intercepted by registering for the
 * view_vars, $view_name plugin hook.
<<<<<<< HEAD
 *
 * If the input contains the key "__view_output", the view will output this value as a string.
 * No extensions are used, and the "view" hook is not triggered).
=======
>>>>>>> b6764498
 *
 * The output of views can be intercepted by registering for the
 * view, $view_name plugin hook.
 *
 * @param string  $view     The name and location of the view to use
 * @param array   $vars     Variables to pass to the view.
<<<<<<< HEAD
 * @param boolean $ignore1  This argument is ignored and will be removed eventually
 * @param boolean $ignore2  This argument is ignored and will be removed eventually
=======
 * @param boolean $bypass   This argument is ignored and will be removed eventually
 * @param boolean $ignored  This argument is ignored and will be removed eventually
>>>>>>> b6764498
 * @param string  $viewtype If set, forces the viewtype for the elgg_view call to be
 *                          this value (default: standard detection)
 *
 * @return string The parsed view
 */
function elgg_view($view, $vars = array(), $ignore1 = false, $ignore2 = false, $viewtype = '') {
	return _elgg_services()->views->renderView($view, $vars, $ignore1, $viewtype);
}

/**
 * Display a view with a deprecation notice. No missing view NOTICE is logged
 *
 * @see elgg_view()
 *
 * @param string  $view       The name and location of the view to use
 * @param array   $vars       Variables to pass to the view
 * @param string  $suggestion Suggestion with the deprecation message
 * @param string  $version    Human-readable *release* version: 1.7, 1.8, ...
 *
 * @return string The parsed view
 * @access private
 */
function elgg_view_deprecated($view, array $vars, $suggestion, $version) {
	return _elgg_services()->views->renderDeprecatedView($view, $vars, $suggestion, $version);
}

/**
 * Extends a view with another view.
 *
 * The output of any view can be prepended or appended to any other view.
 *
 * The default action is to append a view.  If the priority is less than 500,
 * the output of the extended view will be appended to the original view.
 *
 * Views can be extended multiple times, and extensions are not checked for
 * uniqueness. Use {@link elgg_unextend_view()} to help manage duplicates.
 *
 * Priority can be specified and affects the order in which extensions
 * are appended or prepended.
 *
 * @see elgg_prepend_css_urls() If the extension is CSS, you may need to use this to fix relative URLs.
 *
 * @param string $view           The view to extend.
 * @param string $view_extension This view is added to $view
 * @param int    $priority       The priority, from 0 to 1000, to add at (lowest numbers displayed first)
 *
 * @return void
 * @since 1.7.0
 */
function elgg_extend_view($view, $view_extension, $priority = 501) {
	_elgg_services()->views->extendView($view, $view_extension, $priority);
}

/**
 * Unextends a view.
 *
 * @param string $view           The view that was extended.
 * @param string $view_extension This view that was added to $view
 *
 * @return bool
 * @since 1.7.2
 */
function elgg_unextend_view($view, $view_extension) {
	return _elgg_services()->views->unextendView($view, $view_extension);
}

/**
 * In CSS content, prepend a path to relative URLs.
 *
 * This is useful to process a CSS view being used as an extension.
 *
 * @param string $css  CSS
 * @param string $path Path to prepend. E.g. "foo/bar/" or "../"
 *
 * @return string
 * @since 2.2
 */
function elgg_prepend_css_urls($css, $path) {
	return Minify_CSS_UriRewriter::prepend($css, $path);
}

/**
 * Assembles and outputs a full page.
 *
 * A "page" in Elgg is determined by the current view type and
 * can be HTML for a browser, RSS for a feed reader, or
 * Javascript, PHP and a number of other formats.
 *
 * For HTML pages, use the 'head', 'page' plugin hook for setting meta elements
 * and links.
 *
 * @param string $title      Title
 * @param string $body       Body
 * @param string $page_shell Optional page shell to use. See page/shells view directory
 * @param array  $vars       Optional vars array to pass to the page
 *                           shell. Automatically adds title, body, head, and sysmessages
 *
 * @return string The contents of the page
 * @since  1.8
 */
function elgg_view_page($title, $body, $page_shell = 'default', $vars = array()) {
	$timer = _elgg_services()->timer;
	if (!$timer->hasEnded(['build page'])) {
		$timer->end(['build page']);
	}
	$timer->begin([__FUNCTION__]);

	$params = array();
	$params['identifier'] = _elgg_services()->request->getFirstUrlSegment();
	$params['segments'] = _elgg_services()->request->getUrlSegments();
	array_shift($params['segments']);
	$page_shell = elgg_trigger_plugin_hook('shell', 'page', $params, $page_shell);


	$system_messages = _elgg_services()->systemMessages;

	$messages = null;
	if ($system_messages->count()) {
		$messages = $system_messages->dumpRegister();

		if (isset($messages['error'])) {
			// always make sure error is the first type
			$errors = array(
				'error' => $messages['error']
			);

			unset($messages['error']);
			$messages = array_merge($errors, $messages);
		}
	}

	$vars['title'] = $title;
	$vars['body'] = $body;
	$vars['sysmessages'] = $messages;

	// head has keys 'title', 'metas', 'links'
	$head_params = _elgg_views_prepare_head($title);

	$vars['head'] = elgg_trigger_plugin_hook('head', 'page', $vars, $head_params);

	$vars = elgg_trigger_plugin_hook('output:before', 'page', null, $vars);

	$output = elgg_view("page/$page_shell", $vars);

	$vars['page_shell'] = $page_shell;

	// Allow plugins to modify the output
	$output = elgg_trigger_plugin_hook('output', 'page', $vars, $output);

	$timer->end([__FUNCTION__]);
	return $output;
}

/**
 * Render a resource view. Use this in your page handler to hand off page rendering to
 * a view in "resources/". If not found in the current viewtype, we try the "default" viewtype.
 *
 * @param string $name The view name without the leading "resources/"
 * @param array  $vars Arguments passed to the view
 *
 * @return string
 * @throws SecurityException
 */
function elgg_view_resource($name, array $vars = []) {
	$view = "resources/$name";

	if (elgg_view_exists($view)) {
		return _elgg_services()->views->renderView($view, $vars);
	}

	if (elgg_get_viewtype() !== 'default' && elgg_view_exists($view, 'default')) {
		return _elgg_services()->views->renderView($view, $vars, false, 'default');
	}

	_elgg_services()->logger->error("The view $view is missing.");

	if (elgg_get_viewtype() === 'default') {
		// only works for default viewtype
		forward('', '404');
	} else {
		register_error(elgg_echo('error:404:content'));
		forward('');
	}
}

/**
 * Prepare the variables for the html head
 *
 * @param string $title Page title for <head>
 * @return array
 * @access private
 */
function _elgg_views_prepare_head($title) {
	$params = array(
		'links' => array(),
		'metas' => array(),
	);

	if (empty($title)) {
		$params['title'] = elgg_get_config('sitename');
	} else {
		$params['title'] = $title . ' : ' . elgg_get_config('sitename');
	}

	$params['metas']['content-type'] = array(
		'http-equiv' => 'Content-Type',
		'content' => 'text/html; charset=utf-8',
	);

	$params['metas']['description'] = array(
		'name' => 'description',
		'content' => elgg_get_config('sitedescription')
	);

	// https://developer.chrome.com/multidevice/android/installtohomescreen
	$params['metas']['viewport'] = array(
		'name' => 'viewport',
		'content' => 'width=device-width',
	);
	$params['metas']['mobile-web-app-capable'] = array(
		'name' => 'mobile-web-app-capable',
		'content' => 'yes',
	);
	$params['metas']['apple-mobile-web-app-capable'] = array(
		'name' => 'apple-mobile-web-app-capable',
		'content' => 'yes',
	);
	
	// RSS feed link
	if (_elgg_has_rss_link()) {
		$url = current_page_url();
		if (substr_count($url,'?')) {
			$url .= "&view=rss";
		} else {
			$url .= "?view=rss";
		}
		$params['links']['rss'] = array(
			'rel' => 'alternative',
			'type' => 'application/rss+xml',
			'title' => 'RSS',
			'href' => elgg_format_url($url),
		);
	}
	
	return $params;
}


/**
 * Add favicon link tags to HTML head
 *
 * @param string $hook        "head"
 * @param string $type        "page"
 * @param array  $head_params Head params
 *                            <code>
 *                               [
 *                                  'title' => '',
 *                                  'metas' => [],
 *                                  'links' => [],
 *                               ]
 *                            </code>
 * @param array  $params      Hook params
 * @return array
 */
function _elgg_views_prepare_favicon_links($hook, $type, $head_params, $params) {

	$head_params['links']['apple-touch-icon'] = array(
		'rel' => 'apple-touch-icon',
		'href' => elgg_get_simplecache_url('favicon-128.png'),
	);

	// favicons
	$head_params['links']['icon-ico'] = array(
		'rel' => 'icon',
		'href' => elgg_get_simplecache_url('favicon.ico'),
	);
	$head_params['links']['icon-vector'] = array(
		'rel' => 'icon',
		'sizes' => '16x16 32x32 48x48 64x64 128x128',
		'type' => 'image/svg+xml',
		'href' => elgg_get_simplecache_url('favicon.svg'),
	);
	$head_params['links']['icon-16'] = array(
		'rel' => 'icon',
		'sizes' => '16x16',
		'type' => 'image/png',
		'href' => elgg_get_simplecache_url('favicon-16.png'),
	);
	$head_params['links']['icon-32'] = array(
		'rel' => 'icon',
		'sizes' => '32x32',
		'type' => 'image/png',
		'href' => elgg_get_simplecache_url('favicon-32.png'),
	);
	$head_params['links']['icon-64'] = array(
		'rel' => 'icon',
		'sizes' => '64x64',
		'type' => 'image/png',
		'href' => elgg_get_simplecache_url('favicon-64.png'),
	);
	$head_params['links']['icon-128'] = array(
		'rel' => 'icon',
		'sizes' => '128x128',
		'type' => 'image/png',
		'href' => elgg_get_simplecache_url('favicon-128.png'),
	);

<<<<<<< HEAD
	return $head_params;
=======
	// RSS feed link
	if (_elgg_has_rss_link()) {
		$url = current_page_url();
		if (substr_count($url,'?')) {
			$url .= "&view=rss";
		} else {
			$url .= "?view=rss";
		}
		$params['links']['rss'] = array(
			'rel' => 'alternative',
			'type' => 'application/rss+xml',
			'title' => 'RSS',
			'href' => elgg_format_url($url),
		);
	}
	
	return $params;
>>>>>>> b6764498
}

/**
 * Displays a layout with optional parameters.
 *
 * Layouts provide consistent organization of pages and other blocks of content.
 * There are a few default layouts in core:
 *  - admin                   A special layout for the admin area.
 *  - one_column              A single content column.
 *  - one_sidebar             A content column with sidebar.
 *  - two_sidebar             A content column with two sidebars.
 *  - widgets                 A widget canvas.
 *
 * The layout views take the form page/layouts/$layout_name
 * See the individual layouts for what options are supported. The three most
 * common layouts have these parameters:
 * one_column
 *     content => string
 * one_sidebar
 *     content => string
 *     sidebar => string (optional)
 * content
 *     content => string
 *     sidebar => string (optional)
 *     buttons => string (override the default add button)
 *     title   => string (override the default title)
 *     filter_context => string (selected content filter)
 *     See the content layout view for more parameters
 *
 * @param string $layout_name The name of the view in page/layouts/.
 * @param array  $vars        Associative array of parameters for the layout view
 *
 * @return string The layout
 */
function elgg_view_layout($layout_name, $vars = array()) {
	$timer = _elgg_services()->timer;
	if (!$timer->hasEnded(['build page'])) {
		$timer->end(['build page']);
	}
	$timer->begin([__FUNCTION__]);

	$params = array();
	$params['identifier'] = _elgg_services()->request->getFirstUrlSegment();
	$params['segments'] = _elgg_services()->request->getUrlSegments();
	array_shift($params['segments']);
	$layout_name = elgg_trigger_plugin_hook('layout', 'page', $params, $layout_name);

	$param_array = $vars;

	$param_array['layout'] = $layout_name;

	$params = elgg_trigger_plugin_hook('output:before', 'layout', null, $param_array);

	if (elgg_view_exists("page/layouts/$layout_name")) {
		$output = elgg_view("page/layouts/$layout_name", $params);
	} else {
		$output = elgg_view("page/layouts/default", $params);
	}

	$output = elgg_trigger_plugin_hook('output:after', 'layout', $params, $output);

	$timer->end([__FUNCTION__]);
	return $output;
}

/**
 * Render a menu
 *
 * @see elgg_register_menu_item() for documentation on adding menu items and
 * navigation.php for information on the different menus available.
 *
 * This function triggers a 'register', 'menu:<menu name>' plugin hook that enables
 * plugins to add menu items just before a menu is rendered. This is used by
 * dynamic menus (menus that change based on some input such as the user hover
 * menu). Using elgg_register_menu_item() in response to the hook can cause
 * incorrect links to show up. See the blog plugin's blog_owner_block_menu()
 * for an example of using this plugin hook.
 *
 * An additional hook is the 'prepare', 'menu:<menu name>' which enables plugins
 * to modify the structure of the menu (sort it, remove items, set variables on
 * the menu items).
 *
 * elgg_view_menu() uses views in navigation/menu
 *
 * @param string|Menu|UnpreparedMenu $menu Menu name (or object)
 * @param array                      $vars An associative array of display options for the menu.
 *
 *                          Options include:
 *                              sort_by => string or php callback
 *                                  string options: 'name', 'priority', 'title' (default),
 *                                  'register' (registration order) or a
 *                                  php callback (a compare function for usort)
 *                              handler: string the page handler to build action URLs
 *                              entity: \ElggEntity to use to build action URLs
 *                              class: string the class for the entire menu.
 *                              show_section_headers: bool show headers before menu sections.
 *
 * @return string
 * @since 1.8.0
 */
function elgg_view_menu($menu, array $vars = array()) {
	if (is_string($menu)) {
		$menu = _elgg_services()->menus->getMenu($menu, $vars);

<<<<<<< HEAD
	} elseif ($menu instanceof UnpreparedMenu) {
		$menu = _elgg_services()->menus->prepareMenu($menu);
=======
	$vars['name'] = $menu_name;

	$vars = elgg_trigger_plugin_hook('parameters', "menu:$menu_name", $vars, $vars);

	$sort_by = elgg_extract('sort_by', $vars, 'text');

	if (isset($CONFIG->menus[$menu_name])) {
		$menu = $CONFIG->menus[$menu_name];
	} else {
		$menu = array();
>>>>>>> b6764498
	}

	if (!$menu instanceof Menu) {
		throw new \InvalidArgumentException('$menu must be a menu name, a Menu, or UnpreparedMenu');
	}

	$name = $menu->getName();

	if (elgg_view_exists("navigation/menu/$name")) {
		return elgg_view("navigation/menu/$name", $menu->getParams());
	} else {
		return elgg_view("navigation/menu/default", $menu->getParams());
	}
}

/**
 * Render a menu item (usually as a link)
 *
 * @param \ElggMenuItem $item The menu item
 * @param array         $vars Options to pass to output/url if a link
 * @return string
 * @since 1.9.0
 */
function elgg_view_menu_item(\ElggMenuItem $item, array $vars = array()) {
	if (!isset($vars['class'])) {
		$vars['class'] = 'elgg-menu-content';
	}

	$vars = array_merge($item->getValues(), $vars);

	if ($item->getLinkClass()) {
		$vars['class'] .= ' ' . $item->getLinkClass();
	}

	if ($item->getHref() === false || $item->getHref() === null) {
		$text = $item->getText();

		// if contains elements, don't wrap
		if (preg_match('~<[a-z]~', $text)) {
			return $text;
		} else {
			return elgg_format_element('span', array('class' => 'elgg-non-link'), $text);
		}
	}

	if (!isset($vars['rel']) && !isset($vars['is_trusted'])) {
		$vars['is_trusted'] = true;
	}

	if ($item->getConfirmText()) {
		$vars['confirm'] = $item->getConfirmText();
	}

	return elgg_view('output/url', $vars);
}

/**
 * Returns a string of a rendered entity.
 *
 * Entity views are either determined by setting the view property on the entity
 * or by having a view named after the entity $type/$subtype.  Entities that have
 * neither a view property nor a defined $type/$subtype view will fall back to
 * using the $type/default view.
 *
 * The entity view is called with the following in $vars:
 *  - \ElggEntity 'entity' The entity being viewed
 *
 * @tip This function can automatically appends annotations to entities if in full
 * view and a handler is registered for the entity:annotate.  See https://github.com/Elgg/Elgg/issues/964 and
 * {@link elgg_view_entity_annotations()}.
 *
 * @param \ElggEntity $entity The entity to display
 * @param array       $vars   Array of variables to pass to the entity view.
 *      'full_view'        Whether to show a full or condensed view. (Default: true)
 *      'item_view'        Alternative view used to render this entity
 * @param boolean     $bypass Ignored and will be removed eventually
 * @param boolean     $debug  Complain if views are missing
 *
 * @return string HTML to display or false
 * @todo The annotation hook might be better as a generic plugin hook to append content.
 */
function elgg_view_entity(\ElggEntity $entity, array $vars = array(), $bypass = false, $debug = false) {

	// No point continuing if entity is null
	if (!$entity || !($entity instanceof \ElggEntity)) {
		return false;
	}

	elgg_register_rss_link();

	$defaults = array(
		'full_view' => true,
	);

	$vars = array_merge($defaults, $vars);

	$vars['entity'] = $entity;

	$entity_type = $entity->getType();
	$entity_subtype = $entity->getSubtype();
	if (empty($entity_subtype)) {
		$entity_subtype = 'default';
	}

	$entity_views = array(
		elgg_extract('item_view', $vars, ''),
		"$entity_type/$entity_subtype",
		"$entity_type/default",
	);

	$contents = '';
	foreach ($entity_views as $view) {
		if (elgg_view_exists($view)) {
			$contents = elgg_view($view, $vars, $bypass, $debug);
			break;
		}
	}

	// Marcus Povey 20090616 : Speculative and low impact approach for fixing #964
	if ($vars['full_view']) {
		$annotations = elgg_view_entity_annotations($entity, $vars['full_view']);

		if ($annotations) {
			$contents .= $annotations;
		}
	}
	return $contents;
}

/**
 * View the icon of an entity
 *
 * Entity views are determined by having a view named after the entity $type/$subtype.
 * Entities that do not have a defined icon/$type/$subtype view will fall back to using
 * the icon/$type/default view.
 *
 * @param \ElggEntity $entity The entity to display
 * @param string      $size   The size: tiny, small, medium, large
 * @param array       $vars   An array of variables to pass to the view. Some possible
 *                            variables are img_class and link_class. See the
 *                            specific icon view for more parameters.
 *
 * @return string HTML to display or false
 */
function elgg_view_entity_icon(\ElggEntity $entity, $size = 'medium', $vars = array()) {

	// No point continuing if entity is null
	if (!$entity || !($entity instanceof \ElggEntity)) {
		return false;
	}

	$vars['entity'] = $entity;
	$vars['size'] = $size;

	$entity_type = $entity->getType();

	$subtype = $entity->getSubtype();
	if (empty($subtype)) {
		$subtype = 'default';
	}

	$contents = '';
	if (elgg_view_exists("icon/$entity_type/$subtype")) {
		$contents = elgg_view("icon/$entity_type/$subtype", $vars);
	}
	if (empty($contents)) {
		$contents = elgg_view("icon/$entity_type/default", $vars);
	}
	if (empty($contents)) {
		$contents = elgg_view("icon/default", $vars);
	}

	return $contents;
}

/**
 * Returns a string of a rendered annotation.
 *
 * Annotation views are expected to be in annotation/$annotation_name.
 * If a view is not found for $annotation_name, the default annotation/default
 * will be used.
 *
 * @warning annotation/default is not currently defined in core.
 *
 * The annotation view is called with the following in $vars:
 *  - \ElggEntity 'annotation' The annotation being viewed.
 *
 * @param \ElggAnnotation $annotation The annotation to display
 * @param array           $vars       Variable array for view.
 *      'item_view'  Alternative view used to render an annotation
 * @param bool            $bypass     Ignored and will be removed eventually
 * @param bool            $debug      Complain if views are missing
 *
 * @return string/false Rendered annotation
 */
function elgg_view_annotation(\ElggAnnotation $annotation, array $vars = array(), $bypass = false, $debug = false) {
	elgg_register_rss_link();

	$defaults = array(
		'full_view' => true,
	);

	$vars = array_merge($defaults, $vars);
	$vars['annotation'] = $annotation;

	$name = $annotation->name;
	if (empty($name)) {
		return false;
	}

	$annotation_views = array(
		elgg_extract('item_view', $vars, ''),
		"annotation/$name",
		"annotation/default",
	);

	$contents = '';
	foreach ($annotation_views as $view) {
		if (elgg_view_exists($view)) {
			$contents = elgg_view($view, $vars, $bypass, $debug);
			break;
		}
	}

	return $contents;
}

/**
 * Returns a rendered list of entities with pagination. This function should be
 * called by wrapper functions.
 *
 * @see elgg_list_entities()
 * @see list_user_friends_objects()
 * @see elgg_list_entities_from_metadata()
 * @see elgg_list_entities_from_relationships()
 * @see elgg_list_entities_from_annotations()
 *
 * @param array $entities Array of entities
 * @param array $vars     Display variables
 *      'count'            The total number of entities across all pages
 *      'offset'           The current indexing offset
 *      'limit'            The number of entities to display per page (default from settings)
 *      'full_view'        Display the full view of the entities?
 *      'list_class'       CSS class applied to the list
 *      'item_class'       CSS class applied to the list items
 *      'item_view'        Alternative view to render list items
 *      'pagination'       Display pagination?
 *      'base_url'         Base URL of list (optional)
 *      'url_fragment'     URL fragment to add to links if not present in base_url (optional)
 *      'position'         Position of the pagination: before, after, or both
 *      'list_type'        List type: 'list' (default), 'gallery'
 *      'list_type_toggle' Display the list type toggle?
 *      'no_results'       Message to display if no results (string|Closure)
 *
 * @return string The rendered list of entities
 */
function elgg_view_entity_list($entities, array $vars = array()) {
	$offset = (int)get_input('offset', 0);

	// list type can be passed as request parameter
	$list_type = get_input('list_type', 'list');

	$defaults = array(
		'items' => $entities,
		'list_class' => 'elgg-list-entity',
		'full_view' => true,
		'pagination' => true,
		'list_type' => $list_type,
		'list_type_toggle' => false,
		'offset' => $offset,
		'limit' => null,
	);

	$vars = array_merge($defaults, $vars);

	if (!$vars["limit"] && !$vars["offset"]) {
		// no need for pagination if listing is unlimited
		$vars["pagination"] = false;
	}

	if ($vars['list_type'] != 'list') {
		return elgg_view('page/components/gallery', $vars);
	} else {
		return elgg_view('page/components/list', $vars);
	}
}

/**
 * Returns a rendered list of annotations, plus pagination. This function
 * should be called by wrapper functions.
 *
 * @param array $annotations Array of annotations
 * @param array $vars        Display variables
 *      'count'      The total number of annotations across all pages
 *      'offset'     The current indexing offset
 *      'limit'      The number of annotations to display per page
 *      'full_view'  Display the full view of the annotation?
 *      'list_class' CSS Class applied to the list
 *      'item_view'  Alternative view to render list items
 *      'offset_key' The url parameter key used for offset
 *      'no_results' Message to display if no results (string|Closure)
 *
 * @return string The list of annotations
 * @access private
 */
function elgg_view_annotation_list($annotations, array $vars = array()) {
	$defaults = array(
		'items' => $annotations,
		'offset' => null,
		'limit' => null,
		'list_class' => 'elgg-list-annotation elgg-annotation-list', // @todo remove elgg-annotation-list in Elgg 1.9
		'full_view' => true,
		'offset_key' => 'annoff',
	);

	$vars = array_merge($defaults, $vars);

	if (!$vars["limit"] && !$vars["offset"]) {
		// no need for pagination if listing is unlimited
		$vars["pagination"] = false;
	}

	return elgg_view('page/components/list', $vars);
}

/**
 * Display a plugin-specified rendered list of annotations for an entity.
 *
 * This displays the output of functions registered to the entity:annotation,
 * $entity_type plugin hook.
 *
 * This is called automatically by the framework from {@link elgg_view_entity()}
 *
 * @param \ElggEntity $entity    Entity
 * @param bool        $full_view Display full view?
 *
 * @return mixed string or false on failure
 * @todo Change the hook name.
 */
function elgg_view_entity_annotations(\ElggEntity $entity, $full_view = true) {
	if (!($entity instanceof \ElggEntity)) {
		return false;
	}

	$entity_type = $entity->getType();

	$annotations = elgg_trigger_plugin_hook('entity:annotate', $entity_type,
		array(
			'entity' => $entity,
			'full_view' => $full_view,
		)
	);

	return $annotations;
}

/**
 * Renders a title.
 *
 * This is a shortcut for {@elgg_view page/elements/title}.
 *
 * @param string $title The page title
 * @param array  $vars  View variables (was submenu be displayed? (deprecated))
 *
 * @return string The HTML (etc)
 */
function elgg_view_title($title, array $vars = array()) {
	$vars['title'] = $title;

	return elgg_view('page/elements/title', $vars);
}

/**
 * Displays a UNIX timestamp in a friendly way
 *
 * @see elgg_get_friendly_time()
 *
 * @param int $time A UNIX epoch timestamp
 *
 * @return string The friendly time HTML
 * @since 1.7.2
 */
function elgg_view_friendly_time($time) {
	return elgg_view('output/friendlytime', array('time' => $time));
}


/**
 * Returns rendered comments and a comment form for an entity.
 *
 * @tip Plugins can override the output by registering a handler
 * for the comments, $entity_type hook.  The handler is responsible
 * for formatting the comments and the add comment form.
 *
 * @param \ElggEntity $entity      The entity to view comments of
 * @param bool        $add_comment Include a form to add comments?
 * @param array       $vars        Variables to pass to comment view
 *
 * @return string|false Rendered comments or false on failure
 */
function elgg_view_comments($entity, $add_comment = true, array $vars = array()) {
	if (!($entity instanceof \ElggEntity)) {
		return false;
	}

	$vars['entity'] = $entity;
	$vars['show_add_form'] = $add_comment;
	$vars['class'] = elgg_extract('class', $vars, "{$entity->getSubtype()}-comments");

	$output = elgg_trigger_plugin_hook('comments', $entity->getType(), $vars, false);
	if ($output !== false) {
		return $output;
	} else {
		return elgg_view('page/elements/comments', $vars);
	}
}

/**
 * Wrapper function for the image block display pattern.
 *
 * Fixed width media on the side (image, icon, flash, etc.).
 * Descriptive content filling the rest of the column.
 *
 * This is a shortcut for {@elgg_view page/components/image_block}.
 *
 * @param string $image The icon and other information
 * @param string $body  Description content
 * @param array  $vars  Additional parameters for the view
 *
 * @return string
 * @since 1.8.0
 */
function elgg_view_image_block($image, $body, $vars = array()) {
	$vars['image'] = $image;
	$vars['body'] = $body;
	return elgg_view('page/components/image_block', $vars);
}

/**
 * Wrapper function for the module display pattern.
 *
 * Box with header, body, footer
 *
 * This is a shortcut for {@elgg_view page/components/module}.
 *
 * @param string $type  The type of module (main, info, popup, aside, etc.)
 * @param string $title A title to put in the header
 * @param string $body  Content of the module
 * @param array  $vars  Additional parameters for the module
 *
 * @return string
 * @since 1.8.0
 */
function elgg_view_module($type, $title, $body, array $vars = array()) {
	$vars['type'] = $type;
	$vars['title'] = $title;
	$vars['body'] = $body;
	return elgg_view('page/components/module', $vars);
}

/**
 * Renders a human-readable representation of a river item
 *
 * @param \ElggRiverItem $item A river item object
 * @param array          $vars An array of variables for the view
 *      'item_view'  Alternative view to render the item
 * @return string returns empty string if could not be rendered
 */
function elgg_view_river_item($item, array $vars = array()) {
	if (!($item instanceof \ElggRiverItem)) {
		return '';
	}
	// checking default viewtype since some viewtypes do not have unique views per item (rss)
	$view = $item->getView();
	if (!$view || !elgg_view_exists($view, 'default')) {
		return '';
	}

	$subject = $item->getSubjectEntity();
	$object = $item->getObjectEntity();
	if (!$subject || !$object) {
		// subject is disabled or subject/object deleted
		return '';
	}

	// @todo this needs to be cleaned up
	// Don't hide objects in closed groups that a user can see.
	// see https://github.com/elgg/elgg/issues/4789
	//	else {
	//		// hide based on object's container
	//		$visibility = \Elgg\GroupItemVisibility::factory($object->container_guid);
	//		if ($visibility->shouldHideItems) {
	//			return '';
	//		}
	//	}

	$vars['item'] = $item;

	$river_views = array(
		elgg_extract('item_view', $vars, ''),
		"river/item",
	);

	$contents = '';
	foreach ($river_views as $view) {
		if (elgg_view_exists($view)) {
			$contents = elgg_view($view, $vars);
			break;
		}
	}

	return $contents;
}

/**
 * Convenience function for generating a form from a view in a standard location.
 *
 * This function assumes that the body of the form is located at "forms/$action" and
 * sets the action by default to "action/$action".  Automatically wraps the forms/$action
 * view with a <form> tag and inserts the anti-csrf security tokens.
 *
 * @tip This automatically appends elgg-form-action-name to the form's class. It replaces any
 * slashes with dashes (blog/save becomes elgg-form-blog-save)
 *
 * @example
 * <code>echo elgg_view_form('login');</code>
 *
 * This would assume a "login" form body to be at "forms/login" and would set the action
 * of the form to "http://yoursite.com/action/login".
 *
 * If elgg_view('forms/login') is:
 * <input type="text" name="username" />
 * <input type="password" name="password" />
 *
 * Then elgg_view_form('login') generates:
 * <form action="http://yoursite.com/action/login" method="post">
 *     ...security tokens...
 *     <input type="text" name="username" />
 *     <input type="password" name="password" />
 * </form>
 *
 * @param string $action    The name of the action. An action name does not include
 *                          the leading "action/". For example, "login" is an action name.
 * @param array  $form_vars $vars environment passed to the "input/form" view
 * @param array  $body_vars $vars environment passed to the "forms/$action" view
 *
 * @return string The complete form
 */
function elgg_view_form($action, $form_vars = array(), $body_vars = array()) {
	global $CONFIG;

	$defaults = array(
		'action' => $CONFIG->wwwroot . "action/$action",
		'body' => elgg_view("forms/$action", $body_vars)
	);

	// append elgg-form class to any class options set
	$form_vars['class'] = (array) elgg_extract('class', $form_vars, []);
	$form_vars['class'][] = 'elgg-form-' . preg_replace('/[^a-z0-9]/i', '-', $action);
	
	$form_vars = array_merge($defaults, $form_vars);
	$form_vars['action_name'] = $action;

	return elgg_view('input/form', $form_vars);
}

/**
 * Renders a form field
 *
 * @param string $input_type Input type, used to generate an input view ("input/$input_type")
 * @param array  $vars       Fields and input vars.
 *                           Field vars contain both field and input params. 'label', 'help',
 *                           and 'field_class' params will not be passed on to the input view.
 *                           Others, including 'required' and 'id', will be available to the
 *                           input view. Both 'label' and 'help' params accept HTML, and
 *                           will be printed unescaped within their wrapper element.
 * @return string
 */
function elgg_view_input($input_type, array $vars = array()) {

<<<<<<< HEAD
	static $id_num;

=======
>>>>>>> b6764498
	if (!elgg_view_exists("input/$input_type")) {
		return '';
	}

	if ($input_type == 'hidden') {
		return elgg_view("input/$input_type", $vars);
	}

	$id = elgg_extract('id', $vars);
	if (!$id) {
<<<<<<< HEAD
		$id_num++;
		$id = "elgg-field-$id_num";
=======
		$id = "elgg-field-" . base_convert(mt_rand(), 10, 36);
>>>>>>> b6764498
		$vars['id'] = $id;
	}

	$vars['input_type'] = $input_type;

	$label = elgg_view('elements/forms/label', $vars);
<<<<<<< HEAD
	if ($input_type == 'checkbox') {
		$vars['label'] = $label;
		$vars['label_tag'] = 'div';
		$label = false;
	} else {
		unset($vars['label']);
	}
=======
	unset($vars['label']);
>>>>>>> b6764498

	$help = elgg_view('elements/forms/help', $vars);
	unset($vars['help']);

	$required = elgg_extract('required', $vars);

	$field_class = (array) elgg_extract('field_class', $vars, array());
	unset($vars['field_class']);

	$input = elgg_view("elements/forms/input", $vars);

	return elgg_view('elements/forms/field', array(
		'label' => $label,
		'help' => $help,
		'required' => $required,
		'id' => $id,
		'input' => $input,
		'class' => $field_class,
		'input_type' => $input_type,
	));
}

/**
 * Create a tagcloud for viewing
 *
 * @see elgg_get_tags
 *
 * @param array $options Any elgg_get_tags() options except:
 *
 * 	type => must be single entity type
 *
 * 	subtype => must be single entity subtype
 *
 * @return string
 * @since 1.7.1
 */
function elgg_view_tagcloud(array $options = array()) {

	$type = $subtype = '';
	if (isset($options['type'])) {
		$type = $options['type'];
	}
	if (isset($options['subtype'])) {
		$subtype = $options['subtype'];
	}

	$tag_data = elgg_get_tags($options);
	return elgg_view("output/tagcloud", array(
		'value' => $tag_data,
		'type' => $type,
		'subtype' => $subtype,
	));
}

/**
 * View an item in a list
 *
 * @param \ElggEntity|\ElggAnnotation $item
 * @param array  $vars Additional parameters for the rendering
 *      'item_view' Alternative view used to render list items
 * @return string
 * @since 1.8.0
 * @access private
 */
function elgg_view_list_item($item, array $vars = array()) {

	if ($item instanceof \ElggEntity) {
		return elgg_view_entity($item, $vars);
	} else if ($item instanceof \ElggAnnotation) {
		return elgg_view_annotation($item, $vars);
	} else if ($item instanceof \ElggRiverItem) {
		return elgg_view_river_item($item, $vars);
	}

	return '';
}

/**
 * View one of the icons
 *
 * Shorthand for <span class="elgg-icon elgg-icon-$name"></span>
 *
 * @param string $name The specific icon to display
 * @param mixed  $vars The additional classname as a string ('float', 'float-alt' or a custom class)
 *                     or an array of variables (array('class' => 'float')) to pass to the icon view.
 *
 * @return string The html for displaying an icon
 * @throws InvalidArgumentException
 */
function elgg_view_icon($name, $vars = array()) {
	if (empty($vars)) {
		$vars = array();
	}

	if ($vars === true) {
		elgg_deprecated_notice("Using a boolean to float the icon is deprecated. Use the class float.", 1.9);
		$vars = array('class' => 'float');
	}

	if (is_string($vars)) {
		$vars = array('class' => $vars);
	}

	if (!is_array($vars)) {
		throw new \InvalidArgumentException('$vars needs to be a string or an array');
	}

	if (!array_key_exists('class', $vars)) {
		$vars['class'] = array();
	}

	if (!is_array($vars['class'])) {
		$vars['class'] = array($vars['class']);
	}

	$vars['class'][] = "elgg-icon-$name";

	return elgg_view("output/icon", $vars);
}

/**
 * Include the RSS icon link and link element in the head
 *
 * @return void
 */
function elgg_register_rss_link() {
	_elgg_services()->config->set('_elgg_autofeed', true);
}

/**
 * Remove the RSS icon link and link element from the head
 *
 * @return void
 */
function elgg_unregister_rss_link() {
	_elgg_services()->config->set('_elgg_autofeed', false);
}

/**
 * Should the RSS view of this URL be linked to?
 *
 * @return bool
 * @access private
 */
function _elgg_has_rss_link() {
	if (isset($GLOBALS['autofeed']) && is_bool($GLOBALS['autofeed'])) {
		elgg_deprecated_notice('Do not set the global $autofeed. Use elgg_register_rss_link()', '2.1');
		return $GLOBALS['autofeed'];
	}
	return (bool)_elgg_services()->config->getVolatile('_elgg_autofeed');
}

/**
 * Displays a user's access collections, using the core/friends/collections view
 *
 * @param int $owner_guid The GUID of the owning user
 *
 * @return string A formatted rendition of the collections
 * @todo Move to the friends/collection.php page.
 * @access private
 */
function elgg_view_access_collections($owner_guid) {
	if ($collections = get_user_access_collections($owner_guid)) {
		$user = get_user($owner_guid);
		if ($user) {
			$entities = $user->getFriends(array('limit' => 0));
		} else {
			$entities = array();
		}

		foreach ($collections as $key => $collection) {
			$collections[$key]->members = get_members_of_access_collection($collection->id, true);
			$collections[$key]->entities = $entities;
		}
	}

	return elgg_view('core/friends/collections', array('collections' => $collections));
}

/**
 * Auto-registers views from a location.
 *
 * @note Views in plugin/views/ are automatically registered for active plugins.
 * Plugin authors would only need to call this if optionally including
 * an entire views structure.
 *
 * @param string $view_base Optional The base of the view name without the view type.
 * @param string $folder    Required The folder to begin looking in
 * @param string $ignored   This argument is ignored
 * @param string $viewtype  The type of view we're looking at (default, rss, etc)
 *
 * @return bool returns false if folder can't be read
 * @since 1.7.0
 * @see elgg_set_view_location()
 * @access private
 */
function autoregister_views($view_base, $folder, $ignored, $viewtype) {
	return _elgg_services()->views->autoregisterViews($view_base, $folder, $viewtype);
}

/**
 * Minifies simplecache CSS and JS views by handling the "simplecache:generate" hook
 *
 * @param string $hook    The name of the hook
 * @param string $type    View type (css, js, or unknown)
 * @param string $content Content of the view
 * @param array  $params  Array of parameters
 *
 * @return string|null View content minified (if css/js type)
 * @access private
 */
function _elgg_views_minify($hook, $type, $content, $params) {
	if (preg_match('~[\.-]min\.~', $params['view'])) {
		// bypass minification
		return;
	}

	if ($type == 'js') {
		if (elgg_get_config('simplecache_minify_js')) {
			return JSMin::minify($content);
		}
	} elseif ($type == 'css') {
		if (elgg_get_config('simplecache_minify_css')) {
			$cssmin = new CSSmin();
			return $cssmin->run($content);
		}
	}
}


/**
 * Inserts module names into anonymous modules by handling the "simplecache:generate" hook.
 *
 * @param string $hook    The name of the hook
 * @param string $type    View type (css, js, or unknown)
 * @param string $content Content of the view
 * @param array  $params  Array of parameters
 *
 * @return string|null View content minified (if css/js type)
 * @access private
 */
function _elgg_views_amd($hook, $type, $content, $params) {
	$filter = new \Elgg\Amd\ViewFilter();
	return $filter->filter($params['view'], $content);
}

/**
 * Add the RSS link to the extras when if needed
 *
 * @return void
 * @access private
 */
function elgg_views_add_rss_link() {
	if (_elgg_has_rss_link()) {
		$url = current_page_url();
		if (substr_count($url, '?')) {
			$url .= "&view=rss";
		} else {
			$url .= "?view=rss";
		}

		$url = elgg_format_url($url);
		elgg_register_menu_item('extras', array(
			'name' => 'rss',
			'text' => elgg_view_icon('rss'),
			'href' => $url,
			'title' => elgg_echo('feed:rss'),
		));
	}
}

/**
 * Sends X-Frame-Options header on page requests
 *
 * @access private
 */
function _elgg_views_send_header_x_frame_options() {
	header('X-Frame-Options: SAMEORIGIN');
}

/**
 * Is there a chance a plugin is altering this view?
<<<<<<< HEAD
 *
 * @note Must be called after the [init, system] event, ideally as late as possible.
 *
 * @note Always returns true if the view's location is set in /engine/views.php. Elgg does not keep
 *       track of the defaults for those locations.
 *
 * <code>
 * // check a view in core
 * if (_elgg_view_may_be_altered('foo/bar', 'foo/bar.php')) {
 *     // use the view for BC
 * }
 *
 * // check a view in a bundled plugin
 * $dir = __DIR__ . "/views/" . elgg_get_viewtype();
 * if (_elgg_view_may_be_altered('foo.css', "$dir/foo.css.php")) {
 *     // use the view for BC
 * }
 * </code>
 *
 * @param string $view     View name. E.g. "elgg/init.js"
 * @param string $path     Absolute file path, or path relative to the viewtype directory. E.g. "elgg/init.js.php"
=======
 *
 * @note Must be called after the [init, system] event, ideally as late as possible.
 *
 * @note Always returns true if the view's location is set in /engine/views.php. Elgg does not keep
 *       track of the defaults for those locations.
 *
 * @param string $view               View name. E.g. "elgg/init.js"
 * @param string $path_from_viewtype File path relative to the viewtype directory. E.g. "elgg/init.js.php"
 * @param string $viewtype           View type
>>>>>>> b6764498
 *
 * @return bool
 * @access private
 */
<<<<<<< HEAD
function _elgg_view_may_be_altered($view, $path) {
	$views = _elgg_services()->views;

	if ($views->viewIsExtended($view) || $views->viewHasHookHandlers($view)) {
		return true;
	}

	$viewtype = elgg_get_viewtype();

	// check location
	if (0 === strpos($path, '/') || preg_match('~^([A-Za-z]\:)?\\\\~', $path)) {
		// absolute path
		$expected_path = $path;
	} else {
		// relative path
		$root = dirname(dirname(__DIR__));
		$expected_path = "$root/views/$viewtype/" . ltrim($path, '/\\');
	}

	$view_path = $views->findViewFile($view, $viewtype);
	
	return realpath($view_path) !== realpath($expected_path);
=======
function _elgg_view_may_be_altered($view, $path_from_viewtype, $viewtype = '') {
	if (!$viewtype) {
		$viewtype = elgg_get_viewtype();
	}

	$views = _elgg_services()->views;

	if (count($views->getViewList($view)) > 1) {
		// view was extended
		return true;
	}

	$hooks = _elgg_services()->hooks;

	if ($hooks->hasHandler('view', $view) || $hooks->hasHandler('view_vars', $view)) {
		// altered via hook
		return true;
	}

	// check location
	$root = dirname(dirname(__DIR__));
	$expected_path = "$root/views/$viewtype/" . ltrim($path_from_viewtype, '/\\');

	$view_path = $views->findViewFile($view, $viewtype);

	if (DIRECTORY_SEPARATOR === '\\') {
		$expected_path = strtr($expected_path, "/", "\\");
		$view_path = strtr($view_path, "/", "\\");
	}

	return ($expected_path !== $view_path);
>>>>>>> b6764498
}

/**
 * Initialize viewtypes on system boot event
 * This ensures simplecache is cleared during upgrades. See #2252
 *
 * @return void
 * @access private
 * @elgg_event_handler boot system
 */
function elgg_views_boot() {
	global $CONFIG;

	if (!elgg_get_config('system_cache_loaded')) {
		// Core view files in /views
		_elgg_services()->views->registerPluginViews(realpath(__DIR__ . '/../../'));

		// Core view definitions in /engine/views.php
		$file = dirname(__DIR__) . '/views.php';
		if (is_file($file)) {
			$spec = (include $file);
			if (is_array($spec)) {
				_elgg_services()->views->mergeViewsSpec($spec);
			}
		}
	}

	// on every page

	// jQuery and UI must come before require. See #9024
	elgg_register_js('jquery', elgg_get_simplecache_url('jquery.js'), 'head');
	elgg_load_js('jquery');

	elgg_register_js('jquery-ui', elgg_get_simplecache_url('jquery-ui.js'), 'head');
	elgg_load_js('jquery-ui');

	elgg_register_js('elgg.require_config', elgg_get_simplecache_url('elgg/require_config.js'), 'head');
	elgg_load_js('elgg.require_config');

	elgg_register_js('require', elgg_get_simplecache_url('require.js'), 'head');
	elgg_load_js('require');

	elgg_register_js('elgg', elgg_get_simplecache_url('elgg.js'), 'head');
	elgg_load_js('elgg');
	
	elgg_register_css('font-awesome', elgg_get_simplecache_url('font-awesome/css/font-awesome.css'));
	elgg_load_css('font-awesome');

	elgg_register_css('elgg', elgg_get_simplecache_url('elgg.css'));
	elgg_load_css('elgg');

	elgg_register_simplecache_view('elgg/init.js');
<<<<<<< HEAD

	elgg_register_css('lightbox', elgg_get_simplecache_url('lightbox/elgg-colorbox-theme/colorbox.css'));
	elgg_load_css('lightbox');

	// provide warning to use elgg/lightbox AMD
	elgg_register_js('lightbox', elgg_get_simplecache_url('lightbox.js'));

=======
	elgg_require_js('elgg/init');
	elgg_require_js('elgg/ready');

	// optional stuff
	elgg_register_js('lightbox', elgg_get_simplecache_url('lightbox.js'));
	elgg_register_css('lightbox', elgg_get_simplecache_url('lightbox/elgg-colorbox-theme/colorbox.css'));

>>>>>>> b6764498
	// just provides warning to use elgg/autocomplete AMD
	elgg_register_js('elgg.autocomplete', elgg_normalize_url('js/lib/ui.autocomplete.js'));

	elgg_define_js('jquery.ui.autocomplete.html', [
		'deps' => ['jquery-ui'],
	]);

	elgg_register_js('elgg.friendspicker', elgg_get_simplecache_url('elgg/ui.friends_picker.js'));
	elgg_register_js('elgg.avatar_cropper', elgg_get_simplecache_url('elgg/ui.avatar_cropper.js'));
<<<<<<< HEAD

	// @deprecated 2.2
=======
>>>>>>> b6764498
	elgg_register_js('elgg.ui.river', elgg_get_simplecache_url('elgg/ui.river.js'));

	elgg_register_js('jquery.imgareaselect', elgg_get_simplecache_url('jquery.imgareaselect.js'));
	elgg_register_css('jquery.imgareaselect', elgg_get_simplecache_url('jquery.imgareaselect.css'));

	elgg_register_ajax_view('languages.js');

	elgg_register_plugin_hook_handler('simplecache:generate', 'js', '_elgg_views_amd');
	elgg_register_plugin_hook_handler('simplecache:generate', 'css', '_elgg_views_minify');
	elgg_register_plugin_hook_handler('simplecache:generate', 'js', '_elgg_views_minify');

	elgg_register_plugin_hook_handler('output:before', 'layout', 'elgg_views_add_rss_link');
	elgg_register_plugin_hook_handler('output:before', 'page', '_elgg_views_send_header_x_frame_options');

<<<<<<< HEAD
	// registered with high priority for BC
	// prior to 2.2 registration used to take place in _elgg_views_prepare_head() before the hook was triggered
	elgg_register_plugin_hook_handler('head', 'page', '_elgg_views_prepare_favicon_links', 1);
	
=======
>>>>>>> b6764498
	// @todo the cache is loaded in load_plugins() but we need to know viewtypes earlier
	$view_path = $GLOBALS['_ELGG']->view_path;
	$viewtype_dirs = scandir($view_path);
	foreach ($viewtype_dirs as $viewtype) {
		if (_elgg_is_valid_viewtype($viewtype) && is_dir($view_path . $viewtype)) {
			elgg_register_viewtype($viewtype);
		}
	}

	// set default icon sizes - can be overridden in settings.php or with plugin
	if (!isset($CONFIG->icon_sizes)) {
		$icon_sizes = array(
			'topbar' => array('w' => 16, 'h' => 16, 'square' => true, 'upscale' => true),
			'tiny' => array('w' => 25, 'h' => 25, 'square' => true, 'upscale' => true),
			'small' => array('w' => 40, 'h' => 40, 'square' => true, 'upscale' => true),
			'medium' => array('w' => 100, 'h' => 100, 'square' => true, 'upscale' => true),
			'large' => array('w' => 200, 'h' => 200, 'square' => false, 'upscale' => false),
			'master' => array('w' => 550, 'h' => 550, 'square' => false, 'upscale' => false),
		);
		elgg_set_config('icon_sizes', $icon_sizes);
	}
}

/**
 * Handle triggering the pagesetup event at the right time
 *
 * Trigger the system "pagesetup" event just before the 1st view rendering, or the 2nd if the 1st
 * view starts with "resources/".
 *
 * We delay the pagesetup event if the first view is a resource view in order to allow plugins to
 * move all page-specific logic like context setting into a resource view with more confidence
 * that that state will be available in their pagesetup event handlers. See the commit message for
 * more BG info.
 *
 * @param string $hook   "view_vars"
 * @param string $view   View name
 * @param array  $value  View arguments
 * @param array  $params Hook params
 * @return void
 */
function _elgg_manage_pagesetup($hook, $view, $value, $params) {
	global $CONFIG;

	static $allow_delay_pagesetup = true;

	if (isset($GLOBALS['_ELGG']->pagesetupdone) || empty($CONFIG->boot_complete)) {
		return;
	}

	// only first rendering gets an opportunity to delay
	$allow_delay = $allow_delay_pagesetup;
	$allow_delay_pagesetup = false;

	if ($allow_delay && (0 === strpos($view, 'resources/'))) {
		return;
	}

	$GLOBALS['_ELGG']->pagesetupdone = true;

	// don't call this anymore
	_elgg_services()->hooks->unregisterHandler('view_vars', 'all', '_elgg_manage_pagesetup');

	_elgg_services()->events->trigger('pagesetup', 'system');
}

/**
 * Get the site data to be merged into "elgg" in elgg.js.
 *
 * Unlike _elgg_get_js_page_data(), the keys returned are literal expressions.
 *
 * @return array
 * @access private
 */
function _elgg_get_js_site_data() {
	$language = elgg_get_config('language');
	if (!$language) {
		$language = 'en';
	}

	return [
		'elgg.data' => (object)elgg_trigger_plugin_hook('elgg.data', 'site', null, []),
		'elgg.version' => elgg_get_version(),
		'elgg.release' => elgg_get_version(true),
		'elgg.config.wwwroot' => elgg_get_site_url(),

		// refresh token 3 times during its lifetime (in microseconds 1000 * 1/3)
		'elgg.security.interval' => (int)_elgg_services()->actions->getActionTokenTimeout() * 333,
		'elgg.config.language' => $language,
	];
}

/**
 * Get the initial contents of "elgg" client side. Will be extended by elgg.js.
 *
 * @return array
 * @access private
 */
function _elgg_get_js_page_data() {
	$data = elgg_trigger_plugin_hook('elgg.data', 'page', null, []);
	if (!is_array($data)) {
		elgg_log('"elgg.data" plugin hook handlers must return an array. Returned ' . gettype($data) . '.', 'ERROR');
		$data = [];
	}

	$elgg = array(
		'config' => array(
			'lastcache' => (int) elgg_get_config('lastcache'),
			'viewtype' => elgg_get_viewtype(),
			'simplecache_enabled' => (int) elgg_is_simplecache_enabled(),
		),
		'security' => array(
			'token' => array(
				'__elgg_ts' => $ts = time(),
				'__elgg_token' => generate_action_token($ts),
			),
		),
		'session' => array(
			'user' => null,
			'token' => _elgg_services()->session->get('__elgg_session'),
		),
		'_data' => (object) $data,
	);

	if (elgg_get_config('elgg_load_sync_code')) {
		$elgg['config']['load_sync_code'] = true;
	}

	$page_owner = elgg_get_page_owner_entity();
	if ($page_owner instanceof ElggEntity) {
		$elgg['page_owner'] = $page_owner->toObject();
	}

	$user = elgg_get_logged_in_user_entity();
	if ($user instanceof ElggUser) {
		$user_object = $user->toObject();
		$user_object->admin = $user->isAdmin();
		$elgg['session']['user'] = $user_object;
	}

	return $elgg;
}

return function(\Elgg\EventsService $events, \Elgg\HooksRegistrationService $hooks) {
	$events->registerHandler('boot', 'system', 'elgg_views_boot');
<<<<<<< HEAD
	$hooks->registerHandler('view_vars', 'all', '_elgg_manage_pagesetup', 1000);
=======
>>>>>>> b6764498
};<|MERGE_RESOLUTION|>--- conflicted
+++ resolved
@@ -323,25 +323,17 @@
  *
  * The input of views can be intercepted by registering for the
  * view_vars, $view_name plugin hook.
-<<<<<<< HEAD
  *
  * If the input contains the key "__view_output", the view will output this value as a string.
  * No extensions are used, and the "view" hook is not triggered).
-=======
->>>>>>> b6764498
  *
  * The output of views can be intercepted by registering for the
  * view, $view_name plugin hook.
  *
  * @param string  $view     The name and location of the view to use
  * @param array   $vars     Variables to pass to the view.
-<<<<<<< HEAD
  * @param boolean $ignore1  This argument is ignored and will be removed eventually
  * @param boolean $ignore2  This argument is ignored and will be removed eventually
-=======
- * @param boolean $bypass   This argument is ignored and will be removed eventually
- * @param boolean $ignored  This argument is ignored and will be removed eventually
->>>>>>> b6764498
  * @param string  $viewtype If set, forces the viewtype for the elgg_view call to be
  *                          this value (default: standard detection)
  *
@@ -649,27 +641,7 @@
 		'href' => elgg_get_simplecache_url('favicon-128.png'),
 	);
 
-<<<<<<< HEAD
 	return $head_params;
-=======
-	// RSS feed link
-	if (_elgg_has_rss_link()) {
-		$url = current_page_url();
-		if (substr_count($url,'?')) {
-			$url .= "&view=rss";
-		} else {
-			$url .= "?view=rss";
-		}
-		$params['links']['rss'] = array(
-			'rel' => 'alternative',
-			'type' => 'application/rss+xml',
-			'title' => 'RSS',
-			'href' => elgg_format_url($url),
-		);
-	}
-	
-	return $params;
->>>>>>> b6764498
 }
 
 /**
@@ -774,21 +746,8 @@
 	if (is_string($menu)) {
 		$menu = _elgg_services()->menus->getMenu($menu, $vars);
 
-<<<<<<< HEAD
 	} elseif ($menu instanceof UnpreparedMenu) {
 		$menu = _elgg_services()->menus->prepareMenu($menu);
-=======
-	$vars['name'] = $menu_name;
-
-	$vars = elgg_trigger_plugin_hook('parameters', "menu:$menu_name", $vars, $vars);
-
-	$sort_by = elgg_extract('sort_by', $vars, 'text');
-
-	if (isset($CONFIG->menus[$menu_name])) {
-		$menu = $CONFIG->menus[$menu_name];
-	} else {
-		$menu = array();
->>>>>>> b6764498
 	}
 
 	if (!$menu instanceof Menu) {
@@ -1369,11 +1328,6 @@
  */
 function elgg_view_input($input_type, array $vars = array()) {
 
-<<<<<<< HEAD
-	static $id_num;
-
-=======
->>>>>>> b6764498
 	if (!elgg_view_exists("input/$input_type")) {
 		return '';
 	}
@@ -1384,19 +1338,13 @@
 
 	$id = elgg_extract('id', $vars);
 	if (!$id) {
-<<<<<<< HEAD
-		$id_num++;
-		$id = "elgg-field-$id_num";
-=======
 		$id = "elgg-field-" . base_convert(mt_rand(), 10, 36);
->>>>>>> b6764498
 		$vars['id'] = $id;
 	}
 
 	$vars['input_type'] = $input_type;
 
 	$label = elgg_view('elements/forms/label', $vars);
-<<<<<<< HEAD
 	if ($input_type == 'checkbox') {
 		$vars['label'] = $label;
 		$vars['label_tag'] = 'div';
@@ -1404,9 +1352,6 @@
 	} else {
 		unset($vars['label']);
 	}
-=======
-	unset($vars['label']);
->>>>>>> b6764498
 
 	$help = elgg_view('elements/forms/help', $vars);
 	unset($vars['help']);
@@ -1689,7 +1634,6 @@
 
 /**
  * Is there a chance a plugin is altering this view?
-<<<<<<< HEAD
  *
  * @note Must be called after the [init, system] event, ideally as late as possible.
  *
@@ -1711,22 +1655,10 @@
  *
  * @param string $view     View name. E.g. "elgg/init.js"
  * @param string $path     Absolute file path, or path relative to the viewtype directory. E.g. "elgg/init.js.php"
-=======
- *
- * @note Must be called after the [init, system] event, ideally as late as possible.
- *
- * @note Always returns true if the view's location is set in /engine/views.php. Elgg does not keep
- *       track of the defaults for those locations.
- *
- * @param string $view               View name. E.g. "elgg/init.js"
- * @param string $path_from_viewtype File path relative to the viewtype directory. E.g. "elgg/init.js.php"
- * @param string $viewtype           View type
->>>>>>> b6764498
  *
  * @return bool
  * @access private
  */
-<<<<<<< HEAD
 function _elgg_view_may_be_altered($view, $path) {
 	$views = _elgg_services()->views;
 
@@ -1749,39 +1681,6 @@
 	$view_path = $views->findViewFile($view, $viewtype);
 	
 	return realpath($view_path) !== realpath($expected_path);
-=======
-function _elgg_view_may_be_altered($view, $path_from_viewtype, $viewtype = '') {
-	if (!$viewtype) {
-		$viewtype = elgg_get_viewtype();
-	}
-
-	$views = _elgg_services()->views;
-
-	if (count($views->getViewList($view)) > 1) {
-		// view was extended
-		return true;
-	}
-
-	$hooks = _elgg_services()->hooks;
-
-	if ($hooks->hasHandler('view', $view) || $hooks->hasHandler('view_vars', $view)) {
-		// altered via hook
-		return true;
-	}
-
-	// check location
-	$root = dirname(dirname(__DIR__));
-	$expected_path = "$root/views/$viewtype/" . ltrim($path_from_viewtype, '/\\');
-
-	$view_path = $views->findViewFile($view, $viewtype);
-
-	if (DIRECTORY_SEPARATOR === '\\') {
-		$expected_path = strtr($expected_path, "/", "\\");
-		$view_path = strtr($view_path, "/", "\\");
-	}
-
-	return ($expected_path !== $view_path);
->>>>>>> b6764498
 }
 
 /**
@@ -1834,7 +1733,6 @@
 	elgg_load_css('elgg');
 
 	elgg_register_simplecache_view('elgg/init.js');
-<<<<<<< HEAD
 
 	elgg_register_css('lightbox', elgg_get_simplecache_url('lightbox/elgg-colorbox-theme/colorbox.css'));
 	elgg_load_css('lightbox');
@@ -1842,15 +1740,6 @@
 	// provide warning to use elgg/lightbox AMD
 	elgg_register_js('lightbox', elgg_get_simplecache_url('lightbox.js'));
 
-=======
-	elgg_require_js('elgg/init');
-	elgg_require_js('elgg/ready');
-
-	// optional stuff
-	elgg_register_js('lightbox', elgg_get_simplecache_url('lightbox.js'));
-	elgg_register_css('lightbox', elgg_get_simplecache_url('lightbox/elgg-colorbox-theme/colorbox.css'));
-
->>>>>>> b6764498
 	// just provides warning to use elgg/autocomplete AMD
 	elgg_register_js('elgg.autocomplete', elgg_normalize_url('js/lib/ui.autocomplete.js'));
 
@@ -1860,11 +1749,8 @@
 
 	elgg_register_js('elgg.friendspicker', elgg_get_simplecache_url('elgg/ui.friends_picker.js'));
 	elgg_register_js('elgg.avatar_cropper', elgg_get_simplecache_url('elgg/ui.avatar_cropper.js'));
-<<<<<<< HEAD
 
 	// @deprecated 2.2
-=======
->>>>>>> b6764498
 	elgg_register_js('elgg.ui.river', elgg_get_simplecache_url('elgg/ui.river.js'));
 
 	elgg_register_js('jquery.imgareaselect', elgg_get_simplecache_url('jquery.imgareaselect.js'));
@@ -1879,13 +1765,10 @@
 	elgg_register_plugin_hook_handler('output:before', 'layout', 'elgg_views_add_rss_link');
 	elgg_register_plugin_hook_handler('output:before', 'page', '_elgg_views_send_header_x_frame_options');
 
-<<<<<<< HEAD
 	// registered with high priority for BC
 	// prior to 2.2 registration used to take place in _elgg_views_prepare_head() before the hook was triggered
 	elgg_register_plugin_hook_handler('head', 'page', '_elgg_views_prepare_favicon_links', 1);
 	
-=======
->>>>>>> b6764498
 	// @todo the cache is loaded in load_plugins() but we need to know viewtypes earlier
 	$view_path = $GLOBALS['_ELGG']->view_path;
 	$viewtype_dirs = scandir($view_path);
@@ -2030,8 +1913,5 @@
 
 return function(\Elgg\EventsService $events, \Elgg\HooksRegistrationService $hooks) {
 	$events->registerHandler('boot', 'system', 'elgg_views_boot');
-<<<<<<< HEAD
 	$hooks->registerHandler('view_vars', 'all', '_elgg_manage_pagesetup', 1000);
-=======
->>>>>>> b6764498
 };