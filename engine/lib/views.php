<?php
/**
 * Elgg's view system.
 *
 * The view system is the primary templating engine in Elgg and renders
 * all output.  Views are short, parameterised PHP scripts for displaying
 * output that can be regsitered, overridden, or extended.  The view type
 * determines the output format and location of the files that renders the view.
 *
 * Elgg uses a two step process to render full output: first
 * content-specific elements are rendered, then the resulting
 * content is inserted into a layout and displayed.  This makes it
 * easy to maintain a consistent look on all pages.
 *
 * A view corresponds to a single file on the filesystem and the views
 * name is its directory structure.  A file in
 * <code>mod/plugins/views/default/myplugin/example.php</code>
 * is called by saying (with the default viewtype):
 * <code>echo elgg_view('myplugin/example');</code>
 *
 * View names that are registered later override those that are
 * registered earlier.  For plugins this corresponds directly
 * to their load order: views in plugins lower in the list override
 * those higher in the list.
 *
 * Plugin views belong in the views/ directory under an appropriate
 * viewtype.  Views are automatically registered.
 *
 * Views can be embedded-you can call a view from within a view.
 * Views can also be prepended or extended by any other view.
 *
 * Any view can extend any other view if registered with
 * {@link elgg_extend_view()}.
 *
 * View types are set by passing $_REQUEST['view'].  The view type
 * 'default' is a standard HTML view.  Types can be defined on the fly
 * and you can get the current view type with {@link get_current_view()}.
 *
 * @internal Plugin views are autoregistered before their init functions
 * are called, so the init order doesn't affect views.
 *
 * @internal The file that determines the output of the view is the last
 * registered by {@link elgg_set_view_location()}.
 *
 * @package Elgg.Core
 * @subpackage Views
 * @link http://docs.elgg.org/Views
 */

/**
 * The view type override.
 *
 * @global string $CURRENT_SYSTEM_VIEWTYPE
 * @see elgg_set_viewtype()
 */
global $CURRENT_SYSTEM_VIEWTYPE;
$CURRENT_SYSTEM_VIEWTYPE = "";

/**
 * Manually set the viewtype.
 *
 * View types are detected automatically.  This function allows
 * you to force subsequent views to use a different viewtype.
 *
 * @tip Call elgg_set_viewtype() with no parameter to reset.
 *
 * @param string $viewtype The view type, e.g. 'rss', or 'default'.
 *
 * @return bool
 * @link http://docs.elgg.org/Views/Viewtype
 * @example views/viewtype.php
 */
function elgg_set_viewtype($viewtype = "") {
	global $CURRENT_SYSTEM_VIEWTYPE;

	$CURRENT_SYSTEM_VIEWTYPE = $viewtype;

	return true;
}

/**
 * Return the current view type.
 *
 * View types are automatically detected and can be set with $_REQUEST['view']
 * or {@link elgg_set_viewtype()}.
 *
 * @internal View type is determined in this order:
 *  - $CURRENT_SYSTEM_VIEWTYPE Any overrides by {@link elgg_set_viewtype()}
 *  - $CONFIG->view  The default view as saved in the DB.
 *  - $_SESSION['view']
 *
 * @return string The view.
 * @see elgg_set_viewtype()
 * @link http://docs.elgg.org/Views
 * @todo This function's sessions stuff needs rewritten, removed, or explained.
 */
function elgg_get_viewtype() {
	global $CURRENT_SYSTEM_VIEWTYPE, $CONFIG;

	if ($CURRENT_SYSTEM_VIEWTYPE != "") {
		return $CURRENT_SYSTEM_VIEWTYPE;
	}

	$viewtype = get_input('view', NULL);
	if ($viewtype) {
		// only word characters allowed.
		if (!preg_match('[\W]', $viewtype)) {
			return $viewtype;
		}
	}

	if (isset($CONFIG->view) && !empty($CONFIG->view)) {
		return $CONFIG->view;
	}

	return 'default';
}

/**
 * Register a view type as valid.
 *
 * @param string $view_type The view type to register
 * @return bool
 */
function elgg_register_viewtype($view_type) {
	global $CONFIG;

	if (!isset($CONFIG->view_types) || !is_array($CONFIG->view_types)) {
		$CONFIG->view_types = array();
	}

	if (!in_array($view_type, $CONFIG->view_types)) {
		$CONFIG->view_types[] = $view_type;
	}

	return true;
}

/**
 * Checks if $view_type is valid on this installation.
 *
 * @param string $view_type View type
 *
 * @return bool
 * @since 1.7.2
 * @access private
 */
function elgg_is_valid_view_type($view_type) {
	global $CONFIG;

	if (!isset($CONFIG->view_types) || !is_array($CONFIG->view_types)) {
		return FALSE;
	}

	return in_array($view_type, $CONFIG->view_types);
}

/**
 * Register a viewtype to fall back to a default view if a view isn't
 * found for that viewtype.
 *
 * @tip This is useful for alternate html viewtypes (such as for mobile devices).
 *
 * @param string $viewtype The viewtype to register
 *
 * @return void
 * @since 1.7.2
 * @example views/viewtype_fallback.php Fallback from mobile to default.
 */
function elgg_register_viewtype_fallback($viewtype) {
	global $CONFIG;

	if (!isset($CONFIG->viewtype)) {
		$CONFIG->viewtype = new stdClass;
	}

	if (!isset($CONFIG->viewtype->fallback)) {
		$CONFIG->viewtype->fallback = array();
	}

	$CONFIG->viewtype->fallback[] = $viewtype;
}

/**
 * Checks if a viewtype falls back to default.
 *
 * @param string $viewtype Viewtype
 *
 * @return boolean
 * @since 1.7.2
 */
function elgg_does_viewtype_fallback($viewtype) {
	global $CONFIG;

	if (isset($CONFIG->viewtype) && isset($CONFIG->viewtype->fallback)) {
		return in_array($viewtype, $CONFIG->viewtype->fallback);
	}

	return FALSE;
}

/**
 * Register a view to be available for ajax calls
 *
 * @param string $view The view name
 * @return void
 * @since 1.8.3
 */
function elgg_register_ajax_view($view) {
	global $CONFIG;

	if (!isset($CONFIG->allowed_ajax_views)) {
		$CONFIG->allowed_ajax_views = array();
	}

	$CONFIG->allowed_ajax_views[$view] = true;
}

/**
 * Unregister a view for ajax calls
 * 
 * @param string $view The view name
 * @return void
 * @since 1.8.3
 */
function elgg_unregister_ajax_view($view) {
	global $CONFIG;

	if (isset($CONFIG->allowed_ajax_views[$view])) {
		unset($CONFIG->allowed_ajax_views[$view]);
	}
}

/**
 * Returns the file location for a view.
 *
 * @warning This doesn't check if the file exists, but only
 * constructs (or extracts) the path and returns it.
 *
 * @param string $view     The view.
 * @param string $viewtype The viewtype
 *
 * @return string
 */
function elgg_get_view_location($view, $viewtype = '') {
	global $CONFIG;

	if (empty($viewtype)) {
		$viewtype = elgg_get_viewtype();
	}

	if (!isset($CONFIG->views->locations[$viewtype][$view])) {
		if (!isset($CONFIG->viewpath)) {
			return dirname(dirname(dirname(__FILE__))) . "/views/";
		} else {
			return $CONFIG->viewpath;
		}
	} else {
		return $CONFIG->views->locations[$viewtype][$view];
	}

	return false;
}

/**
 * Set an alternative base location for a view.
 *
 * Views are expected to be in plugin_name/views/.  This function can
 * be used to change that location.
 *
 * @internal Core view locations are stored in $CONFIG->viewpath.
 *
 * @tip This is useful to optionally register views in a plugin.
 *
 * @param string $view     The name of the view
 * @param string $location The base location path
 * @param string $viewtype The view type
 *
 * @return void
 */
function elgg_set_view_location($view, $location, $viewtype = '') {
	global $CONFIG;

	if (empty($viewtype)) {
		$viewtype = 'default';
	}

	if (!isset($CONFIG->views)) {
		$CONFIG->views = new stdClass;
	}

	if (!isset($CONFIG->views->locations)) {
		$CONFIG->views->locations = array($viewtype => array($view => $location));

	} else if (!isset($CONFIG->views->locations[$viewtype])) {
		$CONFIG->views->locations[$viewtype] = array($view => $location);

	} else {
		$CONFIG->views->locations[$viewtype][$view] = $location;
	}
}

/**
 * Returns whether the specified view exists
 *
 * @note If $recurse is strue, also checks if a view exists only as an extension.
 *
 * @param string $view     The view name
 * @param string $viewtype If set, forces the viewtype
 * @param bool   $recurse  If false, do not check extensions
 *
 * @return bool
 */
function elgg_view_exists($view, $viewtype = '', $recurse = true) {
	global $CONFIG;

	// Detect view type
	if (empty($viewtype)) {
		$viewtype = elgg_get_viewtype();
	}

	if (!isset($CONFIG->views->locations[$viewtype][$view])) {
		if (!isset($CONFIG->viewpath)) {
			$location = dirname(dirname(dirname(__FILE__))) . "/views/";
		} else {
			$location = $CONFIG->viewpath;
		}
	} else {
		$location = $CONFIG->views->locations[$viewtype][$view];
	}

	if (file_exists($location . "{$viewtype}/{$view}.php")) {
		return true;
	}

	// If we got here then check whether this exists as an extension
	// We optionally recursively check whether the extended view exists also for the viewtype
	if ($recurse && isset($CONFIG->views->extensions[$view])) {
		foreach ($CONFIG->views->extensions[$view] as $view_extension) {
			// do not recursively check to stay away from infinite loops
			if (elgg_view_exists($view_extension, $viewtype, false)) {
				return true;
			}
		}
	}

	// Now check if the default view exists if the view is registered as a fallback
	if ($viewtype != 'default' && elgg_does_viewtype_fallback($viewtype)) {
		return elgg_view_exists($view, 'default');
	}

	return false;
}

/**
 * Return a parsed view.
 *
 * Views are rendered by a template handler and returned as strings.
 *
 * Views are called with a special $vars variable set,
 * which includes any variables passed as the second parameter.
 * For backward compatbility, the following variables are also set but we
 * recommend that you do not use them:
 *  - $vars['config'] The $CONFIG global. (Use {@link elgg_get_config()} instead).
 *  - $vars['url'] The site URL. (use {@link elgg_get_site_url()} instead).
 *  - $vars['user'] The logged in user. (use {@link elgg_get_logged_in_user_entity()} instead).
 *
 * Custom template handlers can be set with {@link set_template_handler()}.
 *
 * The output of views can be intercepted by registering for the
 * view, $view_name plugin hook.
 *
 * @warning Any variables in $_SESSION will override passed vars
 * upon name collision.  See {@trac #2124}.
 *
 * @param string  $view     The name and location of the view to use
 * @param array   $vars     Variables to pass to the view.
 * @param boolean $bypass   If set to true, elgg_view will bypass any specified
 *                          alternative template handler; by default, it will
 *                          hand off to this if requested (see set_template_handler)
 * @param boolean $debug    If set to true, the viewer will complain if it can't find a view
 * @param string  $viewtype If set, forces the viewtype for the elgg_view call to be
 *                          this value (default: standard detection)
 *
 * @return string The parsed view
 * @see set_template_handler()
 * @example views/elgg_view.php
 * @link http://docs.elgg.org/View
 * @todo $debug isn't used.
 * @todo $usercache is redundant.
 */
function elgg_view($view, $vars = array(), $bypass = false, $debug = false, $viewtype = '') {
	global $CONFIG;
	static $usercache;

	$view = (string)$view;

	// basic checking for bad paths
	if (strpos($view, '..') !== false) {
		return false;
	}

	$view_orig = $view;

	// Trigger the pagesetup event
	if (!isset($CONFIG->pagesetupdone) && $CONFIG->boot_complete) {
		$CONFIG->pagesetupdone = true;
		elgg_trigger_event('pagesetup', 'system');
	}

	if (!is_array($usercache)) {
		$usercache = array();
	}

	if (!is_array($vars)) {
		elgg_log("Vars in views must be an array: $view", 'ERROR');
		$vars = array();
	}

	if (empty($vars)) {
		$vars = array();
	}

	// @warning - plugin authors: do not expect user, config, and url to be
	// set by elgg_view() in the future. Instead, use elgg_get_logged_in_user_entity(),
	// elgg_get_config(), and elgg_get_site_url() in your views.
	if (!isset($vars['user'])) {
		$vars['user'] = elgg_get_logged_in_user_entity();
	}
	if (!isset($vars['config'])) {
		$vars['config'] = $CONFIG;
	}
	if (!isset($vars['url'])) {
		$vars['url'] = elgg_get_site_url();
	}

	// full_view is the new preferred key for full view on entities @see elgg_view_entity()
	// check if full_view is set because that means we've already rewritten it and this is
	// coming from another view passing $vars directly.
	if (isset($vars['full']) && !isset($vars['full_view'])) {
		elgg_deprecated_notice("Use \$vars['full_view'] instead of \$vars['full']", 1.8, 2);
		$vars['full_view'] = $vars['full'];
	}
	if (isset($vars['full_view'])) {
		$vars['full'] = $vars['full_view'];
	}

	// internalname => name (1.8)
	if (isset($vars['internalname']) && !isset($vars['__ignoreInternalname']) && !isset($vars['name'])) {
		elgg_deprecated_notice('You should pass $vars[\'name\'] now instead of $vars[\'internalname\']', 1.8, 2);
		$vars['name'] = $vars['internalname'];
	} elseif (isset($vars['name'])) {
		if (!isset($vars['internalname'])) {
			$vars['__ignoreInternalname'] = '';
		}
		$vars['internalname'] = $vars['name'];
	}

	// internalid => id (1.8)
	if (isset($vars['internalid']) && !isset($vars['__ignoreInternalid']) && !isset($vars['name'])) {
		elgg_deprecated_notice('You should pass $vars[\'id\'] now instead of $vars[\'internalid\']', 1.8, 2);
		$vars['id'] = $vars['internalid'];
	} elseif (isset($vars['id'])) {
		if (!isset($vars['internalid'])) {
			$vars['__ignoreInternalid'] = '';
		}
		$vars['internalid'] = $vars['id'];
	}

	// If it's been requested, pass off to a template handler instead
	if ($bypass == false && isset($CONFIG->template_handler) && !empty($CONFIG->template_handler)) {
		$template_handler = $CONFIG->template_handler;
		if (is_callable($template_handler)) {
			return call_user_func($template_handler, $view, $vars);
		}
	}

	// Get the current viewtype
	if (empty($viewtype)) {
		$viewtype = elgg_get_viewtype();
	}

	// Viewtypes can only be alphanumeric
	if (preg_match('[\W]', $viewtype)) {
		return '';
	}

	// Set up any extensions to the requested view
	if (isset($CONFIG->views->extensions[$view])) {
		$viewlist = $CONFIG->views->extensions[$view];
	} else {
		$viewlist = array(500 => $view);
	}

	// Start the output buffer, find the requested view file, and execute it
	ob_start();

	foreach ($viewlist as $priority => $view) {
		$view_location = elgg_get_view_location($view, $viewtype);
		$view_file = "$view_location$viewtype/$view.php";

		$default_location = elgg_get_view_location($view, 'default');
		$default_view_file = "{$default_location}default/$view.php";

		// try to include view
		if (!file_exists($view_file) || !include($view_file)) {
			// requested view does not exist
			$error = "$viewtype/$view view does not exist.";

			// attempt to load default view
			if ($viewtype != 'default' && elgg_does_viewtype_fallback($viewtype)) {
				if (file_exists($default_view_file) && include($default_view_file)) {
					// default view found
					$error .= " Using default/$view instead.";
				} else {
					// no view found at all
					$error = "Neither $viewtype/$view nor default/$view view exists.";
				}
			}

			// log warning
			elgg_log($error, 'NOTICE');
		}
	}

	// Save the output buffer into the $content variable
	$content = ob_get_clean();

	// Plugin hook
	$params = array('view' => $view_orig, 'vars' => $vars, 'viewtype' => $viewtype);
	$content = elgg_trigger_plugin_hook('view', $view_orig, $params, $content);

	// backward compatibility with less granular hook will be gone in 2.0
	$content_tmp = elgg_trigger_plugin_hook('display', 'view', $params, $content);

	if ($content_tmp != $content) {
		$content = $content_tmp;
		elgg_deprecated_notice('The display:view plugin hook is deprecated by view:view_name', 1.8);
	}

	return $content;
}

/**
 * Extends a view with another view.
 *
 * The output of any view can be prepended or appended to any other view.
 *
 * The default action is to append a view.  If the priority is less than 500,
 * the output of the extended view will be appended to the original view.
 *
 * Priority can be specified and affects the order in which extensions
 * are appended or prepended.
 *
 * @internal View extensions are stored in
 * $CONFIG->views->extensions[$view][$priority] = $view_extension
 *
 * @param string $view           The view to extend.
 * @param string $view_extension This view is added to $view
 * @param int    $priority       The priority, from 0 to 1000,
 *                               to add at (lowest numbers displayed first)
 * @param string $viewtype       Not used
 *
 * @return void
 * @since 1.7.0
 * @link http://docs.elgg.org/Views/Extend
 * @example views/extend.php
 */
function elgg_extend_view($view, $view_extension, $priority = 501, $viewtype = '') {
	global $CONFIG;

	if (!isset($CONFIG->views)) {
		$CONFIG->views = new stdClass;
	}

	if (!isset($CONFIG->views->extensions)) {
		$CONFIG->views->extensions = array();
	}

	if (!isset($CONFIG->views->extensions[$view])) {
		$CONFIG->views->extensions[$view][500] = "{$view}";
	}

	while (isset($CONFIG->views->extensions[$view][$priority])) {
		$priority++;
	}

	$CONFIG->views->extensions[$view][$priority] = "{$view_extension}";
	ksort($CONFIG->views->extensions[$view]);
}

/**
 * Unextends a view.
 *
 * @param string $view           The view that was extended.
 * @param string $view_extension This view that was added to $view
 *
 * @return bool
 * @since 1.7.2
 */
function elgg_unextend_view($view, $view_extension) {
	global $CONFIG;

	if (!isset($CONFIG->views)) {
		return FALSE;
	}

	if (!isset($CONFIG->views->extensions)) {
		return FALSE;
	}

	if (!isset($CONFIG->views->extensions[$view])) {
		return FALSE;
	}

	$priority = array_search($view_extension, $CONFIG->views->extensions[$view]);
	if ($priority === FALSE) {
		return FALSE;
	}

	unset($CONFIG->views->extensions[$view][$priority]);

	return TRUE;
}

/**
 * Assembles and outputs a full page.
 *
 * A "page" in Elgg is determined by the current view type and
 * can be HTML for a browser, RSS for a feed reader, or
 * Javascript, PHP and a number of other formats.
 *
 * @param string $title      Title
 * @param string $body       Body
 * @param string $page_shell Optional page shell to use. See page/shells view directory
 * @param array  $vars       Optional vars array to pass to the page
 *                           shell. Automatically adds title, body, and sysmessages
 *
 * @return string The contents of the page
 * @since  1.8
 */
function elgg_view_page($title, $body, $page_shell = 'default', $vars = array()) {

	$messages = null;
	if (count_messages()) {
		// get messages - try for errors first
		$messages = system_messages(NULL, "error");
		if (count($messages["error"]) == 0) {
			// no errors so grab rest of messages
			$messages = system_messages(null, "");
		} else {
			// we have errors - clear out remaining messages
			system_messages(null, "");
		}
	}

	$vars['title'] = $title;
	$vars['body'] = $body;
	$vars['sysmessages'] = $messages;

	$vars = elgg_trigger_plugin_hook('output:before', 'page', null, $vars);
	
	// check for deprecated view
	if ($page_shell == 'default' && elgg_view_exists('pageshells/pageshell')) {
		elgg_deprecated_notice("pageshells/pageshell is deprecated by page/$page_shell", 1.8);
		$output = elgg_view('pageshells/pageshell', $vars);
	} else {
		$output = elgg_view("page/$page_shell", $vars);
	}

	$vars['page_shell'] = $page_shell;

	// Allow plugins to mod output
	return elgg_trigger_plugin_hook('output', 'page', $vars, $output);
}

/**
 * Displays a layout with optional parameters.
 *
 * Layouts provide consistent organization of pages and other blocks of content.
 * There are a few default layouts in core:
 *  - admin                   A special layout for the admin area.
 *  - one_column              A single content column.
 *  - one_sidebar             A content column with sidebar.
 *  - two_sidebar             A content column with two sidebars.
 *  - widgets                 A widget canvas.
 *
 * The layout views take the form page/layouts/$layout_name
 * See the individual layouts for what options are supported. The three most
 * common layouts have these parameters:
 * one_column
 *     content => string
 * one_sidebar
 *     content => string
 *     sidebar => string (optional)
 * content
 *     content => string
 *     sidebar => string (optional)
 *     buttons => string (override the default add button)
 *     title   => string (override the default title)
 *     filter_context => string (selected content filter)
 *     See the content layout view for more parameters
 *
 * @param string $layout_name The name of the view in page/layouts/.
 * @param array  $vars        Associative array of parameters for the layout view
 *
 * @return string The layout
 */
function elgg_view_layout($layout_name, $vars = array()) {

	if (is_string($vars) || $vars === null) {
		elgg_deprecated_notice("The use of unlimited optional string arguments in elgg_view_layout() was deprecated in favor of an options array", 1.8);
		$arg = 1;
		$param_array = array();
		while ($arg < func_num_args()) {
			$param_array['area' . $arg] = func_get_arg($arg);
			$arg++;
		}
	} else {
		$param_array = $vars;
	}

	$params = elgg_trigger_plugin_hook('output:before', 'layout', null, $param_array);

	// check deprecated location
	if (elgg_view_exists("canvas/layouts/$layout_name")) {
		elgg_deprecated_notice("canvas/layouts/$layout_name is deprecated by page/layouts/$layout_name", 1.8);
		$output = elgg_view("canvas/layouts/$layout_name", $params);
	} elseif (elgg_view_exists("page/layouts/$layout_name")) {
		$output = elgg_view("page/layouts/$layout_name", $params);
	} else {
		$output = elgg_view("page/layouts/default", $params);
	}

	return elgg_trigger_plugin_hook('output:after', 'layout', $params, $output);
}

/**
 * Render a menu
 *
 * @see elgg_register_menu_item() for documentation on adding menu items and
 * navigation.php for information on the different menus available.
 *
 * This function triggers a 'register', 'menu:<menu name>' plugin hook that enables
 * plugins to add menu items just before a menu is rendered. This is used by
 * dynamic menus (menus that change based on some input such as the user hover
 * menu). Using elgg_register_menu_item() in response to the hook can cause
 * incorrect links to show up. See the blog plugin's blog_owner_block_menu()
 * for an example of using this plugin hook.
 *
 * An additional hook is the 'prepare', 'menu:<menu name>' which enables plugins
 * to modify the structure of the menu (sort it, remove items, set variables on
 * the menu items).
 *
 * elgg_view_menu() uses views in navigation/menu
 *
 * @param string $menu_name The name of the menu
 * @param array  $vars      An associative array of display options for the menu.
 *                          Options include:
 *                              sort_by => string or php callback
 *                                  string options: 'name', 'priority', 'title' (default),
 *                                  'register' (registration order) or a
 *                                  php callback (a compare function for usort)
 *                              handler: string the page handler to build action URLs
 *                              entity: ElggEntity to use to build action URLs
 *                              class: string the class for the entire menu.
 *                              show_section_headers: bool show headers before menu sections.
 *
 * @return string
 * @since 1.8.0
 */
function elgg_view_menu($menu_name, array $vars = array()) {
	global $CONFIG;

	$vars['name'] = $menu_name;

	$sort_by = elgg_extract('sort_by', $vars, 'text');

	if (isset($CONFIG->menus[$menu_name])) {
		$menu = $CONFIG->menus[$menu_name];
	} else {
		$menu = array();
	}

	// Give plugins a chance to add menu items just before creation.
	// This supports dynamic menus (example: user_hover).
	$menu = elgg_trigger_plugin_hook('register', "menu:$menu_name", $vars, $menu);

	$builder = new ElggMenuBuilder($menu);
	$vars['menu'] = $builder->getMenu($sort_by);
	$vars['selected_item'] = $builder->getSelected();

	// Let plugins modify the menu
	$vars['menu'] = elgg_trigger_plugin_hook('prepare', "menu:$menu_name", $vars, $vars['menu']);

	if (elgg_view_exists("navigation/menu/$menu_name")) {
		return elgg_view("navigation/menu/$menu_name", $vars);
	} else {
		return elgg_view("navigation/menu/default", $vars);
	}
}

/**
 * Returns a string of a rendered entity.
 *
 * Entity views are either determined by setting the view property on the entity
 * or by having a view named after the entity $type/$subtype.  Entities that have
 * neither a view property nor a defined $type/$subtype view will fall back to
 * using the $type/default view.
 *
 * The entity view is called with the following in $vars:
 *  - ElggEntity 'entity' The entity being viewed
 *
 * Other common view $vars paramters:
 *  - bool 'full_view' Whether to show a full or condensed view.
 *
 * @tip This function can automatically appends annotations to entities if in full
 * view and a handler is registered for the entity:annotate.  See {@trac 964} and
 * {@link elgg_view_entity_annotations()}.
 *
 * @param ElggEntity $entity The entity to display
 * @param array      $vars   Array of variables to pass to the entity view.
 *                           In Elgg 1.7 and earlier it was the boolean $full_view
 * @param boolean    $bypass If false, will not pass to a custom template handler.
 *                           {@see set_template_handler()}
 * @param boolean    $debug  Complain if views are missing
 *
 * @return string HTML to display or false
 * @link http://docs.elgg.org/Views/Entity
 * @link http://docs.elgg.org/Entities
 * @todo The annotation hook might be better as a generic plugin hook to append content.
 */
function elgg_view_entity(ElggEntity $entity, $vars = array(), $bypass = true, $debug = false) {

	// No point continuing if entity is null
	if (!$entity || !($entity instanceof ElggEntity)) {
		return false;
	}

	global $autofeed;
	$autofeed = true;

	$defaults = array(
		'full_view' => false,
	);

	if (is_array($vars)) {
		$vars = array_merge($defaults, $vars);
	} else {
		elgg_deprecated_notice("Update your use of elgg_view_entity()", 1.8);
		$vars = array(
			'full_view' => $vars,
		);
	}

	$vars['entity'] = $entity;


	// if this entity has a view defined, use it
	$view = $entity->view;
	if (is_string($view)) {
		return elgg_view($view, $vars, $bypass, $debug);
	}

	$entity_type = $entity->getType();

	$subtype = $entity->getSubtype();
	if (empty($subtype)) {
		$subtype = 'default';
	}

	$contents = '';
	if (elgg_view_exists("$entity_type/$subtype")) {
		$contents = elgg_view("$entity_type/$subtype", $vars, $bypass, $debug);
	}
	if (empty($contents)) {
		$contents = elgg_view("$entity_type/default", $vars, $bypass, $debug);
	}

	// Marcus Povey 20090616 : Speculative and low impact approach for fixing #964
	if ($vars['full_view']) {
		$annotations = elgg_view_entity_annotations($entity, $vars['full_view']);

		if ($annotations) {
			$contents .= $annotations;
		}
	}
	return $contents;
}

/**
 * View the icon of an entity
 *
 * Entity views are determined by having a view named after the entity $type/$subtype.
 * Entities that do not have a defined icon/$type/$subtype view will fall back to using
 * the icon/$type/default view.
 *
 * @param ElggEntity $entity The entity to display
 * @param string     $size   The size: tiny, small, medium, large
 * @param array      $vars   An array of variables to pass to the view. Some possible
 *                           variables are img_class and link_class. See the
 *                           specific icon view for more parameters.
 *
 * @return string HTML to display or false
 */
function elgg_view_entity_icon(ElggEntity $entity, $size = 'medium', $vars = array()) {

	// No point continuing if entity is null
	if (!$entity || !($entity instanceof ElggEntity)) {
		return false;
	}

	$vars['entity'] = $entity;
	$vars['size'] = $size;

	$entity_type = $entity->getType();

	$subtype = $entity->getSubtype();
	if (empty($subtype)) {
		$subtype = 'default';
	}

	$contents = '';
	if (elgg_view_exists("icon/$entity_type/$subtype")) {
		$contents = elgg_view("icon/$entity_type/$subtype", $vars);
	}
	if (empty($contents)) {
		$contents = elgg_view("icon/$entity_type/default", $vars);
	}
	if (empty($contents)) {
		$contents = elgg_view("icon/default", $vars);
	}

	return $contents;
}

/**
 * Returns a string of a rendered annotation.
 *
 * Annotation views are expected to be in annotation/$annotation_name.
 * If a view is not found for $annotation_name, the default annotation/default
 * will be used.
 *
 * @warning annotation/default is not currently defined in core.
 *
 * The annotation view is called with the following in $vars:
 *  - ElggEntity 'annotation' The annotation being viewed.
 *
 * @param ElggAnnotation $annotation The annotation to display
 * @param array          $vars       Variable array for view.
 * @param bool           $bypass     If false, will not pass to a custom
 *                                   template handler. {@see set_template_handler()}
 * @param bool           $debug      Complain if views are missing
 *
 * @return string/false Rendered annotation
 */
function elgg_view_annotation(ElggAnnotation $annotation, array $vars = array(), $bypass = true, $debug = false) {
	global $autofeed;
	$autofeed = true;

	$defaults = array(
		'full_view' => true,
	);

	$vars = array_merge($defaults, $vars);
	$vars['annotation'] = $annotation;

	// @todo setting the view on an annotation is not advertised anywhere
	// do we want to keep this?
	$view = $annotation->view;
	if (is_string($view)) {
		return elgg_view($view, $vars, $bypass, $debug);
	}

	$name = $annotation->name;
	if (empty($name)) {
		return false;
	}

	if (elgg_view_exists("annotation/$name")) {
		return elgg_view("annotation/$name", $vars, $bypass, $debug);
	} else {
		return elgg_view("annotation/default", $vars, $bypass, $debug);
	}
}

/**
 * Returns a rendered list of entities with pagination. This function should be
 * called by wrapper functions.
 *
 * @see elgg_list_entities()
 * @see list_user_friends_objects()
 * @see elgg_list_entities_from_metadata()
 * @see elgg_list_entities_from_relationships()
 * @see elgg_list_entities_from_annotations()
 *
 * @param array $entities Array of entities
 * @param array $vars     Display variables
 *		'count'            The total number of entities across all pages
 *		'offset'           The current indexing offset
 *		'limit'            The number of entities to display per page
 *		'full_view'        Display the full view of the entities?
 *		'list_class'       CSS class applied to the list
 *		'item_class'       CSS class applied to the list items
 *		'pagination'       Display pagination?
 *		'list_type'        List type: 'list' (default), 'gallery'
 *		'list_type_toggle' Display the list type toggle?
 *
 * @return string The rendered list of entities
 * @access private
 */
function elgg_view_entity_list($entities, $vars = array(), $offset = 0, $limit = 10, $full_view = true,
$list_type_toggle = true, $pagination = true) {

	if (!is_int($offset)) {
		$offset = (int)get_input('offset', 0);
	}

	// list type can be passed as request parameter
	$list_type = get_input('list_type', 'list');
	if (get_input('listtype')) {
		elgg_deprecated_notice("'listtype' has been deprecated by 'list_type' for lists", 1.8);
		$list_type = get_input('listtype');
	}

	if (is_array($vars)) {
		// new function
		$defaults = array(
			'items' => $entities,
			'list_class' => 'elgg-list-entity',
			'full_view' => true,
			'pagination' => true,
			'list_type' => $list_type,
			'list_type_toggle' => false,
			'offset' => $offset,
		);

		$vars = array_merge($defaults, $vars);

	} else {
		// old function parameters
		elgg_deprecated_notice("Please update your use of elgg_view_entity_list()", 1.8);

		$vars = array(
			'items' => $entities,
			'count' => (int) $vars, // the old count parameter
			'offset' => $offset,
			'limit' => (int) $limit,
			'full_view' => $full_view,
			'pagination' => $pagination,
			'list_type' => $list_type,
			'list_type_toggle' => $list_type_toggle,
			'list_class' => 'elgg-list-entity',
		);
	}

	if ($vars['list_type'] != 'list') {
		return elgg_view('page/components/gallery', $vars);
	} else {
		return elgg_view('page/components/list', $vars);
	}
}

/**
 * Returns a rendered list of annotations, plus pagination. This function
 * should be called by wrapper functions.
 *
 * @param array $annotations Array of annotations
 * @param array $vars        Display variables
 *		'count'      The total number of annotations across all pages
 *		'offset'     The current indexing offset
 *		'limit'      The number of annotations to display per page
 *		'full_view'  Display the full view of the annotation?
 *		'list_class' CSS Class applied to the list
 *		'offset_key' The url parameter key used for offset
 *
 * @return string The list of annotations
 * @access private
 */
function elgg_view_annotation_list($annotations, array $vars = array()) {
	$defaults = array(
		'items' => $annotations,
		'list_class' => 'elgg-list-annotation elgg-annotation-list', // @todo remove elgg-annotation-list in Elgg 1.9
		'full_view' => true,
		'offset_key' => 'annoff',
	);

	$vars = array_merge($defaults, $vars);

	return elgg_view('page/components/list', $vars);
}

/**
 * Display a plugin-specified rendered list of annotations for an entity.
 *
 * This displays the output of functions registered to the entity:annotation,
 * $entity_type plugin hook.
 *
 * This is called automatically by the framework from {@link elgg_view_entity()}
 *
 * @param ElggEntity $entity    Entity
 * @param bool       $full_view Display full view?
 *
 * @return mixed string or false on failure
 * @todo Change the hook name.
 */
function elgg_view_entity_annotations(ElggEntity $entity, $full_view = true) {
	if (!$entity) {
		return false;
	}

	if (!($entity instanceof ElggEntity)) {
		return false;
	}

	$entity_type = $entity->getType();

	$annotations = elgg_trigger_plugin_hook('entity:annotate', $entity_type,
		array(
			'entity' => $entity,
			'full_view' => $full_view,
		)
	);

	return $annotations;
}

/**
 * Renders a title.
 *
 * This is a shortcut for {@elgg_view page/elements/title}.
 *
 * @param string $title The page title
 * @param string $vars  View variables (was submenu be displayed? (deprecated))
 *
 * @return string The HTML (etc)
 */
function elgg_view_title($title, $vars = array()) {
	if (!is_array($vars)) {
		elgg_deprecated_notice('setting $submenu in elgg_view_title() is deprecated', 1.8);
		$vars = array('submenu' => $vars);
	}

	$vars['title'] = $title;

	return elgg_view('page/elements/title', $vars);
}

/**
 * Displays a UNIX timestamp in a friendly way
 *
 * @see elgg_get_friendly_time()
 *
 * @param int $time A UNIX epoch timestamp
 *
 * @return string The friendly time HTML
 * @since 1.7.2
 */
function elgg_view_friendly_time($time) {
	return elgg_view('output/friendlytime', array('time' => $time));
}


/**
 * Returns rendered comments and a comment form for an entity.
 *
 * @tip Plugins can override the output by registering a handler
 * for the comments, $entity_type hook.  The handler is responsible
 * for formatting the comments and the add comment form.
 *
 * @param ElggEntity $entity      The entity to view comments of
 * @param bool       $add_comment Include a form to add comments?
 * @param array      $vars        Variables to pass to comment view
 *
 * @return string|false Rendered comments or false on failure
 * @link http://docs.elgg.org/Entities/Comments
 * @link http://docs.elgg.org/Annotations/Comments
 */
function elgg_view_comments($entity, $add_comment = true, array $vars = array()) {
	if (!($entity instanceof ElggEntity)) {
		return false;
	}

	$vars['entity'] = $entity;
	$vars['show_add_form'] = $add_comment;
	$vars['class'] = elgg_extract('class', $vars, "{$entity->getSubtype()}-comments");

	$output = elgg_trigger_plugin_hook('comments', $entity->getType(), $vars, false);
	if ($output) {
		return $output;
	} else {
		return elgg_view('page/elements/comments', $vars);
	}
}

/**
 * Wrapper function for the image block display pattern.
 *
 * Fixed width media on the side (image, icon, flash, etc.).
 * Descriptive content filling the rest of the column.
 *
 * This is a shortcut for {@elgg_view page/components/image_block}.
 *
 * @param string $image The icon and other information
 * @param string $body  Description content
 * @param string $vars  Additional parameters for the view
 *
 * @return string
 * @since 1.8.0
 */
function elgg_view_image_block($image, $body, $vars = array()) {
	$vars['image'] = $image;
	$vars['body'] = $body;
	return elgg_view('page/components/image_block', $vars);
}

/**
 * Wrapper function for the module display pattern.
 *
 * Box with header, body, footer
 *
 * This is a shortcut for {@elgg_view page/components/module}.
 *
 * @param string $type  The type of module (main, info, popup, aside, etc.)
 * @param string $title A title to put in the header
 * @param string $body  Content of the module
 * @param array  $vars  Additional parameters for the module
 *
 * @return string
 * @since 1.8.0
 */
<<<<<<< HEAD
function elgg_view_module($type, $title, $body, $vars = array()) {
	$vars['type'] = $type;
=======
function elgg_view_module($type, $title, $body, array $vars = array()) {

	$vars['class'] = elgg_extract('class', $vars, '') . " elgg-module-$type";
>>>>>>> 1d9613b6
	$vars['title'] = $title;
	$vars['body'] = $body;
	return elgg_view('page/components/module', $vars);
}

/**
 * Renders a human-readable representation of a river item
 *
 * @param ElggRiverItem $item A river item object
 * @param array         $vars An array of variables for the view
 *
 * @return string|false Depending on success
 */
function elgg_view_river_item($item, array $vars = array()) {
	// checking default viewtype since some viewtypes do not have unique views per item (rss)
	if (!$item || !$item->getView() || !elgg_view_exists($item->getView(), 'default')) {
		return '';
	}

	$subject = $item->getSubjectEntity();
	$object = $item->getObjectEntity();
	if (!$subject || !$object) {
		// subject is disabled or subject/object deleted
		return '';
	}

	$vars['item'] = $item;

	return elgg_view('river/item', $vars);
}

/**
 * Convenience function for generating a form from a view in a standard location.
 *
 * This function assumes that the body of the form is located at "forms/$action" and
 * sets the action by default to "action/$action".  Automatically wraps the forms/$action
 * view with a <form> tag and inserts the anti-csrf security tokens.
 *
 * @tip This automatically appends elgg-form-action-name to the form's class. It replaces any
 * slashes with dashes (blog/save becomes elgg-form-blog-save)
 *
 * @example
 * <code>echo elgg_view_form('login');</code>
 *
 * This would assume a "login" form body to be at "forms/login" and would set the action
 * of the form to "http://yoursite.com/action/login".
 *
 * If elgg_view('forms/login') is:
 * <input type="text" name="username" />
 * <input type="password" name="password" />
 *
 * Then elgg_view_form('login') generates:
 * <form action="http://yoursite.com/action/login" method="post">
 *     ...security tokens...
 *     <input type="text" name="username" />
 *     <input type="password" name="password" />
 * </form>
 *
 * @param string $action    The name of the action. An action name does not include
 *                          the leading "action/". For example, "login" is an action name.
 * @param array  $form_vars $vars environment passed to the "input/form" view
 * @param array  $body_vars $vars environment passed to the "forms/$action" view
 *
 * @return string The complete form
 */
function elgg_view_form($action, $form_vars = array(), $body_vars = array()) {
	global $CONFIG;

	$defaults = array(
		'action' => $CONFIG->wwwroot . "action/$action",
		'body' => elgg_view("forms/$action", $body_vars)
	);

	$form_class = 'elgg-form-' . preg_replace('/[^a-z0-9]/i', '-', $action);

	// append elgg-form class to any class options set
	if (isset($form_vars['class'])) {
		$form_vars['class'] = $form_vars['class'] . " $form_class";
	} else {
		$form_vars['class'] = $form_class;
	}

	return elgg_view('input/form', array_merge($defaults, $form_vars));
}

/**
 * View an item in a list
 *
 * @param object $item ElggEntity or ElggAnnotation
 * @param array  $vars Additional parameters for the rendering
 *
 * @return string
 * @since 1.8.0
 * @access private
 */
function elgg_view_list_item($item, array $vars = array()) {
	global $CONFIG;

	$type = $item->getType();
	if (in_array($type, $CONFIG->entity_types)) {
		return elgg_view_entity($item, $vars);
	} else if ($type == 'annotation') {
		return elgg_view_annotation($item, $vars);
	} else if ($type == 'river') {
		return elgg_view_river_item($item, $vars);
	}

	return false;
}

/**
 * View one of the elgg sprite icons
 * 
 * Shorthand for <span class="elgg-icon elgg-icon-$name"></span>
 * 
 * @param string $name  The specific icon to display
 * @param string $class Additional class: float, float-alt, or custom class
 * 
 * @return string The html for displaying an icon
 */
function elgg_view_icon($name, $class = '') {
	// @todo deprecate boolean in Elgg 1.9
	if (is_bool($class) && $class === true) {
		$class = 'float';
	}
	return "<span class=\"elgg-icon elgg-icon-$name $class\"></span>";
}

/**
 * Displays a user's access collections, using the core/friends/collections view
 *
 * @param int $owner_guid The GUID of the owning user
 *
 * @return string A formatted rendition of the collections
 * @todo Move to the friends/collection.php page.
 * @access private
 */
function elgg_view_access_collections($owner_guid) {
	if ($collections = get_user_access_collections($owner_guid)) {
		foreach ($collections as $key => $collection) {
			$collections[$key]->members = get_members_of_access_collection($collection->id, true);
			$collections[$key]->entities = get_user_friends($owner_guid, "", 9999);
		}
	}

	return elgg_view('core/friends/collections', array('collections' => $collections));
}

/**
 * Registers a function to handle templates.
 *
 * Alternative template handlers can be registered to handle
 * all output functions.  By default, {@link elgg_view()} will
 * simply include the view file.  If an alternate template handler
 * is registered, the view name and passed $vars will be passed to the
 * registered function, which is then responsible for generating and returning
 * output.
 *
 * Template handlers need to accept two arguments: string $view_name and array
 * $vars.
 *
 * @warning This is experimental.
 *
 * @param string $function_name The name of the function to pass to.
 *
 * @return bool
 * @see elgg_view()
 * @link http://docs.elgg.org/Views/TemplateHandlers
 */
function set_template_handler($function_name) {
	global $CONFIG;
	if (!empty($function_name) && is_callable($function_name)) {
		$CONFIG->template_handler = $function_name;
		return true;
	}
	return false;
}

/**
 * Returns the name of views for in a directory.
 *
 * Use this to get all namespaced views under the first element.
 *
 * @param string $dir  The main directory that holds the views. (mod/profile/views/)
 * @param string $base The root name of the view to use, without the viewtype. (profile)
 *
 * @return array
 * @since 1.7.0
 * @todo Why isn't this used anywhere else but in elgg_view_tree()?
 * Seems like a useful function for autodiscovery.
 * @access private
 */
function elgg_get_views($dir, $base) {
	$return = array();
	if (file_exists($dir) && is_dir($dir)) {
		if ($handle = opendir($dir)) {
			while ($view = readdir($handle)) {
				if (!in_array($view, array('.', '..', '.svn', 'CVS'))) {
					if (is_dir($dir . '/' . $view)) {
						if ($val = elgg_get_views($dir . '/' . $view, $base . '/' . $view)) {
							$return = array_merge($return, $val);
						}
					} else {
						$view = str_replace('.php', '', $view);
						$return[] = $base . '/' . $view;
					}
				}
			}
		}
	}

	return $return;
}

/**
 * Returns all views below a partial view.
 *
 * Settings $view_root = 'profile' will show all available views under
 * the "profile" namespace.
 *
 * @param string $view_root The root view
 * @param string $viewtype  Optionally specify a view type
 *                          other than the current one.
 *
 * @return array A list of view names underneath that root view
 * @todo This is used once in the deprecated get_activity_stream_data() function.
 * @access private
 */
function elgg_view_tree($view_root, $viewtype = "") {
	global $CONFIG;
	static $treecache;

	// Get viewtype
	if (!$viewtype) {
		$viewtype = elgg_get_viewtype();
	}

	// Has the treecache been initialised?
	if (!isset($treecache)) {
		$treecache = array();
	}
	// A little light internal caching
	if (!empty($treecache[$view_root])) {
		return $treecache[$view_root];
	}

	// Examine $CONFIG->views->locations
	if (isset($CONFIG->views->locations[$viewtype])) {
		foreach ($CONFIG->views->locations[$viewtype] as $view => $path) {
			$pos = strpos($view, $view_root);
			if ($pos === 0) {
				$treecache[$view_root][] = $view;
			}
		}
	}

	// Now examine core
	$location = $CONFIG->viewpath;
	$viewtype = elgg_get_viewtype();
	$root = $location . $viewtype . '/' . $view_root;

	if (file_exists($root) && is_dir($root)) {
		$val = elgg_get_views($root, $view_root);
		if (!is_array($treecache[$view_root])) {
			$treecache[$view_root] = array();
		}
		$treecache[$view_root] = array_merge($treecache[$view_root], $val);
	}

	return $treecache[$view_root];
}

/**
 * Auto-registers views from a location.
 *
 * @note Views in plugin/views/ are automatically registered for active plugins.
 * Plugin authors would only need to call this if optionally including
 * an entire views structure.
 *
 * @param string $view_base          Optional The base of the view name without the view type.
 * @param string $folder             Required The folder to begin looking in
 * @param string $base_location_path The base views directory to use with elgg_set_view_location()
 * @param string $viewtype           The type of view we're looking at (default, rss, etc)
 *
 * @return void
 * @since 1.7.0
 * @see elgg_set_view_location()
 * @todo This seems overly complicated.
 * @access private
 */
function autoregister_views($view_base, $folder, $base_location_path, $viewtype) {
	if (!isset($i)) {
		$i = 0;
	}

	if ($handle = opendir($folder)) {
		while ($view = readdir($handle)) {
			if (!in_array($view, array('.', '..', '.svn', 'CVS')) && !is_dir($folder . "/" . $view)) {
				// this includes png files because some icons are stored within view directories.
				// See commit [1705]
				if ((substr_count($view, ".php") > 0) || (substr_count($view, ".png") > 0)) {
					if (!empty($view_base)) {
						$view_base_new = $view_base . "/";
					} else {
						$view_base_new = "";
					}

					elgg_set_view_location($view_base_new . str_replace('.php', '', $view),
						$base_location_path, $viewtype);
				}
			} else if (!in_array($view, array('.', '..', '.svn', 'CVS')) && is_dir($folder . "/" . $view)) {
				if (!empty($view_base)) {
					$view_base_new = $view_base . "/";
				} else {
					$view_base_new = "";
				}
				autoregister_views($view_base_new . $view, $folder . "/" . $view,
					$base_location_path, $viewtype);
			}
		}
		return TRUE;
	}

	return FALSE;
}

/**
 * Add the rss link to the extras when if needed
 *
 * @return void
 * @access private
 */
function elgg_views_add_rss_link() {
	global $autofeed;
	if (isset($autofeed) && $autofeed == true) {
		$url = full_url();
		if (substr_count($url, '?')) {
			$url .= "&view=rss";
		} else {
			$url .= "?view=rss";
		}

		$url = elgg_format_url($url);
		elgg_register_menu_item('extras', array(
			'name' => 'rss',
			'text' => elgg_view_icon('rss'),
			'href' => $url,
			'title' => elgg_echo('feed:rss'),
		));
	}
}

/**
 * Registers deprecated views to avoid making some pages from older plugins
 * completely empty.
 *
 * @access private
 */
function elgg_views_handle_deprecated_views() {
	$location = elgg_get_view_location('page_elements/contentwrapper');
	if ($location === "/var/www/views/") {
		elgg_extend_view('page_elements/contentwrapper', 'page/elements/wrapper');
	}
}

/**
 * Initialize viewtypes on system boot event
 * This ensures simplecache is cleared during upgrades. See #2252
 *
 * @return void
 * @access private
 * @elgg_event_handler boot system
 */
function elgg_views_boot() {
	global $CONFIG;

	elgg_register_simplecache_view('css/elgg');
	elgg_register_simplecache_view('css/ie');
	elgg_register_simplecache_view('css/ie6');
	elgg_register_simplecache_view('css/ie7');
	elgg_register_simplecache_view('js/elgg');

	elgg_register_js('jquery', '/vendors/jquery/jquery-1.6.4.min.js', 'head');
	elgg_register_js('jquery-ui', '/vendors/jquery/jquery-ui-1.8.16.min.js', 'head');
	elgg_register_js('jquery.form', '/vendors/jquery/jquery.form.js');
	
	$elgg_js_url = elgg_get_simplecache_url('js', 'elgg');
	elgg_register_js('elgg', $elgg_js_url, 'head');

	elgg_load_js('jquery');
	elgg_load_js('jquery-ui');
	elgg_load_js('elgg');

	elgg_register_simplecache_view('js/lightbox');
	elgg_register_simplecache_view('css/lightbox');
	$lightbox_js_url = elgg_get_simplecache_url('js', 'lightbox');
	elgg_register_js('lightbox', $lightbox_js_url);
	$lightbox_css_url = elgg_get_simplecache_url('css', 'lightbox');
	elgg_register_css('lightbox', $lightbox_css_url);

	$elgg_css_url = elgg_get_simplecache_url('css', 'elgg');
	elgg_register_css('elgg', $elgg_css_url);
	elgg_load_css('elgg');

	elgg_register_ajax_view('js/languages');

	elgg_register_plugin_hook_handler('output:before', 'layout', 'elgg_views_add_rss_link');

	// discover the built-in view types
	// @todo the cache is loaded in load_plugins() but we need to know view_types earlier
	$view_path = $CONFIG->viewpath;

	$views = scandir($view_path);

	foreach ($views as $view) {
		if ('.' !== substr($view, 0, 1) && is_dir($view_path . $view)) {
			elgg_register_viewtype($view);
		}
	}

	// set default icon sizes - can be overridden in settings.php or with plugin
	if (!elgg_get_config('icon_sizes')) {
		$icon_sizes = array(
			'topbar' => array('w' => 16, 'h' => 16, 'square' => TRUE, 'upscale' => TRUE),
			'tiny' => array('w' => 25, 'h' => 25, 'square' => TRUE, 'upscale' => TRUE),
			'small' => array('w' => 40, 'h' => 40, 'square' => TRUE, 'upscale' => TRUE),
			'medium' => array('w' => 100, 'h' => 100, 'square' => TRUE, 'upscale' => TRUE),
			'large' => array('w' => 200, 'h' => 200, 'square' => FALSE, 'upscale' => FALSE),
			'master' => array('w' => 550, 'h' => 550, 'square' => FALSE, 'upscale' => FALSE),
		);
		elgg_set_config('icon_sizes', $icon_sizes);
	}
}

elgg_register_event_handler('boot', 'system', 'elgg_views_boot');
elgg_register_event_handler('init', 'system', 'elgg_views_handle_deprecated_views');<|MERGE_RESOLUTION|>--- conflicted
+++ resolved
@@ -1229,14 +1229,8 @@
  * @return string
  * @since 1.8.0
  */
-<<<<<<< HEAD
-function elgg_view_module($type, $title, $body, $vars = array()) {
+function elgg_view_module($type, $title, $body, array $vars = array()) {
 	$vars['type'] = $type;
-=======
-function elgg_view_module($type, $title, $body, array $vars = array()) {
-
-	$vars['class'] = elgg_extract('class', $vars, '') . " elgg-module-$type";
->>>>>>> 1d9613b6
 	$vars['title'] = $title;
 	$vars['body'] = $body;
 	return elgg_view('page/components/module', $vars);
