<?php
/**
 * Functions for Elgg's access system for entities, metadata, and annotations.
 *
 * Access is generally saved in the database as access_id.  This corresponds to
 * one of the ACCESS_* constants defined in {@link elgglib.php} or the ID of an
 * access collection.
 *
 * @package Elgg.Core
 * @subpackage Access
 * @link http://docs.elgg.org/Access
 */

/**
 * Return a string of access_ids for $user_id appropriate for inserting into an SQL IN clause.
 *
 * @uses get_access_array
 *
 * @link http://docs.elgg.org/Access
 * @see get_access_array()
 *
 * @param int  $user_id User ID; defaults to currently logged in user
 * @param int  $site_id Site ID; defaults to current site
 * @param bool $flush   If set to true, will refresh the access list from the
 *                      database rather than using this function's cache.
 *
 * @return string A list of access collections suitable for using in an SQL call
 * @access private
 */
function get_access_list($user_id = 0, $site_id = 0, $flush = false) {
	global $CONFIG, $init_finished;
	static $access_list;

	if (!isset($access_list)) {
		$access_list = array();
	}

	if ($user_id == 0) {
		$user_id = elgg_get_logged_in_user_guid();
	}

	if (($site_id == 0) && (isset($CONFIG->site_id))) {
		$site_id = $CONFIG->site_id;
	}
	$user_id = (int) $user_id;
	$site_id = (int) $site_id;

	if (isset($access_list[$user_id]) && $flush == false) {
		return $access_list[$user_id];
	}

	$access = "(" . implode(",", get_access_array($user_id, $site_id, $flush)) . ")";

	// only cache if done with init and access is enabled (unless admin user)
	// session is loaded before init is finished, so don't need to check for user session
	if ($init_finished && (elgg_is_admin_logged_in() || !elgg_get_ignore_access())) {
		$access_list[$user_id] = $access;
		return $access_list[$user_id];
	} else {
		return $access;
	}
}

/**
 * Returns an array of access IDs a user is permitted to see.
 *
 * Can be overridden with the 'access:collections:read', 'user' plugin hook.
 *
 * This returns a list of all the collection ids a user owns or belongs
 * to plus public and logged in access levels. If the user is an admin, it includes
 * the private access level.
 *
 * @internal this is only used in core for creating the SQL where clause when
 * retrieving content from the database. The friends access level is handled by
 * get_access_sql_suffix().
 *
 * @see get_write_access_array() for the access levels that a user can write to.
 *
 * @param int  $user_id User ID; defaults to currently logged in user
 * @param int  $site_id Site ID; defaults to current site
 * @param bool $flush   If set to true, will refresh the access ids from the
 *                      database rather than using this function's cache.
 *
 * @return array An array of access collections ids
 */
function get_access_array($user_id = 0, $site_id = 0, $flush = false) {
	global $CONFIG, $init_finished;

	// @todo everything from the db is cached.
	// this cache might be redundant. But db cache is flushed on every db write.
	static $access_array = array();

	if ($user_id == 0) {
		$user_id = elgg_get_logged_in_user_guid();
	}

	if (($site_id == 0) && (isset($CONFIG->site_guid))) {
		$site_id = $CONFIG->site_guid;
	}

	$user_id = (int) $user_id;
	$site_id = (int) $site_id;

	if (empty($access_array[$user_id]) || $flush == true) {
		$tmp_access_array = array(ACCESS_PUBLIC);

		// The following can only return sensible data if the user is logged in.
		if (elgg_is_logged_in()) {
			$tmp_access_array[] = ACCESS_LOGGED_IN;

			// Get ACL memberships
			$query = "SELECT am.access_collection_id"
				. " FROM {$CONFIG->dbprefix}access_collection_membership am"
				. " LEFT JOIN {$CONFIG->dbprefix}access_collections ag ON ag.id = am.access_collection_id"
				. " WHERE am.user_guid = {$user_id} AND (ag.site_guid = {$site_id} OR ag.site_guid = 0)";

			if ($collections = get_data($query)) {
				foreach ($collections as $collection) {
					if (!empty($collection->access_collection_id)) {
						$tmp_access_array[] = (int)$collection->access_collection_id;
					}
				}
			}

			// Get ACLs owned.
			$query = "SELECT ag.id FROM {$CONFIG->dbprefix}access_collections ag ";
			$query .= "WHERE ag.owner_guid = {$user_id} AND (ag.site_guid = {$site_id} OR ag.site_guid = 0)";

			if ($collections = get_data($query)) {
				foreach ($collections as $collection) {
					if (!empty($collection->id)) {
						$tmp_access_array[] = (int)$collection->id;
					}
				}
			}

			$ignore_access = elgg_check_access_overrides($user_id);

			if ($ignore_access == true) {
				$tmp_access_array[] = ACCESS_PRIVATE;
			}

			// only cache if done with init and access is enabled (unless admin user)
			// session is loaded before init is finished, so don't need to check for user session
			if ($init_finished && (elgg_is_admin_logged_in() || !elgg_get_ignore_access())) {
				$access_array[$user_id] = $tmp_access_array;
			}
		}
	} else {
		$tmp_access_array = $access_array[$user_id];
	}

	$options = array('user_id' => $user_id, 'site_id' => $site_id);
	return elgg_trigger_plugin_hook('access:collections:read', 'user', $options, $tmp_access_array);
}

/**
 * Gets the default access permission.
 *
 * This returns the default access level for the site or optionally of the user.
 * If want you to change the default access based on group of other information,
 * use the 'default', 'access' plugin hook.
 *
 * @param ElggUser $user Get the user's default access. Defaults to logged in user.
 *
 * @return int default access id (see ACCESS defines in elgglib.php)
 * @link http://docs.elgg.org/Access
 */
function get_default_access(ElggUser $user = null) {
	global $CONFIG;

	// site default access
	$default_access = $CONFIG->default_access;

	// user default access if enabled
	if ($CONFIG->allow_user_default_access) {
		$user = $user ? $user : elgg_get_logged_in_user_entity();
		if ($user) {
			$user_access = $user->getPrivateSetting('elgg_default_access');
			if ($user_access !== false) {
				$default_access = $user_access;
			}
		}
	}

	$params = array(
		'user' => $user,
		'default_access' => $default_access,
	);
	return elgg_trigger_plugin_hook('default', 'access', $params, $default_access);
}

/**
 * Allow disabled entities and metadata to be returned by getter functions
 *
 * @todo Replace this with query object!
 * @global bool $ENTITY_SHOW_HIDDEN_OVERRIDE
 * @access private
 */
$ENTITY_SHOW_HIDDEN_OVERRIDE = false;

/**
 * Show or hide disabled entities.
 *
 * @param bool $show_hidden Show disabled entities.
 * @return void
 * @access private
 */
function access_show_hidden_entities($show_hidden) {
	global $ENTITY_SHOW_HIDDEN_OVERRIDE;
	$ENTITY_SHOW_HIDDEN_OVERRIDE = $show_hidden;
}

/**
 * Return current status of showing disabled entities.
 *
 * @return bool
 * @access private
 */
function access_get_show_hidden_status() {
	global $ENTITY_SHOW_HIDDEN_OVERRIDE;
	return $ENTITY_SHOW_HIDDEN_OVERRIDE;
}

/**
 * Returns the SQL where clause for a table with a access_id and enabled columns.
 *
 * This handles returning where clauses for ACCESS_FRIENDS and the currently
 * unused block and filter lists in addition to using get_access_list() for
 * access collections and the standard access levels.
 *
 * @param string $table_prefix Optional table. prefix for the access code.
 * @param int    $owner        The guid to check access for. Defaults to logged in user.
 *
 * @return string The SQL for a where clause
 * @access private
 */
function get_access_sql_suffix($table_prefix = '', $owner = null) {
	global $ENTITY_SHOW_HIDDEN_OVERRIDE, $CONFIG;

	$sql = "";
	$friends_bit = "";
	$enemies_bit = "";

	if ($table_prefix) {
		$table_prefix = sanitise_string($table_prefix) . ".";
	}

	if (!isset($owner)) {
		$owner = elgg_get_logged_in_user_guid();
	}

	if (!$owner) {
		$owner = -1;
	}

	$ignore_access = elgg_check_access_overrides($owner);
	$access = get_access_list($owner);

	if ($ignore_access) {
		$sql = " (1 = 1) ";
	} else if ($owner != -1) {
		// we have an entity's guid and auto check for friend relationships
		$friends_bit = "{$table_prefix}access_id = " . ACCESS_FRIENDS . "
			AND {$table_prefix}owner_guid IN (
				SELECT guid_one FROM {$CONFIG->dbprefix}entity_relationships
				WHERE relationship='friend' AND guid_two=$owner
			)";

		$friends_bit = '(' . $friends_bit . ') OR ';

		// @todo untested and unsupported at present
		if ((isset($CONFIG->user_block_and_filter_enabled)) && ($CONFIG->user_block_and_filter_enabled)) {
			// check to see if the user is in the entity owner's block list
			// or if the entity owner is in the user's filter list
			// if so, disallow access
			$enemies_bit = get_access_restriction_sql('elgg_block_list', "{$table_prefix}owner_guid", $owner, false);
			$enemies_bit = '('
				. $enemies_bit
				. '	AND ' . get_access_restriction_sql('elgg_filter_list', $owner, "{$table_prefix}owner_guid", false)
			. ')';
		}
	}

	if (empty($sql)) {
		$sql = " $friends_bit ({$table_prefix}access_id IN {$access}
			OR ({$table_prefix}owner_guid = {$owner})
			OR (
				{$table_prefix}access_id = " . ACCESS_PRIVATE . "
				AND {$table_prefix}owner_guid = $owner
			)
		)";
	}

	if ($enemies_bit) {
		$sql = "$enemies_bit AND ($sql)";
	}

	if (!$ENTITY_SHOW_HIDDEN_OVERRIDE) {
		$sql .= " and {$table_prefix}enabled='yes'";
	}

	return '(' . $sql . ')';
}

/**
 * Get the where clause for an access restriction based on annotations
 *
 * Returns an SQL fragment that is true (or optionally false) if the given user has
 * added an annotation with the given name to the given entity.
 *
 * @warning this is a private function for an untested capability and will likely
 * be removed from a future version of Elgg.
 *
 * @param string  $annotation_name Name of the annotation
 * @param string  $entity_guid     SQL GUID of entity the annotation is attached to.
 * @param string  $owner_guid      SQL string that evaluates to the GUID of the annotation owner
 * @param boolean $exists          If true, returns BOOL if the annotation exists
 *
 * @return string An SQL fragment suitable for inserting into a WHERE clause
 * @access private
 */
function get_access_restriction_sql($annotation_name, $entity_guid, $owner_guid, $exists) {
	global $CONFIG;

	if ($exists) {
		$not = '';
	} else {
		$not = 'NOT';
	}

	$sql = <<<END
$not EXISTS (SELECT * FROM {$CONFIG->dbprefix}annotations a
INNER JOIN {$CONFIG->dbprefix}metastrings ms ON (a.name_id = ms.id)
WHERE ms.string = '$annotation_name'
AND a.entity_guid = $entity_guid
AND a.owner_guid = $owner_guid)
END;
	return $sql;
}

/**
 * Can a user access an entity.
 *
 * @warning If a logged in user doesn't have access to an entity, the
 * core engine will not load that entity.
 *
 * @tip This is mostly useful for checking if a user other than the logged in
 * user has access to an entity that is currently loaded.
 *
 * @todo This function would be much more useful if we could pass the guid of the
 * entity to test access for. We need to be able to tell whether the entity exists
 * and whether the user has access to the entity.
 *
 * @param ElggEntity $entity The entity to check access for.
 * @param ElggUser   $user   Optionally user to check access for. Defaults to
 *                           logged in user (which is a useless default).
 *
 * @return bool
 * @link http://docs.elgg.org/Access
 */
function has_access_to_entity($entity, $user = null) {
	global $CONFIG;

	if (!isset($user)) {
		$access_bit = get_access_sql_suffix("e");
	} else {
		$access_bit = get_access_sql_suffix("e", $user->getGUID());
	}

	$query = "SELECT guid from {$CONFIG->dbprefix}entities e WHERE e.guid = " . $entity->getGUID();
	// Add access controls
	$query .= " AND " . $access_bit;
	if (get_data($query)) {
		return true;
	} else {
		return false;
	}
}

/**
 * Returns an array of access permissions that the user is allowed to save content with.
 * Permissions returned are of the form (id => 'name').
 *
 * Example return value in English:
 * array(
 *     0 => 'Private',
 *    -2 => 'Friends',
 *     1 => 'Logged in users',
 *     2 => 'Public',
 *    34 => 'My favorite friends',
 * );
 *
 * Plugin hook of 'access:collections:write', 'user'
 *
 * @warning this only returns access collections that the user owns plus the
 * standard access levels. It does not return access collections that the user
 * belongs to such as the access collection for a group.
 *
 * @param int  $user_id The user's GUID.
 * @param int  $site_id The current site.
 * @param bool $flush   If this is set to true, this will ignore a cached access array
 *
 * @return array List of access permissions
 * @link http://docs.elgg.org/Access
 */
function get_write_access_array($user_id = 0, $site_id = 0, $flush = false) {
	global $CONFIG;
	//@todo this is probably not needed since caching happens at the DB level.
	static $access_array;

	if ($user_id == 0) {
		$user_id = elgg_get_logged_in_user_guid();
	}

	if (($site_id == 0) && (isset($CONFIG->site_id))) {
		$site_id = $CONFIG->site_id;
	}

	$user_id = (int) $user_id;
	$site_id = (int) $site_id;

	if (empty($access_array[$user_id]) || $flush == true) {
		$query = "SELECT ag.* FROM {$CONFIG->dbprefix}access_collections ag ";
		$query .= " WHERE (ag.site_guid = {$site_id} OR ag.site_guid = 0)";
		$query .= " AND (ag.owner_guid = {$user_id})";
		// ACCESS_PRIVATE through ACCESS_PUBLIC take 0 through 2
		// @todo this AND clause is unnecessary because of id starts at 3 for table
		$query .= " AND ag.id >= 3";

		$tmp_access_array = array(
			ACCESS_PRIVATE => elgg_echo("PRIVATE"),
			ACCESS_FRIENDS => elgg_echo("access:friends:label"),
			ACCESS_LOGGED_IN => elgg_echo("LOGGED_IN"),
			ACCESS_PUBLIC => elgg_echo("PUBLIC")
		);
		$collections = get_data($query);
		if ($collections) {
			foreach ($collections as $collection) {
				$tmp_access_array[$collection->id] = $collection->name;
			}
		}

		$access_array[$user_id] = $tmp_access_array;
	} else {
		$tmp_access_array = $access_array[$user_id];
	}

	$options = array('user_id' => $user_id, 'site_id' => $site_id);
	$tmp_access_array = elgg_trigger_plugin_hook('access:collections:write', 'user',
		$options, $tmp_access_array);

	return $tmp_access_array;
}

/**
 * Can the user change this access collection?
 *
 * Use the plugin hook of 'access:collections:write', 'user' to change this.
 * @see get_write_access_array() for details on the hook.
 *
 * Respects access control disabling for admin users and {@see elgg_set_ignore_access()}
 *
 * @see get_write_access_array()
 *
 * @param int   $collection_id The collection id
 * @param mixed $user_guid     The user GUID to check for. Defaults to logged in user.
 * @return bool
 */
function can_edit_access_collection($collection_id, $user_guid = null) {
	if ($user_guid) {
		$user = get_entity((int) $user_guid);
	} else {
		$user = elgg_get_logged_in_user_entity();
	}

	$collection = get_access_collection($collection_id);

	if (!($user instanceof ElggUser) || !$collection) {
		return false;
	}

	$write_access = get_write_access_array($user->getGUID(), 0, true);

	// don't ignore access when checking users.
	if ($user_guid) {
		return array_key_exists($collection_id, $write_access);
	} else {
		return elgg_get_ignore_access() || array_key_exists($collection_id, $write_access);
	}
}

/**
 * Creates a new access collection.
 *
 * Access colletions allow plugins and users to create granular access
 * for entities.
 *
 * Triggers plugin hook 'access:collections:addcollection', 'collection'
 *
 * @internal Access collections are stored in the access_collections table.
 * Memberships to collections are in access_collections_membership.
 *
 * @param string $name       The name of the collection.
 * @param int    $owner_guid The GUID of the owner (default: currently logged in user).
 * @param int    $site_guid  The GUID of the site (default: current site).
 *
 * @return int|false The collection ID if successful and false on failure.
 * @link http://docs.elgg.org/Access/Collections
 * @see update_access_collection()
 * @see delete_access_collection()
 */
function create_access_collection($name, $owner_guid = 0, $site_guid = 0) {
	global $CONFIG;

	$name = trim($name);
	if (empty($name)) {
		return false;
	}

	if ($owner_guid == 0) {
		$owner_guid = elgg_get_logged_in_user_guid();
	}
	if (($site_guid == 0) && (isset($CONFIG->site_guid))) {
		$site_guid = $CONFIG->site_guid;
	}
	$name = sanitise_string($name);

	$q = "INSERT INTO {$CONFIG->dbprefix}access_collections
		SET name = '{$name}',
			owner_guid = {$owner_guid},
			site_guid = {$site_guid}";
	$id = insert_data($q);
	if (!$id) {
		return false;
	}

	$params = array(
		'collection_id' => $id
	);

	if (!elgg_trigger_plugin_hook('access:collections:addcollection', 'collection', $params, true)) {
		return false;
	}

	return $id;
}

/**
 * Updates the membership in an access collection.
 *
 * @warning Expects a full list of all members that should
 * be part of the access collection
 *
 * @note This will run all hooks associated with adding or removing
 * members to access collections.
 *
 * @param int   $collection_id The ID of the collection.
 * @param array $members       Array of member GUIDs
 *
 * @return bool
 * @link http://docs.elgg.org/Access/Collections
 * @see add_user_to_access_collection()
 * @see remove_user_from_access_collection()
 */
function update_access_collection($collection_id, $members) {
	$acl = get_access_collection($collection_id);

	if (!$acl) {
		return false;
	}
	$members = (is_array($members)) ? $members : array();

	$cur_members = get_members_of_access_collection($collection_id, true);
	$cur_members = (is_array($cur_members)) ? $cur_members : array();

	$remove_members = array_diff($cur_members, $members);
	$add_members = array_diff($members, $cur_members);

	$result = true;

	foreach ($add_members as $guid) {
		$result = $result && add_user_to_access_collection($guid, $collection_id);
	}

	foreach ($remove_members as $guid) {
		$result = $result && remove_user_from_access_collection($guid, $collection_id);
	}

	return $result;
}

/**
 * Deletes a specified access collection and its membership.
 *
 * @param int $collection_id The collection ID
 *
 * @return bool
 * @link http://docs.elgg.org/Access/Collections
 * @see create_access_collection()
 * @see update_access_collection()
 */
function delete_access_collection($collection_id) {
	global $CONFIG;

	$collection_id = (int) $collection_id;
	$params = array('collection_id' => $collection_id);

	if (!elgg_trigger_plugin_hook('access:collections:deletecollection', 'collection', $params, true)) {
		return false;
	}

	// Deleting membership doesn't affect result of deleting ACL.
	$q = "DELETE FROM {$CONFIG->dbprefix}access_collection_membership
		WHERE access_collection_id = {$collection_id}";
	delete_data($q);

	$q = "DELETE FROM {$CONFIG->dbprefix}access_collections
		WHERE id = {$collection_id}";
	$result = delete_data($q);

	return (bool)$result;
}

/**
 * Get a specified access collection
 *
 * @note This doesn't return the members of an access collection,
 * just the database row of the actual collection.
 *
 * @see get_members_of_access_collection()
 *
 * @param int $collection_id The collection ID
 *
 * @return object|false
 */
function get_access_collection($collection_id) {
	global $CONFIG;
	$collection_id = (int) $collection_id;

	$query = "SELECT * FROM {$CONFIG->dbprefix}access_collections WHERE id = {$collection_id}";
	$get_collection = get_data_row($query);

	return $get_collection;
}

/**
 * Adds a user to an access collection.
 *
 * Triggers the 'access:collections:add_user', 'collection' plugin hook.
 *
 * @param int $user_guid     The GUID of the user to add
 * @param int $collection_id The ID of the collection to add them to
 *
 * @return bool
 * @see update_access_collection()
 * @see remove_user_from_access_collection()
 * @link http://docs.elgg.org/Access/Collections
 */
function add_user_to_access_collection($user_guid, $collection_id) {
	global $CONFIG;

	$collection_id = (int) $collection_id;
	$user_guid = (int) $user_guid;
	$user = get_user($user_guid);

	$collection = get_access_collection($collection_id);

	if (!($user instanceof Elgguser) || !$collection) {
		return false;
	}

	$params = array(
		'collection_id' => $collection_id,
		'user_guid' => $user_guid
	);

	$result = elgg_trigger_plugin_hook('access:collections:add_user', 'collection', $params, true);
	if ($result == false) {
		return false;
	}

	// if someone tries to insert the same data twice, we do a no-op on duplicate key
	$q = "INSERT INTO {$CONFIG->dbprefix}access_collection_membership
			SET access_collection_id = $collection_id, user_guid = $user_guid
			ON DUPLICATE KEY UPDATE user_guid = user_guid";
	$result = insert_data($q);

	return $result !== false;
}

/**
 * Removes a user from an access collection.
 *
 * Triggers the 'access:collections:remove_user', 'collection' plugin hook.
 *
 * @param int $user_guid     The user GUID
 * @param int $collection_id The access collection ID
 *
 * @return bool
 * @see update_access_collection()
 * @see remove_user_from_access_collection()
 * @link http://docs.elgg.org/Access/Collections
 */
function remove_user_from_access_collection($user_guid, $collection_id) {
	global $CONFIG;

	$collection_id = (int) $collection_id;
	$user_guid = (int) $user_guid;
	$user = get_user($user_guid);

	$collection = get_access_collection($collection_id);

	if (!($user instanceof Elgguser) || !$collection) {
		return false;
	}

	$params = array(
		'collection_id' => $collection_id,
		'user_guid' => $user_guid
	);

	if (!elgg_trigger_plugin_hook('access:collections:remove_user', 'collection', $params, true)) {
		return false;
	}

	$q = "DELETE FROM {$CONFIG->dbprefix}access_collection_membership
		WHERE access_collection_id = {$collection_id}
			AND user_guid = {$user_guid}";

	return (bool)delete_data($q);
}

/**
 * Returns an array of database row objects of the access collections owned by $owner_guid.
 *
 * @param int $owner_guid The entity guid
 * @param int $site_guid  The GUID of the site (default: current site).
 *
 * @return array|false
 * @see add_access_collection()
 * @see get_members_of_access_collection()
 * @link http://docs.elgg.org/Access/Collections
 */
function get_user_access_collections($owner_guid, $site_guid = 0) {
	global $CONFIG;
	$owner_guid = (int) $owner_guid;
	$site_guid = (int) $site_guid;

	if (($site_guid == 0) && (isset($CONFIG->site_guid))) {
		$site_guid = $CONFIG->site_guid;
	}

	$query = "SELECT * FROM {$CONFIG->dbprefix}access_collections
			WHERE owner_guid = {$owner_guid}
			AND site_guid = {$site_guid}";

	$collections = get_data($query);

	return $collections;
}

/**
 * Get all of members of an access collection
 *
 * @param int  $collection The collection's ID
 * @param bool $idonly     If set to true, will only return the members' GUIDs (default: false)
 *
 * @return array ElggUser guids or entities if successful, false if not
 * @see add_user_to_access_collection()
 * @see http://docs.elgg.org/Access/Collections
 */
function get_members_of_access_collection($collection, $idonly = FALSE) {
	global $CONFIG;
	$collection = (int)$collection;

	if (!$idonly) {
		$query = "SELECT e.* FROM {$CONFIG->dbprefix}access_collection_membership m"
			. " JOIN {$CONFIG->dbprefix}entities e ON e.guid = m.user_guid"
			. " WHERE m.access_collection_id = {$collection}";
		$collection_members = get_data($query, "entity_row_to_elggstar");
	} else {
		$query = "SELECT e.guid FROM {$CONFIG->dbprefix}access_collection_membership m"
			. " JOIN {$CONFIG->dbprefix}entities e ON e.guid = m.user_guid"
			. " WHERE m.access_collection_id = {$collection}";
		$collection_members = get_data($query);
		if (!$collection_members) {
			return FALSE;
		}
		foreach ($collection_members as $key => $val) {
			$collection_members[$key] = $val->guid;
		}
	}

	return $collection_members;
}

/**
 * Return entities based upon access id.
 *
 * @param array $options Any options accepted by {@link elgg_get_entities()} and
 * 	access_id => int The access ID of the entity.
 *
 * @see elgg_get_entities()
 * @return mixed If count, int. If not count, array. false on errors.
 * @since 1.7.0
 */
function elgg_get_entities_from_access_id(array $options = array()) {
	// restrict the resultset to access collection provided
	if (!isset($options['access_id'])) {
		return FALSE;
	}

	// @todo add support for an array of collection_ids
	$where = "e.access_id = '{$options['access_id']}'";
	if (isset($options['wheres'])) {
		if (is_array($options['wheres'])) {
			$options['wheres'][] = $where;
		} else {
			$options['wheres'] = array($options['wheres'], $where);
		}
	} else {
		$options['wheres'] = array($where);
	}

	// return entities with the desired options
	return elgg_get_entities($options);
}

/**
 * Lists entities from an access collection
 *
 * @param array $options See elgg_list_entities() and elgg_get_entities_from_access_id()
 * 
 * @see elgg_list_entities()
 * @see elgg_get_entities_from_access_id()
 * 
 * @return string
 */
function elgg_list_entities_from_access_id(array $options = array()) {
	return elgg_list_entities($options, 'elgg_get_entities_from_access_id');
}

/**
 * Return the name of an ACCESS_* constant or a access collection,
 * but only if the user has write access on that ACL.
 *
 * @warning This function probably doesn't work how it's meant to.
 *
 * @param int $entity_access_id The entity's access id
 *
 * @return string 'Public', 'Private', etc.
 * @since 1.7.0
 * @todo I think this probably wants get_access_array() instead of get_write_access_array(),
 * but those two functions return different types of arrays.
 */
function get_readable_access_level($entity_access_id) {
	$access = (int) $entity_access_id;

	//get the access level for object in readable string
	$options = get_write_access_array();

	if (array_key_exists($access, $options)) {
		return $options[$access];
	}

	// return 'Limited' if the user does not have access to the access collection
	return elgg_echo('access:limited:label');
}

/**
 * Set if entity access system should be ignored.
 *
 * The access system will not return entities in any getter
 * functions if the user doesn't have access.
 *
 * @internal For performance reasons this is done at the database access clause level.
 *
 * @tip Use this to access entities in automated scripts
 * when no user is logged in.
 *
 * @warning This will not show disabled entities.
 * Use {@link access_show_hidden_entities()} to access disabled entities.
 *
 * @param bool $ignore If true, disables all access checks.
 *
 * @return bool Previous ignore_access setting.
 * @since 1.7.0
 * @see http://docs.elgg.org/Access/IgnoreAccess
 * @see elgg_get_ignore_access()
 */
function elgg_set_ignore_access($ignore = true) {
	$elgg_access = elgg_get_access_object();
	return $elgg_access->setIgnoreAccess($ignore);
}

/**
 * Get current ignore access setting.
 *
 * @return bool
 * @since 1.7.0
 * @see http://docs.elgg.org/Access/IgnoreAccess
 * @see elgg_set_ignore_access()
 */
function elgg_get_ignore_access() {
	return elgg_get_access_object()->getIgnoreAccess();
}

/**
 * Decides if the access system should be ignored for a user.
 *
 * Returns true (meaning ignore access) if either of these 2 conditions are true:
 *   1) an admin user guid is passed to this function.
 *   2) {@link elgg_get_ignore_access()} returns true.
 *
 * @see elgg_set_ignore_access()
 *
 * @param int $user_guid The user to check against.
 *
 * @return bool
 * @since 1.7.0
 */
function elgg_check_access_overrides($user_guid = 0) {
	if (!$user_guid || $user_guid <= 0) {
		$is_admin = false;
	} else {
		$is_admin = elgg_is_admin_user($user_guid);
	}

	return ($is_admin || elgg_get_ignore_access());
}

/**
 * Returns the ElggAccess object.
 *
 * // @todo comment is incomplete
 * This is used to
 *
 * @return ElggAccess
 * @since 1.7.0
 * @access private
 */
function elgg_get_access_object() {
	static $elgg_access;

	if (!$elgg_access) {
		$elgg_access = new ElggAccess();
	}

	return $elgg_access;
}

/**
 * A flag to set if Elgg's access initialization is finished.
 *
 * @global bool $init_finished
 * @access private
 * @todo This is required to tell the access system to start caching because
 * calls are made while in ignore access mode and before the user is logged in.
 */
$init_finished = false;

/**
 * A quick and dirty way to make sure the access permissions have been correctly set up
 *
 * @elgg_event_handler init system
 * @todo Invesigate
 *
 * @return void
 */
function access_init() {
	global $init_finished;
	$init_finished = true;
}

/**
 * Overrides the access system if appropriate.
 *
 * Allows admin users and calls after {@link elgg_set_ignore_access} to
 * bypass the access system.
 *
 * Registered for the 'permissions_check', 'all' and the 
 * 'container_permissions_check', 'all' plugin hooks.
 *
 * Returns true to override the access system or null if no change is needed.
 *
 * @return true|null
 * @access private
 */
function elgg_override_permissions($hook, $type, $value, $params) {
	$user = elgg_extract('user', $params);
	if ($user) {
		$user_guid = $user->getGUID();
	} else {
		$user_guid = elgg_get_logged_in_user_guid();
	}

	// don't do this so ignore access still works with no one logged in
	//if (!$user instanceof ElggUser) {
	//	return false;
	//}

	// check for admin
	if ($user_guid && elgg_is_admin_user($user_guid)) {
		return true;
	}

	// check access overrides
	if ((elgg_check_access_overrides($user_guid))) {
		return true;
	}

	// consult other hooks
	return NULL;
}

/**
 * Runs unit tests for the entities object.
 * @access private
 */
function access_test($hook, $type, $value, $params) {
	global $CONFIG;
<<<<<<< HEAD
	$value[] = $CONFIG->path . 'engine/tests/ElggCoreAccessCollectionsTest.php';
=======

	$value[] = $CONFIG->path . 'engine/tests/api/access_collections.php';
>>>>>>> 28b76dca
	return $value;
}

// Tell the access functions the system has booted, plugins are loaded,
// and the user is logged in so it can start caching
elgg_register_event_handler('ready', 'system', 'access_init');

// For overrided permissions
elgg_register_plugin_hook_handler('permissions_check', 'all', 'elgg_override_permissions');
elgg_register_plugin_hook_handler('container_permissions_check', 'all', 'elgg_override_permissions');

elgg_register_plugin_hook_handler('unit_test', 'system', 'access_test');<|MERGE_RESOLUTION|>--- conflicted
+++ resolved
@@ -1020,12 +1020,7 @@
  */
 function access_test($hook, $type, $value, $params) {
 	global $CONFIG;
-<<<<<<< HEAD
 	$value[] = $CONFIG->path . 'engine/tests/ElggCoreAccessCollectionsTest.php';
-=======
-
-	$value[] = $CONFIG->path . 'engine/tests/api/access_collections.php';
->>>>>>> 28b76dca
 	return $value;
 }
 
