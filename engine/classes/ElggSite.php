<?php
/**
 * A Site entity.
 *
 * ElggSite represents a single site entity.
 *
 * An ElggSite object is an ElggEntity child class with the subtype
 * of "site."  It is created upon installation and holds information about a site:
 *  - name
 *  - description
 *  - url
 *
 * Every ElggEntity belongs to a site.
 *
 * @internal ElggSite represents a single row from the sites_entity
 * table, as well as the corresponding ElggEntity row from the entities table.
 *
 * @warning Multiple site support isn't fully developed.
 *
 * @package    Elgg.Core
 * @subpackage DataMode.Site
<<<<<<< HEAD
=======
 * @link       http://docs.elgg.org/DataModel/Sites
>>>>>>> b11e6a19
 *
 * @property string $name        The name or title of the website
 * @property string $description A motto, mission statement, or description of the website
 * @property string $url         The root web address for the site, including trailing slash
 */
class ElggSite extends ElggEntity {

	/**
	 * Initialize the attributes array.
	 * This is vital to distinguish between metadata and base attributes.
	 *
	 * @return void
	 */
	protected function initializeAttributes() {
		parent::initializeAttributes();

		$this->attributes['type'] = "site";
		$this->attributes['name'] = null;
		$this->attributes['description'] = null;
		$this->attributes['url'] = null;
		$this->tables_split = 2;
	}

	/**
	 * Create a new ElggSite.
	 *
	 * Plugin developers should only use the constructor to create a new entity.
	 * To retrieve entities, use get_entity() and the elgg_get_entities* functions.
	 *
	 * @param stdClass $row Database row result. Default is null to create a new site.
	 *
	 * @throws IOException If cannot load remaining data from db
	 * @throws InvalidParameterException If not passed a db result
	 */
	public function __construct($row = null) {
		$this->initializeAttributes();

		// compatibility for 1.7 api.
		$this->initialise_attributes(false);

		if (!empty($row)) {
			// Is $row is a DB entity table row
			if ($row instanceof stdClass) {
				// Load the rest
				if (!$this->load($row)) {
					$msg = "Failed to load new " . get_class() . " for GUID:" . $row->guid;
					throw new IOException($msg);
				}
			} else if ($row instanceof ElggSite) {
				// $row is an ElggSite so this is a copy constructor
				elgg_deprecated_notice('This type of usage of the ElggSite constructor was deprecated. Please use the clone method.', 1.7);
				foreach ($row->attributes as $key => $value) {
					$this->attributes[$key] = $value;
				}
			} else if (strpos($row, "http") !== false) {
				// url so retrieve by url
				elgg_deprecated_notice("Passing URL to constructor is deprecated. Use get_site_by_url()", 1.9);
				$row = get_site_by_url($row);
				foreach ($row->attributes as $key => $value) {
					$this->attributes[$key] = $value;
				}
			} else if (is_numeric($row)) {
				// $row is a GUID so load
				elgg_deprecated_notice('Passing a GUID to constructor is deprecated. Use get_entity()', 1.9);
				if (!$this->load($row)) {
					throw new IOException("Failed to load new " . get_class() . " from GUID:" . $row);
				}
			} else {
				throw new InvalidParameterException("Unrecognized value passed to constuctor.");
			}
		}
	}

	/**
	 * Loads the full ElggSite when given a guid.
	 *
	 * @param mixed $guid GUID of ElggSite entity or database row object
	 *
	 * @return bool
	 * @throws InvalidClassException
	 */
	protected function load($guid) {
		$attr_loader = new Elgg_AttributeLoader(get_class(), 'site', $this->attributes);
		$attr_loader->requires_access_control = !($this instanceof ElggPlugin);
		$attr_loader->secondary_loader = 'get_site_entity_as_row';

		$attrs = $attr_loader->getRequiredAttributes($guid);
		if (!$attrs) {
			return false;
		}

		$this->attributes = $attrs;
		$this->tables_loaded = 2;
		$this->loadAdditionalSelectValues($attr_loader->getAdditionalSelectValues());
		_elgg_cache_entity($this);

		return true;
	}

	/**
	 * {@inheritdoc}
	 */
	protected function create() {
		global $CONFIG;

		$guid = parent::create();

		$name = sanitize_string($this->attributes['name']);
		$description = sanitize_string($this->attributes['description']);
		$url = sanitize_string($this->attributes['url']);

		$query = "INSERT into {$CONFIG->dbprefix}sites_entity
			(guid, name, description, url) values ($guid, '$name', '$description', '$url')";

		$result = $this->getDatabase()->insertData($query);
		if ($result === false) {
			// TODO(evan): Throw an exception here?
			return false;
		}

		// make sure the site guid is set to self if not already set
		if (!$this->site_guid) {
			$this->site_guid = $guid;
			$this->getDatabase()->updateData("UPDATE {$CONFIG->dbprefix}entities
				SET site_guid = $guid WHERE guid = $guid");
		}

		return $guid;
	}

	/**
	 * {@inheritdoc}
	 */
	protected function update() {
		global $CONFIG;

		if (!parent::update()) {
			return false;
		}

		$guid = (int)$this->guid;
		$name = sanitize_string($this->name);
		$description = sanitize_string($this->description);
		$url = sanitize_string($this->url);

		$query = "UPDATE {$CONFIG->dbprefix}sites_entity
			SET name='$name', description='$description', url='$url' WHERE guid=$guid";

		return $this->getDatabase()->updateData($query) !== false;
	}

	/**
	 * Delete the site.
	 *
	 * @note You cannot delete the current site.
	 *
	 * @return bool
	 * @throws SecurityException
	 */
	public function delete() {
		global $CONFIG;
		if ($CONFIG->site->getGUID() == $this->guid) {
			throw new SecurityException('You cannot delete the current site');
		}

		return parent::delete();
	}

	/**
	 * Disable the site
	 *
	 * @note You cannot disable the current site.
	 *
	 * @param string $reason    Optional reason for disabling
	 * @param bool   $recursive Recursively disable all contained entities?
	 *
	 * @return bool
	 * @throws SecurityException
	 */
	public function disable($reason = "", $recursive = true) {
		global $CONFIG;

		if ($CONFIG->site->getGUID() == $this->guid) {
			throw new SecurityException('You cannot disable the current site');
		}

		return parent::disable($reason, $recursive);
	}
	
	/**
	 * Returns the URL for this site
	 *
	 * @return string The URL
	 */
	public function getURL() {
		return $this->url;
	}

	/**
	 * {@inheritdoc}
	 */
	public function getDisplayName() {
		return $this->name;
	}

	/**
	 * {@inheritdoc}
	 */
	public function setDisplayName($displayName) {
		$this->name = $displayName;
	}

	/**
	 * Gets an array of ElggUser entities who are members of the site.
	 *
	 * @param array $options An associative array for key => value parameters
	 *                       accepted by elgg_get_entities(). Common parameters
	 *                       include 'limit', and 'offset'.
	 *                       Note: this was $limit before version 1.8
	 * @param int   $offset  Offset @deprecated parameter
	 *
	 * @return array of ElggUsers
	 * @deprecated 1.9 Use ElggSite::getEntities()
	 */
	public function getMembers($options = array(), $offset = 0) {
		elgg_deprecated_notice('ElggSite::getMembers() is deprecated. Use ElggSite::getEntities()', 1.9);
		if (!is_array($options)) {
			elgg_deprecated_notice("ElggSite::getMembers uses different arguments!", 1.8);
			$options = array(
				'limit' => $options,
				'offset' => $offset,
			);
		}

		$defaults = array(
			'site_guids' => ELGG_ENTITIES_ANY_VALUE,
			'relationship' => 'member_of_site',
			'relationship_guid' => $this->getGUID(),
			'inverse_relationship' => true,
			'type' => 'user',
		);

		$options = array_merge($defaults, $options);

		return elgg_get_entities_from_relationship($options);
	}

	/**
	 * List the members of this site
	 *
	 * @param array $options An associative array for key => value parameters
	 *                       accepted by elgg_list_entities(). Common parameters
	 *                       include 'full_view', 'limit', and 'offset'.
	 *
	 * @return string
	 * @since 1.8.0
	 * @deprecated 1.9 Use elgg_list_entities_from_relationship()
	 */
	public function listMembers($options = array()) {
		elgg_deprecated_notice('ElggSite::listMembers() is deprecated. Use elgg_list_entities_from_relationship()', 1.9);
		$defaults = array(
			'site_guids' => ELGG_ENTITIES_ANY_VALUE,
			'relationship' => 'member_of_site',
			'relationship_guid' => $this->getGUID(),
			'inverse_relationship' => true,
			'type' => 'user',
		);

		$options = array_merge($defaults, $options);

		return elgg_list_entities_from_relationship($options);
	}

	/**
	 * Adds an entity to the site.
	 *
	 * This adds a 'member_of_site' relationship between between the entity and
	 * the site. It does not change the site_guid of the entity.
	 *
	 * @param ElggEntity $entity User, group, or object entity
	 *
	 * @return bool
	 */
	public function addEntity(ElggEntity $entity) {
		if (elgg_instanceof($entity, 'site')) {
			return false;
		}
		return add_entity_relationship($entity->guid, "member_of_site", $this->guid);
	}

	/**
	 * Removes an entity from this site
	 *
	 * @param ElggEntity $entity User, group, or object entity
	 *
	 * @return bool
	 */
	public function removeEntity($entity) {
		if (elgg_instanceof($entity, 'site')) {
			return false;
		}
		return remove_entity_relationship($entity->guid, "member_of_site", $this->guid);
	}

	/**
	 * Get an array of entities that belong to the site.
	 *
	 * This only returns entities that have been explicitly added to the
	 * site through addEntity().
	 *
	 * @param array $options Options array for elgg_get_entities_from_relationship()
	 *                       Parameters set automatically by this method:
	 *                       'relationship', 'relationship_guid', 'inverse_relationship'
	 * @return array
	 */
	public function getEntities(array $options = array()) {
		$options['relationship'] = 'member_of_site';
		$options['relationship_guid'] = $this->guid;
		$options['inverse_relationship'] = true;
		if (!isset($options['site_guid']) || !isset($options['site_guids'])) {
			$options['site_guids'] = ELGG_ENTITIES_ANY_VALUE;
		}

		return elgg_get_entities_from_relationship($options);
	}

	/**
	 * Adds a user to the site.
	 *
	 * @param int $user_guid GUID
	 *
	 * @return bool
	 * @deprecated 1.9 Use ElggSite::addEntity()
	 */
	public function addUser($user_guid) {
		elgg_deprecated_notice('ElggSite::addUser() is deprecated. Use ElggEntity::addEntity()', 1.9);
		return add_site_user($this->getGUID(), $user_guid);
	}

	/**
	 * Removes a user from the site.
	 *
	 * @param int $user_guid GUID
	 *
	 * @return bool
	 * @deprecated 1.9 Use ElggSite::removeEntity()
	 */
	public function removeUser($user_guid) {
		elgg_deprecated_notice('ElggSite::removeUser() is deprecated. Use ElggEntity::removeEntity()', 1.9);
		return remove_site_user($this->getGUID(), $user_guid);
	}

	/**
	 * Returns an array of ElggObject entities that belong to the site.
	 *
	 * @warning This only returns objects that have been explicitly added to the
	 * site through addObject()
	 *
	 * @param string $subtype Entity subtype
	 * @param int    $limit   Limit
	 * @param int    $offset  Offset
	 *
	 * @return array
	 * @deprecated 1.9 Use ElggSite:getEntities()
	 */
	public function getObjects($subtype = "", $limit = 10, $offset = 0) {
		elgg_deprecated_notice('ElggSite::getObjects() is deprecated. Use ElggSite::getEntities()', 1.9);
		return get_site_objects($this->getGUID(), $subtype, $limit, $offset);
	}

	/**
	 * Adds an object to the site.
	 *
	 * @param int $object_guid GUID
	 *
	 * @return bool
	 * @deprecated 1.9 Use ElggSite::addEntity()
	 */
	public function addObject($object_guid) {
		elgg_deprecated_notice('ElggSite::addObject() is deprecated. Use ElggEntity::addEntity()', 1.9);
		return add_site_object($this->getGUID(), $object_guid);
	}

	/**
	 * Remvoes an object from the site.
	 *
	 * @param int $object_guid GUID
	 *
	 * @return bool
	 * @deprecated 1.9 Use ElggSite::removeEntity()
	 */
	public function removeObject($object_guid) {
		elgg_deprecated_notice('ElggSite::removeObject() is deprecated. Use ElggEntity::removeEntity()', 1.9);
		return remove_site_object($this->getGUID(), $object_guid);
	}

	/**
	 * Get the collections associated with a site.
	 *
	 * @param string $subtype Subtype
	 * @param int    $limit   Limit
	 * @param int    $offset  Offset
	 *
	 * @return unknown
	 * @deprecated 1.8 Was never implemented
	 */
	public function getCollections($subtype = "", $limit = 10, $offset = 0) {
		elgg_deprecated_notice("ElggSite::getCollections() is deprecated", 1.8);
		get_site_collections($this->getGUID(), $subtype, $limit, $offset);
	}

	/**
	 * {@inheritdoc}
	 */
	protected function prepareObject($object) {
		$object = parent::prepareObject($object);
		$object->name = $this->getDisplayName();
		$object->description = $this->description;
		unset($object->read_access);
		return $object;
	}

	/*
	 * EXPORTABLE INTERFACE
	 */

	/**
	 * Return an array of fields which can be exported.
	 *
	 * @return array
	 * @deprecated 1.9 Use toObject()
	 */
	public function getExportableValues() {
		return array_merge(parent::getExportableValues(), array(
			'name',
			'description',
			'url',
		));
	}

	/**
	 * Get the domain for this site
	 *
	 * @return string
	 * @since 1.9
	 */
	public function getDomain() {
		$breakdown = parse_url($this->url);
		return $breakdown['host'];
	}

	/**
	 * Halts bootup and redirects to the site front page
	 * if site is in walled garden mode, no user is logged in,
	 * and the URL is not a public page.
	 *
	 * @return void
	 * @since 1.8.0
	 */
	public function checkWalledGarden() {
		global $CONFIG;

		// command line calls should not invoke the walled garden check
		if (PHP_SAPI === 'cli') {
			return;
		}

		if ($CONFIG->walled_garden) {
			if ($CONFIG->default_access == ACCESS_PUBLIC) {
				$CONFIG->default_access = ACCESS_LOGGED_IN;
			}
			elgg_register_plugin_hook_handler(
					'access:collections:write',
					'user',
					'_elgg_walled_garden_remove_public_access');

			if (!elgg_is_logged_in()) {
				// override the front page
				elgg_register_page_handler('', '_elgg_walled_garden_index');

				if (!$this->isPublicPage()) {
					if (!elgg_is_xhr()) {
						_elgg_services()->session->set('last_forward_from', current_page_url());
					}
					register_error(elgg_echo('loggedinrequired'));
					forward('', 'walled_garden');
				}
			}
		}
	}

	/**
	 * Returns if a URL is public for this site when in Walled Garden mode.
	 *
	 * Pages are registered to be public by {@elgg_plugin_hook public_pages walled_garden}.
	 *
	 * @param string $url Defaults to the current URL.
	 *
	 * @return bool
	 * @since 1.8.0
	 */
	public function isPublicPage($url = '') {
		global $CONFIG;

		if (empty($url)) {
			$url = current_page_url();

			// do not check against URL queries
			if ($pos = strpos($url, '?')) {
				$url = substr($url, 0, $pos);
			}
		}

		// always allow index page
		if ($url == elgg_get_site_url($this->guid)) {
			return true;
		}

		// default public pages
		$defaults = array(
			'walled_garden/.*',
			'action/.*',
			'login',
			'register',
			'forgotpassword',
			'resetpassword',
			'refresh_token',
			'ajax/view/js/languages',
			'upgrade\.php',
			'css/.*',
			'js/.*',
			'cache/[0-9]+/\w+/js|css/.*',
			'cron/.*',
			'services/.*',
		);

		// include a hook for plugin authors to include public pages
		$plugins = elgg_trigger_plugin_hook('public_pages', 'walled_garden', null, array());

		// allow public pages
		foreach (array_merge($defaults, $plugins) as $public) {
			$pattern = "`^{$CONFIG->url}$public/*$`i";
			if (preg_match($pattern, $url)) {
				return true;
			}
		}

		// non-public page
		return false;
	}
}<|MERGE_RESOLUTION|>--- conflicted
+++ resolved
@@ -19,10 +19,7 @@
  *
  * @package    Elgg.Core
  * @subpackage DataMode.Site
-<<<<<<< HEAD
-=======
  * @link       http://docs.elgg.org/DataModel/Sites
->>>>>>> b11e6a19
  *
  * @property string $name        The name or title of the website
  * @property string $description A motto, mission statement, or description of the website
