--- conflicted
+++ resolved
@@ -1373,27 +1373,7 @@
 	public function save() {
 		$guid = $this->getGUID();
 		if ($guid > 0) {
-<<<<<<< HEAD
 			return $this->update();
-=======
-
-			// See #5600. This ensures the lower level can_edit_entity() check will use a
-			// fresh entity from the DB so it sees the persisted owner_guid
-			_elgg_disable_caching_for_entity($guid);
-
-			$ret = update_entity(
-				$guid,
-				$this->get('owner_guid'),
-				$this->get('access_id'),
-				$this->get('container_guid'),
-				$this->get('time_created')
-			);
-
-			_elgg_enable_caching_for_entity($guid);
-			_elgg_cache_entity($this);
-
-			return $ret;
->>>>>>> 666b214e
 		} else {
 			$guid = $this->create();
 			if ($guid) {
@@ -1519,10 +1499,10 @@
 	 * Update the entity in the database.
 	 *
 	 * @return bool Whether the update was successful.
+	 *
+	 * @throws InvalidParameterException
 	 */
 	protected function update() {
-		_elgg_cache_entity($this);
-		
 		global $CONFIG;
 
 		$guid = (int)$this->get('guid');
@@ -1533,10 +1513,18 @@
 		$time = time();
 
 		if ($access_id == ACCESS_DEFAULT) {
-			throw new InvalidParameterException('ACCESS_DEFAULT is not a valid access level. See its documentation in elgglib.h');
-		}
-
-		if (!$this->canEdit() || !elgg_trigger_event('update', $this->type, $this)) {
+			throw new InvalidParameterException('ACCESS_DEFAULT is not a valid access level. See its documentation in elgglib.php');
+		}
+
+		// See #5600. This ensures the canEdit() check will use a fresh entity from the DB so it sees the
+		// persisted owner_guid, container_guid, etc.
+		_elgg_disable_caching_for_entity($this->guid);
+
+		$allow_edit = $this->canEdit() && elgg_trigger_event('update', $this->type, $this);
+
+		_elgg_enable_caching_for_entity($this->guid);
+
+		if (!$allow_edit) {
 			return false;
 		}
 		
@@ -1562,6 +1550,8 @@
 		if ($ret !== false) {
 			$this->attributes['time_updated'] = $time;
 		}
+
+		_elgg_cache_entity($this);
 
 		// Handle cases where there was no error BUT no rows were updated!
 		return $ret !== false;
