--- conflicted
+++ resolved
@@ -1004,15 +1004,9 @@
 	 *
 	 * @return bool
 	 */
-<<<<<<< HEAD
 	protected function checkSettingsFile(&$report = []) {
-		if (!file_exists($this->getSettingsPath())) {
-			return false;
-=======
-	protected function checkSettingsFile(&$report = array()) {
 		if (!is_file($this->getSettingsPath())) {
-			return FALSE;
->>>>>>> aeeb8f2b
+			return false;
 		}
 
 		if (!is_readable($this->getSettingsPath())) {
