<?php
/**
 * Efficiently run operations on batches of results for any function
 * that supports an options array.
 *
 * This is usually used with elgg_get_entities() and friends,
 * elgg_get_annotations(), and elgg_get_metadata().
 *
 * If you pass a valid PHP callback, all results will be run through that
 * callback. You can still foreach() through the result set after.  Valid
 * PHP callbacks can be a string, an array, or a closure.
 * {@link http://php.net/manual/en/language.pseudo-types.php}
 *
 * The callback function must accept 3 arguments: an entity, the getter
 * used, and the options used.
 *
 * Results from the callback are stored in callbackResult. If the callback
 * returns only booleans, callbackResults will be the combined result of
 * all calls. If no entities are processed, callbackResults will be null.
 *
 * If the callback returns anything else, callbackresult will be an indexed
 * array of whatever the callback returns.  If returning error handling
 * information, you should include enough information to determine which
 * result you're referring to.
 *
 * Don't combine returning bools and returning something else.
 *
 * Note that returning false will not stop the foreach.
 *
 * @warning If your callback or foreach loop deletes or disable entities
 * you MUST call setIncrementOffset(false) or set that when instantiating.
 * This forces the offset to stay what it was in the $options array.
 *
 * @example
 * <code>
 * // using foreach
 * $batch = new ElggBatch('elgg_get_entities', array());
 * $batch->setIncrementOffset(false);
 *
 * foreach ($batch as $entity) {
 * 	$entity->disable();
 * }
 *
 * // using both a callback
 * $callback = function($result, $getter, $options) {
 * 	var_dump("Looking at annotation id: $result->id");
 *  return true;
 * }
 *
 * $batch = new ElggBatch('elgg_get_annotations', array('guid' => 2), $callback);
 * </code>
 *
 * @package    Elgg.Core
 * @subpackage DataModel
 * @since      1.8
 */
class ElggBatch
	implements Iterator {

	/**
	 * The objects to interator over.
	 *
	 * @var array
	 */
	private $results = array();

	/**
	 * The function used to get results.
	 *
	 * @var mixed A string, array, or closure, or lamda function
	 */
	private $getter = null;

	/**
	 * The number of results to grab at a time.
	 *
	 * @var int
	 */
	private $chunkSize = 25;

	/**
	 * A callback function to pass results through.
	 *
	 * @var mixed A string, array, or closure, or lamda function
	 */
	private $callback = null;

	/**
	 * Start after this many results.
	 *
	 * @var int
	 */
	private $offset = 0;

	/**
	 * Stop after this many results.
	 *
	 * @var int
	 */
	private $limit = 0;

	/**
	 * Number of processed results.
	 *
	 * @var int
	 */
	private $retrievedResults = 0;

	/**
	 * The index of the current result within the current chunk
	 *
	 * @var int
	 */
	private $resultIndex = 0;

	/**
	 * The index of the current chunk
	 *
	 * @var int
	 */
	private $chunkIndex = 0;

	/**
	 * The number of results iterated through
	 *
	 * @var int
	 */
	private $processedResults = 0;

	/**
	 * Is the getter a valid callback
	 *
	 * @var bool
	 */
	private $validGetter = null;

	/**
	 * The result of running all entities through the callback function.
	 *
	 * @var mixed
	 */
	public $callbackResult = null;

	/**
	 * If false, offset will not be incremented. This is used for callbacks/loops that delete.
	 *
	 * @var bool
	 */
	private $incrementOffset = true;

	/**
	 * Entities that could not be instantiated during a fetch
	 *
	 * @var stdClass[]
	 */
	private $incompleteEntities = array();

	/**
	 * Total number of incomplete entities fetched
	 *
	 * @var int
	 */
	private $totalIncompletes = 0;

	/**
	 * Batches operations on any elgg_get_*() or compatible function that supports
	 * an options array.
	 *
	 * Instead of returning all objects in memory, it goes through $chunk_size
	 * objects, then requests more from the server.  This avoids OOM errors.
	 *
	 * @param string $getter     The function used to get objects.  Usually
	 *                           an elgg_get_*() function, but can be any valid PHP callback.
	 * @param array  $options    The options array to pass to the getter function. If limit is
	 *                           not set, 10 is used as the default. In most cases that is not
	 *                           what you want.
	 * @param mixed  $callback   An optional callback function that all results will be passed
	 *                           to upon load.  The callback needs to accept $result, $getter,
	 *                           $options.
	 * @param int    $chunk_size The number of entities to pull in before requesting more.
	 *                           You have to balance this between running out of memory in PHP
	 *                           and hitting the db server too often.
	 * @param bool   $inc_offset Increment the offset on each fetch. This must be false for
	 *                           callbacks that delete rows. You can set this after the
	 *                           object is created with {@see ElggBatch::setIncrementOffset()}.
	 */
	public function __construct($getter, $options, $callback = null, $chunk_size = 25,
			$inc_offset = true) {
		
		$this->getter = $getter;
		$this->options = $options;
		$this->callback = $callback;
		$this->chunkSize = $chunk_size;
		$this->setIncrementOffset($inc_offset);

		if ($this->chunkSize <= 0) {
			$this->chunkSize = 25;
		}

		// store these so we can compare later
		$this->offset = elgg_extract('offset', $options, 0);
		$this->limit = elgg_extract('limit', $options, 10);

		// if passed a callback, create a new ElggBatch with the same options
		// and pass each to the callback.
		if ($callback && is_callable($callback)) {
			$batch = new ElggBatch($getter, $options, null, $chunk_size, $inc_offset);

			$all_results = null;

			foreach ($batch as $result) {
				$result = call_user_func($callback, $result, $getter, $options);

				if (!isset($all_results)) {
					if ($result === true || $result === false || $result === null) {
						$all_results = $result;
					} else {
						$all_results = array();
					}
				}

				if (($result === true || $result === false || $result === null) && !is_array($all_results)) {
					$all_results = $result && $all_results;
				} else {
					$all_results[] = $result;
				}
			}

			$this->callbackResult = $all_results;
		}
	}

	/**
	 * Tell the process that an entity was incomplete during a fetch
	 *
	 * @param stdClass $row
	 *
	 * @access private
	 */
	public function reportIncompleteEntity(stdClass $row) {
		$this->incompleteEntities[] = $row;
	}

	/**
	 * Fetches the next chunk of results
	 *
	 * @return bool
	 */
	private function getNextResultsChunk() {

		// always reset results.
		$this->results = array();

		if (!isset($this->validGetter)) {
			$this->validGetter = is_callable($this->getter);
		}

		if (!$this->validGetter) {
			return false;
		}

		$limit = $this->chunkSize;

		// if someone passed limit = 0 they want everything.
		if ($this->limit != 0) {
			if ($this->retrievedResults >= $this->limit) {
				return false;
			}

			// if original limit < chunk size, set limit to original limit
			// else if the number of results we'll fetch if greater than the original limit
			if ($this->limit < $this->chunkSize) {
				$limit = $this->limit;
			} elseif ($this->retrievedResults + $this->chunkSize > $this->limit) {
				// set the limit to the number of results remaining in the original limit
				$limit = $this->limit - $this->retrievedResults;
			}
		}

		if ($this->incrementOffset) {
			$offset = $this->offset + $this->retrievedResults;
		} else {
			$offset = $this->offset + $this->totalIncompletes;
		}

		$current_options = array(
			'limit' => $limit,
			'offset' => $offset,
			'__ElggBatch' => $this,
		);

		$options = array_merge($this->options, $current_options);

<<<<<<< HEAD
		$this->results = call_user_func($getter, $options);
=======
		$this->incompleteEntities = array();
		$this->results = call_user_func_array($this->getter, array($options));

		$num_results = count($this->results);
		$num_incomplete = count($this->incompleteEntities);

		$this->totalIncompletes += $num_incomplete;

		if ($this->incompleteEntities) {
			// pad the front of the results with nulls representing the incompletes
			array_splice($this->results, 0, 0, array_pad(array(), $num_incomplete, null));
			// ...and skip past them
			reset($this->results);
			for ($i = 0; $i < $num_incomplete; $i++) {
				next($this->results);
			}
		}
>>>>>>> d2b525a8

		if ($this->results) {
			$this->chunkIndex++;

			// let the system know we've jumped past the nulls
			$this->resultIndex = $num_incomplete;

			$this->retrievedResults += ($num_results + $num_incomplete);
			if ($num_results == 0) {
				// This fetch was *all* incompletes! We need to fetch until we can either
				// offer at least one row to iterate over, or give up.
				return $this->getNextResultsChunk();
			}
			return true;
		} else {
			return false;
		}
	}

	/**
	 * Increment the offset from the original options array? Setting to
	 * false is required for callbacks that delete rows.
	 *
	 * @param bool $increment Set to false when deleting data
	 * @return void
	 */
	public function setIncrementOffset($increment = true) {
		$this->incrementOffset = (bool) $increment;
	}

	/**
	 * Implements Iterator
	 */

	/**
	 * PHP Iterator Interface
	 *
	 * @see Iterator::rewind()
	 * @return void
	 */
	public function rewind() {
		$this->resultIndex = 0;
		$this->retrievedResults = 0;
		$this->processedResults = 0;

		// only grab results if we haven't yet or we're crossing chunks
		if ($this->chunkIndex == 0 || $this->limit > $this->chunkSize) {
			$this->chunkIndex = 0;
			$this->getNextResultsChunk();
		}
	}

	/**
	 * PHP Iterator Interface
	 *
	 * @see Iterator::current()
	 * @return mixed
	 */
	public function current() {
		return current($this->results);
	}

	/**
	 * PHP Iterator Interface
	 *
	 * @see Iterator::key()
	 * @return int
	 */
	public function key() {
		return $this->processedResults;
	}

	/**
	 * PHP Iterator Interface
	 *
	 * @see Iterator::next()
	 * @return mixed
	 */
	public function next() {
		// if we'll be at the end.
		if (($this->processedResults + 1) >= $this->limit && $this->limit > 0) {
			$this->results = array();
			return false;
		}

		// if we'll need new results.
		if (($this->resultIndex + 1) >= $this->chunkSize) {
			if (!$this->getNextResultsChunk()) {
				$this->results = array();
				return false;
			}

			$result = current($this->results);
		} else {
			// the function above resets the indexes, so only inc if not
			// getting new set
			$this->resultIndex++;
			$result = next($this->results);
		}

		$this->processedResults++;
		return $result;
	}

	/**
	 * PHP Iterator Interface
	 *
	 * @see Iterator::valid()
	 * @return bool
	 */
	public function valid() {
		if (!is_array($this->results)) {
			return false;
		}
		$key = key($this->results);
		return ($key !== null && $key !== false);
	}
}<|MERGE_RESOLUTION|>--- conflicted
+++ resolved
@@ -291,11 +291,8 @@
 
 		$options = array_merge($this->options, $current_options);
 
-<<<<<<< HEAD
-		$this->results = call_user_func($getter, $options);
-=======
 		$this->incompleteEntities = array();
-		$this->results = call_user_func_array($this->getter, array($options));
+		$this->results = call_user_func($this->getter, $options);
 
 		$num_results = count($this->results);
 		$num_incomplete = count($this->incompleteEntities);
@@ -311,7 +308,6 @@
 				next($this->results);
 			}
 		}
->>>>>>> d2b525a8
 
 		if ($this->results) {
 			$this->chunkIndex++;
