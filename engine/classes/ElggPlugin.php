--- conflicted
+++ resolved
@@ -521,18 +521,13 @@
 			'plugin_id' => $this->getID(),
 			'name' => $name,
 			'value' => $value
-<<<<<<< HEAD
 		], $value);
-
-=======
-		), $value);
 		
 		if (is_array($value)) {
 			elgg_log('Plugin user settings cannot store arrays.', 'ERROR');
-			$result = false;
-		}
-		
->>>>>>> aeeb8f2b
+			return false;
+		}
+		
 		// set the namespaced name.
 		$name = _elgg_namespace_plugin_private_setting('user_setting', $name, $this->getID());
 
