<?php
/**
 * Stores site-side plugin settings as private data.
 *
 * This class is currently a stub, allowing a plugin to
 * save settings in an object's private settings for each site.
 *
 * @package    Elgg.Core
 * @subpackage Plugins.Settings
 */
class ElggPlugin extends ElggObject {
	private $package;
	private $manifest;

	private $path;
	private $pluginID;
	private $errorMsg = '';

	/**
	 * Set subtype to 'plugin'
	 *
	 * @return void
	 */
	protected function initializeAttributes() {
		parent::initializeAttributes();

		$this->attributes['subtype'] = "plugin";

		// plugins must be public.
		$this->access_id = ACCESS_PUBLIC;
	}

	/**
	 * Loads the plugin by GUID or path.
	 *
	 * @warning Unlike other ElggEntity objects, you cannot null instantiate
	 *          ElggPlugin. You must point it to an actual plugin GUID or location.
	 *
	 * @param mixed $plugin The GUID of the ElggPlugin object or the path of
	 *                      the plugin to load.
	 */
	public function __construct($plugin) {
		if (!$plugin) {
			throw new PluginException(elgg_echo('PluginException:NullInstantiated'));
		}

		// ElggEntity can be instantiated with a guid or an object.
		// @todo plugins w/id 12345
		if (is_numeric($plugin) || is_object($plugin)) {
			parent::__construct($plugin);
			$this->path = elgg_get_plugins_path() . $this->getID();
		} else {
			$plugin_path = elgg_get_plugins_path();

			// not a full path, so assume an id
			// use the default path
			if (strpos($plugin, $plugin_path) !== 0) {
				$plugin = $plugin_path . $plugin;
			}

			// path checking is done in the package
			$plugin = sanitise_filepath($plugin);
			$this->path = $plugin;
			$path_parts = explode('/', rtrim($plugin, '/'));
			$plugin_id = array_pop($path_parts);
			$this->pluginID = $plugin_id;

			// check if we're loading an existing plugin
			$existing_plugin = elgg_get_plugin_from_id($this->pluginID);
			$existing_guid = null;

			if ($existing_plugin) {
				$existing_guid = $existing_plugin->guid;
			}

			// load the rest of the plugin
			parent::__construct($existing_guid);
		}
	}

	/**
	 * Overridden from ElggEntity and ElggObject::load(). Core always inits plugins with
	 * a query joined to the objects_entity table, so all the info is there.
	 *
	 * @param mixed $guid GUID of an ElggObject or the stdClass object from entities table
	 *
	 * @return bool
	 * @throws InvalidClassException
	 */
	protected function load($guid) {

		$expected_attributes = $this->attributes;
		unset($expected_attributes['tables_split']);
		unset($expected_attributes['tables_loaded']);

		// this was loaded with a full join
		$needs_loaded = false;

		if ($guid instanceof stdClass) {
			$row = (array) $guid;
			$missing_attributes = array_diff_key($expected_attributes, $row);
			if ($missing_attributes) {
				$needs_loaded = true;
				$guid = $row['guid'];
			} else {
				$this->attributes = $row;
			}
		} else {
			$needs_loaded = true;
		}

		if ($needs_loaded) {
			$entity = (array) get_entity_as_row($guid);
			$object = (array) get_object_entity_as_row($guid);

			if (!$entity || !$object) {
				return false;
			}
			
			$this->attributes = array_merge($this->attributes, $entity, $object);
		}

		$this->attributes['tables_loaded'] = 2;

		// Check the type
		if ($this->attributes['type'] != 'object') {
			$msg = elgg_echo('InvalidClassException:NotValidElggStar', array($guid, get_class()));
			throw new InvalidClassException($msg);
		}

		// guid needs to be an int  http://trac.elgg.org/ticket/4111
		$this->attributes['guid'] = (int)$this->attributes['guid'];

<<<<<<< HEAD
		// subtype needs to be denormalized
		$this->attributes['subtype'] = get_subtype_from_id($this->attributes['subtype']);

=======
>>>>>>> 7239da3f
		cache_entity($this);

		return true;
	}

	/**
	 * Save the plugin object.  Make sure required values exist.
	 *
	 * @see ElggObject::save()
	 * @return bool
	 */
	public function save() {
		// own by the current site so users can be deleted without affecting plugins
		$site = get_config('site');
		$this->attributes['site_guid'] = $site->guid;
		$this->attributes['owner_guid'] = $site->guid;
		$this->attributes['container_guid'] = $site->guid;
		$this->attributes['title'] = $this->pluginID;

		if (parent::save()) {
			// make sure we have a priority
			$priority = $this->getPriority();
			if ($priority === FALSE || $priority === NULL) {
				return $this->setPriority('last');
			}
		} else {
			return false;
		}
	}


	// Plugin ID and path

	/**
	 * Returns the ID (dir name) of this plugin
	 *
	 * @return string
	 */
	public function getID() {
		return $this->title;
	}

	/**
	 * Returns the manifest's name if available, otherwise the ID.
	 * 
	 * @return string
	 * @since 1.8.1
	 */
	public function getFriendlyName() {
		$manifest = $this->getManifest();
		if ($manifest) {
			return $manifest->getName();
		}

		return $this->getID();
	}

	/**
	 * Returns the plugin's full path with trailing slash.
	 *
	 * @return string
	 */
	public function getPath() {
		return sanitise_filepath($this->path);
	}

	/**
	 * Sets the location of this plugin.
	 *
	 * @param path $id The path to the plugin's dir.
	 * @return bool
	 */
	public function setID($id) {
		return $this->attributes['title'] = $id;
	}

	/**
	 * Returns an array of available markdown files for this plugin
	 * 
	 * @return array
	 */
	public function getAvailableTextFiles() {
		$filenames = $this->getPackage()->getTextFilenames();

		$files = array();
		foreach ($filenames as $filename) {
			if ($this->canReadFile($filename)) {
				$files[$filename] = "$this->path/$filename";
			}
		}

		return $files;
	}

	// Load Priority

	/**
	 * Gets the plugin's load priority.
	 *
	 * @return int
	 */
	public function getPriority() {
		$name = elgg_namespace_plugin_private_setting('internal', 'priority');
		return $this->$name;
	}

	/**
	 * Sets the priority of the plugin
	 *
	 * @param mixed $priority  The priority to set. One of +1, -1, first, last, or a number.
	 *                         If given a number, this will displace all plugins at that number
	 *                         and set their priorities +1
	 * @param mixed $site_guid Optional site GUID.
	 * @return bool
	 */
	public function setPriority($priority, $site_guid = null) {
		if (!$this->guid) {
			return false;
		}

		$db_prefix = get_config('dbprefix');
		$name = elgg_namespace_plugin_private_setting('internal', 'priority');
		// if no priority assume a priority of 1
		$old_priority = (int) $this->getPriority();
		$old_priority = (!$old_priority) ? 1 : $old_priority;
		$max_priority = elgg_get_max_plugin_priority();

		// can't use switch here because it's not strict and
		// php evaluates +1 == 1
		if ($priority === '+1') {
			$priority = $old_priority + 1;
		} elseif ($priority === '-1') {
			$priority = $old_priority - 1;
		} elseif ($priority === 'first') {
			$priority = 1;
		} elseif ($priority === 'last') {
			$priority = $max_priority;
		}

		// should be a number by now
		if ($priority > 0) {
			if (!is_numeric($priority)) {
				return false;
			}

			// there's nothing above the max.
			if ($priority > $max_priority) {
				$priority = $max_priority;
			}

			// there's nothing below 1.
			if ($priority < 1) {
				$priority = 1;
			}

			if ($priority > $old_priority) {
				$op = '-';
				$where = "CAST(value as unsigned) BETWEEN $old_priority AND $priority";
			} else {
				$op = '+';
				$where = "CAST(value as unsigned) BETWEEN $priority AND $old_priority";
			}

			// displace the ones affected by this change
			$q = "UPDATE {$db_prefix}private_settings
				SET value = CAST(value as unsigned) $op 1
				WHERE entity_guid != $this->guid
				AND name = '$name'
				AND $where";

			if (!$this->getDatabase()->updateData($q)) {
				return false;
			}

			// set this priority
			if ($this->set($name, $priority)) {
				return true;
			} else {
				return false;
			}
		}

		return false;
	}


	// Plugin settings

	/**
	 * Returns a plugin setting
	 *
	 * @param string $name The setting name
	 * @return mixed
	 */
	public function getSetting($name) {
		return $this->$name;
	}

	/**
	 * Returns an array of all settings saved for this plugin.
	 *
	 * @note Unlike user settings, plugin settings are not namespaced.
	 *
	 * @return array An array of key/value pairs.
	 */
	public function getAllSettings() {
		if (!$this->guid) {
			return false;
		}

		$db_prefix = elgg_get_config('dbprefix');
		// need to remove all namespaced private settings.
		$us_prefix = elgg_namespace_plugin_private_setting('user_setting', '', $this->getID());
		$is_prefix = elgg_namespace_plugin_private_setting('internal', '', $this->getID());

		// Get private settings for user
		$q = "SELECT * FROM {$db_prefix}private_settings
			WHERE entity_guid = $this->guid
			AND name NOT LIKE '$us_prefix%'
			AND name NOT LIKE '$is_prefix%'";

		$private_settings = $this->getDatabase()->getData($q);

		if ($private_settings) {
			$return = array();

			foreach ($private_settings as $setting) {
				$name = substr($setting->name, $ps_prefix_len);
				$value = $setting->value;

				$return[$name] = $value;
			}

			return $return;
		}

		return false;
	}

	/**
	 * Set a plugin setting for the plugin
	 *
	 * @todo This will only work once the plugin has a GUID.
	 *
	 * @param string $name  The name to set
	 * @param string $value The value to set
	 *
	 * @return bool
	 */
	public function setSetting($name, $value) {
		if (!$this->guid) {
			return false;
		}

		return $this->set($name, $value);
	}

	/**
	 * Removes a plugin setting name and value.
	 *
	 * @param string $name The setting name to remove
	 *
	 * @return bool
	 */
	public function unsetSetting($name) {
		return remove_private_setting($this->guid, $name);
	}

	/**
	 * Removes all settings for this plugin.
	 *
	 * @todo Should be a better way to do this without dropping to raw SQL.
	 * @todo If we could namespace the plugin settings this would be cleaner.
	 * @return bool
	 */
	public function unsetAllSettings() {
		$db_prefix = get_config('dbprefix');
		$ps_prefix = elgg_namespace_plugin_private_setting('setting', '');

		$q = "DELETE FROM {$db_prefix}private_settings
			WHERE entity_guid = $this->guid
			AND name NOT LIKE '$ps_prefix%'";

		return $this->getDatabase()->deleteData($q);
	}


	// User settings

	/**
	 * Returns a user's setting for this plugin
	 *
	 * @param string $name      The setting name
	 * @param int    $user_guid The user GUID
	 *
	 * @return mixed The setting string value or false
	 */
	public function getUserSetting($name, $user_guid = null) {
		$user_guid = (int)$user_guid;

		if ($user_guid) {
			$user = get_entity($user_guid);
		} else {
			$user = elgg_get_logged_in_user_entity();
		}

		if (!($user instanceof ElggUser)) {
			return false;
		}

		$name = elgg_namespace_plugin_private_setting('user_setting', $name, $this->getID());
		return get_private_setting($user->guid, $name);
	}

	/**
	 * Returns an array of all user settings saved for this plugin for the user.
	 *
	 * @note Plugin settings are saved with a prefix. This removes that prefix.
	 *
	 * @param int $user_guid The user GUID. Defaults to logged in.
	 * @return array An array of key/value pairs.
	 */
	public function getAllUserSettings($user_guid = null) {
		$user_guid = (int)$user_guid;

		if ($user_guid) {
			$user = get_entity($user_guid);
		} else {
			$user = elgg_get_logged_in_user_entity();
		}

		if (!($user instanceof ElggUser)) {
			return false;
		}

		$db_prefix = elgg_get_config('dbprefix');
		// send an empty name so we just get the first part of the namespace
		$ps_prefix = elgg_namespace_plugin_private_setting('user_setting', '', $this->getID());
		$ps_prefix_len = strlen($ps_prefix);

		// Get private settings for user
		$q = "SELECT * FROM {$db_prefix}private_settings
			WHERE entity_guid = {$user->guid}
			AND name LIKE '$ps_prefix%'";

		$private_settings = $this->getDatabase()->getData($q);

		if ($private_settings) {
			$return = array();

			foreach ($private_settings as $setting) {
				$name = substr($setting->name, $ps_prefix_len);
				$value = $setting->value;

				$return[$name] = $value;
			}

			return $return;
		}

		return false;
	}

	/**
	 * Sets a user setting for a plugin
	 *
	 * @param string $name      The setting name
	 * @param string $value     The setting value
	 * @param int    $user_guid The user GUID
	 *
	 * @return mixed The new setting ID or false
	 */
	public function setUserSetting($name, $value, $user_guid = null) {
		$user_guid = (int)$user_guid;

		if ($user_guid) {
			$user = get_entity($user_guid);
		} else {
			$user = elgg_get_logged_in_user_entity();
		}

		if (!($user instanceof ElggUser)) {
			return false;
		}

		// Hook to validate setting
		// note: this doesn't pass the namespaced name
		$value = elgg_trigger_plugin_hook('usersetting', 'plugin', array(
			'user' => $user,
			'plugin' => $this,
			'plugin_id' => $this->getID(),
			'name' => $name,
			'value' => $value
		), $value);

		// set the namespaced name.
		$name = elgg_namespace_plugin_private_setting('user_setting', $name, $this->getID());

		return set_private_setting($user->guid, $name, $value);
	}


	/**
	 * Removes a user setting name and value.
	 *
	 * @param string $name      The user setting name
	 * @param int    $user_guid The user GUID
	 * @return bool
	 */
	public function unsetUserSetting($name, $user_guid = null) {
		$user_guid = (int)$user_guid;

		if ($user_guid) {
			$user = get_entity($user_guid);
		} else {
			$user = elgg_get_logged_in_user_entity();
		}

		if (!($user instanceof ElggUser)) {
			return false;
		}

		// set the namespaced name.
		$name = elgg_namespace_plugin_private_setting('user_setting', $name, $this->getID());

		return remove_private_setting($user->guid, $name);
	}

	/**
	 * Removes all User Settings for this plugin
	 *
	 * Use {@link removeAllUsersSettings()} to remove all user
	 * settings for all users.  (Note the plural 'Users'.)
	 *
	 * @param int $user_guid The user GUID to remove user settings.
	 * @return bool
	 */
	public function unsetAllUserSettings($user_guid) {
		$db_prefix = get_config('dbprefix');
		$ps_prefix = elgg_namespace_plugin_private_setting('user_setting', '', $this->getID());

		$q = "DELETE FROM {$db_prefix}private_settings
			WHERE entity_guid = $user_guid
			AND name LIKE '$ps_prefix%'";

		return $this->getDatabase()->deleteData($q);
	}

	/**
	 * Removes this plugin's user settings for all users.
	 *
	 * Use {@link removeAllUserSettings()} if you just want to remove
	 * settings for a single user.
	 *
	 * @return bool
	 */
	public function unsetAllUsersSettings() {
		$db_prefix = get_config('dbprefix');
		$ps_prefix = elgg_namespace_plugin_private_setting('user_setting', '', $this->getID());

		$q = "DELETE FROM {$db_prefix}private_settings
			WHERE name LIKE '$ps_prefix%'";

		return $this->getDatabase()->deleteData($q);
	}


	// validation

	/**
	 * Returns if the plugin is complete, meaning has all required files
	 * and Elgg can read them and they make sense.
	 *
	 * @todo bad name? This could be confused with isValid() from ElggPackage.
	 *
	 * @return bool
	 */
	public function isValid() {
		if (!$this->getID()) {
			$this->errorMsg = elgg_echo('ElggPlugin:NoId', array($this->guid));
			return false;
		}

		if (!$this->getPackage() instanceof ElggPluginPackage) {
			$this->errorMsg = elgg_echo('ElggPlugin:NoPluginPackagePackage', array($this->getID(), $this->guid));
			return false;
		}

		if (!$this->getPackage()->isValid()) {
			$this->errorMsg = $this->getPackage()->getError();
			return false;
		}

		return true;
	}

	/**
	 * Is this plugin active?
	 *
	 * @param int $site_guid Optional site guid.
	 * @return bool
	 */
	public function isActive($site_guid = null) {
		if (!$this->guid) {
			return false;
		}

		if ($site_guid) {
			$site = get_entity($site_guid);
		} else {
			$site = get_config('site');
		}

		if (!($site instanceof ElggSite)) {
			return false;
		}

		return check_entity_relationship($this->guid, 'active_plugin', $site->guid);
	}

	/**
	 * Checks if this plugin can be activated on the current
	 * Elgg installation.
	 *
	 * @param mixed $site_guid Optional site guid
	 * @return bool
	 */
	public function canActivate($site_guid = null) {
		if ($this->getPackage()) {
			$result = $this->getPackage()->isValid() && $this->getPackage()->checkDependencies();
			if (!$result) {
				$this->errorMsg = $this->getPackage()->getError();
			}

			return $result;
		}

		return false;
	}


	// activating and deactivating

	/**
	 * Actives the plugin for the current site.
	 *
	 * @param mixed $site_guid Optional site GUID.
	 * @return bool
	 */
	public function activate($site_guid = null) {
		if ($this->isActive($site_guid)) {
			return false;
		}

		if (!$this->canActivate()) {
			return false;
		}

		// set in the db, now perform tasks and emit events
		if ($this->setStatus(true, $site_guid)) {
			// emit an event. returning false will make this not be activated.
			// we need to do this after it's been fully activated
			// or the deactivate will be confused.
			$params = array(
				'plugin_id' => $this->pluginID,
				'plugin_entity' => $this
			);

			$return = elgg_trigger_event('activate', 'plugin', $params);

			// if there are any on_enable functions, start the plugin now and run them
			// Note: this will not run re-run the init hooks!
			if ($return) {
				if ($this->canReadFile('activate.php')) {
					$flags = ELGG_PLUGIN_INCLUDE_START | ELGG_PLUGIN_REGISTER_CLASSES
							| ELGG_PLUGIN_REGISTER_LANGUAGES | ELGG_PLUGIN_REGISTER_VIEWS;

					$this->start($flags);

					$return = $this->includeFile('activate.php');
				}
			}

			if ($return === false) {
				$this->deactivate($site_guid);
			}

			return $return;
		}

		return false;
	}

	/**
	 * Deactivates the plugin.
	 *
	 * @param mixed $site_guid Optional site GUID.
	 * @return bool
	 */
	public function deactivate($site_guid = null) {
		if (!$this->isActive($site_guid)) {
			return false;
		}

		// emit an event. returning false will cause this to not be deactivated.
		$params = array(
			'plugin_id' => $this->pluginID,
			'plugin_entity' => $this
		);

		$return = elgg_trigger_event('deactivate', 'plugin', $params);

		// run any deactivate code
		if ($return) {
			if ($this->canReadFile('deactivate.php')) {
				$return = $this->includeFile('deactivate.php');
			}
		}

		if ($return === false) {
			return false;
		} else {
			return $this->setStatus(false, $site_guid);
		}
	}

	/**
	 * Start the plugin.
	 *
	 * @param int $flags Start flags for the plugin. See the constants in lib/plugins.php for details.
	 * @return true
	 * @throws PluginException
	 */
	public function start($flags) {
		//if (!$this->canActivate()) {
		//	return false;
		//}

		// include classes
		if ($flags & ELGG_PLUGIN_REGISTER_CLASSES) {
			$this->registerClasses();
		}
		
		// include start file
		if ($flags & ELGG_PLUGIN_INCLUDE_START) {
			$this->includeFile('start.php');
		}

		// include views
		if ($flags & ELGG_PLUGIN_REGISTER_VIEWS) {
			$this->registerViews();
		}

		// include languages
		if ($flags & ELGG_PLUGIN_REGISTER_LANGUAGES) {
			$this->registerLanguages();
		}

		return true;
	}


	// start helpers

	/**
	 * Includes one of the plugins files
	 *
	 * @param string $filename The name of the file
	 *
	 * @throws PluginException
	 * @return mixed The return value of the included file (or 1 if there is none)
	 */
	protected function includeFile($filename) {
		// This needs to be here to be backwards compatible for 1.0-1.7.
		// They expect the global config object to be available in start.php.
		if ($filename == 'start.php') {
			global $CONFIG;
		}

		$filepath = "$this->path/$filename";

		if (!$this->canReadFile($filename)) {
			$msg = elgg_echo('ElggPlugin:Exception:CannotIncludeFile',
							array($filename, $this->getID(), $this->guid, $this->path));
			throw new PluginException($msg);
		}

		return include $filepath;
	}

	/**
	 * Checks whether a plugin file with the given name exists
	 *
	 * @param string $filename The name of the file
	 * @return bool
	 */
	protected function canReadFile($filename) {
		return is_readable($this->path . '/' . $filename);
	}

	/**
	 * Registers the plugin's views
	 *
	 * @throws PluginException
	 * @return true
	 */
	protected function registerViews() {
		$view_dir = "$this->path/views/";

		// plugins don't have to have views.
		if (!is_dir($view_dir)) {
			return true;
		}

		// but if they do, they have to be readable
		$handle = opendir($view_dir);
		if (!$handle) {
			$msg = elgg_echo('ElggPlugin:Exception:CannotRegisterViews',
							array($this->getID(), $this->guid, $view_dir));
			throw new PluginException($msg);
		}

		while (FALSE !== ($view_type = readdir($handle))) {
			$view_type_dir = $view_dir . $view_type;

			if ('.' !== substr($view_type, 0, 1) && is_dir($view_type_dir)) {
				if (autoregister_views('', $view_type_dir, $view_dir, $view_type)) {
					elgg_register_viewtype($view_type);
				} else {
					$msg = elgg_echo('ElggPlugin:Exception:CannotRegisterViews',
									array($this->getID(), $view_type_dir));
					throw new PluginException($msg);
				}
			}
		}

		return true;
	}

	/**
	 * Registers the plugin's languages
	 *
	 * @throws PluginException
	 * @return true
	 */
	protected function registerLanguages() {
		$languages_path = "$this->path/languages";

		// don't need to have classes
		if (!is_dir($languages_path)) {
			return true;
		}

		// but need to have working ones.
		if (!register_translations($languages_path)) {
			$msg = elgg_echo('ElggPlugin:Exception:CannotRegisterLanguages',
							array($this->getID(), $this->guid, $languages_path));
			throw new PluginException($msg);
		}

		return true;
	}

	/**
	 * Registers the plugin's classes
	 *
	 * @throws PluginException
	 * @return true
	 */
	protected function registerClasses() {
		$classes_path = "$this->path/classes";

		if (is_dir($classes_path)) {
			_elgg_get_autoload_manager()->addClasses($classes_path);
		}

		return true;
	}


	// generic helpers and overrides

	/**
	 * Get a value from private settings.
	 *
	 * @param string $name Name
	 *
	 * @return mixed
	 */
	public function get($name) {
		// rewrite for old and inaccurate plugin:setting
		if (strstr($name, 'plugin:setting:')) {
			$msg = 'Direct access of user settings is deprecated. Use ElggPlugin->getUserSetting()';
			elgg_deprecated_notice($msg, 1.8);
			$name = str_replace('plugin:setting:', '', $name);
			$name = elgg_namespace_plugin_private_setting('user_setting', $name);
		}

		// See if its in our base attribute
		if (array_key_exists($name, $this->attributes)) {
			return $this->attributes[$name];
		}

		// No, so see if its in the private data store.
		// get_private_setting() returns false if it doesn't exist
		$meta = $this->getPrivateSetting($name);

		if ($meta === false) {
			// Can't find it, so return null
			return NULL;
		}

		return $meta;
	}

	/**
	 * Save a value as private setting or attribute.
	 *
	 * Attributes include title and description.
	 *
	 * @param string $name  Name
	 * @param mixed  $value Value
	 *
	 * @return bool
	 */
	public function set($name, $value) {
		if (array_key_exists($name, $this->attributes)) {
			// Check that we're not trying to change the guid!
			if ((array_key_exists('guid', $this->attributes)) && ($name == 'guid')) {
				return false;
			}

			$this->attributes[$name] = $value;

			return true;
		} else {
			// Hook to validate setting
			$value = elgg_trigger_plugin_hook('setting', 'plugin', array(
				'plugin_id' => $this->pluginID,
				'plugin' => $this,
				'name' => $name,
				'value' => $value
			), $value);

			return $this->setPrivateSetting($name, $value);
		}
	}

	/**
	 * Sets the plugin to active or inactive for $site_guid.
	 *
	 * @param bool  $active    Set to active or inactive
	 * @param mixed $site_guid Int for specific site, null for current site.
	 *
	 * @return bool
	 */
	private function setStatus($active, $site_guid = null) {
		if (!$this->guid) {
			return false;
		}

		if ($site_guid) {
			$site = get_entity($site_guid);

			if (!($site instanceof ElggSite)) {
				return false;
			}
		} else {
			$site = get_config('site');
		}

		if ($active) {
			return add_entity_relationship($this->guid, 'active_plugin', $site->guid);
		} else {
			return remove_entity_relationship($this->guid, 'active_plugin', $site->guid);
		}
	}

	/**
	 * Returns the last error message registered.
	 *
	 * @return string|null
	 */
	public function getError() {
		return $this->errorMsg;
	}

	/**
	 * Returns this plugin's ElggPluginManifest object
	 *
	 * @return ElggPluginManifest
	 */
	public function getManifest() {
		if ($this->manifest instanceof ElggPluginManifest) {
			return $this->manifest;
		}

		try {
			$this->manifest = $this->getPackage()->getManifest();
		} catch (Exception $e) {
			elgg_log("Failed to load manifest for plugin $this->guid. " . $e->getMessage(), 'WARNING');
			$this->errorMsg = $e->getmessage();
		}

		return $this->manifest;
	}

	/**
	 * Returns this plugin's ElggPluginPackage object
	 *
	 * @return ElggPluginPackage
	 */
	public function getPackage() {
		if ($this->package instanceof ElggPluginPackage) {
			return $this->package;
		}

		try {
			$this->package = new ElggPluginPackage($this->path, false);
		} catch (Exception $e) {
			elgg_log("Failed to load package for $this->guid. " . $e->getMessage(), 'WARNING');
			$this->errorMsg = $e->getmessage();
		}

		return $this->package;
	}
}<|MERGE_RESOLUTION|>--- conflicted
+++ resolved
@@ -131,12 +131,9 @@
 		// guid needs to be an int  http://trac.elgg.org/ticket/4111
 		$this->attributes['guid'] = (int)$this->attributes['guid'];
 
-<<<<<<< HEAD
 		// subtype needs to be denormalized
 		$this->attributes['subtype'] = get_subtype_from_id($this->attributes['subtype']);
 
-=======
->>>>>>> 7239da3f
 		cache_entity($this);
 
 		return true;
