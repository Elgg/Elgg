--- conflicted
+++ resolved
@@ -25,8 +25,8 @@
 	 */
 	protected $_xpath = null;
 
-	protected $_blocks = 'address article area aside blockquote caption col colgroup dd 
-		details div dl dt fieldset figure figcaption footer form h1 h2 h3 h4 h5 h6 header 
+	protected $_blocks = 'address article area aside blockquote caption col colgroup dd
+		details div dl dt fieldset figure figcaption footer form h1 h2 h3 h4 h5 h6 header
 		hr hgroup legend map math menu nav noscript p pre section select style summary
 		table tbody td tfoot th thead tr ul ol option li';
 
@@ -98,11 +98,7 @@
 		if (!$this->_doc->loadHTML("<html><meta http-equiv='content-type' "
 				. "content='text/html; charset={$this->encoding}'><body>{$html}</body>"
 				. "</html>")) {
-<<<<<<< HEAD
-=======
-
 			libxml_use_internal_errors($use_internal_errors);
->>>>>>> 1cb28271
 			libxml_disable_entity_loader($disable_load_entities);
 			return false;
 		}
