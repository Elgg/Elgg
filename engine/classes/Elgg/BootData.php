--- conflicted
+++ resolved
@@ -125,28 +125,12 @@
 		$guids = array_values($guids);
 		$guids = array_diff($guids, $unsuitable_guids);
 
-<<<<<<< HEAD
-		// get the settings
-		$set = implode(',', $guids);
-		$rows = $db->getData("
-			SELECT entity_guid, `name`, `value`
-			FROM {$db->prefix}private_settings
-			WHERE entity_guid IN ($set)
-			  AND name NOT LIKE 'plugin:user_setting:%'
-			  AND name NOT LIKE 'elgg:internal:%'
-			ORDER BY entity_guid
-		");
-		// make sure we show all entities as loaded
-		$this->plugin_settings = array_fill_keys($guids, []);
-		foreach ($rows as $i => $row) {
-			$this->plugin_settings[$row->entity_guid][$row->name] = $row->value;
-=======
 		if ($guids) {
 			// get the settings
 			$set = implode(',', $guids);
 			$rows = $db->getData("
 				SELECT entity_guid, `name`, `value`
-				FROM {$db->getTablePrefix()}private_settings
+				FROM {$db->prefix}private_settings
 				WHERE entity_guid IN ($set)
 				  AND name NOT LIKE 'plugin:user_setting:%'
 				  AND name NOT LIKE 'elgg:internal:%'
@@ -157,7 +141,6 @@
 			foreach ($rows as $i => $row) {
 				$this->plugin_settings[$row->entity_guid][$row->name] = $row->value;
 			}
->>>>>>> 65d63d85
 		}
 	}
 
