--- conflicted
+++ resolved
@@ -341,11 +341,7 @@
 	 * @access private
 	 */
 	public function renderView($view, array $vars = [], $viewtype = '', $issue_missing_notice = true) {
-<<<<<<< HEAD
-		$view = $this->canonicalizeViewName($view);
-=======
-		$view = self::canonicalizeViewName($view);
->>>>>>> 5bf98708
+		$view = self::canonicalizeViewName($view);
 
 		if (!is_string($view) || !is_string($viewtype)) {
 			$this->logger->log("View and Viewtype in views must be a strings: $view", 'NOTICE');
