<?php

namespace Elgg;

use Elgg\Database\ConfigTable;
use Elgg\Exceptions\ConfigurationException;
use Elgg\Project\Paths;

/**
 * Access to configuration values
 *
 * @since 1.10.0
 *
 * @property int           $action_time_limit						Maximum php execution time for actions (in seconds)
 * @property int           $action_token_timeout
 * @property bool          $allow_phpinfo							Allow access tot PHPInfo
 * @property bool          $allow_registration						Is registration enabled
 * @property string        $allow_user_default_access				Are users allowed to set their own default access level
 * @property string        $allowed_languages						Comma seperated string of admin allowed languages
 * @property string        $assetroot            					Path of asset (views) simplecache with trailing "/"
 * @property bool          $auto_disable_plugins					Are unbootable plugins automatically disabled
 * @property int           $batch_run_time_in_secs					Max time for a single upgrade loop
 * @property-read int      $bootdata_plugin_settings_limit			Max amount of plugin settings to determine if plugin will be cached
 * @property bool          $boot_complete
 * @property int           $boot_cache_ttl
 * @property array         $breadcrumbs
 * @property string        $cacheroot            					Path of cache storage with trailing "/"
 * @property bool          $can_change_username						Is user allowed to change the username
 * @property bool          $comment_box_collapses					Determines if the comment box collapses after the first comment
 * @property bool          $comments_latest_first					Determines if the default order of comments is latest first
 * @property int           $comments_per_page						Number of comments per page
 * @property array         $css_compiler_options 					Options passed to CssCrush during CSS compilation
 * @property string        $dataroot             					Path of data storage with trailing "/"
 * @property bool          $data_dir_override
 * @property string        $date_format          					Preferred PHP date format
 * @property string        $date_format_datepicker 					Preferred jQuery datepicker date format
 * @property array         $db
 * @property string        $dbencoding
 * @property string        $dbname
 * @property string        $dbuser
 * @property string        $dbhost
 * @property int           $dbport
 * @property string        $dbpass
 * @property string        $dbprefix
 * @property bool          $db_disable_query_cache
 * @property string        $debug
 * @property int           $default_access							Default access
 * @property int           $default_limit							The default "limit" used in listings and queries
 * @property bool          $disable_rss 							Is RSS disabled
 * @property bool          $elgg_config_locks 						The application will lock some settings (default true)
 * @property bool          $elgg_load_sync_code
 * @property bool          $elgg_maintenance_mode
 * @property string        $elgg_settings_file
 * @property bool          $elgg_config_set_secret
 * @property bool          $enable_profiling
 * @property string        $emailer_transport                       This is an override for Elgg's default email handling transport (default sendmail)
 * @property array         $emailer_smtp_settings                   This configures SMTP if $emailer_transport is set to "smtp"
 * @property mixed         $embed_tab
 * @property string        $exception_include						This is an optional script used to override Elgg's default handling of uncaught exceptions.
 * @property string[]      $group
 * @property bool          $i18n_loaded_from_cache
 * @property array         $icon_sizes
 * @property string        $image_processor
 * @property string        $installed 								Is the site fully installed?
 * @property bool          $installer_running
 * @property string        $language                   				Site language code
 * @property string[]      $language_to_locale_mapping 				A language to locale mapping (eg. 'en' => ['en_US'] or 'nl' => ['nl_NL'])
 * @property int           $lastcache								The timestamp the cache was last invalidated
 * @property bool          $memcache
 * @property string        $memcache_namespace_prefix
 * @property array         $memcache_servers
 * @property array         $menus
 * @property int           $min_password_length                     The minimal length of a password
 * @property int           $min_password_lower                      The minimal number of lower case characters in a password
 * @property int           $min_password_upper                      The minimal number of upper case characters in a password
 * @property int           $min_password_number                     The minimal number of numbers in a password
 * @property int           $min_password_special                    The minimal number of special characters in a password
 * @property int           $minusername                             The minimal length of a username
 * @property int           $notifications_max_runtime               The max runtime for the notification queue processing in seconds since the start of the cron interval
 * @property string[]      $pages
 * @property-read string   $path         							Path of composer install with trailing "/"
 * @property-read string   $pluginspath  							Alias of plugins_path
 * @property-read string   $plugins_path 							Path of project "mod/" directory where the plugins are stored
 * @property array         $profile_custom_fields
 * @property array         $profile_fields
 * @property string        $profiling_minimum_percentage
 * @property bool          $profiling_sql
 * @property bool          $redis
 * @property array         $redis_options
 * @property array         $redis_servers
 * @property string[]      $registered_entities						A list of registered entities and subtypes. Used in search.
 * @property bool          $remove_branding 						Is Elgg branding disabled
 * @property bool          $require_admin_validation
 * @property bool          $security_disable_password_autocomplete
 * @property bool          $security_email_require_password
 * @property bool          $security_notify_admins
 * @property bool          $security_notify_user_admin
 * @property bool          $security_notify_user_ban
 * @property bool          $security_protect_cron
 * @property bool          $security_protect_upgrade
 * @property string        $seeder_local_image_folder 				Path to a local folder containing images used for seeding
 * @property bool          $simplecache_enabled						Is simplecache enabled?
 * @property bool          $simplecache_minify_css
 * @property bool          $simplecache_minify_js
 * @property \ElggSite     $site 									The site entity
 * @property string        $sitedescription							The site description
 * @property string        $sitename 								The name of the site
 * @property string[]      $site_custom_menu_items
 * @property string[]      $site_featured_menu_names
 * @property-read int      $site_guid 								The guid of the site object
 * @property bool          $system_cache_enabled					Is the system cache enabled?
 * @property bool          $system_cache_loaded
 * @property bool          $testing_mode  							Is the current application running (PHPUnit) tests
 * @property string        $time_format  							Preferred PHP time format
 * @property string        $url          							Alias of "wwwroot"
 * @property int           $version
 * @property string        $view         							Default viewtype (usually not set)
 * @property bool          $walled_garden							Is current site in walled garden mode?
 * @property string        $wwwroot      							Site URL
 * @property string        $x_sendfile_type
 * @property string        $x_accel_mapping
 * @property bool          $_boot_cache_hit
 * @property bool          $_elgg_autofeed
 *
 * @property bool          $_service_boot_complete
 * @property bool          $_plugins_boot_complete
 * @property bool          $_application_boot_complete
 *
 * @internal
 */
class Config {
	use Loggable;

	/**
	 * @var array Configuration storage
	 */
	private $values;

	/**
	 * @var array
	 */
	private $initial_values;

	/**
	 * @var bool
	 */
	private $cookies_configured = false;

	/**
	 * @var array
	 */
	private $cookies = [];

	/**
	 * @var ConfigTable Do not use directly. Use getConfigTable().
	 */
	private $config_table;

	/**
	 * @var array
	 */
	private $locked = [];

	/**
	 * @var string
	 */
	private $settings_path;
	
	/**
	 * Holds the set of default values
	 *
	 * @var array
	 */
	protected $config_defaults = [
		'batch_run_time_in_secs' => 4,
		'comment_box_collapses' => true,
		'comments_latest_first' => true,
<<<<<<< HEAD
		'comments_per_page' => 25,
		'icon_sizes' => [
			'topbar' => ['w' => 16, 'h' => 16, 'square' => true, 'upscale' => true],
			'tiny' => ['w' => 25, 'h' => 25, 'square' => true, 'upscale' => true],
			'small' => ['w' => 40, 'h' => 40, 'square' => true, 'upscale' => true],
			'medium' => ['w' => 100, 'h' => 100, 'square' => true, 'upscale' => true],
			'large' => ['w' => 200, 'h' => 200, 'square' => true, 'upscale' => true],
			'master' => ['w' => 10240, 'h' => 10240, 'square' => false, 'upscale' => false, 'crop' => false],
		],
		'lastcache' => 0,
		'min_password_length' => 6,
		'minusername' => 4,
		'notifications_max_runtime' => 45,
		'security_email_require_confirmation' => true,
		'security_email_require_password' => true,
		'security_notify_admins' => true,
		'security_notify_user_password' => true,
		'security_protect_upgrade' => true,
		'simplecache_enabled' => false,
		'system_cache_enabled' => false,
=======
		'testing_mode' => false,
>>>>>>> ece5d4b9
	];

	/**
	 * Constructor
	 *
	 * @param array $values Initial config values from Env/settings file
	 */
	public function __construct(array $values = []) {
		$values = array_merge($this->config_defaults, $values);
		$this->values = $values;

		// Don't keep copies of these in case config gets dumped
		$sensitive_props = [
			'__site_secret__',
			'db',
			'dbhost',
			'dbport',
			'dbuser',
			'dbpass',
			'dbname',
		];
		foreach ($sensitive_props as $name) {
			unset($values[$name]);
		}
		$this->initial_values = $values;
		
		// set cookie values for session and remember me
		$this->getCookieConfig();
	}

	/**
	 * Build a config from default settings locations
	 *
	 * @param string $settings_path Path of settings file
	 * @param bool   $try_env       If path not given, try $_ENV['ELGG_SETTINGS_FILE']
	 * @return Config
	 *
	 * @throws ConfigurationException
	 */
	public static function factory($settings_path = '', $try_env = true) {
		$reason1 = '';

		$settings_path = self::resolvePath($settings_path, $try_env);

		$config = self::fromFile($settings_path, $reason1);

		if (!$config) {
			throw new ConfigurationException(__METHOD__ . ": Reading configs failed: $reason1");
		}

		$config->settings_path = $settings_path;

		return $config;
	}

	/**
	 * Build a config from a file
	 *
	 * @param string $path   Path of settings.php
	 * @param string $reason Returned reason for failure
	 *
	 * @return bool|Config false on failure
	 */
	public static function fromFile($path, &$reason = '') {
		if (!is_file($path)) {
			$reason = "File $path not present.";
			return false;
		}

		if (!is_readable($path)) {
			$reason = "File $path not readable.";
			return false;
		}

		// legacy loading. If $CONFIG doesn't exist, remove it after the
		// settings file is read.
		if (isset($GLOBALS['CONFIG'])) {
			// don't overwrite it
			$global = $GLOBALS['CONFIG'];
			unset($GLOBALS['CONFIG']);
		} else {
			$global = null;
		}

		Includer::requireFile($path);

		if (empty($GLOBALS['CONFIG']->dataroot)) {
			$reason = 'The Elgg settings file is missing $CONFIG->dataroot.';
			return false;
		}

		if (empty($GLOBALS['CONFIG']->wwwroot)) {
			$reason = 'The Elgg settings file is missing $CONFIG->wwwroot.';
			return false;
		}

		$config = new self(get_object_vars($GLOBALS['CONFIG']));

		if ($global !== null) {
			// restore
			$GLOBALS['CONFIG'] = $global;
		} else {
			unset($GLOBALS['CONFIG']);
		}

		if ($config->{'X-Sendfile-Type'}) {
			$config->{'x_sendfile_type'} = $config->{'X-Sendfile-Type'};
			unset($config->{'X-Sendfile-Type'});
		}
		if ($config->{'X-Accel-Mapping'}) {
			$config->{'x_accel_mapping'} = $config->{'X-Accel-Mapping'};
			unset($config->{'X-Accel-Mapping'});
		}

		$config->elgg_settings_file = $path;
		$config->lock('elgg_settings_file');

		return $config;
	}

	/**
	 * Resolve settings path
	 *
	 * @param string $settings_path Path of settings file
	 * @param bool   $try_env       If path not given, try $_ENV['ELGG_SETTINGS_FILE']
	 * @return string
	 */
	public static function resolvePath($settings_path = '', $try_env = true) {
		if (!$settings_path) {
			if ($try_env && !empty($_ENV['ELGG_SETTINGS_FILE'])) {
				$settings_path = $_ENV['ELGG_SETTINGS_FILE'];
			} else if (!$settings_path) {
				$settings_path = Paths::settingsFile(Paths::SETTINGS_PHP);
			}
		}

		return \Elgg\Project\Paths::sanitize($settings_path, false);
	}

	/**
	 * Set an array of values
	 *
	 * @param array $values Values
	 * @return void
	 */
	public function mergeValues(array $values) {
		foreach ($values as $name => $value) {
			$this->__set($name, $value);
		}
	}

	/**
	 * Get all values
	 *
	 * @return array
	 */
	public function getValues() {
		return $this->values;
	}

	/**
	 * Set up and return the cookie configuration array resolved from settings
	 *
	 * @return array
	 */
	public function getCookieConfig() {
		if ($this->cookies_configured) {
			return $this->cookies;
		}

		$cookies = [];
		if ($this->hasInitialValue('cookies')) {
			$cookies = $this->getInitialValue('cookies');
		}

		// session cookie config
		if (!isset($cookies['session'])) {
			$cookies['session'] = [];
		}
		$session_defaults = session_get_cookie_params();
		$session_defaults['name'] = 'Elgg';
		$cookies['session'] = array_merge($session_defaults, $cookies['session']);
		
		// remember me cookie config
		if (!isset($cookies['remember_me'])) {
			$cookies['remember_me'] = [];
		}
		$session_defaults['name'] = 'elggperm';
		$session_defaults['expire'] = strtotime("+30 days");
		$cookies['remember_me'] = array_merge($session_defaults, $cookies['remember_me']);

		$this->cookies = $cookies;
		$this->cookies_configured = true;

		return $cookies;
	}

	/**
	 * Get an Elgg configuration value if it's been set or loaded during the boot process.
	 *
	 * Before \Elgg\BootService::boot, values from the database will not be present.
	 *
	 * @param string $name Name
	 *
	 * @return mixed null if does not exist
	 */
	public function __get($name) {
		if (isset($this->values[$name])) {
			return $this->values[$name];
		}

		return null;
	}

	/**
	 * Test if we have a set value
	 *
	 * @param string $name Name
	 *
	 * @return bool
	 */
	public function hasValue($name) {
		return isset($this->values[$name]);
	}

	/**
	 * Get a value set at construction time
	 *
	 * @param string $name Name
	 * @return mixed null = not set
	 */
	public function getInitialValue($name) {
		return isset($this->initial_values[$name]) ? $this->initial_values[$name] : null;
	}

	/**
	 * Was a value available at construction time? (From settings.php)
	 *
	 * @param string $name Name
	 *
	 * @return bool
	 */
	public function hasInitialValue($name) {
		return isset($this->initial_values[$name]);
	}

	/**
	 * Make a value read-only
	 *
	 * @param string $name Name
	 * @return void
	 */
	public function lock($name) {
		$this->locked[$name] = true;
	}

	/**
	 * Is this value locked?
	 *
	 * @param string $name Name
	 *
	 * @return bool
	 */
	public function isLocked($name) {
		return isset($this->locked[$name]);
	}

	/**
	 * Set an Elgg configuration value
	 *
	 * @warning This does not persist the configuration setting. Use elgg_save_config()
	 *
	 * @param string $name  Name
	 * @param mixed  $value Value
	 * @return void
	 */
	public function __set($name, $value) {
		if ($this->wasWarnedLocked($name)) {
			return;
		}
		$this->values[$name] = $value;
	}

	/**
	 * Handle isset()
	 *
	 * @param string $name Name
	 * @return bool
	 */
	public function __isset($name) {
		return $this->__get($name) !== null;
	}

	/**
	 * Handle unset()
	 *
	 * @param string $name Name
	 * @return void
	 */
	public function __unset($name) {
		if ($this->wasWarnedLocked($name)) {
			return;
		}

		unset($this->values[$name]);
	}

	/**
	 * Save a configuration setting to the database
	 *
	 * @param string $name  Name (cannot be greater than 255 characters)
	 * @param mixed  $value Value
	 *
	 * @return bool
	 */
	public function save($name, $value) {
		if ($this->wasWarnedLocked($name)) {
			return false;
		}

		if (strlen($name) > 255) {
			if ($this->logger) {
				$this->logger->error("The name length for configuration variables cannot be greater than 255");
			}
			return false;
		}

		$result = $this->getConfigTable()->set($name, $value);

		$this->__set($name, $value);
	
		return $result;
	}

	/**
	 * Removes a configuration setting from the database
	 *
	 * @param string $name Configuration name
	 *
	 * @return bool
	 */
	public function remove($name) {
		if ($this->wasWarnedLocked($name)) {
			return false;
		}

		$result = $this->getConfigTable()->remove($name);

		unset($this->values[$name]);
	
		return $result;
	}

	/**
	 * Log a read-only warning if the name is read-only
	 *
	 * @param string $name Name
	 * @return bool
	 */
	private function wasWarnedLocked($name) {
		if (!isset($this->locked[$name])) {
			return false;
		}

		if ($this->logger) {
			$this->logger->warning("The property $name is read-only.");
		}
		return true;
	}

	/**
	 * Set the config table service (must be set)
	 *
	 * This is a necessary evil until we refactor so that the service provider has no dependencies.
	 *
	 * @param ConfigTable $table the config table service
	 * @return void
	 */
	public function setConfigTable(ConfigTable $table) {
		$this->config_table = $table;
	}

	/**
	 * Get the core entity types
	 *
	 * @return string[]
	 */
	public static function getEntityTypes() {
		return ['group', 'object', 'site', 'user'];
	}

	/**
	 * Get the config table API
	 *
	 * @return ConfigTable
	 */
	private function getConfigTable() {
		if (!$this->config_table) {
			if (!function_exists('_elgg_services')) {
				throw new \RuntimeException('setConfigTable() must be called before using API that' .
					' uses the database.');
			}

			$this->config_table = _elgg_services()->configTable;
		}

		return $this->config_table;
	}
}<|MERGE_RESOLUTION|>--- conflicted
+++ resolved
@@ -175,7 +175,6 @@
 		'batch_run_time_in_secs' => 4,
 		'comment_box_collapses' => true,
 		'comments_latest_first' => true,
-<<<<<<< HEAD
 		'comments_per_page' => 25,
 		'icon_sizes' => [
 			'topbar' => ['w' => 16, 'h' => 16, 'square' => true, 'upscale' => true],
@@ -196,9 +195,7 @@
 		'security_protect_upgrade' => true,
 		'simplecache_enabled' => false,
 		'system_cache_enabled' => false,
-=======
 		'testing_mode' => false,
->>>>>>> ece5d4b9
 	];
 
 	/**
