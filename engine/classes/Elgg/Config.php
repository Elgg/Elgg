<?php
namespace Elgg;

use Elgg\Config\EnvReader;
use Elgg\Filesystem\Directory;
use Elgg\Database\ConfigTable;
use Dotenv\Dotenv;
use ConfigurationException;
use Elgg\Project\Paths;

/**
 * Access to configuration values
 *
 * @since 1.10.0
 *
 * @property int           $action_time_limit
 * @property int           $action_token_timeout
 * @property bool          $allow_registration
 * @property string        $allow_user_default_access
 * @property bool          $auto_disable_plugins
 * @property int           $batch_run_time_in_secs
 * @property bool          $boot_complete
 * @property int           $boot_cache_ttl
 * @property array         $breadcrumbs
 * @property string        $cacheroot    Path of cache storage with trailing "/"
 * @property bool          $Config_locks The application will lock some settings (default true)
 * @property string        $dataroot     Path of data storage with trailing "/"
 * @property bool          $data_dir_override
 * @property array         $db
 * @property string        $dbencoding
 * @property string        $dbname
 * @property string        $dbuser
 * @property string        $dbhost
 * @property string        $dbpass
 * @property string        $dbprefix
 * @property string        $debug
 * @property int           $default_access
 * @property int           $default_limit
 * @property array         $default_widget_info
 * @property string[]      $elgg_cron_periods
 * @property bool          $elgg_load_sync_code
 * @property array         $elgg_lazy_hover_menus
 * @property bool          $elgg_maintenance_mode
 * @property string        $elgg_settings_file
 * @property bool          $enable_profiling
 * @property mixed         $embed_tab
 * @property string        $exception_include
 * @property string[]      $group
 * @property array         $group_tool_options
 * @property bool          $i18n_loaded_from_cache
 * @property array         $icon_sizes
 * @property string        $installed
 * @property bool          $installer_running
 * @property string        $language     Site language code
 * @property int           $lastcache
 * @property \ElggLogCache $log_cache
 * @property array         $libraries
 * @property bool          $memcache
 * @property array         $memcache_servers
 * @property array         $menus
 * @property int           $min_password_length
 * @property string[]      $pages
 * @property-read string   $path         Path of composer install with trailing "/"
 * @property-read string   $pluginspath  Alias of plugins_path
 * @property-read string   $plugins_path Path of project "mod/" directory
 * @property array         $profile_custom_fields
 * @property array         $profile_fields
 * @property string        $profiling_minimum_percentage
 * @property bool          $profiling_sql
 * @property array         $processed_upgrades
 * @property string[]      $registered_entities
 * @property bool          $security_disable_password_autocomplete
 * @property bool          $security_email_require_password
 * @property bool          $security_notify_admins
 * @property bool          $security_notify_user_admin
 * @property bool          $security_notify_user_ban
 * @property bool          $security_protect_cron
 * @property bool          $security_protect_upgrade
 * @property int           $simplecache_enabled
 * @property int           $simplecache_lastupdate
 * @property bool          $simplecache_minify_css
 * @property bool          $simplecache_minify_js
 * @property \ElggSite     $site
 * @property string        $sitedescription
 * @property string        $sitename
 * @property string[]      $site_custom_menu_items
 * @property string[]      $site_featured_menu_names
 * @property-read int      $site_guid
 * @property bool          $system_cache_enabled
 * @property bool          $system_cache_loaded
 * @property string        $url          Alias of "wwwroot"
 * @property int           $version
 * @property string        $view         Default viewtype (usually not set)
 * @property bool          $walled_garden
 * @property string        $wwwroot      Site URL
 * @property string        $x_sendfile_type
 * @property string        $x_accel_mapping
 * @property bool          $_boot_cache_hit
 * @property bool          $_elgg_autofeed
 */
class Config {
	use Loggable;

	const SENSITIVE_PROPS = [
		'__site_secret__',
		'db',
		'dbhost',
		'dbuser',
		'dbpass',
		'dbname',
		'profiler_secret_get_var'
	];

	/**
	 * @var array Configuration storage
	 */
	private $values;

	/**
	 * @var array
	 */
	private $initial_values;

	/**
	 * @var bool
	 */
	private $cookies_configured = false;

	/**
	 * @var ConfigTable Do not use directly. Use getConfigTable().
	 */
	private $config_table;

	/**
	 * @var array
	 */
	private $locked = [];

	/**
	 * Constructor
	 *
	 * @param array $values Initial config values from Env/settings file
	 * @internal Do not use
	 * @access private
	 */
	public function __construct(array $values = []) {
		$this->values = $values;

		// Don't keep copies of these in case config gets dumped
		foreach (self::SENSITIVE_PROPS as $name) {
			unset($values[$name]);
		}
		$this->initial_values = $values;
	}

	/**
	 * Build a config from default settings locations
	 *
	 * @param string $settings_path Path of settings file
	 * @param bool   $try_env       If path not given, try $_ENV['ELGG_SETTINGS_FILE']
	 * @return Config
	 *
	 * @throws ConfigurationException
	 */
	public static function factory($settings_path = '', $try_env = true) {
		$reason1 = '';
		$reason2 = '';

		if ($try_env && !empty($_ENV['ELGG_SETTINGS_FILE'])) {
			$settings_path = $_ENV['ELGG_SETTINGS_FILE'];
		}

		if ($settings_path) {
			$config = self::fromFile($settings_path, $reason1);
		} else {
			$config = self::fromFile(Paths::settingsFile(Paths::SETTINGS_ENV), $reason1);
			if (!$config) {
				$config = self::fromFile(Paths::settingsFile(Paths::SETTINGS_PHP), $reason2);
			}
		}

		if (!$config) {
			$msg = __METHOD__ . ": Reading configs failed: $reason1 $reason2";
			throw new ConfigurationException($msg);
		}

		return $config;
	}

	/**
	 * Build a config from a file
	 *
	 * @param string $path   Path of settings.php, .env, or .env.php
	 * @param string $reason Returned reason for failure
	 *
	 * @return bool|Config false on failure
	 */
	public static function fromFile($path, &$reason = '') {
		if (!is_file($path)) {
			$reason = "File $path not present.";
			return false;
		}

		if (!is_readable($path)) {
			$reason = "File $path not readable.";
			return false;
		}

		if (basename($path) === 'settings.php') {
			// legacy loading. If $CONFIG doesn't exist, remove it after the
			// settings file is read.
			$global_is_set = isset($GLOBALS['CONFIG']);

			Includer::requireFile($path);

			$config = new self(get_object_vars($GLOBALS['CONFIG']));

			if (!$global_is_set) {
				unset($GLOBALS['CONFIG']);
			}
		} else {
			$dot_env = new Dotenv(dirname($path), basename($path));
			$dot_env->load();

			$config = new self((new EnvReader())->getValues($_ENV));
		}

		$config->elgg_settings_file = $path;
		$config->lock('elgg_settings_file');

		return $config;
	}

	/**
	 * Set an array of values
	 *
	 * @param array $values Values
	 * @return void
	 */
	public function setValues(array $values) {
		foreach ($values as $name => $value) {
			$this->__set($name, $value);
		}
	}

	/**
	 * Get all values
	 *
	 * @return array
	 */
	public function getValues() {
		return $this->values;
	}

	/**
	 * Set up and return the cookie configuration array resolved from settings
	 *
	 * @return array
	 */
	public function getCookieConfig() {
		if ($this->cookies_configured) {
			return $this->cookies;
		}

		$cookies = $this->cookies;
		if (!is_array($cookies)) {
			$cookies = [];
		}

		if (!isset($cookies['session'])) {
			$cookies['session'] = [];
		}
		$session_defaults = session_get_cookie_params();
		$session_defaults['name'] = 'Elgg';
		$cookies['session'] = array_merge($session_defaults, $cookies['session']);
		if (!isset($cookies['remember_me'])) {
			$cookies['remember_me'] = [];
		}
		$session_defaults['name'] = 'elggperm';
		$session_defaults['expire'] = strtotime("+30 days");
		$cookies['remember_me'] = array_merge($session_defaults, $cookies['remember_me']);

		$this->cookies = $cookies;
		$this->cookies_configured = true;

		return $cookies;
	}

	/**
	 * Get an Elgg configuration value if it's been set or loaded during the boot process.
	 *
	 * Before \Elgg\BootService::boot, values from the database will not be present.
	 *
	 * @param string $name Name
	 *
	 * @return mixed null if does not exist
	 */
	public function __get($name) {
		if (isset($this->values[$name])) {
			return $this->values[$name];
		}

		return null;
	}

	/**
	 * Get a value set at construction time
	 *
	 * @param string $name Name
	 * @return mixed null = not set
	 */
	public function getInitialValue($name) {
		return isset($this->initial_values[$name]) ? $this->initial_values[$name] : null;
	}

	/**
	 * Was a value available at construction time? (From .env.php)
	 *
	 * @param string $name Name
	 *
	 * @return bool
	 */
	public function hasInitialValue($name) {
		return isset($this->initial_values[$name]);
	}

	/**
	 * Make a value read-only
	 *
	 * @param string $name Name
	 * @return void
	 */
	public function lock($name) {
		$this->locked[$name] = true;
	}

	/**
	 * Is this value locked?
	 *
	 * @param string $name Name
	 *
	 * @return bool
	 */
	public function isLocked($name) {
		return isset($this->locked[$name]);
	}

	/**
	 * Set an Elgg configuration value
	 *
	 * @warning This does not persist the configuration setting. Use elgg_save_config()
	 *
	 * @param string $name  Name
	 * @param mixed  $value Value
	 * @return void
	 */
	public function __set($name, $value) {
		if ($this->wasWarnedLocked($name)) {
			return;
		}

		$this->values[$name] = $value;
	}

	/**
	 * Handle isset()
	 *
	 * @param string $name Name
	 * @return bool
	 */
	public function __isset($name) {
		return $this->__get($name) !== null;
	}

	/**
	 * Handle unset()
	 *
	 * @param string $name Name
	 * @return void
	 */
	public function __unset($name) {
		if ($this->wasWarnedLocked($name)) {
			return;
		}

		unset($this->values[$name]);
	}

	/**
	 * Save a configuration setting to the database
	 *
	 * @param string $name  Name (cannot be greater than 255 characters)
	 * @param mixed  $value Value
	 *
	 * @return bool
	 */
	public function save($name, $value) {
		if ($this->wasWarnedLocked($name)) {
			return false;
		}

		if (strlen($name) > 255) {
			if ($this->logger) {
				$this->logger->error("The name length for configuration variables cannot be greater than 255");
			}
			return false;
		}

		$result = $this->getConfigTable()->set($name, $value);

		$this->__set($name, $value);
	
		return $result;
	}

	/**
	 * Removes a configuration setting from the database
	 *
	 * @param string $name Configuration name
	 *
	 * @return bool
	 */
	public function remove($name) {
		if ($this->wasWarnedLocked($name)) {
			return false;
		}

		$result = $this->getConfigTable()->remove($name);

		unset($this->values[$name]);
	
		return $result;
	}

	/**
<<<<<<< HEAD
	 * Get expected settings file paths
	 *
	 * @return string[]
	 * @array private
	 */
	public function getSettingsPaths() {
		$root = Directory\Local::root();
		return [
			$root->getPath('engine/settings.php'),
			$root->getPath('elgg-config/settings.php'),
		];
	}

	/**
	 * {@inheritdoc}
	 */
	public function loadSettingsFile() {
		if ($this->settings_loaded) {
			return;
		}

		if (isset($this->config->Config_file)) {
			if ($this->config->Config_file === false) {
				$this->settings_loaded = true;
				return;
			}
			$path = $this->config->Config_file;
		} else {
			foreach ($this->getSettingsPaths() as $path) {
				if (is_file($path)) {
					break;
				}
			}
		}

		// No settings means a fresh install
		if (!is_file($path)) {
			if ($this->getVolatile('installer_running')) {
				$this->settings_loaded = true;
				return;
			}

			header("Location: install.php");
			exit;
		}

		if (!is_readable($path)) {
			echo "The Elgg settings file exists but the web server doesn't have read permission to it.";
			exit;
		}

		// we assume settings is going to write to CONFIG, but we may need to copy its values
		// into our local config
		global $CONFIG;
		$global_is_bound = (isset($CONFIG) && $CONFIG === $this->config);

		require_once $path;

		if (empty($CONFIG->dataroot)) {
			echo 'The Elgg settings file is missing $CONFIG->dataroot.';
			exit;
		}

		// normalize commonly needed values
		$CONFIG->dataroot = rtrim($CONFIG->dataroot, DIRECTORY_SEPARATOR) . DIRECTORY_SEPARATOR;

		$GLOBALS['_ELGG']->simplecache_enabled_in_settings = isset($CONFIG->simplecache_enabled);

		if (empty($CONFIG->cacheroot)) {
			$CONFIG->cacheroot = $CONFIG->dataroot;
		} else {
			$CONFIG->cacheroot = rtrim($CONFIG->cacheroot, DIRECTORY_SEPARATOR) . DIRECTORY_SEPARATOR;
=======
	 * Log a read-only warning if the name is read-only
	 *
	 * @param string $name Name
	 * @return bool
	 */
	private function wasWarnedLocked($name) {
		if (!isset($this->locked[$name])) {
			return false;
>>>>>>> 5bf98708
		}

		if ($this->logger) {
			$this->logger->warn("The property $name is read-only.");
		}
		return true;
	}

	/**
	 * Set the config table service (must be set)
	 *
	 * This is a necessary evil until we refactor so that the service provider has no dependencies.
	 *
	 * @param ConfigTable $table
	 * @return void
	 *
	 * @access private
	 * @internal
	 */
	public function setConfigTable(ConfigTable $table) {
		$this->config_table = $table;
	}

	/**
	 * Get the core entity types
	 *
	 * @return string[]
	 */
	public static function getEntityTypes() {
		return ['group', 'object', 'site', 'user'];
	}

	/**
	 * Get the config table API
	 *
	 * @return ConfigTable
	 */
	private function getConfigTable() {
		if (!$this->config_table) {
			if (!function_exists('_elgg_services')) {
				throw new \RuntimeException('setConfigTable() must be called before using API that' .
					' uses the database.');
			}

			$this->config_table = _elgg_services()->configTable;
		}

		return $this->config_table;
	}
}<|MERGE_RESOLUTION|>--- conflicted
+++ resolved
@@ -101,16 +101,6 @@
 class Config {
 	use Loggable;
 
-	const SENSITIVE_PROPS = [
-		'__site_secret__',
-		'db',
-		'dbhost',
-		'dbuser',
-		'dbpass',
-		'dbname',
-		'profiler_secret_get_var'
-	];
-
 	/**
 	 * @var array Configuration storage
 	 */
@@ -147,7 +137,16 @@
 		$this->values = $values;
 
 		// Don't keep copies of these in case config gets dumped
-		foreach (self::SENSITIVE_PROPS as $name) {
+		$sensitive_props = [
+			'__site_secret__',
+			'db',
+			'dbhost',
+			'dbuser',
+			'dbpass',
+			'dbname',
+			'profiler_secret_get_var'
+		];
+		foreach ($sensitive_props as $name) {
 			unset($values[$name]);
 		}
 		$this->initial_values = $values;
@@ -433,80 +432,6 @@
 	}
 
 	/**
-<<<<<<< HEAD
-	 * Get expected settings file paths
-	 *
-	 * @return string[]
-	 * @array private
-	 */
-	public function getSettingsPaths() {
-		$root = Directory\Local::root();
-		return [
-			$root->getPath('engine/settings.php'),
-			$root->getPath('elgg-config/settings.php'),
-		];
-	}
-
-	/**
-	 * {@inheritdoc}
-	 */
-	public function loadSettingsFile() {
-		if ($this->settings_loaded) {
-			return;
-		}
-
-		if (isset($this->config->Config_file)) {
-			if ($this->config->Config_file === false) {
-				$this->settings_loaded = true;
-				return;
-			}
-			$path = $this->config->Config_file;
-		} else {
-			foreach ($this->getSettingsPaths() as $path) {
-				if (is_file($path)) {
-					break;
-				}
-			}
-		}
-
-		// No settings means a fresh install
-		if (!is_file($path)) {
-			if ($this->getVolatile('installer_running')) {
-				$this->settings_loaded = true;
-				return;
-			}
-
-			header("Location: install.php");
-			exit;
-		}
-
-		if (!is_readable($path)) {
-			echo "The Elgg settings file exists but the web server doesn't have read permission to it.";
-			exit;
-		}
-
-		// we assume settings is going to write to CONFIG, but we may need to copy its values
-		// into our local config
-		global $CONFIG;
-		$global_is_bound = (isset($CONFIG) && $CONFIG === $this->config);
-
-		require_once $path;
-
-		if (empty($CONFIG->dataroot)) {
-			echo 'The Elgg settings file is missing $CONFIG->dataroot.';
-			exit;
-		}
-
-		// normalize commonly needed values
-		$CONFIG->dataroot = rtrim($CONFIG->dataroot, DIRECTORY_SEPARATOR) . DIRECTORY_SEPARATOR;
-
-		$GLOBALS['_ELGG']->simplecache_enabled_in_settings = isset($CONFIG->simplecache_enabled);
-
-		if (empty($CONFIG->cacheroot)) {
-			$CONFIG->cacheroot = $CONFIG->dataroot;
-		} else {
-			$CONFIG->cacheroot = rtrim($CONFIG->cacheroot, DIRECTORY_SEPARATOR) . DIRECTORY_SEPARATOR;
-=======
 	 * Log a read-only warning if the name is read-only
 	 *
 	 * @param string $name Name
@@ -515,7 +440,6 @@
 	private function wasWarnedLocked($name) {
 		if (!isset($this->locked[$name])) {
 			return false;
->>>>>>> 5bf98708
 		}
 
 		if ($this->logger) {
