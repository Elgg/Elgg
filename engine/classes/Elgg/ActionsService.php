<?php
namespace Elgg;

use Elgg\Http\ResponseBuilder;
use ElggCrypto;
use ElggSession;

/**
 * WARNING: API IN FLUX. DO NOT USE DIRECTLY.
 *
 * Use the elgg_* versions instead.
 *
 * @access private
 *
 * @package    Elgg.Core
 * @subpackage Actions
 * @since      1.9.0
 */
class ActionsService {

	use \Elgg\TimeUsing;
	
	/**
	 * @var Config
	 */
	private $config;

	/**
	 * @var ElggSession
	 */
	private $session;

	/**
	 * @var ElggCrypto
	 */
	private $crypto;

	/**
	 * Registered actions storage
	 *
	 * Each element has keys:
	 *   "file" => filename
	 *   "access" => access level
	 *
	 * @var array
	 */
	private $actions = [];

	/**
	 * The current action being processed
	 * @var string
	 */
	private $currentAction = null;

	/**
	 * @var string[]
	 */
	private static $access_levels = ['public', 'logged_in', 'admin'];

	/**
	 * Constructor
	 *
	 * @param Config      $config  Config
	 * @param ElggSession $session Session
	 * @param ElggCrypto  $crypto  Crypto service
	 */
	public function __construct(Config $config, ElggSession $session, ElggCrypto $crypto) {
		$this->config = $config;
		$this->session = $session;
		$this->crypto = $crypto;
	}

	/**
	 * Executes an action
	 * If called from action() redirect will be issued by the response factory
	 * If called as /action page handler response will be handled by \Elgg\Router
	 *
	 * @param string $action    Action name
	 * @param string $forwarder URL to forward to after completion
	 * @return ResponseBuilder|null
	 * @see action
	 * @access private
	 */
	public function execute($action, $forwarder = "") {
		$action = rtrim($action, '/');
		$this->currentAction = $action;
		
		// @todo REMOVE THESE ONCE #1509 IS IN PLACE.
		// Allow users to disable plugins without a token in order to
		// remove plugins that are incompatible.
		// Login and logout are for convenience.
		// file/download (see #2010)
		$exceptions = [
			'admin/plugins/disable',
			'logout',
			'file/download',
		];
	
		if (!in_array($action, $exceptions)) {
			// All actions require a token.
			$pass = $this->gatekeeper($action);
			if (!$pass) {
				return;
			}
		}
	
		$forwarder = str_replace($this->config->getSiteUrl(), "", $forwarder);
		$forwarder = str_replace("http://", "", $forwarder);
		$forwarder = str_replace("@", "", $forwarder);
		if (substr($forwarder, 0, 1) == "/") {
			$forwarder = substr($forwarder, 1);
		}

		$ob_started = false;

		/**
		 * Prepare action response
		 *
		 * @param string $error_key   Error message key
		 * @param int    $status_code HTTP status code
		 * @return ResponseBuilder
		 */
		$forward = function ($error_key = '', $status_code = ELGG_HTTP_OK) use ($action, $forwarder, &$ob_started) {
			if ($error_key) {
				if ($ob_started) {
					ob_end_clean();
				}
				$msg = _elgg_services()->translator->translate($error_key, [$action]);
				_elgg_services()->systemMessages->addErrorMessage($msg);
				$response = new \Elgg\Http\ErrorResponse($msg, $status_code);
			} else {
				$content = ob_get_clean();
				$response = new \Elgg\Http\OkResponse($content, $status_code);
			}
			
			$forwarder = empty($forwarder) ? REFERER : $forwarder;
			$response->setForwardURL($forwarder);
			return $response;
		};

		if (!isset($this->actions[$action])) {
			return $forward('actionundefined', ELGG_HTTP_NOT_IMPLEMENTED);
		}

		$user = $this->session->getLoggedInUser();

		// access checks
		switch ($this->actions[$action]['access']) {
			case 'public':
				break;
			case 'logged_in':
				if (!$user) {
					return $forward('actionloggedout', ELGG_HTTP_FORBIDDEN);
				}
				break;
			default:
				// admin or misspelling
				if (!$user || !$user->isAdmin()) {
					return $forward('actionunauthorized', ELGG_HTTP_FORBIDDEN);
				}
		}

		ob_start();
		
		// To quietly cancel the file, return a falsey value in the "action" hook.
		if (!_elgg_services()->hooks->trigger('action', $action, null, true)) {
			return $forward('', ELGG_HTTP_OK);
		}

		$file = $this->actions[$action]['file'];

		if (!is_file($file) || !is_readable($file)) {
			return $forward('actionnotfound', ELGG_HTTP_NOT_IMPLEMENTED);
		}

		// set the maximum execution time for actions
		$action_timeout = $this->config->get('action_time_limit');
		if (isset($action_timeout)) {
			set_time_limit($action_timeout);
		}

		$result = Includer::includeFile($file);
		if ($result instanceof ResponseBuilder) {
			ob_end_clean();
			return $result;
		}

		return $forward('', ELGG_HTTP_OK);
	}
	
	/**
	 * @see elgg_register_action
	 * @access private
	 */
	public function register($action, $filename = "", $access = 'logged_in') {
		// plugins are encouraged to call actions with a trailing / to prevent 301
		// redirects but we store the actions without it
		$action = rtrim($action, '/');
	
		if (empty($filename)) {
			$path = __DIR__ . '/../../../actions';
			$filename = realpath("$path/$action.php");
		}

		if (!in_array($access, self::$access_levels)) {
			_elgg_services()->logger->error("Unrecognized value '$access' for \$access in " . __METHOD__);
			$access = 'admin';
		}
	
		$this->actions[$action] = [
			'file' => $filename,
			'access' => $access,
		];
		return true;
	}
	
	/**
	 * @see elgg_unregister_action
	 * @access private
	 */
	public function unregister($action) {
		if (isset($this->actions[$action])) {
			unset($this->actions[$action]);
			return true;
		} else {
			return false;
		}
	}

	/**
	 * @see validate_action_token
	 * @access private
	 */
	public function validateActionToken($visible_errors = true, $token = null, $ts = null) {
		if (!$token) {
			$token = get_input('__elgg_token');
		}
	
		if (!$ts) {
			$ts = get_input('__elgg_ts');
		}

		$session_id = $this->session->getId();

		if (($token) && ($ts) && ($session_id)) {
			if ($this->validateTokenOwnership($token, $ts)) {
				if ($this->validateTokenTimestamp($ts)) {
					// We have already got this far, so unless anything
					// else says something to the contrary we assume we're ok
					$returnval = _elgg_services()->hooks->trigger('action_gatekeeper:permissions:check', 'all', [
						'token' => $token,
						'time' => $ts
					], true);

					if ($returnval) {
						return true;
					} else if ($visible_errors) {
						register_error(_elgg_services()->translator->translate('actiongatekeeper:pluginprevents'));
					}
				} else if ($visible_errors) {
					// this is necessary because of #5133
					if (elgg_is_xhr()) {
<<<<<<< HEAD
						register_error(_elgg_services()->translator->translate('js:security:token_refresh_failed', [$this->config->getSiteUrl()]));
=======
						register_error(_elgg_services()->translator->translate(
							'js:security:token_refresh_failed',
							array($this->config->getSiteUrl()
						)));
>>>>>>> cdb6bb72
					} else {
						register_error(_elgg_services()->translator->translate('actiongatekeeper:timeerror'));
					}
				}
			} else if ($visible_errors) {
				// this is necessary because of #5133
				if (elgg_is_xhr()) {
					register_error(_elgg_services()->translator->translate('js:security:token_refresh_failed', [$this->config->getSiteUrl()]));
				} else {
					register_error(_elgg_services()->translator->translate('actiongatekeeper:tokeninvalid'));
				}
			}
		} else {
			$req = _elgg_services()->request;
			$length = $req->server->get('CONTENT_LENGTH');
			$post_count = count($req->request);
			if ($length && $post_count < 1) {
				// The size of $_POST or uploaded file has exceed the size limit
				$error_msg = _elgg_services()->hooks->trigger('action_gatekeeper:upload_exceeded_msg', 'all', [
					'post_size' => $length,
					'visible_errors' => $visible_errors,
				], _elgg_services()->translator->translate('actiongatekeeper:uploadexceeded'));
			} else {
				$error_msg = _elgg_services()->translator->translate('actiongatekeeper:missingfields');
			}
			if ($visible_errors) {
				register_error($error_msg);
			}
		}

		return false;
	}

	/**
	 * Is the token timestamp within acceptable range?
	 *
	 * @param int $ts timestamp from the CSRF token
	 *
	 * @return bool
	 */
	protected function validateTokenTimestamp($ts) {
		$timeout = $this->getActionTokenTimeout();
		$now = $this->getCurrentTime()->getTimestamp();
		return ($timeout == 0 || ($ts > $now - $timeout) && ($ts < $now + $timeout));
	}

	/**
	 * @see ActionsService::validateActionToken
	 * @access private
	 * @since 1.9.0
	 * @return int number of seconds that action token is valid
	 */
	public function getActionTokenTimeout() {
		if (($timeout = $this->config->get('action_token_timeout')) === null) {
			// default to 2 hours
			$timeout = 2;
		}
		$hour = 60 * 60;
		return (int) ((float) $timeout * $hour);
	}

	/**
	 * @return bool
	 * @see action_gatekeeper
	 * @access private
	 */
	public function gatekeeper($action) {
		if ($action === 'login') {
			if ($this->validateActionToken(false)) {
				return true;
			}

			$token = get_input('__elgg_token');
			$ts = (int) get_input('__elgg_ts');
			if ($token && $this->validateTokenTimestamp($ts)) {
				// The tokens are present and the time looks valid: this is probably a mismatch due to the
				// login form being on a different domain.
				register_error(_elgg_services()->translator->translate('actiongatekeeper:crosssitelogin'));
				_elgg_services()->responseFactory->redirect('login', 'csrf');
				return false;
			}
		}
		
		if ($this->validateActionToken()) {
			return true;
		}
			
		_elgg_services()->responseFactory->redirect(REFERER, 'csrf');
		return false;
	}

	/**
	 * Was the given token generated for the session defined by session_token?
	 *
	 * @param string $token         CSRF token
	 * @param int    $timestamp     Unix time
	 * @param string $session_token Session-specific token
	 *
	 * @return bool
	 * @access private
	 */
	public function validateTokenOwnership($token, $timestamp, $session_token = '') {
		$required_token = $this->generateActionToken($timestamp, $session_token);

		return _elgg_services()->crypto->areEqual($token, $required_token);
	}
	
	/**
	 * Generate a token from a session token (specifying the user), the timestamp, and the site key.
	 *
	 * @see generate_action_token
	 *
	 * @param int    $timestamp     Unix timestamp
	 * @param string $session_token Session-specific token
	 *
	 * @return string
	 * @access private
	 */
	public function generateActionToken($timestamp, $session_token = '') {
		if (!$session_token) {
			$session_token = elgg_get_session()->get('__elgg_session');
			if (!$session_token) {
				return false;
			}
		}

		return _elgg_services()->crypto->getHmac([(int) $timestamp, $session_token], 'md5')
			->getToken();
	}
	
	/**
	 * @see elgg_action_exists
	 * @access private
	 */
	public function exists($action) {
		return (isset($this->actions[$action]) && file_exists($this->actions[$action]['file']));
	}
	
	/**
	 * @see ajax_forward_hook
	 * @access private
	 * @deprecated 2.3
	 */
	public function ajaxForwardHook($hook, $reason, $forward_url, $params) {
		if (!elgg_is_xhr()) {
			return;
		}

		// grab any data echo'd in the action
		$output = ob_get_clean();

		if ($reason == 'walled_garden' || $reason == 'csrf') {
			$reason = '403';
		}

		$status_code = (int) $reason;
		if ($status_code < 100 || ($status_code > 299 && $status_code < 400) || $status_code > 599) {
			// We only want to preserve OK and error codes
			// Redirect responses should be converted to OK responses as this is an XHR request
			$status_code = ELGG_HTTP_OK;
		}

		$response = elgg_ok_response($output, '', $forward_url, $status_code);

		$headers = $response->getHeaders();
		$headers['Content-Type'] = 'application/json; charset=UTF-8';
		$response->setHeaders($headers);

		_elgg_services()->responseFactory->respond($response);
		exit;
	}
	
	/**
	 * @see ajax_action_hook
	 * @access private
	 * @deprecated 2.3
	 */
	public function ajaxActionHook() {
		if (elgg_is_xhr()) {
			ob_start();
		}
	}

	/**
	 * Get all actions
	 *
	 * @return array
	 */
	public function getAllActions() {
		return $this->actions;
	}

	/**
	 * Send an updated CSRF token, provided the page's current tokens were not fake.
	 *
	 * @return ResponseBuilder
	 * @access private
	 */
	public function handleTokenRefreshRequest() {
		if (!elgg_is_xhr()) {
			return false;
		}

		// the page's session_token might have expired (not matching __elgg_session in the session), but
		// we still allow it to be given to validate the tokens in the page.
		$session_token = get_input('session_token', null, false);
		$pairs = (array) get_input('pairs', [], false);
		$valid_tokens = (object) [];
		foreach ($pairs as $pair) {
			list($ts, $token) = explode(',', $pair, 2);
			if ($this->validateTokenOwnership($token, $ts, $session_token)) {
				$valid_tokens->{$token} = true;
			}
		}

		$ts = $this->getCurrentTime()->getTimestamp();
		$token = $this->generateActionToken($ts);
		$data = [
			'token' => [
				'__elgg_ts' => $ts,
				'__elgg_token' => $token,
				'logged_in' => $this->session->isLoggedIn(),
			],
			'valid_tokens' => $valid_tokens,
			'session_token' => $this->session->get('__elgg_session'),
			'user_guid' => $this->session->getLoggedInUserGuid(),
		];

		elgg_set_http_header("Content-Type: application/json;charset=utf-8");
		return elgg_ok_response($data);
	}
}
<|MERGE_RESOLUTION|>--- conflicted
+++ resolved
@@ -260,14 +260,10 @@
 				} else if ($visible_errors) {
 					// this is necessary because of #5133
 					if (elgg_is_xhr()) {
-<<<<<<< HEAD
-						register_error(_elgg_services()->translator->translate('js:security:token_refresh_failed', [$this->config->getSiteUrl()]));
-=======
 						register_error(_elgg_services()->translator->translate(
 							'js:security:token_refresh_failed',
-							array($this->config->getSiteUrl()
-						)));
->>>>>>> cdb6bb72
+							[$this->config->getSiteUrl()]
+						));
 					} else {
 						register_error(_elgg_services()->translator->translate('actiongatekeeper:timeerror'));
 					}
