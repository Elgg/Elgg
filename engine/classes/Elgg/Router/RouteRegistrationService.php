<?php

namespace Elgg\Router;

use Elgg\Loggable;
use Elgg\Logger;
use Elgg\PluginHooksService;
use Elgg\Router\Middleware\WalledGarden;
use ElggEntity;
use Exception;
use InvalidParameterException;
use Psr\Log\LoggerInterface;

/**
 * Route registration service
 *
 * @internal
 */
class RouteRegistrationService {

	use Loggable;

	/**
	 * @var PluginHooksService
	 */
	protected $hooks;

	/**
	 * @var RouteCollection
	 */
	protected $routes;

	/**
	 * @var UrlGenerator
	 */
	protected $generator;

	/**
	 * Constructor
	 *
	 * @param PluginHooksService $hooks     Hook service
	 * @param LoggerInterface    $logger    Logger
	 * @param RouteCollection    $routes    Route collection
	 * @param UrlGenerator       $generator URL Generator
	 */
	public function __construct(
		PluginHooksService $hooks,
		LoggerInterface $logger,
		RouteCollection $routes,
		UrlGenerator $generator
	) {
		$this->hooks = $hooks;
		$this->logger = $logger;
		$this->routes = $routes;
		$this->generator = $generator;
	}

	/**
	 * Register a new route
	 *
	 * Route paths can contain wildcard segments, i.e. /blog/owner/{username}
	 * To make a certain wildcard segment optional, add ? to its name,
	 * i.e. /blog/owner/{username?}
	 *
	 * Wildcard requirements for common named variables such as 'guid' and 'username'
	 * will be set automatically.
	 *
	 * @param string $name   Unique route name
	 *                       This name can later be used to generate route URLs
	 * @param array  $params Route parameters
	 *                       - path : path of the route
	 *                       - resource : name of the resource view
	 *                       - defaults : default values of wildcard segments
	 *                       - requirements : regex patterns for wildcard segment requirements
	 *                       - methods : HTTP methods
	 *
	 * @return Route
	 * @throws InvalidParameterException
	 */
	public function register($name, array $params = []) {

		$params = $this->hooks->trigger('route:config', $name, $params, $params);

		$path = elgg_extract('path', $params);
		$controller = elgg_extract('controller', $params);
		$file = elgg_extract('file', $params);
		$resource = elgg_extract('resource', $params);
		$handler = elgg_extract('handler', $params);
		$middleware = elgg_extract('middleware', $params, []);
		$protected = elgg_extract('walled', $params, true);
		$deprecated = elgg_extract('deprecated', $params, '');
		$required_plugins = elgg_extract('required_plugins', $params, []);

		if (!$path || (!$controller && !$resource && !$handler && !$file)) {
			throw new InvalidParameterException(
				__METHOD__ . ' requires "path" and one of controller parameters ("resource", "controller", "file" or "handler") to be set'
			);
		}

		$defaults = elgg_extract('defaults', $params, []);
		$requirements = elgg_extract('requirements', $params, []);
		$methods = elgg_extract('methods', $params, []);

		$patterns = [
			'guid' => '\d+',
			'group_guid' => '\d+',
			'container_guid' => '\d+',
			'owner_guid' => '\d+',
			'username' => '[\p{L}\p{Nd}._-]+',
		];

		$path = trim($path, '/');
		$segments = explode('/', $path);
		foreach ($segments as &$segment) {
			// look for segments that are defined as optional with added ?
			// e.g. /blog/owner/{username?}

			if (!preg_match('/\{(\w*)(\?)?\}/i', $segment, $matches)) {
				continue;
			}

			$wildcard = $matches[1];
			if (!isset($defaults[$wildcard]) && isset($matches[2])) {
				$defaults[$wildcard] = ''; // make it optional
			}

			if (!isset($requirements[$wildcard])) {
				if (array_key_exists($wildcard, $patterns)) {
					$requirements[$wildcard] = $patterns[$wildcard];
				} else {
					$requirements[$wildcard] = '.+?';
				}
			}

			$segment = '{' . $wildcard . '}';
		}

		$path = '/' . implode('/', $segments);

		if ($protected !== false) {
			$middleware[] = WalledGarden::class;
		}

		$defaults['_controller'] = $controller;
		$defaults['_file'] = $file;
		$defaults['_resource'] = $resource;
		$defaults['_handler'] = $handler;
		$defaults['_deprecated'] = $deprecated;
		$defaults['_middleware'] = $middleware;
		$defaults['_required_plugins'] = $required_plugins;

		$route = new Route($path, $defaults, $requirements, [
			'utf8' => true,
		], '', [], $methods);

		$this->routes->add($name, $route);

		return $route;
	}

	/**
	 * Unregister a route by its name
	 *
	 * @param string $name Name of the route
	 *
	 * @return void
	 */
	public function unregister($name) {
		$this->routes->remove($name);
	}

	/**
	 * Get route config from its name
	 *
	 * @param string $name Route name
	 *
	 * @return Route|null
	 */
	public function get($name) {
		return $this->routes->get($name);
	}

	/**
	 * Get all registered routes
	 * @return Route[]
	 */
	public function all() {
		return $this->routes->all();
	}

	/**
	 * Generate a absolute URL for a named route
	 *
	 * @param string $name       Route name
	 * @param array  $parameters Query parameters
	 *
	 * @return false|string
	 */
	public function generateUrl($name, array $parameters = []) {
		try {
<<<<<<< HEAD
			$route = $this->get($name);
			if ($route instanceof Route) {
				$deprecated = $route->getDefault('_deprecated');
				if (!empty($deprecated)) {
					elgg_deprecated_notice("The route \"{$name}\" has been deprecated.", $deprecated);
				}
			}
			
			return elgg_normalize_url($this->generator->generate($name, $parameters, UrlGenerator::ABSOLUTE_PATH));
=======
			$url = $this->generator->generate($name, $parameters, UrlGenerator::ABSOLUTE_URL);

			// make sure the url is always normalized so it is also usable in CLI
			return elgg_normalize_url($url);
>>>>>>> f182dafd
		} catch (Exception $exception) {
			$this->logger->notice($exception->getMessage());
		}
		
		return false;
	}

	/**
	 * Populates route parameters from entity properties
	 *
	 * @param string          $name       Route name
	 * @param ElggEntity|null $entity     Entity
	 * @param array           $parameters Preset parameters
	 *
	 * @return array|false
	 */
	public function resolveRouteParameters($name, ElggEntity $entity = null, array $parameters = []) {
		$route = $this->routes->get($name);
		if (!$route) {
			return false;
		}

		$requirements = $route->getRequirements();
		$defaults = $route->getDefaults();
		$props = array_merge(array_keys($requirements), array_keys($defaults));

		foreach ($props as $prop) {
			if (substr($prop, 0, 1) === '_') {
				continue;
			}

			if (isset($parameters[$prop])) {
				continue;
			}

			if (!$entity) {
				$parameters[$prop] = '';
				continue;
			}

			switch ($prop) {
				case 'title' :
				case 'name' :
					$parameters[$prop] = elgg_get_friendly_title($entity->getDisplayName());
					break;

				default :
					$parameters[$prop] = $entity->$prop;
					break;
			}
		}

		return $parameters;
	}

	/**
	 * Register a function that gets called when the first part of a URL is
	 * equal to the identifier.
	 *
	 * @param string   $identifier The page type to handle
	 * @param callable $function   Your function name
	 *
	 * @return bool Depending on success
	 * @throws InvalidParameterException
	 * @deprecated 3.0
	 */
	public function registerPageHandler($identifier, $function) {
		if (!is_callable($function, true)) {
			return false;
		}

		$this->register($identifier, [
			'path' => "/$identifier/{segments}",
			'handler' => $function,
			'defaults' => [
				'segments' => '',
			],
			'requirements' => [
				'segments' => '.+',
			],
		]);

		return true;
	}

	/**
	 * Unregister a page handler for an identifier
	 *
	 * @param string $identifier The page type identifier
	 *
	 * @return void
	 * @deprecated 3.0
	 */
	public function unregisterPageHandler($identifier) {
		$this->unregister($identifier);
	}

}<|MERGE_RESOLUTION|>--- conflicted
+++ resolved
@@ -198,7 +198,6 @@
 	 */
 	public function generateUrl($name, array $parameters = []) {
 		try {
-<<<<<<< HEAD
 			$route = $this->get($name);
 			if ($route instanceof Route) {
 				$deprecated = $route->getDefault('_deprecated');
@@ -207,13 +206,10 @@
 				}
 			}
 			
-			return elgg_normalize_url($this->generator->generate($name, $parameters, UrlGenerator::ABSOLUTE_PATH));
-=======
 			$url = $this->generator->generate($name, $parameters, UrlGenerator::ABSOLUTE_URL);
 
 			// make sure the url is always normalized so it is also usable in CLI
 			return elgg_normalize_url($url);
->>>>>>> f182dafd
 		} catch (Exception $exception) {
 			$this->logger->notice($exception->getMessage());
 		}
