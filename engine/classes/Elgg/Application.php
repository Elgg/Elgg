--- conflicted
+++ resolved
@@ -258,12 +258,8 @@
 			// Elgg is installed as a composer dep, so try to treat the root directory
 			// as a custom plugin that is always loaded last and can't be disabled...
 			if (!elgg_get_config('system_cache_loaded')) {
-<<<<<<< HEAD
+				// configure view locations for the custom plugin (not Elgg core)
 				$viewsFile = $root->getFile('views.php');
-=======
-				// configure view locations for the custom plugin (not Elgg core)
-				$viewsFile = Directory\Local::root()->getFile('views.php');
->>>>>>> d785997c
 				if ($viewsFile->exists()) {
 					$viewsSpec = $viewsFile->includeFile();
 					if (is_array($viewsSpec)) {
@@ -271,12 +267,8 @@
 					}
 				}
 
-<<<<<<< HEAD
+				// find views for the custom plugin (not Elgg core)
 				_elgg_services()->views->registerPluginViews($root->getPath());
-=======
-				// find views for the custom plugin (not Elgg core)
-				_elgg_services()->views->registerPluginViews(Directory\Local::root()->getPath());
->>>>>>> d785997c
 			}
 
 			if (!elgg_get_config('i18n_loaded_from_cache')) {
