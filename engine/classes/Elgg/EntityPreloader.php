--- conflicted
+++ resolved
@@ -4,6 +4,7 @@
 
 use Elgg\Database\EntityTable;
 use Elgg\Database\Entities;
+use Elgg\Cache\EntityCache;
 
 /**
  * Preload entities based on properties of fetched objects
@@ -55,12 +56,8 @@
 		if (count($guids) > 1) {
 			call_user_func($this->_callable_entity_loader, [
 				'guids' => $guids,
-<<<<<<< HEAD
+				'limit' => EntityCache::MAX_SIZE,
 			]);
-=======
-				'limit' => EntityCache::MAX_SIZE,
-			));
->>>>>>> 2402533a
 		}
 	}
 
