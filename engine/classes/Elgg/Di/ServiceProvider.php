<?php
namespace Elgg\Di;

use Elgg\Cache\Pool;
use Symfony\Component\HttpFoundation\Session\Storage\NativeSessionStorage;
use Symfony\Component\HttpFoundation\Session\Session as SymfonySession;
use Zend\Mail\Transport\TransportInterface as Mailer;

/**
 * Provides common Elgg services.
 *
 * We extend the container because it allows us to document properties in the PhpDoc, which assists
 * IDEs to auto-complete properties and understand the types returned. Extension allows us to keep
 * the container generic.
 *
 * @property-read \Elgg\Database\AccessCollections         $accessCollections
 * @property-read \ElggStaticVariableCache                 $accessCache
 * @property-read \Elgg\ActionsService                     $actions
 * @property-read \Elgg\Database\AdminNotices              $adminNotices
 * @property-read \Elgg\Ajax\Service                       $ajax
 * @property-read \Elgg\Amd\Config                         $amdConfig
 * @property-read \Elgg\Database\Annotations               $annotations
 * @property-read \ElggAutoP                               $autoP
 * @property-read \Elgg\BootService                        $boot
 * @property-read \Elgg\ClassLoader                        $classLoader
 * @property-read \Elgg\AutoloadManager                    $autoloadManager
 * @property-read \ElggCrypto                              $crypto
 * @property-read \Elgg\Config                             $config
 * @property-read \Elgg\Database\ConfigTable               $configTable
 * @property-read \Elgg\Context                            $context
 * @property-read \Elgg\Database\Datalist                  $datalist
 * @property-read \Elgg\Database                           $db
 * @property-read \Elgg\DeprecationService                 $deprecation
 * @property-read \Elgg\EntityPreloader                    $entityPreloader
 * @property-read \Elgg\Database\EntityTable               $entityTable
 * @property-read \Elgg\EventsService                      $events
 * @property-read \Elgg\Assets\ExternalFiles               $externalFiles
<<<<<<< HEAD
 * @property-read \ElggDiskFilestore                       $filestore
=======
 * @property-read \ElggFileCache                           $fileCache
>>>>>>> 68b16685
 * @property-read \Elgg\PluginHooksService                 $hooks
 * @property-read \Elgg\Http\Input                         $input
 * @property-read \Elgg\Logger                             $logger
 * @property-read Mailer                                   $mailer
 * @property-read \Elgg\Menu\Service                       $menus
 * @property-read \Elgg\Cache\MetadataCache                $metadataCache
 * @property-read \Elgg\Database\MetadataTable             $metadataTable
 * @property-read \Elgg\Database\MetastringsTable          $metastringsTable
 * @property-read \Elgg\Database\Mutex                     $mutex
 * @property-read \Elgg\Notifications\NotificationsService $notifications
 * @property-read \Elgg\PasswordService                    $passwords
 * @property-read \Elgg\PersistentLoginService             $persistentLogin
 * @property-read \Elgg\Database\Plugins                   $plugins
 * @property-read \Elgg\Cache\PluginSettingsCache          $pluginSettingsCache
 * @property-read \Elgg\Database\PrivateSettingsTable      $privateSettings
 * @property-read \Elgg\Application\Database               $publicDb
 * @property-read \Elgg\Database\QueryCounter              $queryCounter
 * @property-read \Elgg\Http\Request                       $request
 * @property-read \Elgg\Database\RelationshipsTable        $relationshipsTable
 * @property-read \Elgg\Router                             $router
 * @property-read \Elgg\Application\ServeFileHandler       $serveFileHandler
 * @property-read \ElggSession                             $session
 * @property-read \Elgg\Cache\SimpleCache                  $simpleCache
 * @property-read \Elgg\Database\SiteSecret                $siteSecret
 * @property-read \Elgg\Forms\StickyForms                  $stickyForms
 * @property-read \Elgg\Database\SubtypeTable              $subtypeTable
 * @property-read \Elgg\Cache\SystemCache                  $systemCache
 * @property-read \Elgg\SystemMessagesService              $systemMessages
 * @property-read \Elgg\Timer                              $timer
 * @property-read \Elgg\I18n\Translator                    $translator
 * @property-read \Elgg\UpgradeService                     $upgrades
 * @property-read \Elgg\Database\UsersTable                $usersTable
 * @property-read \Elgg\ViewsService                       $views
 * @property-read \Elgg\WidgetsService                     $widgets
 *
 * @package Elgg.Core
 * @access private
 */
class ServiceProvider extends \Elgg\Di\DiContainer {

	/**
	 * Constructor
	 *
	 * @param \Elgg\Config $config Elgg Config service
	 */
	public function __construct(\Elgg\Config $config) {

		$this->setFactory('classLoader', function(ServiceProvider $c) {
			$loader = new \Elgg\ClassLoader(new \Elgg\ClassMap());
			$loader->register();
			return $loader;
		});

		$this->setFactory('autoloadManager', function(ServiceProvider $c) {
			$manager = new \Elgg\AutoloadManager($c->classLoader);
			if (!$c->config->get('AutoloaderManager_skip_storage')) {
				$manager->setStorage($c->fileCache);
				$manager->loadCache();
			}
			return $manager;
		});

		$this->setFactory('accessCache', function(ServiceProvider $c) {
			return new \ElggStaticVariableCache('access');
		});

		$this->setFactory('accessCollections', function(ServiceProvider $c) {
			return new \Elgg\Database\AccessCollections($c->config->get('site_guid'));
		});

		$this->setClassName('actions', \Elgg\ActionsService::class);

		$this->setClassName('adminNotices', \Elgg\Database\AdminNotices::class);

		$this->setFactory('ajax', function(ServiceProvider $c) {
			return new \Elgg\Ajax\Service($c->hooks, $c->systemMessages, $c->input, $c->amdConfig);
		});

		$this->setFactory('amdConfig', function(ServiceProvider $c) {
			$obj = new \Elgg\Amd\Config($c->hooks);
			$obj->setBaseUrl($c->simpleCache->getRoot());
			return $obj;
		});

		$this->setClassName('annotations', \Elgg\Database\Annotations::class);

		$this->setClassName('autoP', \ElggAutoP::class);

		$this->setFactory('boot', function(ServiceProvider $c) {
			$boot = new \Elgg\BootService();
			if ($c->config->getVolatile('enable_profiling')) {
				$boot->setTimer($c->timer);
			}
			return $boot;
		});

		$this->setValue('config', $config);

		$this->setClassName('configTable', \Elgg\Database\ConfigTable::class);

		$this->setClassName('context', \Elgg\Context::class);

		$this->setFactory('crypto', function(ServiceProvider $c) {
			return new \ElggCrypto($c->siteSecret);
		});

		$this->setFactory('datalist', function(ServiceProvider $c) {
			// TODO(ewinslow): Add back memcached support
			$db = $c->db;
			$dbprefix = $db->getTablePrefix();
			$pool = new Pool\InMemory();
			return new \Elgg\Database\Datalist($pool, $db, $c->logger, "{$dbprefix}datalists");
		});

		$this->setFactory('db', function(ServiceProvider $c) {
			// gonna need dbprefix from settings
			$c->config->loadSettingsFile();
			$db_config = new \Elgg\Database\Config($c->config->getStorageObject());

			// we inject the logger in _elgg_engine_boot()
			$db = new \Elgg\Database($db_config);

			if ($c->config->getVolatile('profiling_sql')) {
				$db->setTimer($c->timer);
			}

			return $db;
		});

		$this->setFactory('deprecation', function(ServiceProvider $c) {
			return new \Elgg\DeprecationService($c->logger);
		});

		$this->setClassName('entityPreloader', \Elgg\EntityPreloader::class);

		$this->setClassName('entityTable', \Elgg\Database\EntityTable::class);

		$this->setFactory('events', function(ServiceProvider $c) {
			return $this->resolveLoggerDependencies('events');
		});

		$this->setFactory('externalFiles', function(ServiceProvider $c) {
			return new \Elgg\Assets\ExternalFiles($c->config->getStorageObject());
		});

<<<<<<< HEAD
		$this->setFactory('filestore', function(ServiceProvider $c) {
			return new \ElggDiskFilestore($c->config->getDataPath());
=======
		$this->setFactory('fileCache', function(ServiceProvider $c) {
			return new \ElggFileCache($c->config->getCachePath() . 'system_cache/');
>>>>>>> 68b16685
		});

		$this->setFactory('hooks', function(ServiceProvider $c) {
			return $this->resolveLoggerDependencies('hooks');
		});

		$this->setClassName('input', \Elgg\Http\Input::class);

		$this->setFactory('logger', function(ServiceProvider $c) {
			return $this->resolveLoggerDependencies('logger');
		});

		// TODO(evan): Support configurable transports...
		$this->setClassName('mailer', 'Zend\Mail\Transport\Sendmail');

		$this->setFactory('menus', function(ServiceProvider $c) {
			return new \Elgg\Menu\Service($c->hooks, $c->config);
		});

		$this->setFactory('metadataCache', function (ServiceProvider $c) {
			return new \Elgg\Cache\MetadataCache($c->session);
		});

		$this->setFactory('metadataTable', function(ServiceProvider $c) {
			// TODO(ewinslow): Use Pool instead of MetadataCache for caching
			return new \Elgg\Database\MetadataTable(
				$c->metadataCache, $c->db, $c->entityTable, $c->events, $c->metastringsTable, $c->session);
		});

		$this->setFactory('metastringsTable', function(ServiceProvider $c) {
			// TODO(ewinslow): Use memcache-based Pool if available...
			$pool = new Pool\InMemory();
			return new \Elgg\Database\MetastringsTable($pool, $c->db);
		});

		$this->setFactory('mutex', function(ServiceProvider $c) {
			return new \Elgg\Database\Mutex(
				$c->db,
				$c->logger
			);
		});

		$this->setFactory('notifications', function(ServiceProvider $c) {
			// @todo move queue in service provider
			$queue_name = \Elgg\Notifications\NotificationsService::QUEUE_NAME;
			$queue = new \Elgg\Queue\DatabaseQueue($queue_name, $c->db);
			$sub = new \Elgg\Notifications\SubscriptionsService($c->db);
			return new \Elgg\Notifications\NotificationsService($sub, $queue, $c->hooks, $c->session, $c->translator, $c->entityTable);
		});

		$this->setFactory('persistentLogin', function(ServiceProvider $c) {
			$global_cookies_config = $c->config->getCookieConfig();
			$cookie_config = $global_cookies_config['remember_me'];
			$cookie_name = $cookie_config['name'];
			$cookie_token = $c->request->cookies->get($cookie_name, '');
			return new \Elgg\PersistentLoginService(
				$c->db, $c->session, $c->crypto, $cookie_config, $cookie_token);
		});

		$this->setClassName('passwords', \Elgg\PasswordService::class);

		$this->setFactory('plugins', function(ServiceProvider $c) {
			$pool = new Pool\InMemory();
			$plugins = new \Elgg\Database\Plugins($pool, $c->pluginSettingsCache);
			if ($c->config->getVolatile('enable_profiling')) {
				$plugins->setTimer($c->timer);
			}
			return $plugins;
		});

		$this->setClassName('pluginSettingsCache', \Elgg\Cache\PluginSettingsCache::class);

		$this->setFactory('privateSettings', function(ServiceProvider $c) {
			return new \Elgg\Database\PrivateSettingsTable($c->db, $c->entityTable, $c->pluginSettingsCache);
		});

		$this->setFactory('publicDb', function(ServiceProvider $c) {
			return new \Elgg\Application\Database($c->db);
		});

		$this->setFactory('queryCounter', function(ServiceProvider $c) {
			return new \Elgg\Database\QueryCounter($c->db);
		}, false);

		$this->setFactory('relationshipsTable', function(ServiceProvider $c) {
			return new \Elgg\Database\RelationshipsTable($c->db, $c->entityTable, $c->metadataTable, $c->events);
		});

		$this->setFactory('request', [\Elgg\Http\Request::class, 'createFromGlobals']);

		$this->setFactory('router', function(ServiceProvider $c) {
			// TODO(evan): Init routes from plugins or cache
			$router = new \Elgg\Router($c->hooks);
			if ($c->config->getVolatile('enable_profiling')) {
				$router->setTimer($c->timer);
			}
			return $router;
		});

		$this->setFactory('serveFileHandler', function(ServiceProvider $c) {
			return new \Elgg\Application\ServeFileHandler($c->crypto, $c->config);
		});

		$this->setFactory('session', function(ServiceProvider $c) {
			$params = $c->config->getCookieConfig()['session'];
			$options = [
				// session.cache_limiter is unfortunately set to "" by the NativeSessionStorage
				// constructor, so we must capture and inject it directly.
				'cache_limiter' => session_cache_limiter(),

				'name' => $params['name'],
				'cookie_path' => $params['path'],
				'cookie_domain' => $params['domain'],
				'cookie_secure' => $params['secure'],
				'cookie_httponly' => $params['httponly'],
				'cookie_lifetime' => $params['lifetime'],
			];

			$handler = new \Elgg\Http\DatabaseSessionHandler($c->db);
			$storage = new NativeSessionStorage($options, $handler);
			$session = new SymfonySession($storage);
			return new \ElggSession($session);
		});

		$this->setFactory('simpleCache', function(ServiceProvider $c) {
			return new \Elgg\Cache\SimpleCache($c->config, $c->datalist, $c->views);
		});

		$this->setFactory('siteSecret', function(ServiceProvider $c) {
			return new \Elgg\Database\SiteSecret($c->datalist);
		});

		$this->setClassName('stickyForms', \Elgg\Forms\StickyForms::class);

		$this->setFactory('subtypeTable', function(ServiceProvider $c) {
			return new \Elgg\Database\SubtypeTable($c->db);
		});

		$this->setFactory('systemCache', function (ServiceProvider $c) {
			$cache = new \Elgg\Cache\SystemCache($c->fileCache, $c->config, $c->datalist);
			if ($c->config->getVolatile('enable_profiling')) {
				$cache->setTimer($c->timer);
			}
			return $cache;
		});

		$this->setFactory('systemMessages', function(ServiceProvider $c) {
			return new \Elgg\SystemMessagesService($c->session);
		});

		$this->setClassName('timer', \Elgg\Timer::class);

		$this->setClassName('translator', \Elgg\I18n\Translator::class);

		$this->setFactory('upgrades', function(ServiceProvider $c) {
			return new \Elgg\UpgradeService(
				$c->translator,
				$c->events,
				$c->hooks,
				$c->datalist,
				$c->logger,
				$c->mutex
			);
		});

		$this->setClassName('usersTable', \Elgg\Database\UsersTable::class);

		$this->setFactory('views', function(ServiceProvider $c) {
			return new \Elgg\ViewsService($c->hooks, $c->logger);
		});

		$this->setClassName('widgets', \Elgg\WidgetsService::class);

	}

	/**
	 * Returns the first requested service of the logger, events, and hooks. It sets the
	 * hooks and events up in the right order to prevent circular dependency.
	 *
	 * @param string $service_needed The service requested first
	 * @return mixed
	 */
	protected function resolveLoggerDependencies($service_needed) {
		$svcs['hooks'] = new \Elgg\PluginHooksService();

		$svcs['logger'] = new \Elgg\Logger($svcs['hooks'], $this->config, $this->context);
		$svcs['hooks']->setLogger($svcs['logger']);

		$svcs['events'] = new \Elgg\EventsService();
		$svcs['events']->setLogger($svcs['logger']);
		if ($this->config->getVolatile('enable_profiling')) {
			$svcs['events']->setTimer($this->timer);
		}

		foreach ($svcs as $key => $service) {
			$this->setValue($key, $service);
		}
		return $svcs[$service_needed];
	}
}<|MERGE_RESOLUTION|>--- conflicted
+++ resolved
@@ -35,11 +35,8 @@
  * @property-read \Elgg\Database\EntityTable               $entityTable
  * @property-read \Elgg\EventsService                      $events
  * @property-read \Elgg\Assets\ExternalFiles               $externalFiles
-<<<<<<< HEAD
+ * @property-read \ElggFileCache                           $fileCache
  * @property-read \ElggDiskFilestore                       $filestore
-=======
- * @property-read \ElggFileCache                           $fileCache
->>>>>>> 68b16685
  * @property-read \Elgg\PluginHooksService                 $hooks
  * @property-read \Elgg\Http\Input                         $input
  * @property-read \Elgg\Logger                             $logger
@@ -185,13 +182,12 @@
 			return new \Elgg\Assets\ExternalFiles($c->config->getStorageObject());
 		});
 
-<<<<<<< HEAD
+		$this->setFactory('fileCache', function(ServiceProvider $c) {
+			return new \ElggFileCache($c->config->getCachePath() . 'system_cache/');
+		});
+
 		$this->setFactory('filestore', function(ServiceProvider $c) {
 			return new \ElggDiskFilestore($c->config->getDataPath());
-=======
-		$this->setFactory('fileCache', function(ServiceProvider $c) {
-			return new \ElggFileCache($c->config->getCachePath() . 'system_cache/');
->>>>>>> 68b16685
 		});
 
 		$this->setFactory('hooks', function(ServiceProvider $c) {
