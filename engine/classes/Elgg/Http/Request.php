--- conflicted
+++ resolved
@@ -13,13 +13,6 @@
 
 	/**
 	 * Get the Elgg URL segments
-<<<<<<< HEAD
-	 *
-	 * @return string[]
-	 */
-	public function getUrlSegments() {
-		$path = trim($this->query->get(Application::GET_PATH_KEY), '/');
-=======
 	 *
 	 * @param bool $raw If true, the segments will not be HTML escaped
 	 *
@@ -30,7 +23,6 @@
 		if (!$raw) {
 			$path = htmlspecialchars($path, ENT_QUOTES, 'UTF-8');
 		}
->>>>>>> b6764498
 		if (!$path) {
 			return array();
 		}
