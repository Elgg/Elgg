--- conflicted
+++ resolved
@@ -512,21 +512,11 @@
 			return true;
 		};
 
-<<<<<<< HEAD
-		if (!$is_valid()) {
-			throw new BadRequestException(elgg_echo('actiongatekeeper:uploadexceeded'));
-=======
 		if ($is_valid()) {
 			return;
->>>>>>> bd754c63
-		}
-		
-		$error_msg = elgg_trigger_deprecated_plugin_hook('action_gatekeeper:upload_exceeded_msg', 'all', [
-			'post_size' => $reported_bytes,
-			'visible_errors' => true,
-		], elgg_echo('actiongatekeeper:uploadexceeded'), "The 'action_gatekeeper:upload_exceeded_msg', 'all' has been deprecated", '4.3');
-		
-		throw new BadRequestException($error_msg);
+		}
+		
+		throw new BadRequestException(elgg_echo('actiongatekeeper:uploadexceeded'));
 	}
 	
 	/**
