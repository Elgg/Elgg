--- conflicted
+++ resolved
@@ -23,10 +23,7 @@
 	 * @return void
 	 */
 	public function makeStickyForm($form_name) {
-<<<<<<< HEAD
-	
 		$this->clearStickyForm($form_name);
-=======
 
 		$banned_keys = [];
 		// TODO make $banned_keys an argument
@@ -34,9 +31,6 @@
 			$banned_keys = ['password', 'password2'];
 		}
 
-		elgg_clear_sticky_form($form_name);
->>>>>>> 8b98e3f2
-	
 		$session = _elgg_services()->session;
 		$data = $session->get('sticky_forms', array());
 		$req = _elgg_services()->request;
@@ -147,5 +141,4 @@
 		unset($data[$form_name][$variable]);
 		$session->set('sticky_forms', $data);
 	}
-	
 }