<?php

namespace Elgg;

use Elgg\Exceptions\RuntimeException;

/**
 * Password service
 *
 * @internal
 * @since 1.10.0
 */
final class PasswordService {

	/**
	 * Constructor
	 *
	 * @throws RuntimeException
	 */
	public function __construct() {
		if (!function_exists('password_hash')) {
			throw new RuntimeException('password_hash and associated functions are required.');
		}
	}

	/**
	 * Determine if the password hash needs to be rehashed
	 *
	 * If the answer is true, after validating the password using password_verify, rehash it.
	 *
	 * @param string $hash The hash to test
	 *
	 * @return bool
	 */
	public function needsRehash(string $hash): bool {
		return password_needs_rehash($hash, PASSWORD_DEFAULT);
	}

	/**
	 * Verify a password against a hash using a timing attack resistant approach
	 *
	 * @param string $password The password to verify
	 * @param string $hash     The hash to verify against
	 *
	 * @return bool
	 */
	public function verify(string $password, string $hash): bool {
		return password_verify($password, $hash);
	}

	/**
	 * Hash a password for storage using password_hash()
	 *
	 * @param string $password Password in clear text
	 *
	 * @return string|false
	 */
	public function generateHash(string $password) {
		return password_hash($password, PASSWORD_DEFAULT);
	}

	/**
	 * Generate and send a password request email to a given user's registered email address.
	 *
	 * @param \ElggUser $user the user to notify
	 *
	 * @return void
	 */
	public function requestNewPassword(\ElggUser $user): void {
		// generate code
		$user->passwd_conf_code = elgg_generate_password();
		$user->passwd_conf_time = time();

		$user->notify('requestnewpassword', $user, [
			'ip_address' => _elgg_services()->request->getClientIp(),
		]);
	}

	/**
	 * Validate and change password for a user.
	 *
	 * @param \ElggUser   $user      The user
	 * @param string      $conf_code Confirmation code as sent in the request email.
<<<<<<< HEAD
	 * @param null|string $password  Optional new password, if not randomly generated.
=======
	 * @param string|null $password  Optional new password, if not randomly generated.
>>>>>>> fcdeb706
	 *
	 * @return bool
	 *
	 * @since 4.3
	 */
	public function saveNewPassword(\ElggUser $user, string $conf_code, ?string $password = null): bool {
		if ($password === null) {
			$password = elgg_generate_password();
			$reset = true;
		} else {
			$reset = false;
		}

		$saved_code = $user->passwd_conf_code;
		$code_time = (int) $user->passwd_conf_time;
		$codes_match = _elgg_services()->crypto->areEqual($saved_code, $conf_code);

		if (!$saved_code || !$codes_match) {
			return false;
		}

		// Discard for security if it is 24h old
		if (!$code_time || $code_time < time() - 24 * 60 * 60) {
			return false;
		}

		$user->setPassword($password);
		
		unset($user->passwd_conf_code);
		unset($user->passwd_conf_time);
		
		// reset the logins failures
		elgg_reset_authentication_failures($user);

		$user->notify($reset ? 'resetpassword' : 'changepassword', $user, [
			'password' => $password,
		]);

		return true;
	}
}<|MERGE_RESOLUTION|>--- conflicted
+++ resolved
@@ -81,11 +81,7 @@
 	 *
 	 * @param \ElggUser   $user      The user
 	 * @param string      $conf_code Confirmation code as sent in the request email.
-<<<<<<< HEAD
-	 * @param null|string $password  Optional new password, if not randomly generated.
-=======
 	 * @param string|null $password  Optional new password, if not randomly generated.
->>>>>>> fcdeb706
 	 *
 	 * @return bool
 	 *
