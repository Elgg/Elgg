<?php
namespace Elgg\Database;

use Elgg\Database;
use Elgg\EventsService;

/**
 * WARNING: API IN FLUX. DO NOT USE DIRECTLY.
 *
 * @access private
 *
 * @package    Elgg.Core
 * @subpackage Database
 * @since      1.10.0
 */
class RelationshipsTable {

	/**
	 * @var Database
	 */
	private $db;

	/**
	 * @var EntityTable
	 */
	private $entities;

	/**
	 * @var MetadataTable
	 */
	private $metadata;

	/**
	 * @var EventsService
	 */
	private $events;

	/**
	 * Constructor
	 *
	 * @param Database      $db       Elgg Database
	 * @param EntityTable   $entities Entity table 
	 * @param MetadataTable $metadata Metadata table
	 * @param EventsService $events   Events service
	 */
	public function __construct(Database $db, EntityTable $entities, MetadataTable $metadata, EventsService $events) {
		$this->db = $db;
		$this->entities = $entities;
		$this->metadata = $metadata;
		$this->events = $events;
	}

	/**
	 * Get a relationship by its ID
	 *
	 * @param int $id The relationship ID
	 *
	 * @return \ElggRelationship|false False if not found
	 */
	public function get($id) {
		$row = $this->getRow($id);
		if (!$row) {
			return false;
		}

		return new \ElggRelationship($row);
	}

	/**
	 * Get a database row from the relationship table
	 *
	 * @param int $id The relationship ID
	 *
	 * @return \stdClass|false False if no row found
	 * @access private
	 */
	public function getRow($id) {
		$id = (int)$id;

		return $this->db->getDataRow("SELECT * FROM {$this->db->getTablePrefix()}entity_relationships WHERE id = $id");
	}

	/**
	 * Delete a relationship by its ID
	 *
	 * @param int  $id         Relationship ID
	 * @param bool $call_event Call the delete event before deleting
	 *
	 * @return bool
	 */
	public function delete($id, $call_event = true) {
		$id = (int)$id;

		$relationship = $this->get($id);

		if ($call_event && !$this->events->trigger('delete', 'relationship', $relationship)) {
			return false;
		}

		return $this->db->deleteData("DELETE FROM {$this->db->getTablePrefix()}entity_relationships WHERE id = $id");
	}

	/**
	 * Create a relationship between two entities. E.g. friendship, group membership, site membership.
	 *
	 * This function lets you make the statement "$guid_one is a $relationship of $guid_two". In the statement,
	 * $guid_one is the subject of the relationship, $guid_two is the target, and $relationship is the type.
	 *
	 * @param int    $guid_one     GUID of the subject entity of the relationship
	 * @param string $relationship Type of the relationship
	 * @param int    $guid_two     GUID of the target entity of the relationship
	 * @param bool   $return_id    Return the ID instead of bool?
	 *
	 * @return bool|int
	 * @throws \InvalidArgumentException
	 */
<<<<<<< HEAD
	public function add($guid_one, $relationship, $guid_two) {
=======
	function add($guid_one, $relationship, $guid_two, $return_id = false) {
>>>>>>> ae25da41
		if (strlen($relationship) > \ElggRelationship::RELATIONSHIP_LIMIT) {
			$msg = "relationship name cannot be longer than " . \ElggRelationship::RELATIONSHIP_LIMIT;
			throw new \InvalidArgumentException($msg);
		}

		// Check for duplicates
		// note: escape $relationship after this call, we don't want to double-escape
		if ($this->check($guid_one, $relationship, $guid_two)) {
			return false;
		}
<<<<<<< HEAD

		$sql = "
			INSERT INTO {$this->db->getTablePrefix()}entity_relationships
			       (guid_one, relationship, guid_two, time_created)
			VALUES (:guid1, :relationship, :guid2, :time)
				ON DUPLICATE KEY UPDATE time_created = :time
		";
		$params = [
			':guid1' => (int)$guid_one,
			':guid2' => (int)$guid_two,
			':relationship' => $relationship,
			':time' => time(),
		];

		$id = $this->db->insertData($sql, $params);
		if (!$id) {
			return false;
=======
	
		$id = _elgg_services()->db->insertData("INSERT INTO {$this->CONFIG->dbprefix}entity_relationships
			(guid_one, relationship, guid_two, time_created)
			VALUES ($guid_one, '$relationship', $guid_two, $time)");
	
		if ($id !== false) {
			$obj = get_relationship($id);
	
			// this event has been deprecated in 1.9. Use 'create', 'relationship'
			$result_old = _elgg_services()->events->trigger('create', $relationship, $obj);
	
			$result = _elgg_services()->events->trigger('create', 'relationship', $obj);
			if ($result && $result_old) {
				return $return_id ? $id : true;
			} else {
				delete_relationship($obj->id);
			}
>>>>>>> ae25da41
		}

		$obj = $this->get($id);

		$result = $this->events->trigger('create', 'relationship', $obj);
		if (!$result) {
			$this->delete($id, false);
			return false;
		}

		return true;
	}

	/**
	 * Check if a relationship exists between two entities. If so, the relationship object is returned.
	 *
	 * This function lets you ask "Is $guid_one a $relationship of $guid_two?"
	 *
	 * @param int    $guid_one     GUID of the subject entity of the relationship
	 * @param string $relationship Type of the relationship
	 * @param int    $guid_two     GUID of the target entity of the relationship
	 *
	 * @return \ElggRelationship|false Depending on success
	 */
	public function check($guid_one, $relationship, $guid_two) {
		$query = "
			SELECT * FROM {$this->db->getTablePrefix()}entity_relationships
			WHERE guid_one = :guid1
			  AND relationship = :relationship
			  AND guid_two = :guid2
			LIMIT 1
		";
		$params = [
			':guid1' => (int)$guid_one,
			':guid2' => (int)$guid_two,
			':relationship' => $relationship,
		];
		$row = $this->rowToElggRelationship($this->db->getDataRow($query, null, $params));
		if ($row) {
			return $row;
		}

		return false;
	}

	/**
	 * Delete a relationship between two entities.
	 *
	 * This function lets you say "$guid_one is no longer a $relationship of $guid_two."
	 *
	 * @param int    $guid_one     GUID of the subject entity of the relationship
	 * @param string $relationship Type of the relationship
	 * @param int    $guid_two     GUID of the target entity of the relationship
	 *
	 * @return bool
	 */
	public function remove($guid_one, $relationship, $guid_two) {
		$obj = $this->check($guid_one, $relationship, $guid_two);
		if (!$obj) {
			return false;
		}

		return $this->delete($obj->id);
	}

	/**
	 * Removes all relationships originating from a particular entity
	 *
	 * @param int    $guid                 GUID of the subject or target entity (see $inverse)
	 * @param string $relationship         Type of the relationship (optional, default is all relationships)
	 * @param bool   $inverse_relationship Is $guid the target of the deleted relationships? By default, $guid is the
	 *                                     subject of the relationships.
	 * @param string $type                 The type of entity related to $guid (defaults to all)
	 *
	 * @return true
	 */
	public function removeAll($guid, $relationship = "", $inverse_relationship = false, $type = '') {
		$guid = (int) $guid;
		$params = [];

		if (!empty($relationship)) {
			$where = "AND er.relationship = :relationship";
			$params[':relationship'] = $relationship;
		} else {
			$where = "";
		}

		if (!empty($type)) {
			if (!$inverse_relationship) {
				$join = "JOIN {$this->db->getTablePrefix()}entities e ON e.guid = er.guid_two";
			} else {
				$join = "JOIN {$this->db->getTablePrefix()}entities e ON e.guid = er.guid_one";
				$where .= " AND ";
			}
			$where .= " AND e.type = :type";
			$params[':type'] = $type;
		} else {
			$join = "";
		}

		$guid_col = $inverse_relationship ? "guid_two" : "guid_one";

		$this->db->deleteData("
			DELETE er FROM {$this->db->getTablePrefix()}entity_relationships AS er
			$join
			WHERE $guid_col = $guid
			$where
		", $params);

		return true;
	}

	/**
	 * Get all the relationships for a given GUID.
	 *
	 * @param int  $guid                 GUID of the subject or target entity (see $inverse)
	 * @param bool $inverse_relationship Is $guid the target of the deleted relationships? By default $guid is
	 *                                   the subject of the relationships.
	 *
	 * @return \ElggRelationship[]
	 */
	public function getAll($guid, $inverse_relationship = false) {
		$params[':guid'] = (int)$guid;

		$where = ($inverse_relationship ? "guid_two = :guid" : "guid_one = :guid");

		$query = "SELECT * from {$this->db->getTablePrefix()}entity_relationships WHERE {$where}";

		return $this->db->getData($query, [$this, 'rowToElggRelationship'], $params);
	}

	/**
	 * Return entities matching a given query joining against a relationship.
	 * Also accepts all options available to elgg_get_entities() and
	 * elgg_get_entities_from_metadata().
	 *
	 * To ask for entities that do not have a particular relationship to an entity,
	 * use a custom where clause like the following:
	 *
	 * 	$options['wheres'][] = "NOT EXISTS (
	 *			SELECT 1 FROM {$db_prefix}entity_relationships
	 *				WHERE guid_one = e.guid
	 *				AND relationship = '$relationship'
	 *		)";
	 *
	 * @see elgg_get_entities
	 * @see elgg_get_entities_from_metadata
	 *
	 * @param array $options Array in format:
	 *
	 *  relationship => null|STR Type of the relationship. E.g. "member"
	 *
	 *  relationship_guid => null|INT GUID of the subject of the relationship, unless "inverse_relationship" is set
	 *                                to true, in which case this will specify the target.
	 *
	 *  inverse_relationship => false|BOOL Are we searching for relationship subjects? By default, the query finds
	 *                                     targets of relationships.
	 *
	 *  relationship_join_on => null|STR How the entities relate: guid (default), container_guid, or owner_guid
	 *                                   Examples using the relationship 'friend':
	 *                                   1. use 'guid' if you want the user's friends
	 *                                   2. use 'owner_guid' if you want the entities the user's friends own
	 *                                      (including in groups)
	 *                                   3. use 'container_guid' if you want the entities in the user's personal
	 *                                      space (non-group)
	 *
	 * 	relationship_created_time_lower => null|INT Relationship created time lower boundary in epoch time
	 *
	 * 	relationship_created_time_upper => null|INT Relationship created time upper boundary in epoch time
	 *
	 * @return \ElggEntity[]|mixed If count, int. If not count, array. false on errors.
	 */
	public function getEntities($options) {
		$defaults = array(
			'relationship' => null,
			'relationship_guid' => null,
			'inverse_relationship' => false,
			'relationship_join_on' => 'guid',

			'relationship_created_time_lower' => ELGG_ENTITIES_ANY_VALUE,
			'relationship_created_time_upper' => ELGG_ENTITIES_ANY_VALUE,
		);

		$options = array_merge($defaults, $options);

		$join_column = "e.{$options['relationship_join_on']}";

		$clauses = $this->getEntityRelationshipWhereSql($join_column, $options['relationship'],
			$options['relationship_guid'], $options['inverse_relationship']);

		if ($clauses) {
			// merge wheres to pass to get_entities()
			if (isset($options['wheres']) && !is_array($options['wheres'])) {
				$options['wheres'] = array($options['wheres']);
			} elseif (!isset($options['wheres'])) {
				$options['wheres'] = array();
			}

			$options['wheres'] = array_merge($options['wheres'], $clauses['wheres']);

			// limit based on time created
			$time_wheres = $this->entities->getEntityTimeWhereSql('r',
					$options['relationship_created_time_upper'],
					$options['relationship_created_time_lower']);
			if ($time_wheres) {
				$options['wheres'] = array_merge($options['wheres'], array($time_wheres));
			}
			// merge joins to pass to get_entities()
			if (isset($options['joins']) && !is_array($options['joins'])) {
				$options['joins'] = array($options['joins']);
			} elseif (!isset($options['joins'])) {
				$options['joins'] = array();
			}

			$options['joins'] = array_merge($options['joins'], $clauses['joins']);

			if (isset($options['selects']) && !is_array($options['selects'])) {
				$options['selects'] = array($options['selects']);
			} elseif (!isset($options['selects'])) {
				$options['selects'] = array();
			}

			$select = array('r.id');

			$options['selects'] = array_merge($options['selects'], $select);

			if (!isset($options['group_by'])) {
				$options['group_by'] = $clauses['group_by'];
			}
		}

		return $this->metadata->getEntities($options);
	}

	/**
	 * Returns SQL appropriate for relationship joins and wheres
	 *
	 * @todo add support for multiple relationships and guids.
	 *
	 * @param string $column               Column name the GUID should be checked against.
	 *                                     Provide in table.column format.
	 * @param string $relationship         Type of the relationship
	 * @param int    $relationship_guid    Entity GUID to check
	 * @param bool   $inverse_relationship Is $relationship_guid the target of the relationship?
	 *
	 * @return mixed
	 * @access private
	 */
	public function getEntityRelationshipWhereSql($column, $relationship = null,
			$relationship_guid = null, $inverse_relationship = false) {

		if ($relationship == null && $relationship_guid == null) {
			return '';
		}

		$wheres = array();
		$joins = array();
		$group_by = '';

		if ($inverse_relationship) {
			$joins[] = "JOIN {$this->db->getTablePrefix()}entity_relationships r on r.guid_one = $column";
		} else {
			$joins[] = "JOIN {$this->db->getTablePrefix()}entity_relationships r on r.guid_two = $column";
		}

		if ($relationship) {
			$wheres[] = "r.relationship = '" . $this->db->sanitizeString($relationship) . "'";
		}

		if ($relationship_guid) {
			if ($inverse_relationship) {
				$wheres[] = "r.guid_two = '$relationship_guid'";
			} else {
				$wheres[] = "r.guid_one = '$relationship_guid'";
			}
		} else {
			// See #5775. Queries that do not include a relationship_guid must be grouped by entity table alias,
			// otherwise the result set is not unique
			$group_by = $column;
		}

		if ($where_str = implode(' AND ', $wheres)) {

			return array('wheres' => array("($where_str)"), 'joins' => $joins, 'group_by' => $group_by);
		}

		return '';
	}

	/**
	 * Gets the number of entities by a the number of entities related to them in a particular way.
	 * This is a good way to get out the users with the most friends, or the groups with the
	 * most members.
	 *
	 * @param array $options An options array compatible with elgg_get_entities_from_relationship()
	 *
	 * @return \ElggEntity[]|int|boolean If count, int. If not count, array. false on errors.
	 */
	public function getEntitiesFromCount(array $options = array()) {
		$options['selects'][] = "COUNT(e.guid) as total";
		$options['group_by'] = 'r.guid_two';
		$options['order_by'] = 'total desc';
		return $this->getEntities($options);
	}

	/**
	 * Convert a database row to a new \ElggRelationship
	 *
	 * @param \stdClass $row Database row from the relationship table
	 *
	 * @return \ElggRelationship|false
	 * @access private
	 */
	public function rowToElggRelationship($row) {
		if ($row instanceof \stdClass) {
			return new \ElggRelationship($row);
		}

		return false;
	}
}<|MERGE_RESOLUTION|>--- conflicted
+++ resolved
@@ -114,11 +114,7 @@
 	 * @return bool|int
 	 * @throws \InvalidArgumentException
 	 */
-<<<<<<< HEAD
-	public function add($guid_one, $relationship, $guid_two) {
-=======
-	function add($guid_one, $relationship, $guid_two, $return_id = false) {
->>>>>>> ae25da41
+	public function add($guid_one, $relationship, $guid_two, $return_id = false) {
 		if (strlen($relationship) > \ElggRelationship::RELATIONSHIP_LIMIT) {
 			$msg = "relationship name cannot be longer than " . \ElggRelationship::RELATIONSHIP_LIMIT;
 			throw new \InvalidArgumentException($msg);
@@ -129,8 +125,7 @@
 		if ($this->check($guid_one, $relationship, $guid_two)) {
 			return false;
 		}
-<<<<<<< HEAD
-
+		
 		$sql = "
 			INSERT INTO {$this->db->getTablePrefix()}entity_relationships
 			       (guid_one, relationship, guid_two, time_created)
@@ -147,25 +142,6 @@
 		$id = $this->db->insertData($sql, $params);
 		if (!$id) {
 			return false;
-=======
-	
-		$id = _elgg_services()->db->insertData("INSERT INTO {$this->CONFIG->dbprefix}entity_relationships
-			(guid_one, relationship, guid_two, time_created)
-			VALUES ($guid_one, '$relationship', $guid_two, $time)");
-	
-		if ($id !== false) {
-			$obj = get_relationship($id);
-	
-			// this event has been deprecated in 1.9. Use 'create', 'relationship'
-			$result_old = _elgg_services()->events->trigger('create', $relationship, $obj);
-	
-			$result = _elgg_services()->events->trigger('create', 'relationship', $obj);
-			if ($result && $result_old) {
-				return $return_id ? $id : true;
-			} else {
-				delete_relationship($obj->id);
-			}
->>>>>>> ae25da41
 		}
 
 		$obj = $this->get($id);
@@ -176,7 +152,7 @@
 			return false;
 		}
 
-		return true;
+		return $return_id ? $obj->id : true;
 	}
 
 	/**
