<?php

namespace Elgg\Database;

use Elgg\Config as Conf;
use Elgg\Database;
use Elgg\Database\EntityTable\UserFetchFailureException;
use Elgg\I18n\Translator;
use Elgg\PluginHooksService;
use ElggEntity;
use ElggSession;
use ElggStaticVariableCache;
use ElggUser;

/**
 * WARNING: API IN FLUX. DO NOT USE DIRECTLY.
 *
 * @access private
 *
 * @package    Elgg.Core
 * @subpackage Database
 * @since      1.10.0
 */
class AccessCollections {

	/**
	 * @var Conf
	 */
	protected $config;

	/**
	 * @var Database
	 */
	protected $db;

	/**
	 * @vars \ElggStateVariableCache
	 */
	protected $access_cache;

	/**
	 * @var PluginHooksService
	 */
	protected $hooks;

	/**
	 * @var ElggSession
	 */
	protected $session;

	/**
	 * @var EntityTable
	 */
	protected $entities;

	/**
	 * @var Translator
	 */
	protected $translator;

	/**
	 * @var string
	 */
	protected $table;

	/**
	 * @var string
	 */
	protected $membership_table;

	/**
	 * Constructor
	 *
	 * @param Config                  $config     Config
	 * @param Database                $db         Database
	 * @param EntityTable             $entities   Entity table
	 * @param ElggStaticVariableCache $cache      Access cache
	 * @param PluginHooksService      $hooks      Hooks
	 * @param ElggSession             $session    Session
	 * @param Translator              $translator Translator
	 */
	public function __construct(
			Conf $config,
			Database $db,
			EntityTable $entities,
			ElggStaticVariableCache $cache,
			PluginHooksService $hooks,
			ElggSession $session,
			Translator $translator) {
		$this->config = $config;
		$this->db = $db;
		$this->entities = $entities;
		$this->access_cache = $cache;
		$this->hooks = $hooks;
		$this->session = $session;
		$this->translator = $translator;

		$this->table = "{$this->db->prefix}access_collections";
		$this->membership_table = "{$this->db->prefix}access_collection_membership";
	}

	/**
	 * Returns a string of access_ids for $user_guid appropriate for inserting into an SQL IN clause.
	 *
	 * @see get_access_array()
	 *
	 * @param int  $user_guid User ID; defaults to currently logged in user
	 * @param bool $flush     If set to true, will refresh the access list from the
	 *                        database rather than using this function's cache.
	 *
	 * @return string A concatenated string of access collections suitable for using in an SQL IN clause
	 * @access private
	 */
	public function getAccessList($user_guid = 0, $flush = false) {
		$access_array = $this->getAccessArray($user_guid, $flush);
		$access_ids = implode(',', $access_array);
		$list = "($access_ids)";

		// for BC, populate the cache
		$hash = $user_guid . 'get_access_list';
		$this->access_cache->add($hash, $list);

		return $list;
	}

	/**
	 * Returns an array of access IDs a user is permitted to see.
	 *
	 * Can be overridden with the 'access:collections:read', 'user' plugin hook.
	 * @warning A callback for that plugin hook needs to either not retrieve data
	 * from the database that would use the access system (triggering the plugin again)
	 * or ignore the second call. Otherwise, an infinite loop will be created.
	 *
	 * This returns a list of all the collection ids a user owns or belongs
	 * to plus public and logged in access levels. If the user is an admin, it includes
	 * the private access level.
	 *
	 * @internal this is only used in core for creating the SQL where clause when
	 * retrieving content from the database. The friends access level is handled by
	 * _elgg_get_access_where_sql().
	 *
	 * @see get_write_access_array() for the access levels that a user can write to.
	 *
	 * @param int  $user_guid User ID; defaults to currently logged in user
	 * @param bool $flush     If set to true, will refresh the access ids from the
	 *                        database rather than using this function's cache.
	 *
	 * @return array An array of access collections ids
	 */
	public function getAccessArray($user_guid = 0, $flush = false) {
		global $init_finished;

		$cache = $this->access_cache;

		if ($flush) {
			$cache->clear();
		}

		if ($user_guid == 0) {
			$user_guid = $this->session->getLoggedInUserGuid();
		}

		$user_guid = (int) $user_guid;

		$hash = $user_guid . 'get_access_array';

		if ($cache[$hash]) {
			$access_array = $cache[$hash];
		} else {
			// Public access is always visible
			$access_array = [ACCESS_PUBLIC];

			// The following can only return sensible data for a known user.
			if ($user_guid) {
				$access_array[] = ACCESS_LOGGED_IN;

				// Get ACLs that user owns or is a member of
				$query = "
					SELECT ac.id
					FROM {$this->table} ac
					WHERE ac.owner_guid = :user_guid
					OR EXISTS (SELECT 1
							   FROM {$this->membership_table}
							   WHERE access_collection_id = ac.id
							   AND user_guid = :user_guid)
				";

				$collections = $this->db->getData($query, null, [
					':user_guid' => $user_guid,
				]);

				if ($collections) {
					foreach ($collections as $collection) {
						$access_array[] = (int) $collection->id;
					}
				}

				$ignore_access = elgg_check_access_overrides($user_guid);

				if ($ignore_access == true) {
					$access_array[] = ACCESS_PRIVATE;
				}
			}

			if ($init_finished) {
				$cache[$hash] = $access_array;
			}
		}

		$options = array(
			'user_id' => $user_guid,
		);

		// see the warning in the docs for this function about infinite loop potential
		return $this->hooks->trigger('access:collections:read', 'user', $options, $access_array);
	}

	/**
	 * Returns the SQL where clause for enforcing read access to data.
	 *
	 * Note that if this code is executed in privileged mode it will return (1=1).
	 *
	 * Otherwise it returns a where clause to retrieve the data that a user has
	 * permission to read.
	 *
	 * Plugin authors can hook into the 'get_sql', 'access' plugin hook to modify,
	 * remove, or add to the where clauses. The plugin hook will pass an array with the current
	 * ors and ands to the function in the form:
	 *  array(
	 *      'ors' => array(),
	 *      'ands' => array()
	 *  )
	 *
	 * The results will be combined into an SQL where clause in the form:
	 *  ((or1 OR or2 OR orN) AND (and1 AND and2 AND andN))
	 *
	 * @param array $options Array in format:
	 *
	 * 	table_alias => STR Optional table alias. This is based on the select and join clauses.
	 *                     Default is 'e'.
	 *
	 *  user_guid => INT Optional GUID for the user that we are retrieving data for.
	 *                   Defaults to the logged in user if null.
	 *                   Passing 0 will build a query for a logged out user (even if there is a logged in user)
	 *
	 *  use_enabled_clause => BOOL Optional. Should we append the enabled clause? The default
	 *                             is set by access_show_hidden_entities().
	 *
	 *  access_column => STR Optional access column name. Default is 'access_id'.
	 *
	 *  owner_guid_column => STR Optional owner_guid column. Default is 'owner_guid'.
	 *
	 *  guid_column => STR Optional guid_column. Default is 'guid'.
	 *
	 * @return string
	 * @access private
	 */
	public function getWhereSql(array $options = array()) {

		$defaults = array(
			'table_alias' => 'e',
			'user_guid' => $this->session->getLoggedInUserGuid(),
			'use_enabled_clause' => !access_get_show_hidden_status(),
			'access_column' => 'access_id',
			'owner_guid_column' => 'owner_guid',
			'guid_column' => 'guid',
		);

		foreach ($options as $key => $value) {
			if (is_null($value)) {
				// remove null values so we don't loose defaults in array_merge
				unset($options[$key]);
			}
		}

		$options = array_merge($defaults, $options);

		// just in case someone passes a . at the end
		$options['table_alias'] = rtrim($options['table_alias'], '.');

		foreach (array('table_alias', 'access_column', 'owner_guid_column', 'guid_column') as $key) {
			$options[$key] = sanitize_string($options[$key]);
		}
		$options['user_guid'] = sanitize_int($options['user_guid'], false);

		// only add dot if we have an alias or table name
		$table_alias = $options['table_alias'] ? $options['table_alias'] . '.' : '';

		if (!isset($options['ignore_access'])) {
			$options['ignore_access'] = elgg_check_access_overrides($options['user_guid']);
		}

		$clauses = array(
			'ors' => array(),
			'ands' => array()
		);

		$prefix = $this->db->prefix;

		if ($options['ignore_access']) {
			$clauses['ors']['ignore_access'] = '1 = 1';
		} else if ($options['user_guid']) {
			// include content of user's friends
			$clauses['ors']['friends_access'] = "$table_alias{$options['access_column']} = " . ACCESS_FRIENDS . "
				AND $table_alias{$options['owner_guid_column']} IN (
					SELECT guid_one FROM {$prefix}entity_relationships
					WHERE relationship = 'friend' AND guid_two = {$options['user_guid']}
				)";

			// include user's content
			$clauses['ors']['owner_access'] = "$table_alias{$options['owner_guid_column']} = {$options['user_guid']}";
		}

		// include standard accesses (public, logged in, access collections)
		if (!$options['ignore_access']) {
			$access_list = $this->getAccessList($options['user_guid']);
			$clauses['ors']['acl_access'] = "$table_alias{$options['access_column']} IN {$access_list}";
		}

		if ($options['use_enabled_clause']) {
			$clauses['ands']['use_enabled'] = "{$table_alias}enabled = 'yes'";
		}

		$clauses = $this->hooks->trigger('get_sql', 'access', $options, $clauses);

		$clauses_str = '';
		if (is_array($clauses['ors']) && $clauses['ors']) {
			$clauses_str = '(' . implode(' OR ', $clauses['ors']) . ')';
		}

		if (is_array($clauses['ands']) && $clauses['ands']) {
			if ($clauses_str) {
				$clauses_str .= ' AND ';
			}
			$clauses_str .= '(' . implode(' AND ', $clauses['ands']) . ')';
		}

		return "($clauses_str)";
	}

	/**
	 * Can a user access an entity.
	 *
	 * @warning If a logged in user doesn't have access to an entity, the
	 * core engine will not load that entity.
	 *
	 * @tip This is mostly useful for checking if a user other than the logged in
	 * user has access to an entity that is currently loaded.
	 *
	 * @todo This function would be much more useful if we could pass the guid of the
	 * entity to test access for. We need to be able to tell whether the entity exists
	 * and whether the user has access to the entity.
	 *
	 * @param ElggEntity $entity The entity to check access for.
	 * @param ElggUser   $user   Optionally user to check access for. Defaults to
	 *                           logged in user (which is a useless default).
	 *
	 * @return bool
	 */
	public function hasAccessToEntity($entity, $user = null) {
		if (!$entity instanceof \ElggEntity) {
			return false;
		}

		if ($entity->access_id == ACCESS_PUBLIC) {
			// Public entities are always accessible
			return true;
		}

		$user_guid = isset($user) ? (int) $user->guid : elgg_get_logged_in_user_guid();

		if ($user_guid && $user_guid == $entity->owner_guid) {
			// Owners have access to their own content
			return true;
		}

		if ($user_guid && $entity->access_id == ACCESS_LOGGED_IN) {
			// Existing users have access to entities with logged in access
			return true;
		}
<<<<<<< HEAD

=======
		
		// See #7159. Must not allow ignore access to affect query
		$ia = elgg_set_ignore_access(false);
		
>>>>>>> d7bad2a0
		$row = $this->entities->getRow($entity->guid, $user_guid);

		elgg_set_ignore_access($ia);

		return !empty($row);
	}

	/**
	 * Returns an array of access permissions that the user is allowed to save content with.
	 * Permissions returned are of the form (id => 'name').
	 *
	 * Example return value in English:
	 * array(
	 *     0 => 'Private',
	 *    -2 => 'Friends',
	 *     1 => 'Logged in users',
	 *     2 => 'Public',
	 *    34 => 'My favorite friends',
	 * );
	 *
	 * Plugin hook of 'access:collections:write', 'user'
	 *
	 * @warning this only returns access collections that the user owns plus the
	 * standard access levels. It does not return access collections that the user
	 * belongs to such as the access collection for a group.
	 *
	 * @param int   $user_guid    The user's GUID.
	 * @param bool  $flush        If this is set to true, this will ignore a cached access array
	 * @param array $input_params Some parameters passed into an input/access view
	 *
	 * @return array List of access permissions
	 */
	public function getWriteAccessArray($user_guid = 0, $flush = false, array $input_params = array()) {
		global $init_finished;
		$cache = $this->access_cache;

		if ($flush) {
			$cache->clear();
		}

		if ($user_guid == 0) {
			$user_guid = $this->session->getLoggedInUserGuid();
		}

		$user_guid = (int) $user_guid;

		$hash = $user_guid . 'get_write_access_array';

		if ($cache[$hash]) {
			$access_array = $cache[$hash];
		} else {
			// @todo is there such a thing as public write access?
			$access_array = array(
				ACCESS_PRIVATE => $this->getReadableAccessLevel(ACCESS_PRIVATE),
				ACCESS_LOGGED_IN => $this->getReadableAccessLevel(ACCESS_LOGGED_IN),
				ACCESS_PUBLIC => $this->getReadableAccessLevel(ACCESS_PUBLIC)
			);

			$collections = $this->getEntityCollections($user_guid);
			if ($collections) {
				foreach ($collections as $collection) {
					$access_array[$collection->id] = $collection->name;
				}
			}

			if ($init_finished) {
				$cache[$hash] = $access_array;
			}
		}

		$options = array(
			'user_id' => $user_guid,
			'input_params' => $input_params,
		);
		return $this->hooks->trigger('access:collections:write', 'user', $options, $access_array);
	}

	/**
	 * Can the user change this access collection?
	 *
	 * Use the plugin hook of 'access:collections:write', 'user' to change this.
	 * @see get_write_access_array() for details on the hook.
	 *
	 * Respects access control disabling for admin users and {@link elgg_set_ignore_access()}
	 *
	 * @see get_write_access_array()
	 *
	 * @param int   $collection_id The collection id
	 * @param mixed $user_guid     The user GUID to check for. Defaults to logged in user.
	 * @return bool
	 */
	public function canEdit($collection_id, $user_guid = null) {
		try {
			$user = $this->entities->getUserForPermissionsCheck($user_guid);
		} catch (UserFetchFailureException $e) {
			return false;
		}

		$collection = $this->get($collection_id);

		if (!$user || !$collection) {
			return false;
		}

		if (elgg_check_access_overrides($user->guid)) {
			return true;
		}

		$write_access = $this->getWriteAccessArray($user->guid, true);
		return array_key_exists($collection_id, $write_access);
	}

	/**
	 * Creates a new access collection.
	 *
	 * Access colletions allow plugins and users to create granular access
	 * for entities.
	 *
	 * Triggers plugin hook 'access:collections:addcollection', 'collection'
	 *
	 * @internal Access collections are stored in the access_collections table.
	 * Memberships to collections are in access_collections_membership.
	 *
	 * @param string $name       The name of the collection.
	 * @param int    $owner_guid The GUID of the owner (default: currently logged in user).
	 *
	 * @return int|false The collection ID if successful and false on failure.
	 */
	public function create($name, $owner_guid = 0) {
		$name = trim($name);
		if (empty($name)) {
			return false;
		}

		if ($owner_guid == 0) {
			$owner_guid = $this->session->getLoggedInUserGuid();
		}

		$query = "
			INSERT INTO {$this->table}
			SET name = :name,
				owner_guid = :owner_guid
		";

		$params = [
			':name' => $name,
			':owner_guid' => (int) $owner_guid,
		];

		$id = $this->db->insertData($query, $params);
		if (!$id) {
			return false;
		}

		$this->access_cache->clear();

		$hook_params = array(
			'collection_id' => $id,
			'name' => $name,
			'owner_guid' => $owner_guid,
		);

		if (!$this->hooks->trigger('access:collections:addcollection', 'collection', $hook_params, true)) {
			$this->delete($id);
			return false;
		}

		return $id;
	}

	/**
	 * Renames an access collection
	 *
	 * @param int    $collection_id ID of the collection
	 * @param string $name          The name of the collection
	 * @return bool
	 */
	public function rename($collection_id, $name) {

		$query = "
			UPDATE {$this->table}
			SET name = :name
			WHERE id = :id
		";

		$params = [
			':name' => $name,
			':id' => (int) $collection_id,
		];

		if ($this->db->insertData($query, $params)) {
			$this->access_cache->clear();
			return (int) $collection_id;
		}

		return false;
	}


	/**
	 * Updates the membership in an access collection.
	 *
	 * @warning Expects a full list of all members that should
	 * be part of the access collection
	 *
	 * @note This will run all hooks associated with adding or removing
	 * members to access collections.
	 *
	 * @param int   $collection_id ID of the collection.
	 * @param array $new_members   Array of member entities or GUIDs
	 * @return bool
	 */
	public function update($collection_id, array $new_members = []) {
		$acl = $this->get($collection_id);

		if (!$acl) {
			return false;
		}
		
		$to_guid = function($elem) {
			if (empty($elem)) {
				return 0;
			}
			if (is_object($elem)) {
				return (int) $elem->guid;
			}
			return (int) $elem;
		};
		
		$current_members = [];
		$new_members = array_map($to_guid, $new_members);

		$current_members_batch = $this->getMembers($collection_id, [
			'batch' => true,
			'limit' => 0,
			'callback' => false,
		]);

		foreach ($current_members_batch as $row) {
			$current_members[] = $to_guid($row);
		}

		$remove_members = array_diff($current_members, $new_members);
		$add_members = array_diff($new_members, $current_members);

		$result = true;

		foreach ($add_members as $guid) {
			$result = $result && $this->addUser($guid, $collection_id);
		}

		foreach ($remove_members as $guid) {
			$result = $result && $this->removeUser($guid, $collection_id);
		}

		$this->access_cache->clear();

		return $result;
	}

	/**
	 * Deletes a collection and its membership information
	 *
	 * @param int $collection_id ID of the collection
	 * @return bool
	 */
	public function delete($collection_id) {
		$collection_id = (int) $collection_id;

		$params = [
			'collection_id' => $collection_id,
		];

		if (!$this->hooks->trigger('access:collections:deletecollection', 'collection', $params, true)) {
			return false;
		}

		// Deleting membership doesn't affect result of deleting ACL.
		$query = "
			DELETE FROM {$this->membership_table}
			WHERE access_collection_id = :access_collection_id
		";
		$this->db->deleteData($query, [
			':access_collection_id' => $collection_id,
		]);

		$query = "
			DELETE FROM {$this->table}
			WHERE id = :id
		";
		$result = $this->db->deleteData($query, [
			':id' => $collection_id,
		]);

		$this->access_cache->clear();
		
		return (bool) $result;
	}

	/**
	 * Transforms a database row to an instance of ElggAccessCollection
	 *
	 * @param \stdClass $row Database row
	 * @return ElggAccessCollection
	 */
	public function rowToElggAccessCollection(\stdClass $row) {
		return new \ElggAccessCollection($row);
	}

	/**
	 * Get a specified access collection
	 *
	 * @note This doesn't return the members of an access collection,
	 * just the database row of the actual collection.
	 *
	 * @see get_members_of_access_collection()
	 *
	 * @param int $collection_id The collection ID
	 * @return \ElggAccessCollection|false
	 */
	public function get($collection_id) {

		$callback = [$this, 'rowToElggAccessCollection'];

		$query = "
			SELECT * FROM {$this->table}
			WHERE id = :id
		";

		return $this->db->getDataRow($query, $callback, [
			':id' => (int) $collection_id,
		]);
	}

	/**
	 * Check if user is already in the collection
	 *
	 * @param int $user_guid     GUID of the user
	 * @param int $collection_id ID of the collection
	 * @return bool
	 */
	public function hasUser($user_guid, $collection_id) {
		$options = [
			'guids' => (int) $user_guid,
			'count' => true,
		];
		return (bool) $this->getMembers($collection_id, $options);
	}

	/**
	 * Adds a user to an access collection.
	 *
	 * Triggers the 'access:collections:add_user', 'collection' plugin hook.
	 *
	 * @param int $user_guid     GUID of the user to add
	 * @param int $collection_id ID of the collection to add them to
	 * @return bool
	 */
	public function addUser($user_guid, $collection_id) {

		$collection = $this->get($collection_id);

		if (!$collection) {
			return false;
		}

		if (!$this->entities->exists($user_guid)) {
			return false;
		}

		$hook_params = array(
			'collection_id' => $collection->id,
			'user_guid' => (int) $user_guid
		);

		$result = $this->hooks->trigger('access:collections:add_user', 'collection', $hook_params, true);
		if ($result == false) {
			return false;
		}

		// if someone tries to insert the same data twice, we do a no-op on duplicate key
		$query = "
			INSERT INTO {$this->membership_table}
				SET access_collection_id = :access_collection_id,
				    user_guid = :user_guid
				ON DUPLICATE KEY UPDATE user_guid = user_guid
		";

		$result = $this->db->insertData($query, [
			':access_collection_id' => (int) $collection->id,
			':user_guid' => (int) $user_guid,
		]);

		$this->access_cache->clear();
		
		return $result !== false;
	}

	/**
	 * Removes a user from an access collection.
	 *
	 * Triggers the 'access:collections:remove_user', 'collection' plugin hook.
	 *
	 * @param int $user_guid     GUID of the user
	 * @param int $collection_id ID of the collection
	 * @return bool
	 */
	public function removeUser($user_guid, $collection_id) {

		$params = array(
			'collection_id' => (int) $collection_id,
			'user_guid' => (int) $user_guid,
		);

		if (!$this->hooks->trigger('access:collections:remove_user', 'collection', $params, true)) {
			return false;
		}

		$query = "
			DELETE FROM {$this->membership_table}
			WHERE access_collection_id = :access_collection_id
				AND user_guid = :user_guid
		";

		$this->access_cache->clear();

		return (bool) $this->db->deleteData($query, [
			':access_collection_id' => (int) $collection_id,
			':user_guid' => (int) $user_guid,
		]);
	}

	/**
	 * Returns access collections owned by the user
	 *
	 * @param int $owner_guid GUID of the owner
	 * @return ElggAccessCollection[]|false
	 */
	public function getEntityCollections($owner_guid) {

		$callback = [$this, 'rowToElggAccessCollection'];

		$query = "
			SELECT * FROM {$this->table}
				WHERE owner_guid = :owner_guid
				ORDER BY name ASC
		";

		$params = [
			':owner_guid' => (int) $owner_guid,
		];

		return $this->db->getData($query, $callback, $params);
	}

	/**
	 * Get members of an access collection
	 *
	 * @param int   $collection_id The collection's ID
	 * @param array $options       Ege* options
	 * @return ElggEntity[]|false
	 */
	public function getMembers($collection_id, array $options = []) {

		$options['joins'][] = "JOIN {$this->membership_table} acm";

		$collection_id = (int) $collection_id;
		$options['wheres'][] = "e.guid = acm.user_guid AND acm.access_collection_id = {$collection_id}";

		return $this->entities->getEntities($options);
	}

	/**
<<<<<<< HEAD
	 * Return an array of collections that the entity is member of
	 *
	 * @param int $member_guid GUID of th member
	 *
	 * @return ElggAccessCollection[]|false
=======
	 * Return an array of database row objects of the access collections $entity_guid is a member of.
	 *
	 * @param int $member_guid The entity guid
	 * @param int $site_guid   The GUID of the site (default: current site).
	 *
	 * @return array|false
>>>>>>> d7bad2a0
	 */
	public function getCollectionsByMember($member_guid) {

		$callback = [$this, 'rowToElggAccessCollection'];

		$query = "
			SELECT ac.* FROM {$this->table} ac
				JOIN {$this->membership_table} acm
					ON ac.id = acm.access_collection_id
				WHERE acm.user_guid = :member_guid
				ORDER BY name ASC
		";

		return $this->db->getData($query, $callback, [
			':member_guid' => (int) $member_guid,
		]);
	}

	/**
	 * Return the name of an ACCESS_* constant or an access collection,
	 * but only if the logged in user owns the access collection or is an admin.
	 * Ownership requirement prevents us from exposing names of access collections
	 * that current user has been added to by other members and may contain
	 * sensitive classification of the current user (e.g. close friends vs acquaintances).
	 *
	 * Returns a string in the language of the user for global access levels, e.g.'Public, 'Friends', 'Logged in', 'Private';
	 * or a name of the owned access collection, e.g. 'My work colleagues';
	 * or a name of the group or other access collection, e.g. 'Group: Elgg technical support';
	 * or 'Limited' if the user access is restricted to read-only, e.g. a friends collection the user was added to
	 *
	 * @param int $entity_access_id The entity's access id
	 *
	 * @return string
	 * @since 1.11
	 */
	public function getReadableAccessLevel($entity_access_id) {
		$access = (int) $entity_access_id;

		$translator = $this->translator;

		// Check if entity access id is a defined global constant
		$access_array = array(
			ACCESS_PRIVATE => $translator->translate("PRIVATE"),
			ACCESS_FRIENDS => $translator->translate("access:friends:label"),
			ACCESS_LOGGED_IN => $translator->translate("LOGGED_IN"),
			ACCESS_PUBLIC => $translator->translate("PUBLIC"),
		);

		if (array_key_exists($access, $access_array)) {
			return $access_array[$access];
		}

		$user_guid = $this->session->getLoggedInUserGuid();
		if (!$user_guid) {
			// return 'Limited' if there is no logged in user
			return $translator->translate('access:limited:label');
		}

		// Entity access id is probably a custom access collection
		// Check if the user has write access to it and can see it's label
		// Admins should always be able to see the readable version
		$collection = $this->get($access);

		if ($collection) {
			if (($collection->owner_guid == $user_guid) || $this->session->isAdminLoggedIn()) {
				return $collection->name;
			}
		}

		// return 'Limited' if the user does not have access to the access collection
		return $translator->translate('access:limited:label');
	}

}<|MERGE_RESOLUTION|>--- conflicted
+++ resolved
@@ -378,14 +378,10 @@
 			// Existing users have access to entities with logged in access
 			return true;
 		}
-<<<<<<< HEAD
-
-=======
-		
+
 		// See #7159. Must not allow ignore access to affect query
 		$ia = elgg_set_ignore_access(false);
 		
->>>>>>> d7bad2a0
 		$row = $this->entities->getRow($entity->guid, $user_guid);
 
 		elgg_set_ignore_access($ia);
@@ -859,20 +855,11 @@
 	}
 
 	/**
-<<<<<<< HEAD
 	 * Return an array of collections that the entity is member of
 	 *
 	 * @param int $member_guid GUID of th member
 	 *
-	 * @return ElggAccessCollection[]|false
-=======
-	 * Return an array of database row objects of the access collections $entity_guid is a member of.
-	 *
-	 * @param int $member_guid The entity guid
-	 * @param int $site_guid   The GUID of the site (default: current site).
-	 *
-	 * @return array|false
->>>>>>> d7bad2a0
+	 * @return \ElggAccessCollection[]|false
 	 */
 	public function getCollectionsByMember($member_guid) {
 
