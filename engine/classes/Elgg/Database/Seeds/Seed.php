<?php

namespace Elgg\Database\Seeds;

/**
 * Abstract seed
 *
 * Plugins should extend this class to create their own seeders,
 * add use 'seeds','database' plugin hook to add their seed to the sequence.
 */
<<<<<<< HEAD
abstract class Seed implements Seedable {
=======
abstract class Seed {

	/**
	 * @var int Max number of items to be created by the seed
	 */
	protected $limit = 3;
>>>>>>> 514a2ad4

	use Seeding;

	/**
	 * Seed constructor.
	 *
	 * @param null $limit Number of item to seed
	 */
	public function __construct($limit = null) {
		if (isset($limit)) {
			$this->limit = $limit;
		}
	}

	/**
	 * Populate database
	 * @return mixed
	 */
	abstract function seed();

	/**
	 * Removed seeded rows from database
	 * @return mixed
	 */
	abstract function unseed();

<<<<<<< HEAD
=======
	/**
	 * Get site domain
	 * @return string
	 */
	public function getDomain() {
		return elgg_get_site_entity()->getDomain();
	}

	/**
	 * Create a new faker user
	 * @return ElggUser|false
	 */
	public function createUser(array $attributes = [], array $metadata = []) {

		$metadata['__faker'] = true;

		if (empty($attributes['password'])) {
			$attributes['password'] = generate_random_cleartext_password();
		}

		if (empty($attributes['username'])) {
			$attributes['name'] = $this->faker->name;
		}

		if (empty($attributes['username'])) {
			$attributes['username'] = $this->getRandomUsername($attributes['name']);
		}

		if (empty($attributes['email'])) {
			$attributes['email'] = "{$attributes['username']}@{$this->getDomain()}";
			if (!filter_var($attributes['email'], FILTER_VALIDATE_EMAIL)) {
				// Travis tests use localhost as the domain name, which generates invalid email addresses
				$attributes['email'] = "{$attributes['username']}@localhost.com";
			}
		}

		$user = false;

		try {
			$guid = register_user($attributes['username'], $attributes['password'], $attributes['name'], $attributes['email']);
			$user = get_entity($guid);
			/* @var $user ElggUser */

			elgg_set_user_validation_status($guid, $this->faker->boolean(), 'seeder');

			$user->setNotificationSetting('email', false);
			$user->setNotificationSetting('site', true);

			$profile_fields = elgg_get_config('profile_fields');

			$user = $this->populateMetadata($user, $profile_fields, $metadata);

			$user->save();

			$this->createIcon($user);
			$this->createComments($user);
			$this->createLikes($user);

			$this->log("Created new user $user->name [guid: $user->guid]");

			return $user;
		} catch (Exception $e) {
			if ($user && $user->guid) {
				$user->delete();
			}

			$this->log($e->getMessage());

			return false;
		}

	}

	/**
	 * Create a new faker group
	 * @return ElggGroup|false
	 */
	public function createGroup(array $attributes = [], array $metadata = []) {

		$metadata['__faker'] = true;

		if (empty($attributes['access_id'])) {
			$attributes['access_id'] = ACCESS_PUBLIC;
		}

		if (empty($metadata['content_access_mode'])) {
			$metadata['content_access_mode'] = ElggGroup::CONTENT_ACCESS_MODE_UNRESTRICTED;
		}

		if (empty($metadata['membership'])) {
			$metadata['membership'] = ACCESS_PUBLIC;
		}

		if (empty($attributes['name'])) {
			$attributes['name'] = $this->faker->sentence();
		}

		if (empty($attributes['description'])) {
			$attributes['description'] = $this->faker->text($this->faker->numberBetween(500, 1000));
		}

		if (empty($attributes['owner_guid'])) {
			$user = $this->getRandomUser();
			if (!$user) {
				$user = $this->createUser();
			}

			$attributes['owner_guid'] = $user->guid;
		}

		if (empty($attributes['container_guid'])) {
			$attributes['container_guid'] = $attributes['owner_guid'];
		}

		$owner = get_entity($attributes['owner_guid']);
		if (!$owner) {
			return false;
		}

		$container = get_entity($attributes['container_guid']);
		if (!$container) {
			return false;
		}

		$tool_options = elgg_get_config('group_tool_options');
		if ($tool_options) {
			foreach ($tool_options as $group_option) {
				$option_toggle_name = $group_option->name . "_enable";
				$option_default = $group_option->default_on ? 'yes' : 'no';
				$metadata[$option_toggle_name] = $option_default;
			}
		}

		if ($this->faker->boolean(20)) {
			$metadata['featured_group'] = 'yes';
		}

		$group = false;

		try {

			$group = new ElggGroup();
			foreach ($attributes as $name => $value) {
				$group->$name = $value;
			}

			$group = $this->populateMetadata($group, elgg_get_config('group'), $metadata);

			$group->save();

			if ($group->access_id == ACCESS_PRIVATE) {
				$group->access_id = $group->group_acl;
				$group->save();
			}

			$group->join(get_entity($attributes['owner_guid']));

			$this->createIcon($group);

			$this->createComments($group);
			$this->createLikes($group);

			elgg_create_river_item([
				'view' => 'river/group/create',
				'action_type' => 'create',
				'subject_guid' => $owner->guid,
				'object_guid' => $group->guid,
				'target_guid' => $container->guid,
			]);

			$this->log("Created new group $group->name [guid: $group->guid]");

			return $group;
		} catch (Exception $e) {
			if ($group && $group->guid) {
				$group->delete();
			}

			$this->log($e->getMessage());

			return false;
		}

	}

	/**
	 * Create a new faker object
	 * @return ElggObject|false
	 */
	public function createObject(array $attributes = [], array $metadata = []) {

		$metadata['__faker'] = true;

		if (empty($attributes['title'])) {
			$attributes['title'] = $this->faker->sentence();
		}

		if (empty($attributes['description'])) {
			$attributes['description'] = $this->faker->text($this->faker->numberBetween(500, 1000));
		}

		if (empty($attributes['container_guid'])) {
			if ($this->faker->boolean()) {
				$container = $this->getRandomGroup();
			} else {
				$container = $this->getRandomUser();
			}

			$attributes['container_guid'] = $container->guid;
		}

		if (empty($attributes['subtype'])) {
			$attributes['subtype'] = strtolower($this->faker->word);
		}

		if (empty($metadata['tags'])) {
			$metadata['tags'] = $this->faker->words(10);
		}

		if (empty($attributes['owner_guid'])) {
			if ($container instanceof ElggGroup) {
				$members = elgg_get_entities_from_relationship([
					'types' => 'user',
					'relationship' => 'member',
					'relationship_guid' => $container->guid,
					'inverse_relationship' => true,
					'limit' => 0,
					'metadata_names' => '__faker',
					'order_by' => 'RAND()',
				]);
				$owner = array_shift($members);
			} else {
				$owner = $container;
			}

			$attributes['owner_guid'] = $owner->guid;
		}

		$owner = get_entity($attributes['owner_guid']);
		if (!$owner) {
			return false;
		}

		$container = get_entity($attributes['container_guid']);
		if (!$container) {
			return false;
		}

		if (empty($attributes['access_id'])) {
			$attributes['access_id'] = $this->getRandomAccessId($owner, $container);
		}

		$object = false;

		try {
			$class = get_subtype_class('object', $attributes['subtype']);
			if ($class && class_exists($class)) {
				$object = new $class();
			} else {
				$object = new ElggObject();
			}
			foreach ($attributes as $name => $value) {
				$object->$name = $value;
			}

			$object = $this->populateMetadata($object, [], $metadata);

			$object->save();

			$this->createComments($object);
			$this->createLikes($object);

			$type_str = elgg_echo("item:object:{$object->getSubtype()}");

			$this->log("Created new item in $type_str $object->title [guid: $object->guid]");

			return $object;
		} catch (Exception $e) {
			if ($object && $object->guid) {
				$object->delete();
			}

			$this->log($e->getMessage());

			return false;
		}

	}

	/**
	 * Returns random fake user
	 *
	 * @param int[] $exclude GUIDs to exclude
	 *
	 * @return ElggUser|false
	 */
	public function getRandomUser(array $exclude = []) {

		$exclude[] = 0;
		$exclude_in = implode(',', array_map(function ($e) {
			return (int) $e;
		}, $exclude));

		$users = elgg_get_entities_from_metadata([
			'types' => 'user',
			'metadata_names' => ['__faker'],
			'limit' => 1,
			'wheres' => [
				"e.guid NOT IN ($exclude_in)",
			],
			'order_by' => 'RAND()',
		]);

		return $users ? $users[0] : false;
	}

	/**
	 * Returns random fake group
	 *
	 * @param int[] $exclude GUIDs to exclude
	 *
	 * @return ElggGroup|false
	 */
	public function getRandomGroup(array $exclude = []) {

		$exclude[] = 0;
		$exclude_in = implode(',', array_map(function ($e) {
			return (int) $e;
		}, $exclude));

		$groups = elgg_get_entities_from_metadata([
			'types' => 'group',
			'metadata_names' => ['__faker'],
			'limit' => 1,
			'wheres' => [
				"e.guid NOT IN ($exclude_in)",
			],
			'order_by' => 'RAND()',
		]);

		return $groups ? $groups[0] : false;
	}

	/**
	 * Get random access id
	 *
	 * @param ElggUser   $user      User
	 * @param ElggEntity $container Container
	 *
	 * @return int
	 */
	public function getRandomAccessId(\ElggUser $user = null, ElggEntity $container = null) {

		$params = [
			'container_guid' => $container->guid,
		];

		$access_array = get_write_access_array($user->guid, null, null, $params);

		$access_key = array_rand($access_array, 1);

		return $access_array[$access_key];
	}

	/**
	 * Generates a unique available and valid username
	 *
	 * @param string $base_name Display name, email or other prefix to use as basis
	 *
	 * @return string
	 */
	public function getRandomUsername($base_name = 'user') {

		$available = false;

		$base_name = iconv('UTF-8', 'ASCII//TRANSLIT', $base_name);
		$blacklist = '/[\x{0080}-\x{009f}\x{00a0}\x{2000}-\x{200f}\x{2028}-\x{202f}\x{3000}\x{e000}-\x{f8ff}]/u';
		$blacklist2 = [
			' ',
			'\'',
			'/',
			'\\',
			'"',
			'*',
			'&',
			'?',
			'#',
			'%',
			'^',
			'(',
			')',
			'{',
			'}',
			'[',
			']',
			'~',
			'?',
			'<',
			'>',
			';',
			'|',
			'¬',
			'`',
			'@',
			'-',
			'+',
			'='
		];

		$base_name = preg_replace($blacklist, '', $base_name);
		$base_name = str_replace($blacklist2, '.', $base_name);

		$ia = elgg_set_ignore_access(true);

		$ha = access_get_show_hidden_status();
		access_show_hidden_entities(true);

		$minlength = elgg_get_config('minusername') ? : 4;
		if ($base_name) {
			$fill = $minlength - strlen($base_name);
		} else {
			$fill = 8;
		}

		$separator = '.';

		if ($fill > 0) {
			$suffix = (new ElggCrypto())->getRandomString($fill);
			$base_name = "$base_name$separator$suffix";
		}

		$iterator = 0;
		while (!$available) {
			if ($iterator > 0) {
				$base_name = "$base_name$separator$iterator";
			}
			$user = get_user_by_username($base_name);
			$available = !$user;
			try {
				if ($available) {
					validate_username($base_name);
				}
			} catch (\Exception $e) {
				if ($iterator >= 10) {
					// too many failed attempts
					$base_name = (new ElggCrypto())->getRandomString(8);
				}
			}

			$iterator++;
		}

		access_show_hidden_entities($ha);
		elgg_set_ignore_access($ia);

		return strtolower($base_name);
	}

	/**
	 * Set random metadata
	 *
	 * @param ElggEntity $entity   Entity
	 * @param array      $fields   An array of profile fields in $name => $input_type format
	 * @param array      $metadata Other metadata $name => $value pairs to set
	 *
	 * @return ElggEntity
	 */
	public function populateMetadata(ElggEntity $entity, array $fields = [], array $metadata = []) {

		foreach ($fields as $name => $type) {
			if (isset($metadata[$name])) {
				continue;
			}

			switch ($name) {
				case 'phone' :
				case 'mobile' :
					$metadata[$name] = $this->faker->phoneNumber;
					break;

				default :
					switch ($type) {
						case 'plaintext' :
						case 'longtext' :
							$metadata[$name] = $this->faker->text($this->faker->numberBetween(500, 1000));
							break;

						case 'text' :
							$metadata[$name] = $this->faker->sentence;
							break;

						case 'tags' :
							$metadata[$name] = $this->faker->words(10);
							break;

						case 'url' :
							$metadata[$name] = $this->faker->url;
							break;

						case 'email' :
							$metadata[$name] = $this->faker->email;
							break;

						case 'number' :
							$metadata[$name] = $this->faker->randomNumber();
							break;

						case 'date' :
							$metadata[$name] = $this->faker->unixTime;
							break;

						case 'password' :
							$metadata[$name] = generate_random_cleartext_password();
							break;

						case 'location' :
							$metadata[$name] = $this->faker->address;
							$metadata['geo:lat'] = $this->faker->latitude;
							$metadata['geo:long'] = $this->faker->longitude;
							break;

						default :
							$metadata[$name] = '';
							break;
					}

					break;
			}
		}

		foreach ($metadata as $key => $value) {
			$entity->$key = $value;
		}

		return $entity;
	}

	/**
	 * Create an icon for an entity
	 *
	 * @param ElggEntity $entity Entity
	 *
	 * @return bool
	 */
	public function createIcon(ElggEntity $entity) {

		$icon_location = $this->faker->image();
		if (empty($icon_location)) {
			return false;
		}

		$result = $entity->saveIconFromLocalFile($icon_location);

		if ($result && $entity instanceof ElggUser) {
			elgg_create_river_item([
				'view' => 'river/user/default/profileiconupdate',
				'action_type' => 'update',
				'subject_guid' => $entity->guid,
				'object_guid' => $entity->guid,
			]);
		}

		return $result;
	}

	/**
	 * Create comments/replies
	 *
	 * @param ElggEntity $entity Entity to comment on
	 * @param int        $limit  Number of comments to create
	 *
	 * @return int Number of generated comments
	 */
	public function createComments(ElggEntity $entity, $limit = null) {

		$success = 0;

		if (!$limit) {
			$limit = $this->faker->numberBetween(1, 20);
		}

		while ($success < $limit) {

			$comment = new ElggObject();
			$comment->subtype = $entity->getSubtype() == 'discussion' ? 'discussion_reply' : 'comment';
			$comment->owner_guid = $this->getRandomUser()->guid ? : $entity->owner_guid;
			$comment->container_guid = $entity->guid;
			$comment->description = $this->faker->paragraph;

			if ($comment->save()) {
				$success++;
			}
		}

		return $success;

	}

	/**
	 * Create likes
	 *
	 * @param ElggEntity $entity Entity to like
	 * @param int        $limit  Number of likes to create
	 *
	 * @return int
	 */
	public function createLikes(ElggEntity $entity, $limit = null) {

		$success = 0;

		if (!$limit) {
			$limit = $this->faker->numberBetween(1, 20);
		}

		while ($success < $limit) {
			if ($entity->annotate('likes', true, $entity->access_id, $this->getRandomUser()->guid)) {
				$success++;
			}
		}

		return $success;
	}

	/**
	 * Log a message
	 *
	 * @param string $msg Message to log
	 *
	 * @return void
	 */
	public function log($msg, $level = 'NOTICE') {

		if (php_sapi_name() === 'cli') {
			$handle = $level === 'ERROR' ? STDERR : STDOUT;
			fwrite($handle, $msg . PHP_EOL);
		} else {
			elgg_log($msg, $level);
		}
	}
>>>>>>> 514a2ad4
}<|MERGE_RESOLUTION|>--- conflicted
+++ resolved
@@ -8,16 +8,11 @@
  * Plugins should extend this class to create their own seeders,
  * add use 'seeds','database' plugin hook to add their seed to the sequence.
  */
-<<<<<<< HEAD
 abstract class Seed implements Seedable {
-=======
-abstract class Seed {
-
 	/**
 	 * @var int Max number of items to be created by the seed
 	 */
 	protected $limit = 3;
->>>>>>> 514a2ad4
 
 	use Seeding;
 
@@ -44,8 +39,6 @@
 	 */
 	abstract function unseed();
 
-<<<<<<< HEAD
-=======
 	/**
 	 * Get site domain
 	 * @return string
@@ -685,5 +678,4 @@
 			elgg_log($msg, $level);
 		}
 	}
->>>>>>> 514a2ad4
 }