--- conflicted
+++ resolved
@@ -209,13 +209,6 @@
 			}
 		}
 
-<<<<<<< HEAD
-		if (strlen($metadata->value) > self::MYSQL_TEXT_BYTE_LIMIT) {
-			elgg_log("Metadata '{$metadata->name}' is above the MySQL TEXT size limit and may be truncated.", \Psr\Log\LogLevel::WARNING);
-		}
-
-=======
->>>>>>> b4dc4118
 		if (!$allow_multiple) {
 			$id = $this->getIDsByName($metadata->entity_guid, $metadata->name);
 
@@ -289,13 +282,6 @@
 			return false;
 		}
 
-<<<<<<< HEAD
-		if (strlen($metadata->value) > self::MYSQL_TEXT_BYTE_LIMIT) {
-			elgg_log("Metadata '{$metadata->name}' is above the MySQL TEXT size limit and may be truncated.", \Psr\Log\LogLevel::WARNING);
-		}
-
-=======
->>>>>>> b4dc4118
 		$qb = Update::table(self::TABLE_NAME);
 		$qb->set('name', $qb->param($metadata->name, ELGG_VALUE_STRING))
 			->set('value', $qb->param($metadata->value, $metadata->value_type === 'integer' ? ELGG_VALUE_INTEGER : ELGG_VALUE_STRING))
