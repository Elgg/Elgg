<?php
namespace Elgg\Database;


use Elgg\Database;
use Elgg\Database\EntityTable;
use Elgg\EventsService as Events;
use ElggSession as Session;
use Elgg\Cache\MetadataCache as Cache;

/**
 * WARNING: API IN FLUX. DO NOT USE DIRECTLY.
 *
 * @access private
 *
 * @package    Elgg.Core
 * @subpackage Database
 * @since      1.10.0
 */
class MetadataTable {

	use \Elgg\TimeUsing;

	/** @var array */
	protected $independents = array();
	
	/** @var Cache */
	protected $cache;
	
	/** @var Database */
	protected $db;
	
	/** @var EntityTable */
	protected $entityTable;
		
	/** @var Events */
	protected $events;
	
	/** @var Session */
	protected $session;
	
	/** @var string */
	protected $table;

	/**
	 * Constructor
	 *
	 * @param Cache       $cache       A cache for this table
	 * @param Database    $db          The Elgg database
	 * @param EntityTable $entityTable The entities table
	 * @param Events      $events      The events registry
	 * @param Session     $session     The session
	 */
	public function __construct(
			Cache $cache,
			Database $db,
			EntityTable $entityTable,
			Events $events,
			Session $session) {
		$this->cache = $cache;
		$this->db = $db;
		$this->entityTable = $entityTable;
		$this->events = $events;
		$this->session = $session;
		$this->table = $this->db->prefix . "metadata";
	}

	/**
	 * Get a specific metadata object by its id.
	 * If you want multiple metadata objects, use
	 * {@link elgg_get_metadata()}.
	 *
	 * @param int $id The id of the metadata object being retrieved.
	 *
	 * @return \ElggMetadata|false  false if not found
	 */
	function get($id) {
		return _elgg_get_metastring_based_object_from_id($id, 'metadata');
	}
	
	/**
	 * Deletes metadata using its ID.
	 *
	 * @param int $id The metadata ID to delete.
	 * @return bool
	 */
	function delete($id) {
		$metadata = $this->get($id);

		return $metadata ? $metadata->delete() : false;
	}
	
	/**
	 * Create a new metadata object, or update an existing one.
	 *
	 * Metadata can be an array by setting allow_multiple to true, but it is an
	 * indexed array with no control over the indexing.
	 *
	 * @param int    $entity_guid    The entity to attach the metadata to
	 * @param string $name           Name of the metadata
	 * @param string $value          Value of the metadata
	 * @param string $value_type     'text', 'integer', or '' for automatic detection
	 * @param int    $owner_guid     GUID of entity that owns the metadata. Default is logged in user.
	 * @param int    $access_id      Default is ACCESS_PRIVATE
	 * @param bool   $allow_multiple Allow multiple values for one key. Default is false
	 *
	 * @return int|false id of metadata or false if failure
	 */
	function create($entity_guid, $name, $value, $value_type = '', $owner_guid = 0,
			$access_id = ACCESS_PRIVATE, $allow_multiple = false) {

<<<<<<< HEAD
		$entity_guid = (int) $entity_guid;
		
		$value_type = detect_extender_valuetype($value, $this->db->sanitizeString(trim($value_type)));
		$owner_guid = (int) $owner_guid;
		$allow_multiple = (boolean) $allow_multiple;
=======
		$entity_guid = (int)$entity_guid;
		// name and value are encoded in add_metastring()
		$value_type = \ElggExtender::detectValueType($value, trim($value_type));
		$time = $this->getCurrentTime()->getTimestamp();
		$owner_guid = (int)$owner_guid;
		$allow_multiple = (boolean)$allow_multiple;
>>>>>>> d7bad2a0
	
		if (!isset($value)) {
			return false;
		}
	
		if ($owner_guid == 0) {
			$owner_guid = $this->session->getLoggedInUserGuid();
		}
	
		$access_id = (int) $access_id;
	
		$query = "SELECT * FROM {$this->table}
			WHERE entity_guid = :entity_guid and name = :name LIMIT 1";

		$existing = $this->db->getDataRow($query, null, [
			':entity_guid' => $entity_guid,
			':name' => $name,
		]);
		if ($existing && !$allow_multiple) {
			$id = (int)$existing->id;
			$result = $this->update($id, $name, $value, $value_type, $owner_guid, $access_id);
	
			if (!$result) {
				return false;
			}
		} else {
			// Support boolean types
			if (is_bool($value)) {
				$value = (int)$value;
			}
		
			// If ok then add it
			$query = "INSERT INTO {$this->table}
				(entity_guid, name, value, value_type, owner_guid, time_created, access_id)
				VALUES (:entity_guid, :name, :value, :value_type, :owner_guid, :time_created, :access_id)";
			
			$id = $this->db->insertData($query, [
				':entity_guid' => $entity_guid,
				':name' => $name,
				':value' => $value,
				':value_type' => $value_type,
				':owner_guid' => (int) $owner_guid,
				':time_created' => $this->getCurrentTime()->getTimestamp(),
				':access_id' => $access_id,
			]);
			
			if ($id !== false) {
				$obj = $this->get($id);
				if ($this->events->trigger('create', 'metadata', $obj)) {

					$this->cache->clear($entity_guid);
	
					return $id;
				} else {
					$this->delete($id);
				}
			}
		}
	
		return $id;
	}
	
	/**
	 * Update a specific piece of metadata.
	 *
	 * @param int    $id         ID of the metadata to update
	 * @param string $name       Metadata name
	 * @param string $value      Metadata value
	 * @param string $value_type Value type
	 * @param int    $owner_guid Owner guid
	 * @param int    $access_id  Access ID
	 *
	 * @return bool
	 */
	function update($id, $name, $value, $value_type, $owner_guid, $access_id) {
		$id = (int) $id;
	
		if (!$md = $this->get($id)) {
			return false;
		}
		if (!$md->canEdit()) {
			return false;
		}
	
		$value_type = \ElggExtender::detectValueType($value, trim($value_type));
	
		$owner_guid = (int) $owner_guid;
		if ($owner_guid == 0) {
			$owner_guid = $this->session->getLoggedInUserGuid();
		}
	
		$access_id = (int) $access_id;
	
		// Support boolean types (as integers)
		if (is_bool($value)) {
			$value = (int)$value;
		}
	
		// If ok then add it
		$query = "UPDATE {$this->table}
			SET name = :name,
			    value = :value,
				value_type = :value_type,
				access_id = :access_id,
			    owner_guid = :owner_guid
			WHERE id = :id";
		
		$result = $this->db->updateData($query, false, [
			':name' => $name,
			':value' => $value,
			':value_type' => $value_type,
			':access_id' => $access_id,
			':owner_guid' => $owner_guid,
			':id' => $id,
		]);
		
		if ($result !== false) {
	
			$this->cache->clear($md->entity_guid);
	
			// @todo this event tells you the metadata has been updated, but does not
			// let you do anything about it. What is needed is a plugin hook before
			// the update that passes old and new values.
			$obj = $this->get($id);
			$this->events->trigger('update', 'metadata', $obj);
		}
	
		return $result;
	}
	
	/**
	 * This function creates metadata from an associative array of "key => value" pairs.
	 *
	 * To achieve an array for a single key, pass in the same key multiple times with
	 * allow_multiple set to true. This creates an indexed array. It does not support
	 * associative arrays and there is no guarantee on the ordering in the array.
	 *
	 * @param int    $entity_guid     The entity to attach the metadata to
	 * @param array  $name_and_values Associative array - a value can be a string, number, bool
	 * @param string $value_type      'text', 'integer', or '' for automatic detection
	 * @param int    $owner_guid      GUID of entity that owns the metadata
	 * @param int    $access_id       Default is ACCESS_PRIVATE
	 * @param bool   $allow_multiple  Allow multiple values for one key. Default is false
	 *
	 * @return bool
	 */
	function createFromArray($entity_guid, array $name_and_values, $value_type, $owner_guid,
			$access_id = ACCESS_PRIVATE, $allow_multiple = false) {
	
		foreach ($name_and_values as $k => $v) {
			$result = $this->create($entity_guid, $k, $v, $value_type, $owner_guid,
				$access_id, $allow_multiple);
			if (!$result) {
				return false;
			}
		}
		return true;
	}
	
	/**
	 * Returns metadata.  Accepts all elgg_get_entities() options for entity
	 * restraints.
	 *
	 * @see elgg_get_entities
	 *
	 * @warning 1.7's find_metadata() didn't support limits and returned all metadata.
	 *          This function defaults to a limit of 25. There is probably not a reason
	 *          for you to return all metadata unless you're exporting an entity,
	 *          have other restraints in place, or are doing something horribly
	 *          wrong in your code.
	 *
	 * @param array $options Array in format:
	 *
	 * metadata_names               => null|ARR metadata names
	 * metadata_values              => null|ARR metadata values
	 * metadata_ids                 => null|ARR metadata ids
	 * metadata_case_sensitive      => BOOL Overall Case sensitive
	 * metadata_owner_guids         => null|ARR guids for metadata owners
	 * metadata_created_time_lower  => INT Lower limit for created time.
	 * metadata_created_time_upper  => INT Upper limit for created time.
	 * metadata_calculation         => STR Perform the MySQL function on the metadata values returned.
	 *                                   The "metadata_calculation" option causes this function to
	 *                                   return the result of performing a mathematical calculation on
	 *                                   all metadata that match the query instead of returning
	 *                                   \ElggMetadata objects.
	 *
	 * @return \ElggMetadata[]|mixed
	 */
	function getAll(array $options = array()) {
	
		// @todo remove support for count shortcut - see #4393
		// support shortcut of 'count' => true for 'metadata_calculation' => 'count'
		if (isset($options['count']) && $options['count']) {
			$options['metadata_calculation'] = 'count';
			unset($options['count']);
		}
	
		$options['metastring_type'] = 'metadata';
		return _elgg_get_metastring_based_objects($options);
	}
	
	/**
	 * Deletes metadata based on $options.
	 *
	 * @warning Unlike elgg_get_metadata() this will not accept an empty options array!
	 *          This requires at least one constraint: metadata_owner_guid(s),
	 *          metadata_name(s), metadata_value(s), or guid(s) must be set.
	 *
	 * @param array $options An options array. {@link elgg_get_metadata()}
	 * @return bool|null true on success, false on failure, null if no metadata to delete.
	 */
	function deleteAll(array $options) {
		if (!_elgg_is_valid_options_for_batch_operation($options, 'metadata')) {
			return false;
		}
		$options['metastring_type'] = 'metadata';
		$result = _elgg_batch_metastring_based_objects($options, 'elgg_batch_delete_callback', false);
	
		// This moved last in case an object's constructor sets metadata. Currently the batch
		// delete process has to create the entity to delete its metadata. See #5214
		$this->cache->invalidateByOptions($options);
	
		return $result;
	}
	
	/**
	 * Disables metadata based on $options.
	 *
	 * @warning Unlike elgg_get_metadata() this will not accept an empty options array!
	 *
	 * @param array $options An options array. {@link elgg_get_metadata()}
	 * @return bool|null true on success, false on failure, null if no metadata disabled.
	 */
	function disableAll(array $options) {
		if (!_elgg_is_valid_options_for_batch_operation($options, 'metadata')) {
			return false;
		}
	
		$this->cache->invalidateByOptions($options);
	
		// if we can see hidden (disabled) we need to use the offset
		// otherwise we risk an infinite loop if there are more than 50
		$inc_offset = access_get_show_hidden_status();
	
		$options['metastring_type'] = 'metadata';
		return _elgg_batch_metastring_based_objects($options, 'elgg_batch_disable_callback', $inc_offset);
	}
	
	/**
	 * Enables metadata based on $options.
	 *
	 * @warning Unlike elgg_get_metadata() this will not accept an empty options array!
	 *
	 * @warning In order to enable metadata, you must first use
	 * {@link access_show_hidden_entities()}.
	 *
	 * @param array $options An options array. {@link elgg_get_metadata()}
	 * @return bool|null true on success, false on failure, null if no metadata enabled.
	 */
	function enableAll(array $options) {
		if (!$options || !is_array($options)) {
			return false;
		}
	
		$this->cache->invalidateByOptions($options);
	
		$options['metastring_type'] = 'metadata';
		return _elgg_batch_metastring_based_objects($options, 'elgg_batch_enable_callback');
	}
	
	/**
	 * Returns entities based upon metadata.  Also accepts all
	 * options available to elgg_get_entities().  Supports
	 * the singular option shortcut.
	 *
	 * @note Using metadata_names and metadata_values results in a
	 * "names IN (...) AND values IN (...)" clause.  This is subtly
	 * differently than default multiple metadata_name_value_pairs, which use
	 * "(name = value) AND (name = value)" clauses.
	 *
	 * When in doubt, use name_value_pairs.
	 *
	 * To ask for entities that do not have a metadata value, use a custom
	 * where clause like this:
	 *
	 * 	$options['wheres'][] = "NOT EXISTS (
	 *			SELECT 1 FROM {$dbprefix}metadata md
	 *			WHERE md.entity_guid = e.guid
	 *				AND md.name = $name
	 *				AND md.value = $value)";
	 *
	 * Note the metadata name and value has been denormalized in the above example.
	 *
	 * @see elgg_get_entities
	 *
	 * @param array $options Array in format:
	 *
	 * 	metadata_names => null|ARR metadata names
	 *
	 * 	metadata_values => null|ARR metadata values
	 *
	 * 	metadata_name_value_pairs => null|ARR (
	 *                                         name => 'name',
	 *                                         value => 'value',
	 *                                         'operand' => '=',
	 *                                         'case_sensitive' => true
	 *                                        )
	 *                               Currently if multiple values are sent via
	 *                               an array (value => array('value1', 'value2')
	 *                               the pair's operand will be forced to "IN".
	 *                               If passing "IN" as the operand and a string as the value,
	 *                               the value must be a properly quoted and escaped string.
	 *
	 * 	metadata_name_value_pairs_operator => null|STR The operator to use for combining
	 *                                        (name = value) OPERATOR (name = value); default AND
	 *
	 * 	metadata_case_sensitive => BOOL Overall Case sensitive
	 *
	 *  order_by_metadata => null|ARR array(
	 *                                      'name' => 'metadata_text1',
	 *                                      'direction' => ASC|DESC,
	 *                                      'as' => text|integer
	 *                                     )
	 *                                Also supports array('name' => 'metadata_text1')
	 *
	 *  metadata_owner_guids => null|ARR guids for metadata owners
	 *
	 * @return \ElggEntity[]|mixed If count, int. If not count, array. false on errors.
	 */
	function getEntities(array $options = array()) {
		$defaults = array(
			'metadata_names'                     => ELGG_ENTITIES_ANY_VALUE,
			'metadata_values'                    => ELGG_ENTITIES_ANY_VALUE,
			'metadata_name_value_pairs'          => ELGG_ENTITIES_ANY_VALUE,
	
			'metadata_name_value_pairs_operator' => 'AND',
			'metadata_case_sensitive'            => true,
			'order_by_metadata'                  => array(),
	
			'metadata_owner_guids'               => ELGG_ENTITIES_ANY_VALUE,
		);
	
		$options = array_merge($defaults, $options);
	
		$singulars = array('metadata_name', 'metadata_value',
			'metadata_name_value_pair', 'metadata_owner_guid');
	
		$options = _elgg_normalize_plural_options_array($options, $singulars);
	
		if (!$options = _elgg_entities_get_metastrings_options('metadata', $options)) {
			return false;
		}
	
		return $this->entityTable->getEntities($options);
	}
	
	/**
	 * Returns metadata name and value SQL where for entities.
	 * NB: $names and $values are not paired. Use $pairs for this.
	 * Pairs default to '=' operand.
	 *
	 * This function is reused for annotations because the tables are
	 * exactly the same.
	 *
	 * @param string     $e_table           Entities table name
	 * @param string     $n_table           Normalized metastrings table name (Where entities,
	 *                                    values, and names are joined. annotations / metadata)
	 * @param array|null $names             Array of names
	 * @param array|null $values            Array of values
	 * @param array|null $pairs             Array of names / values / operands
	 * @param string     $pair_operator     ("AND" or "OR") Operator to use to join the where clauses for pairs
	 * @param bool       $case_sensitive    Case sensitive metadata names?
	 * @param array|null $order_by_metadata Array of names / direction
	 * @param array|null $owner_guids       Array of owner GUIDs
	 *
	 * @return false|array False on fail, array('joins', 'wheres')
	 * @access private
	 */
	function getEntityMetadataWhereSql($e_table, $n_table, $names = null, $values = null,
			$pairs = null, $pair_operator = 'AND', $case_sensitive = true, $order_by_metadata = null,
			$owner_guids = null) {
		// short circuit if nothing requested
		// 0 is a valid (if not ill-conceived) metadata name.
		// 0 is also a valid metadata value for false, null, or 0
		// 0 is also a valid(ish) owner_guid
		if ((!$names && $names !== 0)
			&& (!$values && $values !== 0)
			&& (!$pairs && $pairs !== 0)
			&& (!$owner_guids && $owner_guids !== 0)
			&& !$order_by_metadata) {
			return '';
		}
	
		// join counter for incremental joins.
		$i = 1;
	
		// binary forces byte-to-byte comparision of strings, making
		// it case- and diacritical-mark- sensitive.
		// only supported on values.
		$binary = ($case_sensitive) ? ' BINARY ' : '';
	
		$access = _elgg_get_access_where_sql(array(
			'table_alias' => 'n_table',
			'guid_column' => 'entity_guid',
		));
	
		$return = array (
			'joins' => array (),
			'wheres' => array(),
			'orders' => array()
		);
	
		$return['joins'][] = "JOIN {$this->db->prefix}{$n_table} n_table on
			{$e_table}.guid = n_table.entity_guid";
	
		$wheres = array();
	
		// get names wheres and joins
		$names_where = '';
		if ($names !== null) {
			if (!is_array($names)) {
				$names = array($names);
			}
	
			$sanitised_names = array();
			foreach ($names as $name) {
				// normalise to 0.
				if (!$name) {
					$name = '0';
				}
				$sanitised_names[] = '\'' . $this->db->sanitizeString($name) . '\'';
			}
	
			if ($names_str = implode(',', $sanitised_names)) {
				$names_where = "(n_table.name IN ($names_str))";
			}
		}
	
		// get values wheres and joins
		$values_where = '';
		if ($values !== null) {
			if (!is_array($values)) {
				$values = array($values);
			}
	
			$sanitised_values = array();
			foreach ($values as $value) {
				// normalize to 0
				if (!$value) {
					$value = 0;
				}
				$sanitised_values[] = '\'' . $this->db->sanitizeString($value) . '\'';
			}
	
			if ($values_str = implode(',', $sanitised_values)) {
				$values_where = "({$binary}n_table.value IN ($values_str))";
			}
		}
	
		if ($names_where && $values_where) {
			$wheres[] = "($names_where AND $values_where AND $access)";
		} elseif ($names_where) {
			$wheres[] = "($names_where AND $access)";
		} elseif ($values_where) {
			$wheres[] = "($values_where AND $access)";
		}
	
		// add pairs
		// pairs must be in arrays.
		if (is_array($pairs)) {
			// check if this is an array of pairs or just a single pair.
			if (isset($pairs['name']) || isset($pairs['value'])) {
				$pairs = array($pairs);
			}
	
			$pair_wheres = array();
	
			// @todo when the pairs are > 3 should probably split the query up to
			// denormalize the strings table.
	
			foreach ($pairs as $index => $pair) {
				// @todo move this elsewhere?
				// support shortcut 'n' => 'v' method.
				if (!is_array($pair)) {
					$pair = array(
						'name' => $index,
						'value' => $pair
					);
				}
	
				// must have at least a name and value
				if (!isset($pair['name']) || !isset($pair['value'])) {
					// @todo should probably return false.
					continue;
				}
	
				// case sensitivity can be specified per pair.
				// default to higher level setting.
				if (isset($pair['case_sensitive'])) {
					$pair_binary = ($pair['case_sensitive']) ? ' BINARY ' : '';
				} else {
					$pair_binary = $binary;
				}
	
				if (isset($pair['operand'])) {
					$operand = $this->db->sanitizeString($pair['operand']);
				} else {
					$operand = ' = ';
				}
	
				// for comparing
				$trimmed_operand = trim(strtolower($operand));
	
				$access = _elgg_get_access_where_sql(array(
					'table_alias' => "n_table{$i}",
					'guid_column' => 'entity_guid',
				));

				// certain operands can't work well with strings that can be interpreted as numbers
				// for direct comparisons like IN, =, != we treat them as strings
				// gt/lt comparisons need to stay unencapsulated because strings '5' > '15'
				// see https://github.com/Elgg/Elgg/issues/7009
				$num_safe_operands = array('>', '<', '>=', '<=');
				$num_test_operand = trim(strtoupper($operand));
	
				if (is_numeric($pair['value']) && in_array($num_test_operand, $num_safe_operands)) {
					$value = $this->db->sanitizeString($pair['value']);
				} else if (is_bool($pair['value'])) {
					$value = (int)$pair['value'];
				} else if (is_array($pair['value'])) {
					$values_array = array();
	
					foreach ($pair['value'] as $pair_value) {
						if (is_numeric($pair_value) && !in_array($num_test_operand, $num_safe_operands)) {
							$values_array[] = $this->db->sanitizeString($pair_value);
						} else {
							$values_array[] = "'" . $this->db->sanitizeString($pair_value) . "'";
						}
					}
	
					if ($values_array) {
						$value = '(' . implode(', ', $values_array) . ')';
					}
	
					// @todo allow support for non IN operands with array of values.
					// will have to do more silly joins.
					$operand = 'IN';
				} else if ($trimmed_operand == 'in') {
					$value = "({$pair['value']})";
				} else {
					$value = "'" . $this->db->sanitizeString($pair['value']) . "'";
				}
	
				$name = $this->db->sanitizeString($pair['name']);
	
				$return['joins'][] = "JOIN {$this->db->prefix}{$n_table} n_table{$i}
					on {$e_table}.guid = n_table{$i}.entity_guid";
					
				$pair_wheres[] = "(n_table{$i}.name = '$name' AND {$pair_binary}n_table{$i}.value
					$operand $value AND $access)";
	
				$i++;
			}
	
			if ($where = implode(" $pair_operator ", $pair_wheres)) {
				$wheres[] = "($where)";
			}
		}
	
		// add owner_guids
		if ($owner_guids) {
			if (is_array($owner_guids)) {
				$sanitised = array_map('sanitise_int', $owner_guids);
				$owner_str = implode(',', $sanitised);
			} else {
				$owner_str = (int)$owner_guids;
			}
	
			$wheres[] = "(n_table.owner_guid IN ($owner_str))";
		}
	
		if ($where = implode(' AND ', $wheres)) {
			$return['wheres'][] = "($where)";
		}
	
		if (is_array($order_by_metadata)) {
			if ((count($order_by_metadata) > 0) && !isset($order_by_metadata[0])) {
				// singleton, so fix
				$order_by_metadata = array($order_by_metadata);
			}
			foreach ($order_by_metadata as $order_by) {
				if (is_array($order_by) && isset($order_by['name'])) {
					$name = $this->db->sanitizeString($order_by['name']);
					if (isset($order_by['direction'])) {
						$direction = $this->db->sanitizeString($order_by['direction']);
					} else {
						$direction = 'ASC';
					}
					$return['joins'][] = "JOIN {$this->db->prefix}{$n_table} n_table{$i}
						on {$e_table}.guid = n_table{$i}.entity_guid";
	
					$access = _elgg_get_access_where_sql(array(
						'table_alias' => "n_table{$i}",
						'guid_column' => 'entity_guid',
					));
	
					$return['wheres'][] = "(n_table{$i}.name = '$name' AND $access)";
					if (isset($order_by['as']) && $order_by['as'] == 'integer') {
						$return['orders'][] = "CAST(n_table{$i}.value AS SIGNED) $direction";
					} else {
						$return['orders'][] = "n_table{$i}.value $direction";
					}
					$i++;
				}
			}
		}
	
		return $return;
	}
	
	/**
	 * Get the URL for this metadata
	 *
	 * By default this links to the export handler in the current view.
	 *
	 * @param int $id Metadata ID
	 *
	 * @return mixed
	 */
	function getUrl($id) {
		$extender = $this->get($id);

		return $extender ? $extender->getURL() : false;
	}
	
	/**
	 * Mark entities with a particular type and subtype as having access permissions
	 * that can be changed independently from their parent entity
	 *
	 * @param string $type    The type - object, user, etc
	 * @param string $subtype The subtype; all subtypes by default
	 *
	 * @return void
	 */
	function registerMetadataAsIndependent($type, $subtype = '*') {
		if (!isset($this->independents[$type])) {
			$this->independents[$type] = array();
		}
		
		$this->independents[$type][$subtype] = true;
	}
	
	/**
	 * Determines whether entities of a given type and subtype should not change
	 * their metadata in line with their parent entity
	 *
	 * @param string $type    The type - object, user, etc
	 * @param string $subtype The entity subtype
	 *
	 * @return bool
	 */
	function isMetadataIndependent($type, $subtype) {
		if (empty($this->independents[$type])) {
			return false;
		}

		return !empty($this->independents[$type][$subtype])
			|| !empty($this->independents[$type]['*']);
	}
	
	/**
	 * When an entity is updated, resets the access ID on all of its child metadata
	 *
	 * @param string      $event       The name of the event
	 * @param string      $object_type The type of object
	 * @param \ElggEntity $object      The entity itself
	 *
	 * @return true
	 * @access private Set as private in 1.9.0
	 */
	function handleUpdate($event, $object_type, $object) {
		if ($object instanceof \ElggEntity) {
			if (!$this->isMetadataIndependent($object->getType(), $object->getSubtype())) {
				$access_id = (int)$object->access_id;
				$guid = (int)$object->getGUID();
				$query = "update {$this->table} set access_id = {$access_id} where entity_guid = {$guid}";
				$this->db->updateData($query);
			}
		}
		return true;
	}
	
}<|MERGE_RESOLUTION|>--- conflicted
+++ resolved
@@ -109,21 +109,13 @@
 	function create($entity_guid, $name, $value, $value_type = '', $owner_guid = 0,
 			$access_id = ACCESS_PRIVATE, $allow_multiple = false) {
 
-<<<<<<< HEAD
 		$entity_guid = (int) $entity_guid;
-		
-		$value_type = detect_extender_valuetype($value, $this->db->sanitizeString(trim($value_type)));
 		$owner_guid = (int) $owner_guid;
 		$allow_multiple = (boolean) $allow_multiple;
-=======
-		$entity_guid = (int)$entity_guid;
+
 		// name and value are encoded in add_metastring()
 		$value_type = \ElggExtender::detectValueType($value, trim($value_type));
-		$time = $this->getCurrentTime()->getTimestamp();
-		$owner_guid = (int)$owner_guid;
-		$allow_multiple = (boolean)$allow_multiple;
->>>>>>> d7bad2a0
-	
+
 		if (!isset($value)) {
 			return false;
 		}
