<?php
namespace Elgg\Database;

/**
 * WARNING: API IN FLUX. DO NOT USE DIRECTLY.
 *
 * @access private
 *
 * @package    Elgg.Core
 * @subpackage Database
 * @since      1.10.0
 */
class Annotations {

	use \Elgg\TimeUsing;
	
	/**
	 * @var \Elgg\Database
	 */
	protected $db;

	/**
	 * @var \ElggSession
	 */
	protected $session;

	/**
	 * @var \Elgg\EventsService
	 */
	protected $events;

	/**
	 * Constructor
	 *
	 * @param \Elgg\Database      $db      Database
	 * @param \ElggSession        $session Session
	 * @param \Elgg\EventsService $events  Events
	 */
	public function __construct(\Elgg\Database $db, \ElggSession $session, \Elgg\EventsService $events) {
		$this->db = $db;
		$this->session = $session;
		$this->events = $events;
	}

	/**
	 * Get a specific annotation by its id.
	 * If you want multiple annotation objects, use
	 * {@link elgg_get_annotations()}.
	 *
	 * @param int $id The id of the annotation object being retrieved.
	 *
	 * @return \ElggAnnotation|false
	 */
	function get($id) {
		return _elgg_get_metastring_based_object_from_id($id, 'annotation');
	}
	
	/**
	 * Deletes an annotation using its ID.
	 *
	 * @param int $id The annotation ID to delete.
	 * @return bool
	 */
	function delete($id) {
		$annotation = $this->get($id);
		if (!$annotation) {
			return false;
		}
		return $annotation->delete();
	}
	
	/**
	 * Create a new annotation.
	 *
	 * @param int    $entity_guid GUID of entity to be annotated
	 * @param string $name        Name of annotation
	 * @param string $value       Value of annotation
	 * @param string $value_type  Type of value (default is auto detection)
	 * @param int    $owner_guid  Owner of annotation (default is logged in user)
	 * @param int    $access_id   Access level of annotation
	 *
	 * @return int|bool id on success or false on failure
	 */
	function create($entity_guid, $name, $value, $value_type = '', $owner_guid = 0, $access_id = ACCESS_PRIVATE) {
		
		$result = false;
	
<<<<<<< HEAD
		$entity_guid = (int) $entity_guid;
		$value_type = detect_extender_valuetype($value, $value_type);
=======
		$entity_guid = (int)$entity_guid;
		$value_type = \ElggExtender::detectValueType($value, $value_type);
>>>>>>> d7bad2a0
	
		$owner_guid = (int) $owner_guid;
		if ($owner_guid == 0) {
			$owner_guid = $this->session->getLoggedInUserGuid();
		}
	
		$access_id = (int) $access_id;
		
		// @todo we don't check that the entity is loaded which means the user may
		// not have access to the entity
		$entity = get_entity($entity_guid);
	
		if ($this->events->trigger('annotate', $entity->type, $entity)) {
			
			$sql = "INSERT INTO {$this->db->prefix}annotations
				(entity_guid, name, value, value_type, owner_guid, time_created, access_id)
				VALUES
				(:entity_guid, :name, :value, :value_type, :owner_guid, :time_created, :access_id)";
	
			$result = $this->db->insertData($sql, [
				':entity_guid' => $entity_guid,
				':name' => $name,
				':value' => $value,
				':value_type' => $value_type,
				':owner_guid' => $owner_guid,
				':time_created' => $this->getCurrentTime()->getTimestamp(),
				':access_id' => $access_id,
			]);
				
			if ($result !== false) {
				$obj = elgg_get_annotation_from_id($result);
				if ($this->events->trigger('create', 'annotation', $obj)) {
					return $result;
				} else {
					// plugin returned false to reject annotation
					elgg_delete_annotation_by_id($result);
					return false;
				}
			}
		}
	
		return $result;
	}
	
	/**
	 * Update an annotation.
	 *
	 * @param int    $annotation_id Annotation ID
	 * @param string $name          Name of annotation
	 * @param string $value         Value of annotation
	 * @param string $value_type    Type of value
	 * @param int    $owner_guid    Owner of annotation
	 * @param int    $access_id     Access level of annotation
	 *
	 * @return bool
	 */
	function update($annotation_id, $name, $value, $value_type, $owner_guid, $access_id) {

		$annotation_id = (int) $annotation_id;
	
		$annotation = $this->get($annotation_id);
		if (!$annotation) {
			return false;
		}
		if (!$annotation->canEdit()) {
			return false;
		}
	
		$name = trim($name);
		$value_type = \ElggExtender::detectValueType($value, $value_type);
	
		$owner_guid = (int) $owner_guid;
		if ($owner_guid == 0) {
			$owner_guid = $this->session->getLoggedInUserGuid();
		}
	
		$access_id = (int) $access_id;
				
		$sql = "UPDATE {$this->db->prefix}annotations
			(name, value, value_type, access_id, owner_guid)
			VALUES
			(:name, :value, :value_type, :access_id, :owner_guid)
			WHERE id = :annotation_id";

		$result = $this->db->updateData($sql, false, [
			':name' => $name,
			':value' => $value,
			':value_type' => $value_type,
			':access_id' => $access_id,
			':owner_guid' => $owner_guid,
			':annotation_id' => $annotation_id,
		]);
			
		if ($result !== false) {
			// @todo add plugin hook that sends old and new annotation information before db access
			$obj = $this->get($annotation_id);
			$this->events->trigger('update', 'annotation', $obj);
		}
	
		return $result;
	}
	
	/**
	 * Returns annotations.  Accepts all elgg_get_entities() options for entity
	 * restraints.
	 *
	 * @see elgg_get_entities
	 *
	 * @param array $options Array in format:
	 *
	 * annotation_names              => null|ARR Annotation names
	 * annotation_values             => null|ARR Annotation values
	 * annotation_ids                => null|ARR annotation ids
	 * annotation_case_sensitive     => BOOL Overall Case sensitive
	 * annotation_owner_guids        => null|ARR guids for annotation owners
	 * annotation_created_time_lower => INT Lower limit for created time.
	 * annotation_created_time_upper => INT Upper limit for created time.
	 * annotation_calculation        => STR Perform the MySQL function on the annotation values returned.
	 *                                   Do not confuse this "annotation_calculation" option with the
	 *                                   "calculation" option to elgg_get_entities_from_annotation_calculation().
	 *                                   The "annotation_calculation" option causes this function to
	 *                                   return the result of performing a mathematical calculation on
	 *                                   all annotations that match the query instead of \ElggAnnotation
	 *                                   objects.
	 *                                   See the docs for elgg_get_entities_from_annotation_calculation()
	 *                                   for the proper use of the "calculation" option.
	 *
	 *
	 * @return \ElggAnnotation[]|mixed
	 */
	function find(array $options = array()) {

		// support shortcut of 'count' => true for 'annotation_calculation' => 'count'
		if (isset($options['count']) && $options['count']) {
			$options['annotation_calculation'] = 'count';
			unset($options['count']);
		}
		
		$options['metastring_type'] = 'annotations';
		return _elgg_get_metastring_based_objects($options);
	}
	
	/**
	 * Deletes annotations based on $options.
	 *
	 * @warning Unlike elgg_get_annotations() this will not accept an empty options array!
	 *          This requires at least one constraint: annotation_owner_guid(s),
	 *          annotation_name(s), annotation_value(s), or guid(s) must be set.
	 *
	 * @param array $options An options array. {@link elgg_get_annotations()}
	 * @return bool|null true on success, false on failure, null if no annotations to delete.
	 */
	function deleteAll(array $options) {
		if (!_elgg_is_valid_options_for_batch_operation($options, 'annotation')) {
			return false;
		}
	
		$options['metastring_type'] = 'annotations';
		return _elgg_batch_metastring_based_objects($options, 'elgg_batch_delete_callback', false);
	}
	
	/**
	 * Disables annotations based on $options.
	 *
	 * @warning Unlike elgg_get_annotations() this will not accept an empty options array!
	 *
	 * @param array $options An options array. {@link elgg_get_annotations()}
	 * @return bool|null true on success, false on failure, null if no annotations disabled.
	 */
	function disableAll(array $options) {
		if (!_elgg_is_valid_options_for_batch_operation($options, 'annotation')) {
			return false;
		}
		
		// if we can see hidden (disabled) we need to use the offset
		// otherwise we risk an infinite loop if there are more than 50
		$inc_offset = access_get_show_hidden_status();
	
		$options['metastring_type'] = 'annotations';
		return _elgg_batch_metastring_based_objects($options, 'elgg_batch_disable_callback', $inc_offset);
	}
	
	/**
	 * Enables annotations based on $options.
	 *
	 * @warning Unlike elgg_get_annotations() this will not accept an empty options array!
	 *
	 * @warning In order to enable annotations, you must first use
	 * {@link access_show_hidden_entities()}.
	 *
	 * @param array $options An options array. {@link elgg_get_annotations()}
	 * @return bool|null true on success, false on failure, null if no metadata enabled.
	 */
	function enableAll(array $options) {
		if (!$options || !is_array($options)) {
			return false;
		}
	
		$options['metastring_type'] = 'annotations';
		return _elgg_batch_metastring_based_objects($options, 'elgg_batch_enable_callback');
	}
	
	/**
	 * Returns entities based upon annotations.  Also accepts all options available
	 * to elgg_get_entities() and elgg_get_entities_from_metadata().
	 *
	 * @see elgg_get_entities
	 * @see elgg_get_entities_from_metadata
	 *
	 * @param array $options Array in format:
	 *
	 * 	annotation_names => null|ARR annotations names
	 *
	 * 	annotation_values => null|ARR annotations values
	 *
	 * 	annotation_name_value_pairs => null|ARR (name = 'name', value => 'value',
	 * 	'operator' => '=', 'case_sensitive' => true) entries.
	 * 	Currently if multiple values are sent via an array (value => array('value1', 'value2')
	 * 	the pair's operator will be forced to "IN".
	 *
	 * 	annotation_name_value_pairs_operator => null|STR The operator to use for combining
	 *  (name = value) OPERATOR (name = value); default AND
	 *
	 * 	annotation_case_sensitive => BOOL Overall Case sensitive
	 *
	 *  order_by_annotation => null|ARR (array('name' => 'annotation_text1', 'direction' => ASC|DESC,
	 *  'as' => text|integer),
	 *
	 *  Also supports array('name' => 'annotation_text1')
	 *
	 *  annotation_owner_guids => null|ARR guids for annotaiton owners
	 *
	 * @return mixed If count, int. If not count, array. false on errors.
	 */
	function getEntities(array $options = array()) {
		$defaults = array(
			'annotation_names'						=>	ELGG_ENTITIES_ANY_VALUE,
			'annotation_values'						=>	ELGG_ENTITIES_ANY_VALUE,
			'annotation_name_value_pairs'			=>	ELGG_ENTITIES_ANY_VALUE,
	
			'annotation_name_value_pairs_operator'	=>	'AND',
			'annotation_case_sensitive' 			=>	true,
			'order_by_annotation'					=>	array(),
	
			'annotation_created_time_lower'			=>	ELGG_ENTITIES_ANY_VALUE,
			'annotation_created_time_upper'			=>	ELGG_ENTITIES_ANY_VALUE,
	
			'annotation_owner_guids'				=>	ELGG_ENTITIES_ANY_VALUE,
		);
	
		$options = array_merge($defaults, $options);
	
		$singulars = array('annotation_name', 'annotation_value',
		'annotation_name_value_pair', 'annotation_owner_guid');
	
		$options = _elgg_normalize_plural_options_array($options, $singulars);
		$options = _elgg_entities_get_metastrings_options('annotation', $options);
	
		if (!$options) {
			return false;
		}
		
		$time_wheres = _elgg_get_entity_time_where_sql('n_table', $options['annotation_created_time_upper'],
			$options['annotation_created_time_lower']);

		if ($time_wheres) {
			$options['wheres'][] = $time_wheres;
		}
	
		return elgg_get_entities_from_metadata($options);
	}
	
	/**
	 * Get entities ordered by a mathematical calculation on annotation values
	 *
	 * @tip Note that this function uses { @link elgg_get_annotations() } to return a list of entities ordered by a mathematical
	 * calculation on annotation values, and { @link elgg_get_entities_from_annotations() } to return a count of entities
	 * if $options['count'] is set to a truthy value
	 *
	 * @param array $options An options array:
	 * 	'calculation'            => The calculation to use. Must be a valid MySQL function.
	 *                              Defaults to sum.  Result selected as 'annotation_calculation'.
	 *                              Don't confuse this "calculation" option with the
	 *                              "annotation_calculation" option to elgg_get_annotations().
	 *                              This "calculation" option is applied to each entity's set of
	 *                              annotations and is selected as annotation_calculation for that row.
	 *                              See the docs for elgg_get_annotations() for proper use of the
	 *                              "annotation_calculation" option.
	 *	'order_by'               => The order for the sorting. Defaults to 'annotation_calculation desc'.
	 *	'annotation_names'       => The names of annotations on the entity.
	 *	'annotation_values'	     => The values of annotations on the entity.
	 *
	 * 	'metadata_names'         => The name of metadata on the entity.
	 * 	'metadata_values'        => The value of metadata on the entitiy.
	 * 	'callback'               => Callback function to pass each row through.
	 *                              @tip This function is different from other ege* functions,
	 *                              as it uses a metastring-based getter function { @link elgg_get_annotations() },
	 *                              therefore the callback function should be a derivative of { @link entity_row_to_elggstar() }
	 *                              and not of { @link row_to_annotation() }
	 *
	 * @return \ElggEntity[]|int An array or a count of entities
	 * @see elgg_get_annotations()
	 * @see elgg_get_entities_from_annotations()
	 */
	function getEntitiesFromCalculation($options) {
		
		if (isset($options['count']) && $options['count']) {
			return elgg_get_entities_from_annotations($options);
		}
		
		$db_prefix = $this->db->prefix;
		$defaults = array(
			'calculation' => 'sum',
			'order_by' => 'annotation_calculation desc'
		);
	
		$options = array_merge($defaults, $options);
	
		$function = sanitize_string(elgg_extract('calculation', $options, 'sum', false));
	
		// you must cast this as an int or it sorts wrong.
		$options['selects'][] = 'e.*';
		$options['selects'][] = "$function(CAST(n_table.value AS signed)) AS annotation_calculation";
	
		// don't need access control because it's taken care of by elgg_get_annotations.
		$options['group_by'] = 'n_table.entity_guid';

		// do not default to a callback function used in elgg_get_annotation()
		if (!isset($options['callback'])) {
			$options['callback'] = 'entity_row_to_elggstar';
		}

		return elgg_get_annotations($options);
	}
	
	/**
	 * Check to see if a user has already created an annotation on an object
	 *
	 * @param int    $entity_guid     Entity guid
	 * @param string $annotation_type Type of annotation
	 * @param int    $owner_guid      Defaults to logged in user.
	 *
	 * @return bool
	 */
	function exists($entity_guid, $annotation_type, $owner_guid = null) {
	
		if (!$owner_guid && !($owner_guid = $this->session->getLoggedInUserGuid())) {
			return false;
		}
		
		$sql = "SELECT id FROM {$this->db->prefix}annotations
				WHERE owner_guid = :owner_guid
				AND entity_guid = :entity_guid
				AND name = :annotation_type";

		$result = $this->db->getDataRow($sql, null, [
			':owner_guid' => (int) $owner_guid,
			':entity_guid' => (int) $entity_guid,
			':annotation_type' => $annotation_type,
		]);
	
		return (bool) $result;
	}
}<|MERGE_RESOLUTION|>--- conflicted
+++ resolved
@@ -85,14 +85,9 @@
 		
 		$result = false;
 	
-<<<<<<< HEAD
 		$entity_guid = (int) $entity_guid;
-		$value_type = detect_extender_valuetype($value, $value_type);
-=======
-		$entity_guid = (int)$entity_guid;
 		$value_type = \ElggExtender::detectValueType($value, $value_type);
->>>>>>> d7bad2a0
-	
+
 		$owner_guid = (int) $owner_guid;
 		if ($owner_guid == 0) {
 			$owner_guid = $this->session->getLoggedInUserGuid();
