<?php
/**
 * test ElggRelationship
 *
 * @package Elgg
 * @subpackage Test
 */
class ElggRelationshipTest extends ElggCoreUnitTest {

	/**
	 * @var ElggEntity
	 */
	protected $entity1;
	protected $entity2;
	protected $entity3;

	/**
	 * Called before each test method.
	 */
	public function setUp() {
<<<<<<< HEAD
		_elgg_services()->events->backup();
=======
		$this->original_events = _elgg_services()->events;
		_elgg_services()->setValue('events', new Elgg\EventsService());
>>>>>>> ae25da41

		$this->entity1 = new ElggObject();
		$this->entity1->subtype = 'elgg_relationship_test';
		$this->entity1->access_id = ACCESS_PUBLIC;
		$this->entity1->save();
		
		$this->entity2 = new ElggObject();
		$this->entity2->subtype = 'elgg_relationship_test';
		$this->entity2->access_id = ACCESS_PUBLIC;
		$this->entity2->save();
		
		$this->entity3 = new ElggObject();
		$this->entity3->subtype = 'elgg_relationship_test';
		$this->entity3->access_id = ACCESS_PUBLIC;
		$this->entity3->save();
	}

	/**
	 * Called after each test method.
	 */
	public function tearDown() {
		if ($this->entity1) {
			$this->entity1->delete();
		}
		
		if ($this->entity2) {
			$this->entity2->delete();
		}
		
		if ($this->entity3) {
			$this->entity3->delete();
		}
		remove_subtype('object', 'elgg_relationship_test');

<<<<<<< HEAD
		_elgg_services()->events->restore();
=======
		_elgg_services()->setValue('events', $this->original_events);
>>>>>>> ae25da41
	}
	
	/**
	 * Tests
	 */
	public function testAddRelationship() {
		// test adding a relationship
		$this->assertTrue(add_entity_relationship($this->entity1->guid, 'test_relationship', $this->entity2->guid));
		
		$r = check_entity_relationship($this->entity1->guid, 'test_relationship', $this->entity2->guid);
		$this->assertIsA($r, 'ElggRelationship');
	}
	
	public function testRemoveRelationship() {
		// test adding a relationship
		$this->assertTrue(add_entity_relationship($this->entity1->guid, 'test_relationship', $this->entity2->guid));
		
		$r = check_entity_relationship($this->entity1->guid, 'test_relationship', $this->entity2->guid);
		$this->assertIsA($r, 'ElggRelationship');
		
		$this->assertTrue(remove_entity_relationship($this->entity1->guid, 'test_relationship', $this->entity2->guid));
		
		$this->assertFalse(check_entity_relationship($this->entity1->guid, 'test_relationship', $this->entity2->guid));
	}
	
	public function testPreventAddRelationship() {
		// test event handler - should prevent the addition of a relationship
		elgg_register_event_handler('create', 'relationship', 'Elgg\Values::getFalse');
		
		$this->assertFalse(add_entity_relationship($this->entity1->guid, 'test_relationship', $this->entity2->guid));
		
		elgg_unregister_event_handler('create', 'relationship', 'Elgg\Values::getFalse');
		
		$this->assertFalse(check_entity_relationship($this->entity1->guid, 'test_relationship', $this->entity2->guid));
	}
	
	public function testPreventRemoveRelationship() {
		$this->assertTrue(add_entity_relationship($this->entity1->guid, 'test_relationship', $this->entity2->guid));
		$r = check_entity_relationship($this->entity1->guid, 'test_relationship', $this->entity2->guid);
		$this->assertIsA($r, 'ElggRelationship');
		
		elgg_register_event_handler('delete', 'relationship', 'Elgg\Values::getFalse');
		
		$this->assertFalse(remove_entity_relationship($this->entity1->guid, 'test_relationship', $this->entity2->guid));
		
		elgg_unregister_event_handler('delete', 'relationship', 'Elgg\Values::getFalse');
		
		$r = check_entity_relationship($this->entity1->guid, 'test_relationship', $this->entity2->guid);
		$this->assertIsA($r, 'ElggRelationship');
	}
	
	public function testRelationshipSave() {
		$this->assertTrue(add_entity_relationship($this->entity1->guid, 'test_relationship', $this->entity2->guid));
		$r = check_entity_relationship($this->entity1->guid, 'test_relationship', $this->entity2->guid);
		$this->assertIsA($r, 'ElggRelationship');
		$old_id = $r->id;
		
		// note - string because that's how it's returned when getting a new object
		$r->guid_two = (string) $this->entity3->guid;
		$new_id = $r->save();
		$this->assertIsA($new_id, 'int');
		$this->assertNotEqual($new_id, $old_id);
		
		$test_r = check_entity_relationship($this->entity1->guid, 'test_relationship', $this->entity3->guid);
		$this->assertIsA($test_r, 'ElggRelationship');
		$this->assertIdentical($r->guid_one, $test_r->guid_one);
		$this->assertIdentical($r->guid_two, $test_r->guid_two);
		$this->assertIdentical($r->relationship, $test_r->relationship);
		
		// the original shouldn't exist anymore
		$this->assertFalse(check_entity_relationship($this->entity1->guid, 'test_relationship', $this->entity2->guid));
	}
	
	public function testRelationshipDelete() {
		$this->assertTrue(add_entity_relationship($this->entity1->guid, 'test_relationship', $this->entity2->guid));
		$r = check_entity_relationship($this->entity1->guid, 'test_relationship', $this->entity2->guid);
		$this->assertIsA($r, 'ElggRelationship');
		
		$this->assertTrue($r->delete());
		$this->assertFalse(check_entity_relationship($this->entity1->guid, 'test_relationship', $this->entity2->guid));
	}
	
	public function testRelationshipOnEntityDelete() {
		$this->assertTrue(add_entity_relationship($this->entity1->guid, 'test_relationship', $this->entity2->guid));
		
		// test deleting entity in guid_one position
		$this->entity1->delete();
		$this->assertFalse(check_entity_relationship($this->entity1->guid, 'test_relationship', $this->entity2->guid));
		
		$this->assertTrue(add_entity_relationship($this->entity2->guid, 'test_relationship', $this->entity3->guid));
		
		// test deleting entity in guid_two position
		$this->entity3->delete();
		$this->assertFalse(check_entity_relationship($this->entity2->guid, 'test_relationship', $this->entity3->guid));
	}

	public function testPreventRelationshipOnEntityDelete() {
		$this->assertTrue(add_entity_relationship($this->entity1->guid, 'test_relationship', $this->entity2->guid));
		$this->assertTrue(add_entity_relationship($this->entity2->guid, 'test_relationship', $this->entity1->guid));
		$guid = $this->entity1->guid;
		
		elgg_register_event_handler('delete', 'relationship', 'Elgg\Values::getFalse');
		
		$this->assertTrue($this->entity1->delete());
		
		elgg_unregister_event_handler('delete', 'relationship', 'Elgg\Values::getFalse');
		
		// relationships should still be gone as there is no entity
		// despite the fact we have a handler trying to prevent it
		$this->assertFalse(check_entity_relationship($guid, 'test_relationship', $this->entity2->guid));
		$this->assertFalse(check_entity_relationship($this->entity2->guid, 'test_relationship', $guid));
	}
	
	public function testEntityMethodAddRelationship() {
		$this->assertTrue($this->entity1->addRelationship($this->entity2->guid, 'test_relationship'));
		$r = check_entity_relationship($this->entity1->guid, 'test_relationship', $this->entity2->guid);
		$this->assertIsA($r, 'ElggRelationship');
	}
	
	public function testEntityMethodRemoveRelationship() {
		$this->assertTrue($this->entity1->addRelationship($this->entity2->guid, 'test_relationship'));
		$r = check_entity_relationship($this->entity1->guid, 'test_relationship', $this->entity2->guid);
		$this->assertIsA($r, 'ElggRelationship');
		
		$this->assertTrue($this->entity1->removeRelationship($this->entity2->guid, 'test_relationship'));
		$this->assertFalse(check_entity_relationship($this->entity1->guid, 'test_relationship', $this->entity2->guid));
	}
	
	public function testEntityMethodDeleteRelationships() {
		$this->assertTrue($this->entity1->addRelationship($this->entity2->guid, 'test_relationship'));
		$r = check_entity_relationship($this->entity1->guid, 'test_relationship', $this->entity2->guid);
		$this->assertIsA($r, 'ElggRelationship');
		
		$this->assertTrue($this->entity1->addRelationship($this->entity3->guid, 'test_relationship'));
		$r = check_entity_relationship($this->entity1->guid, 'test_relationship', $this->entity3->guid);
		$this->assertIsA($r, 'ElggRelationship');
		
		$this->assertTrue($this->entity3->addRelationship($this->entity1->guid, 'test_relationship'));
		$r = check_entity_relationship($this->entity3->guid, 'test_relationship', $this->entity1->guid);
		$this->assertIsA($r, 'ElggRelationship');
		
		$this->assertTrue($this->entity1->deleteRelationships('test_relationship'));
		$this->assertFalse(check_entity_relationship($this->entity1->guid, 'test_relationship', $this->entity2->guid));
		$this->assertFalse(check_entity_relationship($this->entity1->guid, 'test_relationship', $this->entity3->guid));
		
		// inverse relationships should be gone too
		$this->assertFalse(check_entity_relationship($this->entity3->guid, 'test_relationship', $this->entity1->guid));
		
		
		// Repeat above test, but with no relationship - should remove all relationships
		$this->assertTrue($this->entity1->addRelationship($this->entity2->guid, 'test_relationship'));
		$r = check_entity_relationship($this->entity1->guid, 'test_relationship', $this->entity2->guid);
		$this->assertIsA($r, 'ElggRelationship');
		
		$this->assertTrue($this->entity1->addRelationship($this->entity3->guid, 'test_relationship'));
		$r = check_entity_relationship($this->entity1->guid, 'test_relationship', $this->entity3->guid);
		$this->assertIsA($r, 'ElggRelationship');
		
		$this->assertTrue($this->entity3->addRelationship($this->entity1->guid, 'test_relationship'));
		$r = check_entity_relationship($this->entity3->guid, 'test_relationship', $this->entity1->guid);
		$this->assertIsA($r, 'ElggRelationship');
		
		$this->assertTrue($this->entity1->addRelationship($this->entity2->guid, 'test_relationship2'));
		$r = check_entity_relationship($this->entity1->guid, 'test_relationship2', $this->entity2->guid);
		$this->assertIsA($r, 'ElggRelationship');
		
		$this->assertTrue($this->entity1->addRelationship($this->entity3->guid, 'test_relationship2'));
		$r = check_entity_relationship($this->entity1->guid, 'test_relationship2', $this->entity3->guid);
		$this->assertIsA($r, 'ElggRelationship');
		
		$this->assertTrue($this->entity1->deleteRelationships());
		$this->assertFalse(check_entity_relationship($this->entity1->guid, 'test_relationship', $this->entity2->guid));
		$this->assertFalse(check_entity_relationship($this->entity1->guid, 'test_relationship', $this->entity3->guid));
		$this->assertFalse(check_entity_relationship($this->entity1->guid, 'test_relationship2', $this->entity2->guid));
		$this->assertFalse(check_entity_relationship($this->entity1->guid, 'test_relationship2', $this->entity3->guid));
		
		// inverse relationships should be gone too
		$this->assertFalse(check_entity_relationship($this->entity3->guid, 'test_relationship', $this->entity1->guid));
	}
}<|MERGE_RESOLUTION|>--- conflicted
+++ resolved
@@ -18,12 +18,7 @@
 	 * Called before each test method.
 	 */
 	public function setUp() {
-<<<<<<< HEAD
 		_elgg_services()->events->backup();
-=======
-		$this->original_events = _elgg_services()->events;
-		_elgg_services()->setValue('events', new Elgg\EventsService());
->>>>>>> ae25da41
 
 		$this->entity1 = new ElggObject();
 		$this->entity1->subtype = 'elgg_relationship_test';
@@ -58,11 +53,7 @@
 		}
 		remove_subtype('object', 'elgg_relationship_test');
 
-<<<<<<< HEAD
 		_elgg_services()->events->restore();
-=======
-		_elgg_services()->setValue('events', $this->original_events);
->>>>>>> ae25da41
 	}
 	
 	/**
