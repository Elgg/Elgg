<?php

/**
 * Many methods for \ElggSession pass through to the storage class so we
 * don't test them here.
 *
 * @group Session
 * @group UnitTests
 */
class ElggSessionUnitTest extends \Elgg\UnitTestCase {

<<<<<<< HEAD
=======
	public function up() {

	}

	public function down() {
		_elgg_services()->session->removeLoggedInUser();
		_elgg_services()->session->invalidate();
	}

>>>>>>> 18004018
	public function testStart() {
		$session = \ElggSession::getMock();
		$this->assertTrue($session->start());
		$this->assertTrue($session->has('__elgg_session'));
	}

	public function testInvalidate() {
		$session = \ElggSession::getMock();
		$session->start();
		$session->set('foo', 5);
		$id = $session->getID();
		$this->assertTrue($session->invalidate());
		$this->assertFalse($session->has('foo'));
		$this->assertNotEquals($id, $session->getID());
		$this->assertTrue($session->has('__elgg_session'));
	}

	public function testMigrate() {
		$session = \ElggSession::getMock();
		$session->start();
		$session->set('foo', 5);
		$id = $session->getID();
		$this->assertTrue($session->migrate());
		$this->assertTrue($session->has('foo'));
		$this->assertNotEquals($id, $session->getID());
		$this->assertTrue($session->has('__elgg_session'));
	}

	public function testCanSetLoggedInUser() {

		$user = $this->createUser();

		$session = \ElggSession::getMock();

		$session->setLoggedInUser($user);

		$this->assertEquals($user, $session->getLoggedInUser());
		$this->assertEquals($user->guid, $session->getLoggedInUserGuid());

		$session->removeLoggedInUser();

		$this->assertNull($session->getLoggedInUser());
	}
<<<<<<< HEAD
=======

	public function testUserTokenValidation() {
		$user = $this->createUser();
		$session = \ElggSession::getMock();
		
		$session->setUserToken($user);
		$session->validateUserToken($user);
		
		// change the user password
		$user->setPassword('some new password');
		
		// token isn't valid anymore
		$this->expectException(\SecurityException::class);
		$session->validateUserToken($user);
	}
	
	public function testUserTokenValidationLoggedIn() {
		$user = $this->createUser();
		$session = _elgg_services()->session;
		
		$session->setLoggedInUser($user);
		$session->setUserToken();
		
		$session->validateUserToken($user);
		
		// change the user password
		$user->setPassword('some new password');
		
		// session should remain valid
		$session->validateUserToken($user);
	}
>>>>>>> 18004018
}<|MERGE_RESOLUTION|>--- conflicted
+++ resolved
@@ -9,18 +9,10 @@
  */
 class ElggSessionUnitTest extends \Elgg\UnitTestCase {
 
-<<<<<<< HEAD
-=======
-	public function up() {
-
-	}
-
 	public function down() {
-		_elgg_services()->session->removeLoggedInUser();
 		_elgg_services()->session->invalidate();
 	}
 
->>>>>>> 18004018
 	public function testStart() {
 		$session = \ElggSession::getMock();
 		$this->assertTrue($session->start());
@@ -64,8 +56,6 @@
 
 		$this->assertNull($session->getLoggedInUser());
 	}
-<<<<<<< HEAD
-=======
 
 	public function testUserTokenValidation() {
 		$user = $this->createUser();
@@ -78,7 +68,7 @@
 		$user->setPassword('some new password');
 		
 		// token isn't valid anymore
-		$this->expectException(\SecurityException::class);
+		$this->expectException(\Elgg\Exceptions\SecurityException::class);
 		$session->validateUserToken($user);
 	}
 	
@@ -97,5 +87,4 @@
 		// session should remain valid
 		$session->validateUserToken($user);
 	}
->>>>>>> 18004018
 }