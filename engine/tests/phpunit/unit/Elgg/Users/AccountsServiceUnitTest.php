--- conflicted
+++ resolved
@@ -2,9 +2,9 @@
 
 namespace Elgg\Users;
 
+use Elgg\Exceptions\Configuration\RegistrationException;
 use Elgg\Exceptions\InvalidParameterException;
 use Elgg\UnitTestCase;
-use Elgg\Exceptions\Configuration\RegistrationException;
 
 /**
  * @group Accounts
@@ -20,36 +20,11 @@
 
 	}
 
-<<<<<<< HEAD
-	public function testShortUsernameFailsValidation() {
-		$length = elgg()->config->minusername;
-		$username = str_repeat('a', $length - 1);
-		
-		$this->expectException(RegistrationException::class);
-		elgg()->accounts->assertValidUsername($username);
-	}
-
-	public function testLongUsernameFailsValidation() {
-		$length = 128;
-		$username = str_repeat('a', $length + 1);
-		
-		$this->expectException(RegistrationException::class);
-		elgg()->accounts->assertValidUsername($username);
-	}
-
-	public function testUsernameWithInvalidCharsFailsValidation() {
-		$this->expectException(RegistrationException::class);
-		elgg()->accounts->assertValidUsername('username#');
-	}
-
-	public function testInvalidUsernameFailsValidation() {
-		$this->expectException(RegistrationException::class);
-=======
 	/**
 	 * @dataProvider invalidUsernameProvider
 	 */
 	public function testInvalidUsernameFailsValidation($username) {
-		$this->expectException(\RegistrationException::class);
+		$this->expectException(RegistrationException::class);
 		elgg()->accounts->assertValidUsername($username);
 	}
 	
@@ -65,8 +40,7 @@
 	}
 
 	public function testInvalidEmailFailsValidation() {
-		$this->expectException(\RegistrationException::class);
->>>>>>> c0be19ee
+		$this->expectException(RegistrationException::class);
 		elgg()->accounts->assertValidEmail('username@');
 	}
 	
