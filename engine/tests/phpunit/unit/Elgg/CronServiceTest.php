<?php

namespace phpunit\unit\Elgg;

use Elgg\Cron;
use Elgg\UnitTestCase;

/**
 * @group Cron
 */
class CronServiceTest extends UnitTestCase {

	/**
	 * @var Cron
	 */
	protected $service;
	
	/**
	 * {@inheritDoc}
	 */
	public function up() {
		elgg_register_route('cron', [
			'path' => '/cron/{segments}',
			'handler' => '_elgg_cron_page_handler',
			'requirements' => [
				'segments' => '.+',
			],
		]);
		
		$this->service = _elgg_services()->cron;
	}

	/**
	 * {@inheritDoc}
	 */
	public function down() {

	}

	public function testCanRunCron() {

		$dt = new \DateTime('2017-1-1 0:00:00');

		$this->service->setCurrentTime($dt);

		$jobs = $this->service->run();

		$intervals = $this->service->getConfiguredIntervals();

		$this->assertEquals(count($intervals), count($jobs));

		foreach ($jobs as $job) {
			$this->assertNotEmpty($job->getOutput());
		}
	}

	public function testCanRunCronForSpecificIntervals() {

		$dt = new \DateTime('2017-1-1 0:00:00');

		$this->service->setCurrentTime($dt);

		$intervals = ['monthly', 'yearly'];

		$jobs = $this->service->run($intervals);

		$this->assertEquals(count($intervals), count($jobs));

		foreach ($jobs as $job) {
			$this->assertNotEmpty($job->getOutput());
		}

	}

	public function testCanAddCronHandler() {

		$calls = 0;
		$handler = function() use (&$calls) {
			$calls++;
			echo 'Success';
		};

		elgg_register_plugin_hook_handler('cron', 'yearly', $handler);

		$dt = new \DateTime('2017-1-1 0:00:00');

		$this->service->setCurrentTime($dt);

		$jobs = $this->service->run(['yearly']);

		$this->assertEquals(1, count($jobs));

		foreach ($jobs as $job) {
			$this->assertNotEmpty($job->getOutput());
		}

		elgg_unregister_plugin_hook_handler('cron', 'yearly', $handler);
	}

	public function testCanExecuteCronFromPageHandler() {
		_elgg_cron_init();

		_elgg_config()->security_protect_cron = false;
		
		$calls = 0;
		$dt = new \DateTime('2017-1-1 0:00:00');
		$calls = 0;

		$handler = function(\Elgg\Hook $hook) use (&$calls, $dt) {
			$calls++;
			$this->assertEquals($dt->getTimestamp(), $hook->getParam('time'));
			$this->assertEquals($dt, $hook->getParam('dt'));
			echo 'Cron hook handler called';
		};

		elgg_register_plugin_hook_handler('cron', 'yearly', $handler);

		$this->service->setCurrentTime($dt);

		ob_start();
		$request = $this->prepareHttpRequest('cron/run');
		_elgg_services()->router->route($request);
		$response = _elgg_services()->responseFactory->getSentResponse();
		ob_get_clean();

		$this->assertRegExp('/Cron hook handler called/im', $response->getContent());

		elgg_unregister_plugin_hook_handler('cron', 'yearly', $handler);
	}

	public function testCanExecuteCronFromPageHandlerForInterval() {
		_elgg_cron_init();

		_elgg_config()->security_protect_cron = false;

		$calls = 0;
		$dt = new \DateTime('2017-1-1 0:00:00');
		$calls = 0;

		$handler = function(\Elgg\Hook $hook) use (&$calls, $dt) {
			$calls++;
			$this->assertEquals($dt->getTimestamp(), $hook->getParam('time'));
			$this->assertEquals($dt, $hook->getParam('dt'));
			echo 'Cron hook handler called';
		};

		elgg_register_plugin_hook_handler('cron', 'yearly', $handler);

		$this->service->setCurrentTime($dt);

		ob_start();
		$request = $this->prepareHttpRequest('cron/yearly');
		_elgg_services()->router->route($request);
		$response = _elgg_services()->responseFactory->getSentResponse();
		ob_get_clean();

		$this->assertRegExp('/Cron hook handler called/im', $response->getContent());

		elgg_unregister_plugin_hook_handler('cron', 'yearly', $handler);
	}

	public function testThrowsOnInvalidInterval() {
<<<<<<< HEAD
		$this->expectException(\CronException::class);
		_elgg_services()->cron->run(['foo']);
	}

=======
		$this->service->run(['foo']);
	}
	
	public function testCanRegisterCustomInterval() {
		
		// check if it can get registered
		$custom_interval = function(\Elgg\Hook $hook) {
			$intervals = $hook->getValue();
			$intervals['foo'] = '30 16 * * *';
			
			return $intervals;
		};
		
		elgg_register_plugin_hook_handler('cron:intervals', 'system', $custom_interval);
		
		$intervals = $this->service->getConfiguredIntervals();
		
		$this->assertArrayHasKey('foo', $intervals);
		$this->assertEquals('30 16 * * *', $intervals['foo']);
		
		// check if it can get called
		$calls = 0;
		$handler = function() use (&$calls) {
			$calls++;
			echo 'Success';
		};
		
		elgg_register_plugin_hook_handler('cron', 'foo', $handler);
		
		$dt = new \DateTime('2019-1-14 16:30:00');
		
		$this->service->setCurrentTime($dt);
		
		$jobs = $this->service->run(['foo']);
		
		$this->assertCount(1, $jobs);
		$this->assertEquals(1, $calls);
		
		// cleanup
		elgg_unregister_plugin_hook_handler('cron', 'foo', $handler);
		elgg_unregister_plugin_hook_handler('cron:intervals', 'system', $custom_interval);
	}
>>>>>>> e17c3c94
}<|MERGE_RESOLUTION|>--- conflicted
+++ resolved
@@ -160,12 +160,7 @@
 	}
 
 	public function testThrowsOnInvalidInterval() {
-<<<<<<< HEAD
 		$this->expectException(\CronException::class);
-		_elgg_services()->cron->run(['foo']);
-	}
-
-=======
 		$this->service->run(['foo']);
 	}
 	
@@ -208,5 +203,4 @@
 		elgg_unregister_plugin_hook_handler('cron', 'foo', $handler);
 		elgg_unregister_plugin_hook_handler('cron:intervals', 'system', $custom_interval);
 	}
->>>>>>> e17c3c94
 }