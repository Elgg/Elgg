--- conflicted
+++ resolved
@@ -260,29 +260,6 @@
 	}
 
 	/**
-<<<<<<< HEAD
-	 * @group XML
-	 */
-	public function testElggXMLElementDoesNotLoadExternalEntities() {
-		// build payload that should trigger loading of external entity
-		$payload = file_get_contents($this->normalizeTestFilePath('xxe/request.xml'));
-		$path = realpath($this->normalizeTestFilePath('xxe/external_entity.txt'));
-		$path = str_replace('\\', '/', $path);
-		if ($path[0] != '/') {
-			$path = '/' . $path;
-		}
-		$path = 'file://' . $path;
-		$payload = sprintf($payload, $path);
-
-		$el = new ElggXMLElement($payload);
-		$chidren = $el->getChildren();
-		$content = $chidren[0]->getContent();
-		$this->assertNotRegExp('/secret/', $content);
-	}
-
-	/**
-=======
->>>>>>> ce988787
 	 * @see https://github.com/Elgg/Elgg/issues/6225
 	 */
 	public function testUpdateHandlersCanChangeAttributes() {
