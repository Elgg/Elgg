<?php

<<<<<<< HEAD
class ElggUpgradeTest extends \PHPUnit_Framework_TestCase {
=======
class ElggUpgradeTest extends PHPUnit_Framework_TestCase {
>>>>>>> f90cc77c
	/**
	 * @var ElggUpgrade
	 */
	protected $obj;

	protected function setUp() {
		// required by \ElggEntity when setting the owner/container
		_elgg_services()->setValue('session', new \ElggSession(new \Elgg\Http\MockSessionStorage()));

		$this->obj = $this->getMockBuilder('\ElggUpgrade')
				->setMethods(null)
				->getMock();

		$this->obj->_callable_egefps = array($this, 'mock_egefps');
	}

	public function mock_egefps($options) {
		return array();
	}

	public function mock_egefps_with_entities() {
		return array(new \stdClass());
	}

	public function mock_egefps_for_full_url($options) {
		return array(new \stdClass());
	}

	public function mock_egefps_for_path($options) {
		if ($options['private_setting_value'] === 'test') {
			return array(new \stdClass());
		} else {
			return array();
		}
	}

	public function testDefaultAttrs() {
		$this->assertSame('elgg_upgrade', $this->obj->subtype);
		$this->assertSame(0, $this->obj->container_guid);
		$this->assertSame(0, $this->obj->owner_guid);
		$this->assertSame(0, $this->obj->is_completed);
	}

	public function testSetPath() {
		$path = 'admin/upgrades';
		$this->obj->setPath($path);
		$this->assertSame(elgg_normalize_url($path), $this->obj->getURL());
	}

	/**
	 * @expectedException InvalidArgumentException
	 */
	public function testThrowsOnBadPath() {
		$path = false;
		$this->obj->setPath($path);
	}

	/**
	 * @expectedException InvalidArgumentException
	 */
	public function testThrowsOnDuplicatePath() {
		$this->obj->_callable_egefps = array($this, 'mock_egefps_with_entities');
		$path = 'admin/upgrades';
		$this->obj->setPath($path);
	}

	/**
	 * @expectedException UnexpectedValueException
	 * @expectedExceptionMessage ElggUpgrade objects must have a value for the upgrade_url property.
	 */
	public function testThrowsOnSaveWithoutPath() {
		$this->obj->description = 'Test';
		$this->obj->title = 'Test';
		$this->obj->save();
	}

	/**
	 * @expectedException UnexpectedValueException
	 * @expectedExceptionMessage ElggUpgrade objects must have a value for the title property.
	 */
	public function testThrowsOnSaveWithoutTitle() {
		$this->obj->setPath('test');
		$this->obj->description = 'Test';
		$this->obj->save();
	}

	/**
	 * @expectedException UnexpectedValueException
	 * @expectedExceptionMessage ElggUpgrade objects must have a value for the description property.
	 */
	public function testThrowsOnSaveWithoutDesc() {
		$this->obj->setPath('test');
		$this->obj->title = 'Test';
		$this->obj->save();
	}

	public function testCanFindUpgradesByPath() {
		$this->obj->_callable_egefps = array($this, 'mock_egefps_for_path');
		$upgrade = $this->obj->getUpgradeFromPath('test');
		$this->assertTrue((bool)$upgrade);
	}

	public function testCanFindUpgradesByFullUrl() {
		$this->obj->_callable_egefps = array($this, 'mock_egefps_for_full_url');
		$this->obj->upgrade_url = elgg_normalize_url('test');
		$upgrade = $this->obj->getUpgradeFromPath('test');
		$this->assertTrue((bool)$upgrade);
		$this->assertSame('test', $upgrade->upgrade_url);
	}

	// can't test save without db mocking

}<|MERGE_RESOLUTION|>--- conflicted
+++ resolved
@@ -1,10 +1,6 @@
 <?php
 
-<<<<<<< HEAD
 class ElggUpgradeTest extends \PHPUnit_Framework_TestCase {
-=======
-class ElggUpgradeTest extends PHPUnit_Framework_TestCase {
->>>>>>> f90cc77c
 	/**
 	 * @var ElggUpgrade
 	 */
