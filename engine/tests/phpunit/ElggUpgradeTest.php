--- conflicted
+++ resolved
@@ -1,17 +1,9 @@
 <?php
 
-<<<<<<< HEAD
 class ElggUpgradeTest extends \PHPUnit_Framework_TestCase {
-=======
-// Exceptions are translated
-$engine = dirname(dirname(dirname(__FILE__)));
-require_once "$engine/lib/languages.php";
-
-class ElggUpgradeTest extends PHPUnit_Framework_TestCase {
 	/**
 	 * @var ElggUpgrade
 	 */
->>>>>>> 2e972091
 	protected $obj;
 
 	protected function setUp() {
@@ -30,25 +22,19 @@
 	}
 
 	public function mock_egefps_with_entities() {
-<<<<<<< HEAD
-		return array(
-			new \stdClass()
-		);
-=======
-		return array(new stdClass());
+		return array(new \stdClass());
 	}
 
 	public function mock_egefps_for_full_url($options) {
-		return array(new stdClass());
+		return array(new \stdClass());
 	}
 
 	public function mock_egefps_for_path($options) {
 		if ($options['private_setting_value'] === 'test') {
-			return array(new stdClass());
+			return array(new \stdClass());
 		} else {
 			return array();
 		}
->>>>>>> 2e972091
 	}
 
 	public function testDefaultAttrs() {
