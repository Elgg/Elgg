--- conflicted
+++ resolved
@@ -15,10 +15,6 @@
 	protected $file;
 
 	public function setUp() {
-<<<<<<< HEAD
-
-=======
->>>>>>> b737151b
 		$session = \ElggSession::getMock();
 		_elgg_services()->setValue('session', $session);
 		_elgg_services()->session->start();
