<?php

use Phinx\Migration\AbstractMigration;
use Phinx\Db\Adapter\MysqlAdapter;

class CreateEntitiesTable extends AbstractMigration {
	/**
	 * CREATE TABLE `prefix_entities` (
	 * `guid` bigint(20) unsigned NOT NULL AUTO_INCREMENT,
	 * `type` enum('object','user','group','site') NOT NULL,
	 * `subtype` int(11) DEFAULT NULL,
	 * `owner_guid` bigint(20) unsigned NOT NULL,
	 * `container_guid` bigint(20) unsigned NOT NULL,
	 * `access_id` int(11) NOT NULL,
	 * `time_created` int(11) NOT NULL,
	 * `time_updated` int(11) NOT NULL,
	 * `last_action` int(11) NOT NULL DEFAULT '0',
	 * `enabled` enum('yes','no') NOT NULL DEFAULT 'yes',
	 * PRIMARY KEY (`guid`),
	 * KEY `type` (`type`),
	 * KEY `subtype` (`subtype`),
	 * KEY `owner_guid` (`owner_guid`),
	 * KEY `container_guid` (`container_guid`),
	 * KEY `access_id` (`access_id`),
	 * KEY `time_created` (`time_created`),
	 * KEY `time_updated` (`time_updated`)
	 * ) ENGINE=InnoDB AUTO_INCREMENT=1 DEFAULT CHARSET=utf8mb4;
	 */
	public function change() {

		if ($this->hasTable("entities")) {
			return;
		}

		$table = $this->table("entities", [
			'id' => false,
			'primary_key' => ["guid"],
			'engine' => "InnoDB",
			'encoding' => "utf8mb4",
			'collation' => "utf8mb4_general_ci",
		]);

		$table->addColumn('guid', 'integer', [
			'null' => false,
			'limit' => MysqlAdapter::INT_BIG,
			'precision' => 20,
			'signed' => false,
			'identity' => 'enable',
		]);

		$table->addColumn('type', 'enum', [
			'null' => false,
			'limit' => 6,
			'values' => [
				'object',
				'user',
				'group',
				'site',
			],
		]);

		$table->addColumn('subtype', 'integer', [
			'null' => true,
			'limit' => MysqlAdapter::INT_REGULAR,
			'precision' => 11,

		]);

		$table->addColumn('owner_guid', 'integer', [
			'null' => false,
			'limit' => MysqlAdapter::INT_BIG,
			'precision' => 20,
			'signed' => false,
		]);

		$table->addColumn('container_guid', 'integer', [
			'null' => false,
			'limit' => MysqlAdapter::INT_BIG,
			'precision' => 20,
			'signed' => false,
		]);

		$table->addColumn('access_id', 'integer', [
			'null' => false,
			'limit' => MysqlAdapter::INT_REGULAR,
			'precision' => 11,
		]);

		$table->addColumn('time_created', 'integer', [
			'null' => false,
			'limit' => MysqlAdapter::INT_REGULAR,
			'precision' => 11,
		]);

		$table->addColumn('time_updated', 'integer', [
			'null' => false,
			'limit' => MysqlAdapter::INT_REGULAR,
			'precision' => 11,
		]);

		$table->addColumn('last_action', 'integer', [
			'null' => false,
			'default' => '0',
			'limit' => MysqlAdapter::INT_REGULAR,
			'precision' => 11,
		]);

		$table->addColumn('enabled', 'enum', [
			'null' => false,
			'default' => 'yes',
			'limit' => 3,
			'values' => [
				'yes',
				'no'
			],
		]);

<<<<<<< HEAD
        $table->addColumn('soft_deleted', 'enum', [
            'null' => false,
            'default' => 'no',
            'limit' => 3,
            'values' => [
                'yes',
                'no'
            ],
        ]);

        $table->addColumn('time_soft_deleted', 'integer', [
            'null' => false,
            'default' => '0',
            'limit' => MysqlAdapter::INT_REGULAR,
            'precision' => 11,
        ]);
=======

>>>>>>> 607f9275


        $table->addIndex(['type'], [
			'name' => "type",
			'unique' => false,
		]);

		$table->addIndex(['subtype'], [
			'name' => "subtype",
			'unique' => false,
		]);

		$table->addIndex(['owner_guid'], [
			'name' => "owner_guid",
			'unique' => false,
		]);

		$table->addIndex(['container_guid'], [
			'name' => "container_guid",
			'unique' => false,
		]);

		$table->addIndex(['access_id'], [
			'name' => "access_id",
			'unique' => false,
		]);

		$table->addIndex(['time_created'], [
			'name' => "time_created",
			'unique' => false,
		]);

		$table->addIndex(['time_updated'], [
			'name' => "time_updated",
			'unique' => false,
		]);

		$table->save();

	}
}<|MERGE_RESOLUTION|>--- conflicted
+++ resolved
@@ -115,26 +115,7 @@
 			],
 		]);
 
-<<<<<<< HEAD
-        $table->addColumn('soft_deleted', 'enum', [
-            'null' => false,
-            'default' => 'no',
-            'limit' => 3,
-            'values' => [
-                'yes',
-                'no'
-            ],
-        ]);
 
-        $table->addColumn('time_soft_deleted', 'integer', [
-            'null' => false,
-            'default' => '0',
-            'limit' => MysqlAdapter::INT_REGULAR,
-            'precision' => 11,
-        ]);
-=======
-
->>>>>>> 607f9275
 
 
         $table->addIndex(['type'], [
