--- conflicted
+++ resolved
@@ -13,42 +13,15 @@
     if: github.event.pull_request.merged == true
     runs-on: ubuntu-latest
     steps:
-<<<<<<< HEAD
       - name: Extract branch name
         id: extract-branch
         run: |
           echo "branch_name=${{ github.event.pull_request.head.ref }}" >> $GITHUB_OUTPUT
-          echo "is_feature=${{ startsWith(github.event.pull_request.head.ref, 'feature') }}" >> $GITHUB_OUTPUT
+          echo "is_feature=${{ startsWith(github.event.pull_request.head.ref, 'feature/') }}" >> $GITHUB_OUTPUT
 
       - name: Delete feature branch
         if: steps.extract-branch.outputs.is_feature == 'true'
         uses: dawidd6/action-delete-branch@v3
         with:
           github_token: ${{ github.token }}
-          branches: ${{ steps.extract-branch.outputs.branch_name }}
-=======
-      - name: Check for feature branch
-        id: branch-check
-        run: |
-          if [[ "${{ github.event.pull_request.head.ref }}" != feature/* ]]; then
-            echo "::notice::Skipping non-feature branch"
-            echo "skip=true" >> $GITHUB_OUTPUT
-          fi
-
-      - name: Delete branch
-        if: steps.branch-check.outputs.skip != 'true'
-        id: delete-branch
-        uses: dawidd6/action-delete-branch@v3
-        with:
-          github_token: ${{ github.token }}
-          branches: ${{ github.event.pull_request.head.ref }}
-
-      - name: Mark job success
-        if: always()
-        run: |
-          if [[ "${{ steps.delete-branch.outcome }}" == 'success' || "${{ steps.branch-check.outputs.skip }}" == 'true' ]]; then
-            echo "::set-output name=status::success"
-          else
-            echo "::set-output name=status::failure"
-          fi
->>>>>>> 0c048877
+          branches: ${{ steps.extract-branch.outputs.branch_name }}