--- conflicted
+++ resolved
@@ -1,25 +1,18 @@
 name: Auto-delete feature branches
 
-<<<<<<< HEAD
 permissions:
   contents: write
 
-=======
->>>>>>> b11daa14
 on:
   pull_request:
     types: [closed]
 
 jobs:
   delete-merged-branch:
-<<<<<<< HEAD
     if: >
       github.event.pull_request.merged == true &&
       github.event.pull_request.head.ref =~ '^feature'
 
-=======
-    if: github.event.pull_request.merged == true && startsWith(github.event.pull_request.head.ref, 'feature')
->>>>>>> b11daa14
     runs-on: ubuntu-latest
 
     steps:
@@ -27,30 +20,4 @@
         uses: dawidd6/action-delete-branch@v3
         with:
           github_token: ${{ secrets.GITHUB_TOKEN }}
-          branches: ${{ github.event.pull_request.head.ref }}
-
-name: Cleanup Merged Feature Branches
-on:
-  pull_request:
-    types: [closed]
-    
-jobs:
-  cleanup:
-    if: github.event.pull_request.merged == true
-    runs-on: ubuntu-latest
-    steps:
-      - name: Delete merged feature branch
-        uses: actions/github-script@v6
-        with:
-          script: |
-            // Only delete feature branches
-            if (github.event.pull_request.head.ref.startsWith('feature/')) {
-              await github.rest.git.deleteRef({
-                owner: context.repo.owner,
-                repo: context.repo.repo,
-                ref: `heads/${github.event.pull_request.head.ref}`
-              });
-              console.log(`Deleted merged feature branch: ${github.event.pull_request.head.ref}`);
-            } else {
-              console.log(`Skipping non-feature branch: ${github.event.pull_request.head.ref}`);
-            }+          branches: ${{ github.event.pull_request.head.ref }}