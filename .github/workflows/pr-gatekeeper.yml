--- conflicted
+++ resolved
@@ -20,21 +20,6 @@
           script: |
             const allowedSource = 'dev';
             const sourceBranch = context.payload.pull_request.head.ref;
-<<<<<<< HEAD
-
-            if (sourceBranch !== allowedSource) {
-              core.setFailed(`❌ Invalid source branch. Only PRs from ${allowedSource} branch allowed.`);
-              await github.rest.issues.createComment({
-                issue_number: context.issue.number,
-                owner: context.repo.owner,
-                repo: context.repo.repo,
-                body: `This PR was created from branch '${sourceBranch}'. Only the \`${allowedSource}\` branch can target \`recette\`.`
-              });
-              return false;
-            }
-            return true;
-
-=======
             
             if (sourceBranch !== allowedSource) {
               core.setFailed(`❌ Invalid source branch. Only PRs from ${allowedSource} branch allowed.`);
@@ -48,7 +33,6 @@
             }
             return true;
 
->>>>>>> 654858fd
       - name: Add label and update description
         if: steps.validate-branch.outputs.result == 'true'
         uses: actions/github-script@v7
