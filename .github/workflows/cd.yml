--- conflicted
+++ resolved
@@ -85,12 +85,8 @@
         run: |
           IP=$(kubectl get svc elgg-app -n test -o jsonpath='{.status.loadBalancer.ingress[0].ip}')
           echo "TEST_URL=http://$IP" >> $GITHUB_ENV
-<<<<<<< HEAD
           echo "::set-output name=TEST_URL::http://$IP"
         # set output for downstream jobs
-=======
-          echo "TEST_URL=http://$IP" >> $GITHUB_OUTPUT
->>>>>>> 77ef7b75
 
   pr-scan:
     needs: pre-deploy
@@ -104,7 +100,6 @@
         env:
           GITHUB_TOKEN: ${{ secrets.GITHUB_TOKEN }}
 
-<<<<<<< HEAD
   codeql-scan:
     needs: docker-build
     runs-on: ubuntu-latest
@@ -125,8 +120,6 @@
       - name: Perform CodeQL Analysis
         uses: github/codeql-action/analyze@v2
 
-=======
->>>>>>> 77ef7b75
   deploy:
     needs:
       - docker-build
