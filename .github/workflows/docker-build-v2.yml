name: Build, Scan, Pre-Deploy and Deploy

on:
  workflow_dispatch:
<<<<<<< HEAD
  pull_request:
    types:
      - opened
    branches:
      - 'recette'
  
=======

>>>>>>> a6cc82c6
permissions:
  contents: read
  actions: write
  pull-requests: write
  issues: write
  id-token: write
  security-events: write
  packages: write

env:
  RECETTE_IP: "34.175.206.89"
  # RECETTE_IP: ${{ secrets.RECETTE_IP }}
  CACHE_KEY: ${{ github.sha }}

jobs:

  docker-build:
    runs-on: ubuntu-latest
    permissions:
      contents: read
      packages: write
      security-events: write
    outputs:
      image-tag: ${{ steps.set-output.outputs.image-tag }}
    steps:
      - name: Checkout repository
        uses: actions/checkout@v4

      - name: Set up Docker Buildx
        uses: docker/setup-buildx-action@v3

      - name: Log in to DockerHub
        uses: docker/login-action@v3
        with:
          username: ${{ secrets.DOCKERHUB_USERNAME }}
          password: ${{ secrets.DOCKERHUB_TOKEN }}

      - name: Build and push Docker image
        id: build
        uses: docker/build-push-action@v5
        with:
          context: .
          file: ./Dockerfile
          push: true
          tags: ${{ secrets.DOCKERHUB_USERNAME }}/elgg-app:v6
          cache-from: type=registry,ref=${{ secrets.DOCKERHUB_USERNAME }}/elgg-app:v6
          cache-to: type=inline

      - name: Set image tag output
        id: set-output
        run: |
          echo "image-tag=${{ secrets.DOCKERHUB_USERNAME }}/elgg-app:v6" >> $GITHUB_OUTPUT

      - name: Scan Docker image with Trivy
        uses: aquasecurity/trivy-action@0.20.0
        with:
          image-ref: '${{ secrets.DOCKERHUB_USERNAME }}/elgg-app:v6'
          format: 'sarif'
          output: 'trivy-results.sarif'

      - name: Upload Trivy SARIF Report
        uses: github/codeql-action/upload-sarif@v3
        with:
          sarif_file: 'trivy-results.sarif'

      - name: Upload SARIF file as artifact (optional)
        uses: actions/upload-artifact@v4
        with:
          name: trivy-sarif-report
          path: trivy-results.sarif

  pre-deploy-test:
    name: Pre-Deployment to test namespace
    needs: docker-build
    runs-on: ubuntu-latest
    permissions:
      contents: read
    steps:
      - name: Checkout repository
        uses: actions/checkout@v4

      - name: Authenticate to Google Cloud
        uses: google-github-actions/auth@v2
        with:
          credentials_json: ${{ secrets.GKE_SA_KEY }}

      - name: Set up gcloud CLI and kubectl
        uses: google-github-actions/setup-gcloud@v2
        with:
          project_id: ${{ secrets.GKE_PROJECT }}
          install_components: 'gcloud,kubectl'

      - name: Install GKE Auth Plugin
        run: |
          gcloud components install gke-gcloud-auth-plugin -q
          gcloud config set container/use_application_default_credentials true

      - name: Get GKE credentials
        run: |
          gcloud container clusters get-credentials ${{ secrets.GKE_CLUSTER }} \
            --zone ${{ secrets.GKE_REGION }} \
            --project ${{ secrets.GKE_PROJECT }}

      - name: Deploy to test namespace
        run: |
          kubectl apply -f k8s/ -n test
          kubectl rollout status deployment/elgg-app -n test
          kubectl rollout status deployment/elgg-phpmyadmin -n test
          kubectl get all -n test

      # - name: Notify on success
      #   if: success()
      #   uses: actions/github-script@v6
      #   with:
      #     script: |
      #       github.rest.issues.createComment({
      #         issue_number: context.issue.number,
      #         owner: context.repo.owner,
      #         repo: context.repo.repo,
      #         body: '✅ Deployment to test namespace completed successfully!'
      #       })

      # - name: Success notification
      #   if: success()
      #   run: |
      #     echo "Deployment successful!" >> $GITHUB_STEP_SUMMARY
      #     echo "Access IP: ${{ env.RECETTE_IP }}" >> $GITHUB_STEP_SUMMARY


      - name: Update deployment status
        if: success()
        uses: actions/github-script@v6
        with:
          script: |
            try {
              await github.rest.repos.createCommitStatus({
                owner: context.repo.owner,
                repo: context.repo.repo,
                sha: context.sha,
                state: 'success',
                description: 'Deployed to test namespace',
                context: 'GKE Deployment/test',
                target_url: `https://github.com/${context.repo.owner}/${context.repo.repo}/actions/runs/${context.runId}`
              })
              console.log('Successfully updated commit status')
            } catch (error) {
              console.error('Failed to update commit status:', error.message)
              // Fallback to workflow summary
              core.summary
                .addHeading('Deployment Status')
                .addRaw('✅ Successfully deployed to test namespace')
                .addTable([
                  ['Commit', context.sha],
                  ['Cluster', '${{ secrets.GKE_CLUSTER }}'],
                  ['Access IP', '${{ env.RECETTE_IP }}']
                ])
                .write()
            }

  security-scan:
    needs: pre-deploy-test
    runs-on: ubuntu-latest
    permissions:
      contents: read
      actions: write
      security-events: write
    steps:
      - name: Run Quick Security Scan (ZAP)
        uses: zaproxy/action-baseline@v0.14.0
        with:
          target: 'http://${{ env.RECETTE_IP }}'
          cmd_options: '-T 5 -z "-config api.disablekey=true"'
          fail_action: false
          allow_issue_writing: false
        env:
          GITHUB_TOKEN: ${{ secrets.GITHUB_TOKEN }}
          ZAP_LOG_LEVEL: DEBUG

      - name: Upload ZAP Scan Report
        uses: actions/upload-artifact@v4
        if: always()
        with:
          name: security-scan-report
          path: |
            report_html.html
            report_json.json
            report_md.md
          if-no-files-found: error

  quality-gate:
    needs: [docker-build, security-scan]
    runs-on: ubuntu-latest
    permissions:
      contents: read
      pull-requests: write
    outputs:
      gate-passed: ${{ steps.evaluate.outputs.gate-passed }}
    steps:
      - name: Download ZAP scan report
        uses: actions/download-artifact@v4
        with:
          name: security-scan-report

      - name: Check risks
        id: risk-check
        run: |
          HIGH=$(jq '[.site[0].alerts[] | select(.riskcode == "3")] | length' report_json.json || echo 0)
          MEDIUM=$(jq '[.site[0].alerts[] | select(.riskcode == "2")] | length' report_json.json || echo 0)
          echo "high=$HIGH" >> $GITHUB_OUTPUT
          echo "medium=$MEDIUM" >> $GITHUB_OUTPUT

      - name: Evaluate gate
        id: evaluate
        run: |
          if [ ${{ steps.risk-check.outputs.high }} -gt 0 ]; then
            echo "❌ BLOCKED: High-risk vulnerabilities detected"
            echo "gate-passed=false" >> $GITHUB_OUTPUT
            exit 1
          elif [ ${{ steps.risk-check.outputs.medium }} -gt 3 ]; then
            echo "⚠️ WARNING: Too many medium-risk issues"
            echo "gate-passed=false" >> $GITHUB_OUTPUT
            exit 1
          else
            echo "✅ Quality gate passed"
            echo "gate-passed=true" >> $GITHUB_OUTPUT
          fi

  deploy:
    needs: [quality-gate]
    if: needs.quality-gate.outputs.gate-passed == 'true'
    runs-on: ubuntu-latest
    permissions:
      contents: read
    environment:
      name: recette
    steps:
      - name: Checkout repository
        uses: actions/checkout@v4

      - name: Authenticate to Google Cloud
        uses: google-github-actions/auth@v2
        with:
          credentials_json: ${{ secrets.GKE_SA_KEY }}

      - name: Set up gcloud CLI and kubectl
        uses: google-github-actions/setup-gcloud@v2
        with:
          project_id: ${{ secrets.GKE_PROJECT }}
          install_components: 'gcloud,kubectl'

      - name: Install GKE Auth Plugin
        run: |
          gcloud components install gke-gcloud-auth-plugin -q
          gcloud config set container/use_application_default_credentials true

      - name: Get GKE credentials
        run: |
          gcloud container clusters get-credentials ${{ secrets.GKE_CLUSTER }} \
            --zone ${{ secrets.GKE_REGION }} \
            --project ${{ secrets.GKE_PROJECT }}

      - name: Check if deployment is needed
        id: check-deploy
        run: |
          CURRENT_IMAGE=$(kubectl get deployment elgg-app -n recette -o jsonpath='{.spec.template.spec.containers[0].image}' 2>/dev/null || echo "none")
          DESIRED_IMAGE="${{ needs.docker-build.outputs.image-tag }}"
          if [ "$CURRENT_IMAGE" = "$DESIRED_IMAGE" ]; then
            echo "skip=true" >> $GITHUB_OUTPUT
            echo "Deployment not needed - image already matches"
          else
            echo "skip=false" >> $GITHUB_OUTPUT
            echo "Deployment needed - image differs"
          fi

      - name: Cleanup test namespace
        run: |
          echo "Cleaning up all resources in 'test' namespace to avoid PVC conflicts..."
          kubectl delete all --all -n test || true
          kubectl delete pvc --all -n test || true


      - name: Deploy to recette namespace
        if: steps.check-deploy.outputs.skip != 'true'
        run: |
          kubectl apply -f k8s/ -n recette
          kubectl rollout status deployment/elgg-app -n recette
          kubectl rollout status deployment/elgg-phpmyadmin -n recette
          kubectl get all -n recette

      - name: Wait for service to be ready
        run: |
          echo "Waiting for application to be ready..."
          sleep 30
          for i in {1..10}; do
            if curl -f -s "http://${{ env.RECETTE_IP }}" > /dev/null; then
              echo "Application is ready!"
              break
            fi
            echo "Attempt $i: Application not ready yet, waiting..."
            sleep 10
          done

      # - name: Deployment success notification
      #   if: success()
      #   uses: actions/github-script@v6
      #   with:
      #     script: |
      #       github.rest.issues.createComment({
      #         issue_number: context.issue.number,
      #         owner: context.repo.owner,
      #         repo: context.repo.repo,
      #         body: 'Deployment to recette succeeded!\n\n' +
      #               'Environment: recette\n' +
      #               'Image: ${{ needs.docker-build.outputs.image-tag }}\n' +
      #               'Access IP: ${{ env.RECETTE_IP }}\n' +
      #               'Commit: ${{ github.sha }}\n' +
      #               'Workflow: ${{ github.workflow }}'
<<<<<<< HEAD
      #       })
=======
      #       })
>>>>>>> a6cc82c6
<|MERGE_RESOLUTION|>--- conflicted
+++ resolved
@@ -2,16 +2,12 @@
 
 on:
   workflow_dispatch:
-<<<<<<< HEAD
   pull_request:
     types:
       - opened
     branches:
       - 'recette'
-  
-=======
-
->>>>>>> a6cc82c6
+
 permissions:
   contents: read
   actions: write
@@ -329,8 +325,4 @@
       #               'Access IP: ${{ env.RECETTE_IP }}\n' +
       #               'Commit: ${{ github.sha }}\n' +
       #               'Workflow: ${{ github.workflow }}'
-<<<<<<< HEAD
-      #       })
-=======
-      #       })
->>>>>>> a6cc82c6
+      #       })