name: Build, Scan, Pre-Deploy and Deploy

on:
  workflow_dispatch:
  pull_request:
<<<<<<< HEAD
=======

>>>>>>> 19cecd2e
    branches:
      - recette
    types: [opened, synchronize, reopened]

permissions:
  contents: read
  actions: write
  pull-requests: write
  issues: write
  id-token: write
  security-events: write
  packages: write

env:
  RECETTE_IP: "34.175.206.89"
  # RECETTE_IP: ${{ secrets.RECETTE_IP }}
  CACHE_KEY: ${{ github.sha }}

jobs:

  docker-build:
    runs-on: ubuntu-latest
    permissions:
      contents: read
      packages: write
      security-events: write
    outputs:
      image-tag: ${{ steps.set-output.outputs.image-tag }}
    steps:
      - name: Checkout repository
        uses: actions/checkout@v4

      - name: Set up Docker Buildx
        uses: docker/setup-buildx-action@v3

      - name: Log in to DockerHub
        uses: docker/login-action@v3
        with:
          username: ${{ secrets.DOCKERHUB_USERNAME }}
          password: ${{ secrets.DOCKERHUB_TOKEN }}

      - name: Build and push Docker image
        id: build
        uses: docker/build-push-action@v5
        with:
          context: .
          file: ./Dockerfile
          push: true
          tags: ${{ secrets.DOCKERHUB_USERNAME }}/elgg-app:v6
          cache-from: type=registry,ref=${{ secrets.DOCKERHUB_USERNAME }}/elgg-app:v6
          cache-to: type=inline

      - name: Set image tag output
        id: set-output
        run: |
          echo "image-tag=${{ secrets.DOCKERHUB_USERNAME }}/elgg-app:v6" >> $GITHUB_OUTPUT

      - name: Scan Docker image with Trivy
        uses: aquasecurity/trivy-action@0.20.0
        with:
          image-ref: '${{ secrets.DOCKERHUB_USERNAME }}/elgg-app:v6'
          format: 'sarif'
          output: 'trivy-results.sarif'

      - name: Upload Trivy SARIF Report
        uses: github/codeql-action/upload-sarif@v3
        with:
          sarif_file: 'trivy-results.sarif'

      - name: Upload SARIF file as artifact (optional)
        uses: actions/upload-artifact@v4
        with:
          name: trivy-sarif-report
          path: trivy-results.sarif

  pre-deploy-test:
    name: Pre-Deployment to test namespace
    needs: docker-build
    runs-on: ubuntu-latest
    permissions:
      contents: read
    steps:
      - name: Checkout repository
        uses: actions/checkout@v4

      - name: Authenticate to Google Cloud
        uses: google-github-actions/auth@v2
        with:
          credentials_json: ${{ secrets.GKE_SA_KEY }}

      - name: Set up gcloud CLI and kubectl
        uses: google-github-actions/setup-gcloud@v2
        with:
          project_id: ${{ secrets.GKE_PROJECT }}
          install_components: 'gcloud,kubectl'

      - name: Install GKE Auth Plugin
        run: |
          gcloud components install gke-gcloud-auth-plugin -q
          gcloud config set container/use_application_default_credentials true

      - name: Get GKE credentials
        run: |
          gcloud container clusters get-credentials ${{ secrets.GKE_CLUSTER }} \
            --zone ${{ secrets.GKE_REGION }} \
            --project ${{ secrets.GKE_PROJECT }}

      - name: Deploy to test namespace
        run: |
          kubectl apply -f k8s/ -n test
          kubectl rollout status deployment/elgg-app -n test
          kubectl rollout status deployment/elgg-phpmyadmin -n test
          kubectl get all -n test

      # - name: Notify on success
      #   if: success()
      #   uses: actions/github-script@v6
      #   with:
      #     script: |
      #       github.rest.issues.createComment({
      #         issue_number: context.issue.number,
      #         owner: context.repo.owner,
      #         repo: context.repo.repo,
      #         body: '✅ Deployment to test namespace completed successfully!'
      #       })

      # - name: Success notification
      #   if: success()
      #   run: |
      #     echo "Deployment successful!" >> $GITHUB_STEP_SUMMARY
      #     echo "Access IP: ${{ env.RECETTE_IP }}" >> $GITHUB_STEP_SUMMARY


      - name: Update deployment status
        if: success()
        uses: actions/github-script@v6
        with:
          script: |
            try {
              await github.rest.repos.createCommitStatus({
                owner: context.repo.owner,
                repo: context.repo.repo,
                sha: context.sha,
                state: 'success',
                description: 'Deployed to test namespace',
                context: 'GKE Deployment/test',
                target_url: `https://github.com/${context.repo.owner}/${context.repo.repo}/actions/runs/${context.runId}`
              })
              console.log('Successfully updated commit status')
            } catch (error) {
              console.error('Failed to update commit status:', error.message)
              // Fallback to workflow summary
              core.summary
                .addHeading('Deployment Status')
                .addRaw('✅ Successfully deployed to test namespace')
                .addTable([
                  ['Commit', context.sha],
                  ['Cluster', '${{ secrets.GKE_CLUSTER }}'],
                  ['Access IP', '${{ env.RECETTE_IP }}']
                ])
                .write()
            }

  security-scan:
    needs: pre-deploy-test
    runs-on: ubuntu-latest
    permissions:
      contents: read
      actions: write
      security-events: write
    steps:
      - name: Run Quick Security Scan (ZAP)
        uses: zaproxy/action-baseline@v0.14.0
        with:
          target: 'http://${{ env.RECETTE_IP }}'
          cmd_options: '-T 5 -z "-config api.disablekey=true"'
          fail_action: false
          allow_issue_writing: false
        env:
          GITHUB_TOKEN: ${{ secrets.GITHUB_TOKEN }}
          ZAP_LOG_LEVEL: DEBUG

      - name: Upload ZAP Scan Report
        uses: actions/upload-artifact@v4
        if: always()
        with:
          name: security-scan-report
          path: |
            report_html.html
            report_json.json
            report_md.md
          if-no-files-found: error

  quality-gate:
    needs: [docker-build, security-scan]
    runs-on: ubuntu-latest
    permissions:
      contents: read
      pull-requests: write
    outputs:
      gate-passed: ${{ steps.evaluate.outputs.gate-passed }}
    steps:
      - name: Download ZAP scan report
        uses: actions/download-artifact@v4
        with:
          name: security-scan-report

      - name: Check risks
        id: risk-check
        run: |
          HIGH=$(jq '[.site[0].alerts[] | select(.riskcode == "3")] | length' report_json.json || echo 0)
          MEDIUM=$(jq '[.site[0].alerts[] | select(.riskcode == "2")] | length' report_json.json || echo 0)
          echo "high=$HIGH" >> $GITHUB_OUTPUT
          echo "medium=$MEDIUM" >> $GITHUB_OUTPUT

      - name: Evaluate gate
        id: evaluate
        run: |
          if [ ${{ steps.risk-check.outputs.high }} -gt 0 ]; then
            echo "❌ BLOCKED: High-risk vulnerabilities detected"
            echo "gate-passed=false" >> $GITHUB_OUTPUT
            exit 1
          elif [ ${{ steps.risk-check.outputs.medium }} -gt 3 ]; then
            echo "⚠️ WARNING: Too many medium-risk issues"
            echo "gate-passed=false" >> $GITHUB_OUTPUT
            exit 1
          else
            echo "✅ Quality gate passed"
            echo "gate-passed=true" >> $GITHUB_OUTPUT
          fi

  deploy:
    needs: [quality-gate]
    if: needs.quality-gate.outputs.gate-passed == 'true'
    runs-on: ubuntu-latest
    permissions:
      contents: read
    environment:
      name: recette
    steps:
      - name: Checkout repository
        uses: actions/checkout@v4

      - name: Authenticate to Google Cloud
        uses: google-github-actions/auth@v2
        with:
          credentials_json: ${{ secrets.GKE_SA_KEY }}

      - name: Set up gcloud CLI and kubectl
        uses: google-github-actions/setup-gcloud@v2
        with:
          project_id: ${{ secrets.GKE_PROJECT }}
          install_components: 'gcloud,kubectl'

      - name: Install GKE Auth Plugin
        run: |
          gcloud components install gke-gcloud-auth-plugin -q
          gcloud config set container/use_application_default_credentials true

      - name: Get GKE credentials
        run: |
          gcloud container clusters get-credentials ${{ secrets.GKE_CLUSTER }} \
            --zone ${{ secrets.GKE_REGION }} \
            --project ${{ secrets.GKE_PROJECT }}

      - name: Check if deployment is needed
        id: check-deploy
        run: |
          CURRENT_IMAGE=$(kubectl get deployment elgg-app -n recette -o jsonpath='{.spec.template.spec.containers[0].image}' 2>/dev/null || echo "none")
          DESIRED_IMAGE="${{ needs.docker-build.outputs.image-tag }}"
          if [ "$CURRENT_IMAGE" = "$DESIRED_IMAGE" ]; then
            echo "skip=true" >> $GITHUB_OUTPUT
            echo "Deployment not needed - image already matches"
          else
            echo "skip=false" >> $GITHUB_OUTPUT
            echo "Deployment needed - image differs"
          fi

      - name: Cleanup test namespace
        run: |
          echo "Cleaning up all resources in 'test' namespace to avoid PVC conflicts..."
          kubectl delete all --all -n test || true
          kubectl delete pvc --all -n test || true


      - name: Deploy to recette namespace
        if: steps.check-deploy.outputs.skip != 'true'
        run: |
          kubectl apply -f k8s/ -n recette
          kubectl rollout status deployment/elgg-app -n recette
          kubectl rollout status deployment/elgg-phpmyadmin -n recette
          kubectl get all -n recette

      - name: Wait for service to be ready
        run: |
          echo "Waiting for application to be ready..."
          sleep 30
          for i in {1..10}; do
            if curl -f -s "http://${{ env.RECETTE_IP }}" > /dev/null; then
              echo "Application is ready!"
              break
            fi
            echo "Attempt $i: Application not ready yet, waiting..."
            sleep 10
          done

      # - name: Deployment success notification
      #   if: success()
      #   uses: actions/github-script@v6
      #   with:
      #     script: |
      #       github.rest.issues.createComment({
      #         issue_number: context.issue.number,
      #         owner: context.repo.owner,
      #         repo: context.repo.repo,
      #         body: 'Deployment to recette succeeded!\n\n' +
      #               'Environment: recette\n' +
      #               'Image: ${{ needs.docker-build.outputs.image-tag }}\n' +
      #               'Access IP: ${{ env.RECETTE_IP }}\n' +
      #               'Commit: ${{ github.sha }}\n' +
      #               'Workflow: ${{ github.workflow }}'
      #       })<|MERGE_RESOLUTION|>--- conflicted
+++ resolved
@@ -3,10 +3,6 @@
 on:
   workflow_dispatch:
   pull_request:
-<<<<<<< HEAD
-=======
-
->>>>>>> 19cecd2e
     branches:
       - recette
     types: [opened, synchronize, reopened]
