name: Build, Scan, Pre-Deploy and Deploy

on:
  workflow_dispatch:
  pull_request:
<<<<<<< HEAD
    branches:
      - recette
    types: [opened, synchronize, reopened]
=======
    types:
      - opened
    branches:
      - 'recette'
>>>>>>> f25901f8

permissions:
  contents: read
  actions: write
  pull-requests: write
  issues: write
  id-token: write
  security-events: write
  packages: write

env:
  RECETTE_IP: "34.175.206.89"
  # RECETTE_IP: ${{ secrets.RECETTE_IP }}
  CACHE_KEY: ${{ github.sha }}

jobs:

  docker-build:
    runs-on: ubuntu-latest
    permissions:
      contents: read
      packages: write
      security-events: write
    outputs:
      image-tag: ${{ steps.set-output.outputs.image-tag }}
    steps:
      - name: Checkout repository
        uses: actions/checkout@v4

      - name: Set up Docker Buildx
        uses: docker/setup-buildx-action@v3

      - name: Log in to DockerHub
        uses: docker/login-action@v3
        with:
          username: ${{ secrets.DOCKERHUB_USERNAME }}
          password: ${{ secrets.DOCKERHUB_TOKEN }}

      - name: Build and push Docker image
        id: build
        uses: docker/build-push-action@v5
        with:
          context: .
          file: ./Dockerfile
          push: true
          tags: ${{ secrets.DOCKERHUB_USERNAME }}/elgg-app:v6
          cache-from: type=registry,ref=${{ secrets.DOCKERHUB_USERNAME }}/elgg-app:v6
          cache-to: type=inline

      - name: Set image tag output
        id: set-output
        run: |
          echo "image-tag=${{ secrets.DOCKERHUB_USERNAME }}/elgg-app:v6" >> $GITHUB_OUTPUT

      - name: Scan Docker image with Trivy
        uses: aquasecurity/trivy-action@0.20.0
        with:
          image-ref: '${{ secrets.DOCKERHUB_USERNAME }}/elgg-app:v6'
          format: 'sarif'
          output: 'trivy-results.sarif'

      - name: Upload Trivy SARIF Report
        uses: github/codeql-action/upload-sarif@v3
        with:
          sarif_file: 'trivy-results.sarif'

      - name: Upload SARIF file as artifact (optional)
        uses: actions/upload-artifact@v4
        with:
          name: trivy-sarif-report
          path: trivy-results.sarif

  pre-deploy-test:
    name: Pre-Deployment to test namespace
    needs: docker-build
    runs-on: ubuntu-latest
    permissions:
      contents: read
    steps:
      - name: Checkout repository
        uses: actions/checkout@v4

      - name: Authenticate to Google Cloud
        uses: google-github-actions/auth@v2
        with:
          credentials_json: ${{ secrets.GKE_SA_KEY }}

      - name: Set up gcloud CLI and kubectl
        uses: google-github-actions/setup-gcloud@v2
        with:
          project_id: ${{ secrets.GKE_PROJECT }}
          install_components: 'gcloud,kubectl'

      - name: Install GKE Auth Plugin
        run: |
          gcloud components install gke-gcloud-auth-plugin -q
          gcloud config set container/use_application_default_credentials true

      - name: Get GKE credentials
        run: |
          gcloud container clusters get-credentials ${{ secrets.GKE_CLUSTER }} \
            --zone ${{ secrets.GKE_REGION }} \
            --project ${{ secrets.GKE_PROJECT }}

      - name: Deploy to test namespace
        run: |
          kubectl apply -f k8s/ -n test
          kubectl rollout status deployment/elgg-app -n test
          kubectl rollout status deployment/elgg-phpmyadmin -n test
          kubectl get all -n test

      # - name: Notify on success
      #   if: success()
      #   uses: actions/github-script@v6
      #   with:
      #     script: |
      #       github.rest.issues.createComment({
      #         issue_number: context.issue.number,
      #         owner: context.repo.owner,
      #         repo: context.repo.repo,
      #         body: '✅ Deployment to test namespace completed successfully!'
      #       })

      # - name: Success notification
      #   if: success()
      #   run: |
      #     echo "Deployment successful!" >> $GITHUB_STEP_SUMMARY
      #     echo "Access IP: ${{ env.RECETTE_IP }}" >> $GITHUB_STEP_SUMMARY


      - name: Update deployment status
        if: success()
        uses: actions/github-script@v6
        with:
          script: |
            try {
              await github.rest.repos.createCommitStatus({
                owner: context.repo.owner,
                repo: context.repo.repo,
                sha: context.sha,
                state: 'success',
                description: 'Deployed to test namespace',
                context: 'GKE Deployment/test',
                target_url: `https://github.com/${context.repo.owner}/${context.repo.repo}/actions/runs/${context.runId}`
              })
              console.log('Successfully updated commit status')
            } catch (error) {
              console.error('Failed to update commit status:', error.message)
              // Fallback to workflow summary
              core.summary
                .addHeading('Deployment Status')
                .addRaw('✅ Successfully deployed to test namespace')
                .addTable([
                  ['Commit', context.sha],
                  ['Cluster', '${{ secrets.GKE_CLUSTER }}'],
                  ['Access IP', '${{ env.RECETTE_IP }}']
                ])
                .write()
            }

  security-scan:
    needs: pre-deploy-test
    runs-on: ubuntu-latest
    permissions:
      contents: read
      actions: write
      security-events: write
    steps:
      - name: Run Quick Security Scan (ZAP)
        uses: zaproxy/action-baseline@v0.14.0
        with:
          target: 'http://${{ env.RECETTE_IP }}'
          cmd_options: '-T 5 -z "-config api.disablekey=true"'
          fail_action: false
          allow_issue_writing: false
        env:
          GITHUB_TOKEN: ${{ secrets.GITHUB_TOKEN }}
          ZAP_LOG_LEVEL: DEBUG

      - name: Upload ZAP Scan Report
        uses: actions/upload-artifact@v4
        if: always()
        with:
          name: security-scan-report
          path: |
            report_html.html
            report_json.json
            report_md.md
          if-no-files-found: error

  quality-gate:
    needs: [docker-build, security-scan]
    runs-on: ubuntu-latest
    permissions:
      contents: read
      pull-requests: write
    outputs:
      gate-passed: ${{ steps.evaluate.outputs.gate-passed }}
    steps:
      - name: Download ZAP scan report
        uses: actions/download-artifact@v4
        with:
          name: security-scan-report

      - name: Check risks
        id: risk-check
        run: |
          HIGH=$(jq '[.site[0].alerts[] | select(.riskcode == "3")] | length' report_json.json || echo 0)
          MEDIUM=$(jq '[.site[0].alerts[] | select(.riskcode == "2")] | length' report_json.json || echo 0)
          echo "high=$HIGH" >> $GITHUB_OUTPUT
          echo "medium=$MEDIUM" >> $GITHUB_OUTPUT

      - name: Evaluate gate
        id: evaluate
        run: |
          if [ ${{ steps.risk-check.outputs.high }} -gt 0 ]; then
            echo "❌ BLOCKED: High-risk vulnerabilities detected"
            echo "gate-passed=false" >> $GITHUB_OUTPUT
            exit 1
          elif [ ${{ steps.risk-check.outputs.medium }} -gt 3 ]; then
            echo "⚠️ WARNING: Too many medium-risk issues"
            echo "gate-passed=false" >> $GITHUB_OUTPUT
            exit 1
          else
            echo "✅ Quality gate passed"
            echo "gate-passed=true" >> $GITHUB_OUTPUT
          fi

  deploy:
    needs: [quality-gate]
    if: needs.quality-gate.outputs.gate-passed == 'true'
    runs-on: ubuntu-latest
    permissions:
      contents: read
    environment:
      name: recette
    steps:
      - name: Checkout repository
        uses: actions/checkout@v4

      - name: Authenticate to Google Cloud
        uses: google-github-actions/auth@v2
        with:
          credentials_json: ${{ secrets.GKE_SA_KEY }}

      - name: Set up gcloud CLI and kubectl
        uses: google-github-actions/setup-gcloud@v2
        with:
          project_id: ${{ secrets.GKE_PROJECT }}
          install_components: 'gcloud,kubectl'

      - name: Install GKE Auth Plugin
        run: |
          gcloud components install gke-gcloud-auth-plugin -q
          gcloud config set container/use_application_default_credentials true

      - name: Get GKE credentials
        run: |
          gcloud container clusters get-credentials ${{ secrets.GKE_CLUSTER }} \
            --zone ${{ secrets.GKE_REGION }} \
            --project ${{ secrets.GKE_PROJECT }}

      - name: Check if deployment is needed
        id: check-deploy
        run: |
          CURRENT_IMAGE=$(kubectl get deployment elgg-app -n recette -o jsonpath='{.spec.template.spec.containers[0].image}' 2>/dev/null || echo "none")
          DESIRED_IMAGE="${{ needs.docker-build.outputs.image-tag }}"
          if [ "$CURRENT_IMAGE" = "$DESIRED_IMAGE" ]; then
            echo "skip=true" >> $GITHUB_OUTPUT
            echo "Deployment not needed - image already matches"
          else
            echo "skip=false" >> $GITHUB_OUTPUT
            echo "Deployment needed - image differs"
          fi

      - name: Cleanup test namespace
        run: |
          echo "Cleaning up all resources in 'test' namespace to avoid PVC conflicts..."
          kubectl delete all --all -n test || true
          kubectl delete pvc --all -n test || true


      - name: Deploy to recette namespace
        if: steps.check-deploy.outputs.skip != 'true'
        run: |
          kubectl apply -f k8s/ -n recette
          kubectl rollout status deployment/elgg-app -n recette
          kubectl rollout status deployment/elgg-phpmyadmin -n recette
          kubectl get all -n recette

      - name: Wait for service to be ready
        run: |
          echo "Waiting for application to be ready..."
          sleep 30
          for i in {1..10}; do
            if curl -f -s "http://${{ env.RECETTE_IP }}" > /dev/null; then
              echo "Application is ready!"
              break
            fi
            echo "Attempt $i: Application not ready yet, waiting..."
            sleep 10
          done

      # - name: Deployment success notification
      #   if: success()
      #   uses: actions/github-script@v6
      #   with:
      #     script: |
      #       github.rest.issues.createComment({
      #         issue_number: context.issue.number,
      #         owner: context.repo.owner,
      #         repo: context.repo.repo,
      #         body: 'Deployment to recette succeeded!\n\n' +
      #               'Environment: recette\n' +
      #               'Image: ${{ needs.docker-build.outputs.image-tag }}\n' +
      #               'Access IP: ${{ env.RECETTE_IP }}\n' +
      #               'Commit: ${{ github.sha }}\n' +
      #               'Workflow: ${{ github.workflow }}'
      #       })<|MERGE_RESOLUTION|>--- conflicted
+++ resolved
@@ -3,16 +3,10 @@
 on:
   workflow_dispatch:
   pull_request:
-<<<<<<< HEAD
+
     branches:
       - recette
     types: [opened, synchronize, reopened]
-=======
-    types:
-      - opened
-    branches:
-      - 'recette'
->>>>>>> f25901f8
 
 permissions:
   contents: read
