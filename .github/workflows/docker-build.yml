--- conflicted
+++ resolved
@@ -1,8 +1,4 @@
-<<<<<<< HEAD
-name: Build, Deploy and Test to Recette Environment
-=======
 name: Build, Deploy and Scan to Recette
->>>>>>> cd630ddf
 
 on:
   workflow_dispatch:
@@ -18,11 +14,7 @@
   docker-build:
     runs-on: ubuntu-latest
     outputs:
-<<<<<<< HEAD
-      full-image-tag: ${{ steps.extract_tag.outputs.full-image }}
-=======
       image-tag: ${{ steps.set-output.outputs.image-tag }}
->>>>>>> cd630ddf
     steps:
       - name: Checkout repository
         uses: actions/checkout@v4
@@ -47,33 +39,14 @@
           cache-from: type=registry,ref=${{ secrets.DOCKERHUB_USERNAME }}/elgg-app:v6
           cache-to: type=inline
 
-<<<<<<< HEAD
-      - name: Extract full image tag
-        id: extract_tag
-        run: |
-          # Get the first tag from the comma-separated list
-          FULL_IMAGE_TAG=$(echo "${{ steps.meta.outputs.tags }}" | cut -d',' -f1)
-          echo "full-image=${FULL_IMAGE_TAG}" >> $GITHUB_OUTPUT
-          echo "Using image: ${FULL_IMAGE_TAG}"
-
-=======
       - name: Set image tag output
         id: set-output
         run: |
           echo "image-tag=${{ secrets.DOCKERHUB_USERNAME }}/elgg-app:v6" >> $GITHUB_OUTPUT
->>>>>>> cd630ddf
 
   deploy:
     needs: docker-build
-<<<<<<< HEAD
-    outputs:
-      image-tag: ${{ needs.docker-build.outputs.full-image-tag }}
-    permissions:
-      contents: read
-      deployments: write
-=======
     runs-on: ubuntu-latest
->>>>>>> cd630ddf
     environment:
       name: recette
     steps:
@@ -102,62 +75,12 @@
             --region ${{ secrets.GKE_REGION }} \
             --project ${{ secrets.GKE_PROJECT }}
 
-<<<<<<< HEAD
-      - name: Debug Image Tag
-        run: |
-          echo "Deploying image: ${{ needs.docker-build.outputs.full-image-tag }}"
-
-      - name: Verify Image Exists
-        run: |
-          # Install Docker CLI
-          sudo apt-get update && sudo apt-get install -y docker.io
-          # Login to Docker Hub
-          echo "${{ secrets.DOCKERHUB_TOKEN }}" | docker login -u "${{ secrets.DOCKERHUB_USERNAME }}" --password-stdin
-          # Verify image exists
-          docker pull ${{ needs.docker-build.outputs.full-image-tag }} || \
-            { echo "::error::Image not found in registry: ${{ needs.docker-build.outputs.full-image-tag }}"; exit 1; }
-
-      - name: Deploy Application Stack
-        run: |
-          # Apply Kubernetes manifests
-          kubectl apply -f k8s/ -n ${{ env.K8S_NAMESPACE }}
-
-          # Update image if deployment exists
-          if kubectl get deployment elgg-app -n ${{ env.K8S_NAMESPACE }} >/dev/null 2>&1; then
-            kubectl set image deployment/elgg-app \
-              elgg-app=${{ needs.docker-build.outputs.full-image-tag }} \
-              -n ${{ env.K8S_NAMESPACE }}
-          fi
-
-          # Verify deployments
-          kubectl rollout status deployment/elgg-app \
-            -n ${{ env.K8S_NAMESPACE }} \
-            --timeout=${{ env.DEPLOYMENT_TIMEOUT }} || \
-            { kubectl describe deployment elgg-app -n ${{ env.K8S_NAMESPACE }}; exit 1; }
-
-          kubectl rollout status deployment/elgg-phpmyadmin \
-            -n ${{ env.K8S_NAMESPACE }} \
-            --timeout=${{ env.DEPLOYMENT_TIMEOUT }}
-
-          # Display deployment status
-          kubectl get svc,deploy,pods -n ${{ env.K8S_NAMESPACE }}
-          kubectl get events -n ${{ env.K8S_NAMESPACE }} --sort-by='.lastTimestamp'
-
-      - name: Rollback if deployment failed
-        if: failure()
-        run: |
-          echo "::warning::Deployment failed, attempting rollback"
-          kubectl rollout undo deployment/elgg-app -n ${{ env.K8S_NAMESPACE }}
-          kubectl rollout status deployment/elgg-app -n ${{ env.K8S_NAMESPACE }} --timeout=60s
-          echo "Rollback completed for elgg-app deployment"
-=======
       - name: Check if deployment is needed
         id: check-deploy
         run: |
           # Check if the current image matches what's deployed
           CURRENT_IMAGE=$(kubectl get deployment elgg-app -n recette -o jsonpath='{.spec.template.spec.containers[0].image}')
           DESIRED_IMAGE="${{ needs.docker-build.outputs.image-tag }}"
-          
           if [ "$CURRENT_IMAGE" = "$DESIRED_IMAGE" ]; then
             echo "skip=true" >> $GITHUB_OUTPUT
             echo "Deployment not needed - image already matches"
@@ -178,7 +101,6 @@
           kubectl rollout status deployment/elgg-app -n recette
           kubectl rollout status deployment/elgg-phpmyadmin -n recette
           kubectl get all -n recette
->>>>>>> cd630ddf
 
   security-scan:
     needs: deploy
@@ -202,9 +124,9 @@
         uses: zaproxy/action-baseline@v0.10.0
         with:
           target: 'http://${{ env.RECETTE_IP }}'
-          cmd_options: '-t 5'
-          rules_file_name: '.zap/critical-rules.tsv'
-          fail_action: false 
+          cmd_options: '-T 5'
+          fail_action: false
+          allow_issue_writing: false
 
       - name: Upload Scan Report
         uses: actions/upload-artifact@v4
