--- conflicted
+++ resolved
@@ -2,12 +2,9 @@
 
 on:
   workflow_dispatch:
-<<<<<<< HEAD
-=======
   pull_request:
     branches: [ recette ]
     types: [opened, synchronize, reopened]
->>>>>>> 9c40d51d
   #push:
     #branches: [dev]
 
@@ -143,21 +140,6 @@
       actions: write
       security-events: write
     steps:
-<<<<<<< HEAD
-
-      - name: Create ZAP working directory
-        run: mkdir -p zap_work_dir && chmod 777 zap_work_dir
-
-      - name: Prepare ZAP workspace
-        run: |
-          mkdir -p .zap
-          #touch zap.yaml
-          touch report.html report.md
-          chmod a+rw report.html report.md
-          #chmod a+rw zap.yaml
-
-=======
->>>>>>> 9c40d51d
       - name: Run Quick Security Scan
         uses: zaproxy/action-baseline@v0.14.0
         with:
