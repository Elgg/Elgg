name: PR Quality Reporter
on:
  pull_request:
    types: [closed]

jobs:
  report:
    if: github.event.pull_request.merged == true
    runs-on: ubuntu-latest
    permissions:
      checks: read
      pull-requests: write
    steps:
      - name: Get check results
        id: get-checks
        uses: actions/github-script@v6
        with:
          script: |
            try {
              const { data: checks } = await github.rest.checks.listForRef({
                owner: context.repo.owner,
                repo: context.repo.repo,
                ref: context.payload.pull_request.head.sha
              });
<<<<<<< HEAD

              // Handle case where no checks exist
              if (!checks.check_runs || checks.check_runs.length === 0) {
                core.info('No checks found to report');
                return;
              }
              
              const passed = checks.check_runs.filter(c => c.conclusion === 'success');
              const failed = checks.check_runs.filter(c => c.conclusion === 'failure');
              
              let message = `## PR Quality Report\n\n`;
              message += `### Individual Checks:\n`;
              message += checks.check_runs.map(c => `- ${c.name} ${c.conclusion === 'success' ? '✅ Passed' : '❌ Failed'}`).join('\n');
              message += `\n\n✅ Passed: ${passed.length}/${checks.check_runs.length} checks\n`;
              message += `${failed.length ? '❌ Some checks failed' : '🎉 All checks passed!'}`;
              
              await github.rest.issues.createComment({
                issue_number: context.issue.number,
                owner: context.repo.owner,
                repo: context.repo.repo,
                body: message
              });
            } catch (error) {
              core.info(`Reporting error: ${error.message}`);
              // Don't fail the workflow for reporting issues
            }

      - name: Ensure success
        run: echo "Report completed"
=======
              
              const passed = checks.check_runs.filter(c => c.conclusion === 'success');
              const failed = checks.check_runs.filter(c => c.conclusion === 'failure');
              
              let message = `## PR Quality Report\n\n` +
                           `### Individual Checks:\n` +
                           `${checks.check_runs.map(c => `- ${c.name} ${c.conclusion === 'success' ? '✅ Passed' : '❌ Failed'}`).join('\n')}\n\n` +
                           `✅ Passed: ${passed.length}/${checks.check_runs.length} checks\n` +
                           `${failed.length ? '❌ Some checks failed' : '🎉 All checks passed!'}`;
              
              await github.rest.issues.createComment({
                issue_number: context.issue.number,
                owner: context.repo.owner,
                repo: context.repo.repo,
                body: message
              });
              core.setOutput('status', 'success');
            } catch (error) {
              core.setOutput('status', 'failure');
              core.setFailed(error.message);
            }

      - name: Force success status
        if: always()
        run: |
          echo "Workflow completed with status: ${{ steps.get-checks.outputs.status }}"
          if [[ "${{ steps.get-checks.outputs.status }}" != 'success' ]]; then
            exit 0  # Override failure if needed
          fi
>>>>>>> 0c048877
<|MERGE_RESOLUTION|>--- conflicted
+++ resolved
@@ -22,7 +22,6 @@
                 repo: context.repo.repo,
                 ref: context.payload.pull_request.head.sha
               });
-<<<<<<< HEAD
 
               // Handle case where no checks exist
               if (!checks.check_runs || checks.check_runs.length === 0) {
@@ -51,35 +50,4 @@
             }
 
       - name: Ensure success
-        run: echo "Report completed"
-=======
-              
-              const passed = checks.check_runs.filter(c => c.conclusion === 'success');
-              const failed = checks.check_runs.filter(c => c.conclusion === 'failure');
-              
-              let message = `## PR Quality Report\n\n` +
-                           `### Individual Checks:\n` +
-                           `${checks.check_runs.map(c => `- ${c.name} ${c.conclusion === 'success' ? '✅ Passed' : '❌ Failed'}`).join('\n')}\n\n` +
-                           `✅ Passed: ${passed.length}/${checks.check_runs.length} checks\n` +
-                           `${failed.length ? '❌ Some checks failed' : '🎉 All checks passed!'}`;
-              
-              await github.rest.issues.createComment({
-                issue_number: context.issue.number,
-                owner: context.repo.owner,
-                repo: context.repo.repo,
-                body: message
-              });
-              core.setOutput('status', 'success');
-            } catch (error) {
-              core.setOutput('status', 'failure');
-              core.setFailed(error.message);
-            }
-
-      - name: Force success status
-        if: always()
-        run: |
-          echo "Workflow completed with status: ${{ steps.get-checks.outputs.status }}"
-          if [[ "${{ steps.get-checks.outputs.status }}" != 'success' ]]; then
-            exit 0  # Override failure if needed
-          fi
->>>>>>> 0c048877
+        run: echo "Report completed"