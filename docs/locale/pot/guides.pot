--- conflicted
+++ resolved
@@ -8,11 +8,7 @@
 msgstr ""
 "Project-Id-Version: Elgg master\n"
 "Report-Msgid-Bugs-To: \n"
-<<<<<<< HEAD
-"POT-Creation-Date: 2020-05-29 13:42+0200\n"
-=======
-"POT-Creation-Date: 2020-06-25 15:27+0200\n"
->>>>>>> 5470ce1e
+"POT-Creation-Date: 2020-06-25 16:52+0200\n"
 "PO-Revision-Date: YEAR-MO-DA HO:MI+ZONE\n"
 "Last-Translator: FULL NAME <EMAIL@ADDRESS>\n"
 "Language-Team: LANGUAGE <LL@li.org>\n"
@@ -9668,80 +9664,144 @@
 msgid "Elgg's RESTful API framework provides functions to support a `HMAC`_ signature scheme for API authentication. The client must send the HMAC signature together with a set of special HTTP headers when making a call that requires API authentication. This ensures that the API call is being made from the stated client and that the data has not been tampered with."
 msgstr ""
 
-#: ../../guides/web-services/hmac.rst:8
+#: ../../guides/web-services/hmac.rst:10
 msgid "The HMAC must be constructed over the following data:"
 msgstr ""
 
-#: ../../guides/web-services/hmac.rst:10
+#: ../../guides/web-services/hmac.rst:12
 msgid "The public API key identifying you to the Elgg api server as provided by the APIAdmin plugin"
 msgstr ""
 
-#: ../../guides/web-services/hmac.rst:11
+#: ../../guides/web-services/hmac.rst:13
 msgid "The private API Key provided by Elgg (that is companion to the public key)"
 msgstr ""
 
-#: ../../guides/web-services/hmac.rst:12
+#: ../../guides/web-services/hmac.rst:14
 msgid "The current unix time in seconds"
 msgstr ""
 
-#: ../../guides/web-services/hmac.rst:13
+#: ../../guides/web-services/hmac.rst:15
 msgid "A nonce to guarantee two requests the same second have different signatures"
 msgstr ""
 
-#: ../../guides/web-services/hmac.rst:14
+#: ../../guides/web-services/hmac.rst:16
 msgid "URL encoded string representation of any GET variable parameters, eg ``method=test.test&foo=bar``"
 msgstr ""
 
-#: ../../guides/web-services/hmac.rst:15
+#: ../../guides/web-services/hmac.rst:17
 msgid "If you are sending post data, the hash of this data"
 msgstr ""
 
-#: ../../guides/web-services/hmac.rst:17
+#: ../../guides/web-services/hmac.rst:19
 msgid "Some extra information must be added to the HTTP header in order for this data to be correctly processed:"
 msgstr ""
 
-#: ../../guides/web-services/hmac.rst:19
+#: ../../guides/web-services/hmac.rst:21
 msgid "**X-Elgg-apikey** - The public API key"
 msgstr ""
 
-#: ../../guides/web-services/hmac.rst:20
+#: ../../guides/web-services/hmac.rst:22
 msgid "**X-Elgg-time** - Unix time used in the HMAC calculation"
 msgstr ""
 
-#: ../../guides/web-services/hmac.rst:21
-msgid "**X-Elgg-none** - a random string"
-msgstr ""
-
-#: ../../guides/web-services/hmac.rst:22
+#: ../../guides/web-services/hmac.rst:23
+msgid "**X-Elgg-nonce** - a random string"
+msgstr ""
+
+#: ../../guides/web-services/hmac.rst:24
 msgid "**X-Elgg-hmac** - The HMAC as base64 encoded"
 msgstr ""
 
-#: ../../guides/web-services/hmac.rst:23
-msgid "**X-Elgg-hmac-algo** - The algorithm used in the HMAC calculation - eg, sha1, md5 etc."
-msgstr ""
-
 #: ../../guides/web-services/hmac.rst:25
+msgid "**X-Elgg-hmac-algo** - The algorithm used in the HMAC calculation"
+msgstr ""
+
+#: ../../guides/web-services/hmac.rst:27
 msgid "If you are sending POST data you must also send:"
 msgstr ""
 
-#: ../../guides/web-services/hmac.rst:27
+#: ../../guides/web-services/hmac.rst:29
 msgid "**X-Elgg-posthash** - The hash of the POST data"
 msgstr ""
 
-#: ../../guides/web-services/hmac.rst:28
-msgid "**X-Elgg-posthash-algo** - The algorithm used to produce the POST data hash - eg, md5"
-msgstr ""
-
-#: ../../guides/web-services/hmac.rst:29
-msgid "**Content-type** - The content type of the data you are sending (if in doubt use application/octet-stream)"
-msgstr ""
-
 #: ../../guides/web-services/hmac.rst:30
+msgid "**X-Elgg-posthash-algo** - The algorithm used to produce the POST data hash"
+msgstr ""
+
+#: ../../guides/web-services/hmac.rst:31
+msgid "**Content-type** - The content type of the data you are sending (if in doubt use ``application/octet-stream``)"
+msgstr ""
+
+#: ../../guides/web-services/hmac.rst:32
 msgid "**Content-Length** - The length in bytes of your POST data"
 msgstr ""
 
-#: ../../guides/web-services/hmac.rst:32
+#: ../../guides/web-services/hmac.rst:34
 msgid "Elgg provides a sample API client that implements this HMAC signature: send_api_call(). It serves as a good reference on how to implement it."
+msgstr ""
+
+#: ../../guides/web-services/hmac.rst:38
+msgid "Supported hashing algorithms"
+msgstr ""
+
+#: ../../guides/web-services/hmac.rst:40
+msgid "``sha256``: recommended"
+msgstr ""
+
+#: ../../guides/web-services/hmac.rst:41
+msgid "``sha1``: fast however less secure"
+msgstr ""
+
+#: ../../guides/web-services/hmac.rst:42
+msgid "``md5``: weak and will be removed in the future"
+msgstr ""
+
+#: ../../guides/web-services/hmac.rst:45
+msgid "Post hash calculation"
+msgstr ""
+
+#: ../../guides/web-services/hmac.rst:47
+msgid "The post hash needs to be calculated over all the post data using one of the supported hashing algorithms. The result of the hashing needs to be reported in the ``X-Elgg-posthash`` header and the used hashing algorithm must be reported in the ``X-Elgg-posthash-algo`` header."
+msgstr ""
+
+#: ../../guides/web-services/hmac.rst:52
+msgid "HMAC hash calculation"
+msgstr ""
+
+#: ../../guides/web-services/hmac.rst:54
+msgid "The overall HMAC needs to be calculated over the following data (in order) using the API secret as the HMAC secret and with one of the supported hashing algorithms:"
+msgstr ""
+
+#: ../../guides/web-services/hmac.rst:57
+msgid "a UNIX timestamp, report this timestamp in the ``X-Elgg-time`` header"
+msgstr ""
+
+#: ../../guides/web-services/hmac.rst:58
+msgid "a random string, report this string in the ``X-Elgg-nonce`` header"
+msgstr ""
+
+#: ../../guides/web-services/hmac.rst:59
+msgid "the public API key, report this API key in the ``X-Elgg-apikey`` header"
+msgstr ""
+
+#: ../../guides/web-services/hmac.rst:60
+msgid "the url query string (for example ``method=test.test&foo=bar``)"
+msgstr ""
+
+#: ../../guides/web-services/hmac.rst:61
+msgid "when the request is a POST add the ``posthash`` as reported in the ``X-Elgg-posthash`` header"
+msgstr ""
+
+#: ../../guides/web-services/hmac.rst:63
+msgid "The resulting string needs to be base64 encoded and then url encoded and be repoted in the ``X-Elgg-hmac`` header. The used hashing algorithm needs to be reported in the ``X-Elgg-hmac-algo``."
+msgstr ""
+
+#: ../../guides/web-services/hmac.rst:67
+msgid "Hashing cache"
+msgstr ""
+
+#: ../../guides/web-services/hmac.rst:69
+msgid "For security reasons each HMAC hash needs to be unique, all submitted hashes are stored for 25 hours to prevent reuse."
 msgstr ""
 
 #: ../../guides/web-services/result.rst:2
