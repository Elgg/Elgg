<?php
/**
 * Legacy documentation for the old $CONFIG object. In Elgg 3.0 this is a reference to
 * the Config service.
 *
 * @warning DO NOT USE $CONFIG except in a legacy settings.php file. Note that it will be unset
 *          by the boot process after reading.
 */

/**
 * The full path where Elgg is installed.
 *
 * This is set in \Elgg\Config::__construct
 *
 * @global string $CONFIG->path;
 */
$CONFIG->path;

/**
 * The full path where plugins are stored.
 *
 * @global string $CONFIG->pluginspath
 */
$CONFIG->pluginspath;

/**
 * The full URL where Elgg is installed
 *
 * @global string $CONFIG->wwwroot
 */
$CONFIG->wwwroot;

/**
 * The full URL where Elgg is installed
 *
 * @global string $CONFIG->wwwroot
 */
$CONFIG->url;

/**
 * The name of the site as defined in the config table.
 *
 * @global string $CONFIG->sitename
 */
$CONFIG->sitename;

/**
 * The current language for either the site or the user.
 *
 * @global $CONFIG->language
 */
$CONFIG->language;

/**
 * Is the site fully installed
 *
 * @global bool $CONFIG->installed
 */
$CONFIG->installed;

/**
 * The guid of the site object (1)
 *
 * @global int $CONFIG->site_guid
 */
$CONFIG->site_guid;

/**
 * The current site object.
 *
 * @global ElggSite $CONFIG->site
 */
$CONFIG->site;

/**
 * The full path to the data directory.
 *
 * @global string $CONFIG->dataroot
 */
$CONFIG->dataroot;

/**
 * Is simplecache enabled?
 *
 * @see elgg_is_simplecache_enabled() Use this instead of reading the value.
 *
 * @global string $CONFIG->simplecache_enabled
 */
$CONFIG->simplecache_enabled;

/**
 * Is the system cache enabled
 *
 * @see elgg_is_system_cache_enabled() Use this instead of reading the value.
 *
 * @global string $CONFIG->system_cache_enabled
 */
$CONFIG->system_cache_enabled;

/**
 * Are unbootable plugins automatically disabled
 *
 * @see \Elgg\Database\Plugins->load
 *
 * @global string $CONFIG->auto_disable_plugins
 */
$CONFIG->auto_disable_plugins;

/**
 * The site description from the current site object.
 *
 * @global string $CONFIG->sitedescription
 */
$CONFIG->sitedescription;

/**
 * The default "limit" used in site queries.
 *
 * @global int $CONFIG->default_limit
 */
$CONFIG->default_limit;

/**
 * The current view type
 *
 * View types determin the location of view files that are used to draw pages.
 * They are set system-wide by the $_REQUEST['view'].  If a view type is manually
 * set in settings.php or through a function hooking to the {@elgg_hook
 *
 * @warning This is the current view type used to determine where to load views.
 * Don't confuse this with the current view.
 *
 * @global string $CONFIG->view
 */
$CONFIG->view;

/**
 * Default access as defined in the config table for the current site.
 *
 * @global string $CONFIG->default_access
 */
$CONFIG->default_access;

/**
 * Is registration enabled?
 *
 * @global bool $CONFIG->allow_registration
 */
$CONFIG->allow_registration;

/**
 * Is current site in walled garden mode?
 *
 * @global bool $CONFIG->walled_garden
 */
$CONFIG->walled_garden;

/**
 * Are users allow to enter their own default access levels
 *
 * @global bool $CONFIG->allow_user_default_access
 */
$CONFIG->allow_user_default_access;

/**
 * A list of feature URLs for the main site menu.
 *
 * These links are added via the admin interface.
 *
 * @global string $CONFIG->menu_items_featured_urls
 */
$CONFIG->menu_items_featured_urls;

/**
 * The custom menu items entered in the administration.
 *
 * @global string $CONFIG->menu_items_custom_items
 */
$CONFIG->menu_items_custom_items;

/**
 * A list of plugins and their load order
 *
 * @global string $CONFIG->pluginlistcache
 */
$CONFIG->pluginlistcache;

/**
 * A list of registered entities and subtypes.  Used in search.
 *
 * @global array $CONFIG->registered_entities
 */
$CONFIG->registered_entities;

/**
 * Holds items for all submenus.
 *
 * @global string $CONFIG->submenu_items
 */
$CONFIG->submenu_items;

/**
 * Holds the service handlers as registered by {@register_service_handler()}
 *
 * @global array $CONFIG->servicehandler
 */
$CONFIG->servicehandler;

/**
 * A list of menu contexts for menus registered with {@link add_menu()}.  Not currently used.
 *
 * @global array $CONFIG->menucontexts
 */
$CONFIG->menucontexts;

/**
 * A list of registers and their children added via {@add_to_register()}.  Used only for menus.
 *
 * @global string $CONFIG->registers
 */
$CONFIG->registers;

/**
 * A list of objects that can emit notifications.  {@link register_notification_object()}
 *
 * @global array $CONFIG->register_objects
 */
$CONFIG->register_objects;

/**
 * Holds available group tools options.  Added with {@link add_group_tool_option()}
 *
 * @global array $CONFIG->group_tool_options
 */
$CONFIG->group_tool_options;

/**
 * The last cache time for the current viewtype.  Used in the generation of CSS and JS links.
 *
 * @global string $CONFIG->lastcache
 */
$CONFIG->lastcache;

/**
 * This is an optional script used to override Elgg's default handling of
 * uncaught exceptions.
 *
 * This should be an absolute file path to a php script that will be called
 * any time an uncaught exception is thrown.
 *
 * The script will have access to the following variables as part of the scope
 * global $CONFIG
 * $exception - the unhandled exception
 *
 * @warning - the database may not be available
 *
 * @global string $CONFIG->exception_include
 */
$CONFIG->exception_include = '';

/**
<<<<<<< HEAD
 * Maximum php execution time for actions (in seconds)
=======
 * Plugins with more than the configured number of plugin settings won't be loaded into
 * bootdata cache. This is done to prevent memory issues.
 *
 * If set to < 1 all plugins will be loaded into the bootdata cache
 *
 * Default: 40
 *
 * @global int $CONFIG->bootdata_plugin_settings_limit
 */
$CONFIG->bootdata_plugin_settings_limit;

/**
 * Paths to scan for autoloading languages.
 *
 * Languages are automatically loaded for the site or
 * user's default language.  Plugins can extend or override strings.
 * language_paths is an array of paths to scan for PHP files matching
 * the default language.  The order of paths is determined by the plugin load order,
 * with later entries overriding earlier.  Language files within these paths are
 * named as the two-letter ISO 639-1 country codes for the language they represent.
 *
 * Language paths are stored as array keys in the format:
 * <code>
 * $_ELGG->language_paths[str $language_path] = true
 * </code>
 *
 * @link http://en.wikipedia.org/wiki/ISO_639-1
 * @see register_language()
 * @global array $_ELGG->language_paths
 * @access private
 */
$_ELGG->language_paths;

/**
 * String translations for the current language.
 *
 * Elgg uses a key-based system for string internationalization, which
 * is accessed with {@link elgg_echo()}.
>>>>>>> 18a51022
 *
 * This setting can be used to set a custom php execution time specifically for Elgg actions.
 * Note that if some actions set their own execution time limit, this setting will no affect those actions.
 *
 * @global int $CONFIG->action_time_limit
 */
$CONFIG->action_time_limit;

/**
 * Allow access to PHPInfo
 *
 * This setting can be used to allow site administrators access to the PHPInfo page.
 * By default this is not allowed.
 *
 * @global bool $CONFIG->allow_phpinfo
 */
$CONFIG->allow_phpinfo = false;<|MERGE_RESOLUTION|>--- conflicted
+++ resolved
@@ -259,9 +259,26 @@
 $CONFIG->exception_include = '';
 
 /**
-<<<<<<< HEAD
  * Maximum php execution time for actions (in seconds)
-=======
+ *
+ * This setting can be used to set a custom php execution time specifically for Elgg actions.
+ * Note that if some actions set their own execution time limit, this setting will no affect those actions.
+ *
+ * @global int $CONFIG->action_time_limit
+ */
+$CONFIG->action_time_limit;
+
+/**
+ * Allow access to PHPInfo
+ *
+ * This setting can be used to allow site administrators access to the PHPInfo page.
+ * By default this is not allowed.
+ *
+ * @global bool $CONFIG->allow_phpinfo
+ */
+$CONFIG->allow_phpinfo = false;
+
+/**
  * Plugins with more than the configured number of plugin settings won't be loaded into
  * bootdata cache. This is done to prevent memory issues.
  *
@@ -271,50 +288,4 @@
  *
  * @global int $CONFIG->bootdata_plugin_settings_limit
  */
-$CONFIG->bootdata_plugin_settings_limit;
-
-/**
- * Paths to scan for autoloading languages.
- *
- * Languages are automatically loaded for the site or
- * user's default language.  Plugins can extend or override strings.
- * language_paths is an array of paths to scan for PHP files matching
- * the default language.  The order of paths is determined by the plugin load order,
- * with later entries overriding earlier.  Language files within these paths are
- * named as the two-letter ISO 639-1 country codes for the language they represent.
- *
- * Language paths are stored as array keys in the format:
- * <code>
- * $_ELGG->language_paths[str $language_path] = true
- * </code>
- *
- * @link http://en.wikipedia.org/wiki/ISO_639-1
- * @see register_language()
- * @global array $_ELGG->language_paths
- * @access private
- */
-$_ELGG->language_paths;
-
-/**
- * String translations for the current language.
- *
- * Elgg uses a key-based system for string internationalization, which
- * is accessed with {@link elgg_echo()}.
->>>>>>> 18a51022
- *
- * This setting can be used to set a custom php execution time specifically for Elgg actions.
- * Note that if some actions set their own execution time limit, this setting will no affect those actions.
- *
- * @global int $CONFIG->action_time_limit
- */
-$CONFIG->action_time_limit;
-
-/**
- * Allow access to PHPInfo
- *
- * This setting can be used to allow site administrators access to the PHPInfo page.
- * By default this is not allowed.
- *
- * @global bool $CONFIG->allow_phpinfo
- */
-$CONFIG->allow_phpinfo = false;+$CONFIG->bootdata_plugin_settings_limit;