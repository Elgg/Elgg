--- conflicted
+++ resolved
@@ -7,15 +7,12 @@
 # This helps builds go quicker on Travis since it enables caching of dependencies
 # http://docs.travis-ci.com/user/workers/container-based-infrastructure/
 sudo: false
-<<<<<<< HEAD
+dist: precise
 
 # Do not limit history to latest commits. Merge commits will need older commits.
 # Limiting depth caused issues with /.scripts/travis/check_commit_msgs.sh
 #git:
 #  depth: 1
-=======
-dist: precise
->>>>>>> a42b7251
 
 branches:
   except:
