{
    "name": "elgg/elgg",
    "version": "3.3.11",
    "description": "Elgg is an award-winning social networking engine, delivering the building blocks that enable businesses, schools, universities and associations to create their own fully-featured social networks and applications.",
    "license": "GPL-2.0-only",
    "minimum-stability": "dev",
    "prefer-stable": true,
    "type": "project",
    "require": {
        "php": ">=7.2",
        "ext-pdo": "*",
        "ext-gd": "*",
        "ext-json": "*",
        "ext-xml": "*",
        "elgg/login_as": "~2.1.0",
        "ckeditor/ckeditor": "~4.12.0",
        "css-crush/css-crush": "^2.4.0",
        "doctrine/cache": "^1.6",
<<<<<<< HEAD
        "doctrine/dbal": "~2.5",
        "fortawesome/font-awesome": "~5.14",
=======
        "doctrine/dbal": "~2.10.0",
>>>>>>> 5fe28f13
        "fzaninotto/faker": "^1.9",
        "guzzlehttp/guzzle": "~6.5.2",
        "hackzilla/password-generator": "~1.4.1",
        "imagine/imagine": "^0.7.1",
        "laminas/laminas-mail": "~2.4",
        "laminas/laminas-servicemanager": "^3.3.1",
        "league/flysystem": "~1.0",
        "league/flysystem-memory": "^1.0",
        "mrclay/minify": "~2.0",
        "michelf/php-markdown": "^1.5.0",
        "misd/linkify": "~1.1.2",
        "monolog/monolog": "^1.23",
        "npm-asset/components-jqueryui": "~1.11.4",
        "npm-asset/cropperjs": "~1.4.3",
        "npm-asset/jquery": "^2.2.4",
        "npm-asset/jquery-cropper": "~1.0.0",
        "npm-asset/jquery-colorbox": "^1.6.4",
        "npm-asset/jquery-form": "^3.51",
        "npm-asset/formdata-polyfill": "3.0.15",
        "npm-asset/normalize.css": "~8.0.1",
        "npm-asset/requirejs": "^2.3.6",
        "npm-asset/requirejs-text": "^2.0.4",
        "npm-asset/sprintf-js": "~1.0.3",
        "npm-asset/weakmap-polyfill": "^2.0",
        "peppeocchi/php-cron-scheduler": "2.*",
        "php-di/php-di": "^5.4",
        "react/promise": "^2.5",
        "roave/security-advisories": "dev-master",
        "robmorgan/phinx": "0.11.1",
        "symfony/console": "~3.3",
        "symfony/http-foundation": "~3.4",
        "symfony/polyfill-php71": "^1.7",
        "symfony/polyfill-php72": "^1.7",
        "symfony/routing": "^3.3",
        "symfony/var-dumper": "~3.3",
        "tedivm/stash": "~0.15.0",
        "vanilla/htmlawed": "~2.2.0"
    },
    "config": {
        "process-timeout": 0,
        "platform": {
            "php": "7.2"
        },
        "fxp-asset": {
            "enabled": false
        }
    },
    "scripts": {
        "lint": [
            "phpcs --standard=vendor/elgg/sniffs/elgg.xml -sp --ignore=*/mod/login_as/* engine/classes engine/lib actions mod views",
            "composer validate"
        ],
        "lint-fixer": [
            "phpcbf --standard=vendor/elgg/sniffs/elgg.xml *.php actions engine install mod views"
        ],
        "test": "phpunit",
        "travis:install": [
            "composer self-update",
            "composer install --prefer-dist --no-suggest"
        ],
        "travis:install-with-mysql": [
            "composer travis:install",
            "mysql -e 'create database elgg;'",
            "echo \"SET PASSWORD FOR 'root'@'localhost' = PASSWORD('password'); FLUSH PRIVILEGES;\" | mysql -u root",
            "php ./elgg-cli install --config ./install/cli/testing_app.php --verbose"
        ],
        "travis:install-with-mysql8": [
            "composer travis:install",
            "mysql -e 'create database elgg;'",
            "echo \"ALTER USER 'root'@'localhost' IDENTIFIED WITH caching_sha2_password BY 'password'; FLUSH PRIVILEGES;\" | mysql -u root",
            "php ./elgg-cli install --config ./install/cli/testing_app.php --verbose"
        ],
        "docs:build": [
            "sphinx-build -b html -nW docs docs/_build/html/en",
            "sphinx-build -b latex -nW docs docs/_build/latex/en",
            "sphinx-intl build --locale-dir=docs/locale/",
            "sphinx-build -b html -D language=es -n docs docs/_build/html/es"
        ]
    },
    "suggest": {
        "ext-mbstring": "*"
    },
    "autoload": {
        "classmap": [
            "engine/classes/"
        ],
        "psr-4": {
            "Elgg\\": "engine/classes/Elgg/"
        }
    },
    "autoload-dev": {
        "classmap": [
            "engine/tests/classes/",
            "engine/tests/phpunit/integration/",
            "engine/tests/phpunit/unit/"
        ],
        "psr-4": {
            "Elgg\\": [
                "engine/tests/classes/Elgg/",
                "engine/tests/phpunit/integration/Elgg/",
                "engine/tests/phpunit/unit/Elgg/"
            ]
        }
    },
    "require-dev": {
    	"elgg/sniffs": "4.x-dev",
        "phpdocumentor/reflection-docblock": "~2.0",
        "phpunit/phpunit": "~8.5"
    },
    "repositories": [
        {
            "type": "composer",
            "url": "https://asset-packagist.org"
        }
    ],
    "bin": [
        "elgg-cli"
    ]
}<|MERGE_RESOLUTION|>--- conflicted
+++ resolved
@@ -16,12 +16,8 @@
         "ckeditor/ckeditor": "~4.12.0",
         "css-crush/css-crush": "^2.4.0",
         "doctrine/cache": "^1.6",
-<<<<<<< HEAD
-        "doctrine/dbal": "~2.5",
+        "doctrine/dbal": "~2.10.0",
         "fortawesome/font-awesome": "~5.14",
-=======
-        "doctrine/dbal": "~2.10.0",
->>>>>>> 5fe28f13
         "fzaninotto/faker": "^1.9",
         "guzzlehttp/guzzle": "~6.5.2",
         "hackzilla/password-generator": "~1.4.1",
