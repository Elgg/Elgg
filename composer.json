--- conflicted
+++ resolved
@@ -109,13 +109,6 @@
         }
     },
     "autoload-dev": {
-<<<<<<< HEAD
-        "psr-0": {
-            "": [
-                "engine/tests/classes/",
-                "engine/tests/phpunit/unit/",
-                "engine/tests/phpunit/integration/"
-=======
         "classmap": [
             "engine/tests/classes/",
             "engine/tests/phpunit/integration/",
@@ -125,9 +118,7 @@
             "Elgg\\": [
                 "engine/tests/classes/Elgg/",
                 "engine/tests/phpunit/integration/Elgg/",
-                "engine/tests/phpunit/unit/Elgg/",
-                "engine/tests/simpletest/Elgg/"
->>>>>>> ae6a6ff3
+                "engine/tests/phpunit/unit/Elgg/"
             ]
         }
     },
