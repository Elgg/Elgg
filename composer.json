{
    "name": "elgg/elgg",
<<<<<<< HEAD
    "version": "2.2.2",
=======
    "version": "1.12.14",
>>>>>>> c68d1021
    "description": "Elgg is an award-winning social networking engine, delivering the building blocks that enable businesses, schools, universities and associations to create their own fully-featured social networks and applications.",
    "license": "GPL-2.0",
    "minimum-stability": "dev",
    "prefer-stable": true,
    "type": "project",
    "require": {
        "php": ">=5.5",
        "ext-pdo": "*",
        "ext-gd": "*",
        "ext-json": "*",
        "ext-xml": "*",
        "doctrine/dbal": "~2.5",
        "symfony/http-foundation": "~2.6",
        "mrclay/minify": "~2.0",
        "tedivm/stash": "0.14.*",
        "roave/security-advisories": "dev-master",
        "elgg/login_as": "~1.9",
        "elgg/data_views": "~1.0",
        "zendframework/zend-mail": "~2.4",
        "league/flysystem": "~1.0",
        "bower-asset/jquery": "^2.1.4",
        "bower-asset/jquery-ui": "~1.11.4",
        "bower-asset/text": "^2.0.4",
        "bower-asset/requirejs": "^2.1.18",
        "bower-asset/jquery-form": "^3.51",
        "bower-asset/jquery-colorbox": "^1.5.14",
        "FortAwesome/Font-Awesome": "^4.3",
        "michelf/php-markdown": "^1.5.0",
        "league/flysystem-memory": "^1.0"
    },
    "scripts": {
        "pre-install-cmd": "php .scripts/check_global_requirements.php",
        "lint": [
            "phpcs --standard=vendor/elgg/sniffs/elgg.xml --warning-severity=0 --ignore=*/tests/*,*/upgrades/*,*/deprecated* engine/classes engine/lib",
            "composer validate"
        ],
        "test": "phpunit",
        "travis:install": [
            "composer self-update",
            "composer global require \"fxp/composer-asset-plugin:~1.1.4\"",
            "composer install --prefer-source"
        ],
        "travis:install-with-mysql": [
            "composer travis:install",
            "mysql -e 'create database elgg;'",
            "echo \"USE mysql; UPDATE user SET password=PASSWORD('password') WHERE user='root'; FLUSH PRIVILEGES;\" | mysql -u root",
            "mkdir \"${HOME}/elgg_data/\"",
            "php -f ./install/cli/travis_installer.php"
        ]
    },
    "suggest": {
        "ext-mbstring": "*"
    },
    "autoload": {
        "psr-0": {
            "": "engine/classes/"
        }
    },
    "autoload-dev": {
        "psr-0": {
            "": "engine/tests/phpunit/"
        }
    },
    "require-dev": {
        "phpunit/phpunit": "~4.1",
        "elgg/sniffs": "dev-master",
        "squizlabs/php_codesniffer": "~1.5",
        "simpletest/simpletest": "~1.1",
        "phpdocumentor/reflection-docblock": "~2.0"
    }
}<|MERGE_RESOLUTION|>--- conflicted
+++ resolved
@@ -1,10 +1,6 @@
 {
     "name": "elgg/elgg",
-<<<<<<< HEAD
     "version": "2.2.2",
-=======
-    "version": "1.12.14",
->>>>>>> c68d1021
     "description": "Elgg is an award-winning social networking engine, delivering the building blocks that enable businesses, schools, universities and associations to create their own fully-featured social networks and applications.",
     "license": "GPL-2.0",
     "minimum-stability": "dev",
