--- conflicted
+++ resolved
@@ -52,12 +52,6 @@
 	// if drop-down login in header option not selected
 	$login_box = elgg_view('account/login_box');
 
-<<<<<<< HEAD
 	$content = elgg_view_layout('one_column_with_sidebar', $title . $activity, $login_box);
 	echo elgg_view_page(null, $content);
-=======
-	$content = $title . $activity / $login_box;
-	$body = elgg_view_layout('one_column_with_sidebar', array('content' => $content));
-	echo elgg_view_page(null, $body);
->>>>>>> b95f2377
 }