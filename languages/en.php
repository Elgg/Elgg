--- conflicted
+++ resolved
@@ -248,7 +248,6 @@
 /**
  * API
  */
-		
 	'system.api.list' => "List all available API calls on the system.",
 	'auth.gettoken' => "This API call lets a user obtain a user authentication token which can be used for authenticating future API calls. Pass it as the parameter auth_token",
 
@@ -270,15 +269,11 @@
 
 	'PRIVATE' => "Private",
 	'LOGGED_IN' => "Logged in users",
-	'LOGGED_OUT' => "Logged out users",
 	'PUBLIC' => "Public",
 	'access:friends:label' => "Friends",
 	'access' => "Access",
 	'access:limited:label' => "Limited",
 	'access:help' => "The access level",
-	'access:read' => "Read access",
-	'access:write' => "Write access",
-	'access:admin_only' => "Administrators only",
 
 /**
  * Dashboard and widgets
@@ -421,23 +416,21 @@
 	'profile:field_too_long' => 'Cannot save your profile information because the "%s" section is too long.',
 	'profile:noaccess' => "You do not have permission to edit this profile.",
 
+
 /**
  * Feeds
  */
-		
 	'feed:rss' => 'RSS feed for this page',
-	
 /**
  * Links
  */
-		
 	'link:view' => 'view link',
 	'link:view:all' => 'View all',
 
+
 /**
  * River
  */
-		
 	'river' => "River",
 	'river:friend:user:default' => "%s is now a friend with %s",
 	'river:update:user:avatar' => '%s has a new avatar',
@@ -461,7 +454,6 @@
 /**
  * Notifications
  */
-		
 	'notifications:usersettings' => "Notification settings",
 	'notifications:methods' => "Select your notification methods.",
 	'notification:method:email' => 'Email',
@@ -471,7 +463,6 @@
 
 	'user.notification.get' => 'Return the notification settings for a given user.',
 	'user.notification.set' => 'Set the notification settings for a given user.',
-	
 /**
  * Search
  */
@@ -566,7 +557,6 @@
 /**
  * Administration
  */
-		
 	'menu:page:header:administer' => 'Administer',
 	'menu:page:header:configure' => 'Configure',
 	'menu:page:header:develop' => 'Develop',
@@ -861,7 +851,7 @@
 	'icon:size:small' => "Small",
 	'icon:size:medium' => "Medium",
 	'icon:size:large' => "Large",
-	'icon:size:master' => "Original",
+	'icon:size:master' => "Extra Large",
 		
 /**
  * Generic action words
@@ -927,12 +917,9 @@
 	'down' => 'Down',
 	'top' => 'Top',
 	'bottom' => 'Bottom',
-<<<<<<< HEAD
-=======
 	'right' => 'Right',
 	'left' => 'Left',
 	'back' => 'Back',
->>>>>>> dd4869a6
 
 	'invite' => "Invite",
 
@@ -1240,7 +1227,6 @@
 /**
  * XML-RPC
  */
-
 	'xmlrpc:noinputdata'	=>	"Input data missing",
 
 /**
@@ -1326,7 +1312,6 @@
 /**
  * Languages according to ISO 639-1
  */
-	
 	"aa" => "Afar",
 	"ab" => "Abkhazian",
 	"af" => "Afrikaans",
