--- conflicted
+++ resolved
@@ -16,10 +16,6 @@
 spec:
   accessModes:
     - ReadWriteOnce
-<<<<<<< HEAD
-  #storageClassName: "default-storageclass"
-=======
->>>>>>> a24e602a
   storageClassName: "standard"
   resources:
     requests:
@@ -35,9 +31,6 @@
   storageClassName: "standard"
   resources:
     requests:
-<<<<<<< HEAD
-      storage: 20Gi
-=======
       storage: 20Gi
 
 # ---
@@ -53,4 +46,3 @@
 #   resources:
 #     requests:
 #       storage: 10Gi
->>>>>>> a24e602a
