<<<<<<< HEAD

=======
>>>>>>> 40efd7f1
apiVersion: v1
kind: PersistentVolumeClaim
metadata:
  name: db-pvc
spec:
  accessModes:
    - ReadWriteMany
  storageClassName: "standard"
  resources:
    requests:
      storage: 20Gi
---
apiVersion: v1
kind: PersistentVolumeClaim
metadata:
  name: elgg-pvc
spec:
  accessModes:
    - ReadWriteMany
  storageClassName: "standard"
  resources:
    requests:
<<<<<<< HEAD
      storage: 20Gi
=======
      storage: 20Gi
>>>>>>> 40efd7f1
<|MERGE_RESOLUTION|>--- conflicted
+++ resolved
@@ -1,7 +1,4 @@
-<<<<<<< HEAD
 
-=======
->>>>>>> 40efd7f1
 apiVersion: v1
 kind: PersistentVolumeClaim
 metadata:
@@ -24,8 +21,4 @@
   storageClassName: "standard"
   resources:
     requests:
-<<<<<<< HEAD
-      storage: 20Gi
-=======
-      storage: 20Gi
->>>>>>> 40efd7f1
+      storage: 20Gi